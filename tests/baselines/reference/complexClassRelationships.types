=== tests/cases/compiler/complexClassRelationships.ts ===
<<<<<<< HEAD
Line 1 col 6 IdentifierName "Derived" = Derived
Line 1 col 22 IdentifierName "Base" = Base
Line 2 col 18 IdentifierName "createEmpty" = () => Derived
Line 2 col 33 IdentifierName "Derived" = Derived
Line 3 col 12 IdentifierName "item" = Derived
Line 3 col 19 ObjectCreationExpression "new Derived()" = Derived
Line 3 col 23 IdentifierName "Derived" = typeof Derived
Line 4 col 15 IdentifierName "item" = Derived
Line 7 col 6 IdentifierName "BaseCollection" = BaseCollection<T>
Line 7 col 21 IdentifierName "T" = T
Line 7 col 31 IdentifierName "Base" = Base
Line 8 col 16 IdentifierName "f" = () => T
Line 8 col 25 IdentifierName "T" = T
Line 9 col 0 ParenthesizedArrowFunctionExpression "(item: Thing) => { return [item.Components]; }" = (item: Thing) => ComponentCollection<any>[]
Line 9 col 9 IdentifierName "item" = Thing
Line 9 col 15 IdentifierName "Thing" = Thing
Line 9 col 34 ArrayLiteralExpression "[item.Components]" = ComponentCollection<any>[]
Line 9 col 35 MemberAccessExpression "item.Components" = ComponentCollection<any>
Line 9 col 35 IdentifierName "item" = Thing
Line 9 col 40 IdentifierName "Components" = ComponentCollection<any>
Line 12 col 6 IdentifierName "Base" = Base
Line 13 col 0 IdentifierName "ownerCollection" = BaseCollection<Base>
Line 13 col 21 IdentifierName "BaseCollection" = BaseCollection<T>
Line 13 col 36 IdentifierName "Base" = Base
Line 16 col 6 IdentifierName "Thing" = Thing
Line 17 col 15 IdentifierName "Components" = ComponentCollection<any>
Line 17 col 29 IdentifierName "ComponentCollection" = ComponentCollection<T>
Line 20 col 6 IdentifierName "ComponentCollection" = ComponentCollection<T>
Line 20 col 26 IdentifierName "T" = T
Line 21 col 19 IdentifierName "sortComponents" = (p: Foo) => GenericType<string>
Line 21 col 34 IdentifierName "p" = Foo
Line 21 col 37 IdentifierName "Foo" = Foo
Line 22 col 15 MemberAccessExpression "p.prop1" = GenericType<string>
Line 22 col 15 IdentifierName "p" = Foo
Line 22 col 17 IdentifierName "prop1" = GenericType<string>
Line 26 col 6 IdentifierName "Foo" = Foo
Line 27 col 15 IdentifierName "prop1" = GenericType<string>
Line 28 col 15 ObjectCreationExpression "new GenericType<string>(this)" = GenericType<string>
Line 28 col 19 IdentifierName "GenericType" = typeof GenericType
Line 28 col 39 ThisKeyword "this" = Foo
Line 30 col 11 IdentifierName "populate" = () => void
Line 31 col 0 MemberAccessExpression "this.prop2" = BaseCollection<Derived>
Line 31 col 0 ThisKeyword "this" = Foo
Line 31 col 13 IdentifierName "prop2" = BaseCollection<Derived>
Line 33 col 15 IdentifierName "prop2" = BaseCollection<Derived>
Line 33 col 24 IdentifierName "BaseCollection" = BaseCollection<T>
Line 33 col 39 IdentifierName "Derived" = Derived
Line 34 col 15 ObjectCreationExpression "new BaseCollection<Derived>(Derived.createEmpty)" = BaseCollection<Derived>
Line 34 col 19 IdentifierName "BaseCollection" = typeof BaseCollection
Line 34 col 34 IdentifierName "Derived" = Derived
Line 34 col 43 MemberAccessExpression "Derived.createEmpty" = () => Derived
Line 34 col 43 IdentifierName "Derived" = typeof Derived
Line 34 col 51 IdentifierName "createEmpty" = () => Derived
Line 38 col 6 IdentifierName "GenericType" = GenericType<T>
Line 38 col 18 IdentifierName "T" = T
Line 39 col 16 IdentifierName "parent" = FooBase
Line 39 col 24 IdentifierName "FooBase" = FooBase
Line 42 col 6 IdentifierName "FooBase" = FooBase
Line 43 col 11 IdentifierName "populate" = () => void
=======
// There should be no errors in this file
class Derived extends Base {
>Derived : Derived
>Base : Base

    public static createEmpty(): Derived {
>createEmpty : () => Derived
>Derived : Derived

        var item = new Derived();
>item : Derived
>new Derived() : Derived
>Derived : typeof Derived

        return item;
>item : Derived
    }
}
class BaseCollection<T extends Base> {
>BaseCollection : BaseCollection<T>
>T : T
>Base : Base

    constructor(f: () => T) {
>f : () => T
>T : T

        (item: Thing) => { return [item.Components]; };
>(item: Thing) => { return [item.Components]; } : (item: Thing) => ComponentCollection<any>[]
>item : Thing
>Thing : Thing
>[item.Components] : ComponentCollection<any>[]
>item.Components : ComponentCollection<any>
>item : Thing
>Components : ComponentCollection<any>
    }
}
class Base {
>Base : Base

    ownerCollection: BaseCollection<Base>;
>ownerCollection : BaseCollection<Base>
>BaseCollection : BaseCollection<T>
>Base : Base
}

class Thing {
>Thing : Thing

    public get Components(): ComponentCollection<any> { return null }
>Components : ComponentCollection<any>
>ComponentCollection : ComponentCollection<T>
}

class ComponentCollection<T> {
>ComponentCollection : ComponentCollection<T>
>T : T

    private static sortComponents(p: Foo) {
>sortComponents : (p: Foo) => GenericType<string>
>p : Foo
>Foo : Foo

        return p.prop1;
>p.prop1 : GenericType<string>
>p : Foo
>prop1 : GenericType<string>
    }
}

class Foo {
>Foo : Foo

    public get prop1() {
>prop1 : GenericType<string>

        return new GenericType<string>(this);
>new GenericType<string>(this) : GenericType<string>
>GenericType : typeof GenericType
>this : Foo
    }
    public populate() {
>populate : () => void

        this.prop2;
>this.prop2 : BaseCollection<Derived>
>this : Foo
>prop2 : BaseCollection<Derived>
    }
    public get prop2(): BaseCollection<Derived> {
>prop2 : BaseCollection<Derived>
>BaseCollection : BaseCollection<T>
>Derived : Derived

        return new BaseCollection<Derived>(Derived.createEmpty);
>new BaseCollection<Derived>(Derived.createEmpty) : BaseCollection<Derived>
>BaseCollection : typeof BaseCollection
>Derived : Derived
>Derived.createEmpty : () => Derived
>Derived : typeof Derived
>createEmpty : () => Derived
    }
}

class GenericType<T> {
>GenericType : GenericType<T>
>T : T

    constructor(parent: FooBase) { }
>parent : FooBase
>FooBase : FooBase
}

class FooBase {
>FooBase : FooBase

    public populate() {
>populate : () => void

    }
}
>>>>>>> 93c737b4
<|MERGE_RESOLUTION|>--- conflicted
+++ resolved
@@ -1,184 +1,122 @@
-=== tests/cases/compiler/complexClassRelationships.ts ===
-<<<<<<< HEAD
-Line 1 col 6 IdentifierName "Derived" = Derived
-Line 1 col 22 IdentifierName "Base" = Base
-Line 2 col 18 IdentifierName "createEmpty" = () => Derived
-Line 2 col 33 IdentifierName "Derived" = Derived
-Line 3 col 12 IdentifierName "item" = Derived
-Line 3 col 19 ObjectCreationExpression "new Derived()" = Derived
-Line 3 col 23 IdentifierName "Derived" = typeof Derived
-Line 4 col 15 IdentifierName "item" = Derived
-Line 7 col 6 IdentifierName "BaseCollection" = BaseCollection<T>
-Line 7 col 21 IdentifierName "T" = T
-Line 7 col 31 IdentifierName "Base" = Base
-Line 8 col 16 IdentifierName "f" = () => T
-Line 8 col 25 IdentifierName "T" = T
-Line 9 col 0 ParenthesizedArrowFunctionExpression "(item: Thing) => { return [item.Components]; }" = (item: Thing) => ComponentCollection<any>[]
-Line 9 col 9 IdentifierName "item" = Thing
-Line 9 col 15 IdentifierName "Thing" = Thing
-Line 9 col 34 ArrayLiteralExpression "[item.Components]" = ComponentCollection<any>[]
-Line 9 col 35 MemberAccessExpression "item.Components" = ComponentCollection<any>
-Line 9 col 35 IdentifierName "item" = Thing
-Line 9 col 40 IdentifierName "Components" = ComponentCollection<any>
-Line 12 col 6 IdentifierName "Base" = Base
-Line 13 col 0 IdentifierName "ownerCollection" = BaseCollection<Base>
-Line 13 col 21 IdentifierName "BaseCollection" = BaseCollection<T>
-Line 13 col 36 IdentifierName "Base" = Base
-Line 16 col 6 IdentifierName "Thing" = Thing
-Line 17 col 15 IdentifierName "Components" = ComponentCollection<any>
-Line 17 col 29 IdentifierName "ComponentCollection" = ComponentCollection<T>
-Line 20 col 6 IdentifierName "ComponentCollection" = ComponentCollection<T>
-Line 20 col 26 IdentifierName "T" = T
-Line 21 col 19 IdentifierName "sortComponents" = (p: Foo) => GenericType<string>
-Line 21 col 34 IdentifierName "p" = Foo
-Line 21 col 37 IdentifierName "Foo" = Foo
-Line 22 col 15 MemberAccessExpression "p.prop1" = GenericType<string>
-Line 22 col 15 IdentifierName "p" = Foo
-Line 22 col 17 IdentifierName "prop1" = GenericType<string>
-Line 26 col 6 IdentifierName "Foo" = Foo
-Line 27 col 15 IdentifierName "prop1" = GenericType<string>
-Line 28 col 15 ObjectCreationExpression "new GenericType<string>(this)" = GenericType<string>
-Line 28 col 19 IdentifierName "GenericType" = typeof GenericType
-Line 28 col 39 ThisKeyword "this" = Foo
-Line 30 col 11 IdentifierName "populate" = () => void
-Line 31 col 0 MemberAccessExpression "this.prop2" = BaseCollection<Derived>
-Line 31 col 0 ThisKeyword "this" = Foo
-Line 31 col 13 IdentifierName "prop2" = BaseCollection<Derived>
-Line 33 col 15 IdentifierName "prop2" = BaseCollection<Derived>
-Line 33 col 24 IdentifierName "BaseCollection" = BaseCollection<T>
-Line 33 col 39 IdentifierName "Derived" = Derived
-Line 34 col 15 ObjectCreationExpression "new BaseCollection<Derived>(Derived.createEmpty)" = BaseCollection<Derived>
-Line 34 col 19 IdentifierName "BaseCollection" = typeof BaseCollection
-Line 34 col 34 IdentifierName "Derived" = Derived
-Line 34 col 43 MemberAccessExpression "Derived.createEmpty" = () => Derived
-Line 34 col 43 IdentifierName "Derived" = typeof Derived
-Line 34 col 51 IdentifierName "createEmpty" = () => Derived
-Line 38 col 6 IdentifierName "GenericType" = GenericType<T>
-Line 38 col 18 IdentifierName "T" = T
-Line 39 col 16 IdentifierName "parent" = FooBase
-Line 39 col 24 IdentifierName "FooBase" = FooBase
-Line 42 col 6 IdentifierName "FooBase" = FooBase
-Line 43 col 11 IdentifierName "populate" = () => void
-=======
-// There should be no errors in this file
-class Derived extends Base {
->Derived : Derived
->Base : Base
-
-    public static createEmpty(): Derived {
->createEmpty : () => Derived
->Derived : Derived
-
-        var item = new Derived();
->item : Derived
->new Derived() : Derived
->Derived : typeof Derived
-
-        return item;
->item : Derived
-    }
-}
-class BaseCollection<T extends Base> {
->BaseCollection : BaseCollection<T>
->T : T
->Base : Base
-
-    constructor(f: () => T) {
->f : () => T
->T : T
-
-        (item: Thing) => { return [item.Components]; };
->(item: Thing) => { return [item.Components]; } : (item: Thing) => ComponentCollection<any>[]
->item : Thing
->Thing : Thing
->[item.Components] : ComponentCollection<any>[]
->item.Components : ComponentCollection<any>
->item : Thing
->Components : ComponentCollection<any>
-    }
-}
-class Base {
->Base : Base
-
-    ownerCollection: BaseCollection<Base>;
->ownerCollection : BaseCollection<Base>
->BaseCollection : BaseCollection<T>
->Base : Base
-}
-
-class Thing {
->Thing : Thing
-
-    public get Components(): ComponentCollection<any> { return null }
->Components : ComponentCollection<any>
->ComponentCollection : ComponentCollection<T>
-}
-
-class ComponentCollection<T> {
->ComponentCollection : ComponentCollection<T>
->T : T
-
-    private static sortComponents(p: Foo) {
->sortComponents : (p: Foo) => GenericType<string>
->p : Foo
->Foo : Foo
-
-        return p.prop1;
->p.prop1 : GenericType<string>
->p : Foo
->prop1 : GenericType<string>
-    }
-}
-
-class Foo {
->Foo : Foo
-
-    public get prop1() {
->prop1 : GenericType<string>
-
-        return new GenericType<string>(this);
->new GenericType<string>(this) : GenericType<string>
->GenericType : typeof GenericType
->this : Foo
-    }
-    public populate() {
->populate : () => void
-
-        this.prop2;
->this.prop2 : BaseCollection<Derived>
->this : Foo
->prop2 : BaseCollection<Derived>
-    }
-    public get prop2(): BaseCollection<Derived> {
->prop2 : BaseCollection<Derived>
->BaseCollection : BaseCollection<T>
->Derived : Derived
-
-        return new BaseCollection<Derived>(Derived.createEmpty);
->new BaseCollection<Derived>(Derived.createEmpty) : BaseCollection<Derived>
->BaseCollection : typeof BaseCollection
->Derived : Derived
->Derived.createEmpty : () => Derived
->Derived : typeof Derived
->createEmpty : () => Derived
-    }
-}
-
-class GenericType<T> {
->GenericType : GenericType<T>
->T : T
-
-    constructor(parent: FooBase) { }
->parent : FooBase
->FooBase : FooBase
-}
-
-class FooBase {
->FooBase : FooBase
-
-    public populate() {
->populate : () => void
-
-    }
-}
->>>>>>> 93c737b4
+=== tests/cases/compiler/complexClassRelationships.ts ===
+// There should be no errors in this file
+class Derived extends Base {
+>Derived : Derived
+>Base : Base
+
+    public static createEmpty(): Derived {
+>createEmpty : () => Derived
+>Derived : Derived
+
+        var item = new Derived();
+>item : Derived
+>new Derived() : Derived
+>Derived : typeof Derived
+
+        return item;
+>item : Derived
+    }
+}
+class BaseCollection<T extends Base> {
+>BaseCollection : BaseCollection<T>
+>T : T
+>Base : Base
+
+    constructor(f: () => T) {
+>f : () => T
+>T : T
+
+        (item: Thing) => { return [item.Components]; };
+>(item: Thing) => { return [item.Components]; } : (item: Thing) => ComponentCollection<any>[]
+>item : Thing
+>Thing : Thing
+>[item.Components] : ComponentCollection<any>[]
+>item.Components : ComponentCollection<any>
+>item : Thing
+>Components : ComponentCollection<any>
+    }
+}
+class Base {
+>Base : Base
+
+    ownerCollection: BaseCollection<Base>;
+>ownerCollection : BaseCollection<Base>
+>BaseCollection : BaseCollection<T>
+>Base : Base
+}
+
+class Thing {
+>Thing : Thing
+
+    public get Components(): ComponentCollection<any> { return null }
+>Components : ComponentCollection<any>
+>ComponentCollection : ComponentCollection<T>
+}
+
+class ComponentCollection<T> {
+>ComponentCollection : ComponentCollection<T>
+>T : T
+
+    private static sortComponents(p: Foo) {
+>sortComponents : (p: Foo) => GenericType<string>
+>p : Foo
+>Foo : Foo
+
+        return p.prop1;
+>p.prop1 : GenericType<string>
+>p : Foo
+>prop1 : GenericType<string>
+    }
+}
+
+class Foo {
+>Foo : Foo
+
+    public get prop1() {
+>prop1 : GenericType<string>
+
+        return new GenericType<string>(this);
+>new GenericType<string>(this) : GenericType<string>
+>GenericType : typeof GenericType
+>this : Foo
+    }
+    public populate() {
+>populate : () => void
+
+        this.prop2;
+>this.prop2 : BaseCollection<Derived>
+>this : Foo
+>prop2 : BaseCollection<Derived>
+    }
+    public get prop2(): BaseCollection<Derived> {
+>prop2 : BaseCollection<Derived>
+>BaseCollection : BaseCollection<T>
+>Derived : Derived
+
+        return new BaseCollection<Derived>(Derived.createEmpty);
+>new BaseCollection<Derived>(Derived.createEmpty) : BaseCollection<Derived>
+>BaseCollection : typeof BaseCollection
+>Derived : Derived
+>Derived.createEmpty : () => Derived
+>Derived : typeof Derived
+>createEmpty : () => Derived
+    }
+}
+
+class GenericType<T> {
+>GenericType : GenericType<T>
+>T : T
+
+    constructor(parent: FooBase) { }
+>parent : FooBase
+>FooBase : FooBase
+}
+
+class FooBase {
+>FooBase : FooBase
+
+    public populate() {
+>populate : () => void
+
+    }
+}