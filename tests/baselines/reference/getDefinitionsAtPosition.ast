{
  "sourceText": [
    "///<reference path='getDefinitionsAtPosition2.ts' />\r\n",
    "var locVar;\r\n",
    "function locFn() { }\r\n",
    "class locCls { }\r\n",
    "interface locInt{ }\r\n",
    "module locMod{ export var foo = 1;}\r\n",
    "\r\n",
    "locVar = 1;\r\n",
    "locFn();\r\n",
    "var foo = new locCls();\r\n",
    "class fooCls implements locInt { }\r\n",
    "var fooVar = locMod.foo;\r\n",
    "\r\n",
    "remVar = 1;\r\n",
    "remFn();\r\n",
    "var remfoo = new remCls();\r\n",
    "class remfooCls implements remInt { }\r\n",
    "var remfooVar = remMod.foo;\r\n",
    "\r\n",
    "rem2Var = 1;\r\n",
    "rem2Fn();\r\n",
    "var rem2foo = new rem2Cls();\r\n",
    "class rem2fooCls implements rem2Int { }\r\n",
    "var rem2fooVar = rem2Mod.foo;\r\n",
    "\r\n",
    "var shdVar = \"foo\";\r\n",
    "module shdModule {\r\n",
    "    var shdVar;\r\n",
    "    shdVar = 1;\r\n",
    "}\r\n",
    "\r\n",
    "function fnOverload( );\r\n",
    "function fnOverload(foo: string);\r\n",
    "function fnOverload(foo: any) { };\r\n",
    "\r\n",
    "fnOverload();\r\n",
    "fnOverload(\"test\");\r\n",
    "\r\n",
    "class clsOverload {\r\n",
    "    constructor ();\r\n",
    "    constructor (foo: string);\r\n",
    "    constructor (foo: any)  { }\r\n",
    "};\r\n",
    "\r\n",
    "var clsOverloadVar = new clsOverload();\r\n",
    "clsOverloadVar = new clsOverload(\"test\");\r\n",
    "\r\n",
    "class clsInOverload {\r\n",
    "    static fnOverload( );\r\n",
    "    static fnOverload(foo: string);\r\n",
    "    static fnOverload(foo: any) { };\r\n",
    "    public fnOverload():any;\r\n",
    "    public fnOverload(foo: string);\r\n",
    "    public fnOverload(foo: any) { return \"foo\" };\r\n",
    "    public fnOverload1():any;\r\n",
    "    public fnOverload1(foo: string);\r\n",
    "    public fnOverload1(foo: any) { return \"foo\" };\r\n",
    "\r\n",
    "    constructor () { }\r\n",
    "} \r\n",
    "\r\n",
    "clsInOverload.fnOverload();\r\n",
    "clsInOverload.fnOverload(\"test\");\r\n",
    "\r\n",
    "var clsInOverloadVar = new clsInOverload();\r\n",
    "var foo3 = clsInOverloadVar.fnOverload();\r\n",
    "foo3 = clsInOverloadVar.fnOverload(\"test\");\r\n",
    "\r\n",
    "function fnInOverload() {\r\n",
    "    static fnOverload():any;\r\n",
    "    static fnOverload(foo: string); \r\n",
    "    static fnOverload(foo: any){ return \"foo\" };\r\n",
    "}\r\n",
    "\r\n",
    "fnInOverload.fnOverload();                            \r\n",
    "fnInOverload.fnOverload(\"test\");\r\n",
    "\r\n",
    "interface sInt {\r\n",
    "    sVar: number;\r\n",
    "    sFn: () => void;    \r\n",
    "}\r\n",
    "\r\n",
    "class iClass implements sInt {\r\n",
    "    public sVar = 1;\r\n",
    "    public sFn() {\r\n",
    "    }\r\n",
    "}\r\n",
    "\r\n",
    "declare var ambientVar;\r\n",
    "\r\n",
    "ambientVar = 1;"],
  "ast":
    {"nodeType": "Script", "minChar": 0, "limChar": 1979, "startLine": 1, "startCol": 1, "endLine": 91, "endCol": 16, "children": [
      {"nodeType": "List", "minChar": 54, "limChar": 1979, "startLine": 2, "startCol": 1, "endLine": 91, "endCol": 16, "children": [
        {"nodeType": "VarDecl", "minChar": 54, "limChar": 65, "startLine": 2, "startCol": 1, "endLine": 2, "endCol": 12, "children": [
          {"nodeType": "Name", "minChar": 58, "limChar": 64, "startLine": 2, "startCol": 5, "endLine": 2, "endCol": 11, "children": []}]},
        {"nodeType": "Comment", "minChar": 0, "limChar": 52, "startLine": 1, "startCol": 1, "endLine": 1, "endCol": 53, "children": [
          {"nodeType": "FuncDecl", "minChar": 67, "limChar": 87, "startLine": 3, "startCol": 1, "endLine": 3, "endCol": 21, "children": [
            {"nodeType": "Name", "minChar": 76, "limChar": 81, "startLine": 3, "startCol": 10, "endLine": 3, "endCol": 15, "children": []},
            {"nodeType": "List", "minChar": 81, "limChar": 83, "startLine": 3, "startCol": 15, "endLine": 3, "endCol": 17, "children": []},
            {"nodeType": "List", "minChar": 84, "limChar": 87, "startLine": 3, "startCol": 18, "endLine": 3, "endCol": 21, "children": [
              {"nodeType": "EndCode", "minChar": 87, "limChar": 87, "startLine": 3, "startCol": 21, "endLine": 3, "endCol": 21, "children": []}]}]},
          {"nodeType": "ClassDeclaration", "minChar": 89, "limChar": 105, "startLine": 4, "startCol": 1, "endLine": 4, "endCol": 17, "children": [
            {"nodeType": "Name", "minChar": 95, "limChar": 101, "startLine": 4, "startCol": 7, "endLine": 4, "endCol": 13, "children": []},
            {"nodeType": "List", "minChar": 102, "limChar": 105, "startLine": 4, "startCol": 14, "endLine": 4, "endCol": 17, "children": []}]},
          {"nodeType": "InterfaceDeclaration", "minChar": 107, "limChar": 126, "startLine": 5, "startCol": 1, "endLine": 5, "endCol": 20, "children": [
            {"nodeType": "Name", "minChar": 117, "limChar": 123, "startLine": 5, "startCol": 11, "endLine": 5, "endCol": 17, "children": []},
            {"nodeType": "List", "minChar": 123, "limChar": 126, "startLine": 5, "startCol": 17, "endLine": 5, "endCol": 20, "children": []}]},
          {"nodeType": "ModuleDeclaration", "minChar": 128, "limChar": 163, "startLine": 6, "startCol": 1, "endLine": 6, "endCol": 36, "children": [
            {"nodeType": "Name", "minChar": 135, "limChar": 141, "startLine": 6, "startCol": 8, "endLine": 6, "endCol": 14, "children": []},
            {"nodeType": "List", "minChar": 141, "limChar": 163, "startLine": 6, "startCol": 14, "endLine": 6, "endCol": 36, "children": [
              {"nodeType": "VarDecl", "minChar": 143, "limChar": 162, "startLine": 6, "startCol": 16, "endLine": 6, "endCol": 35, "children": [
                {"nodeType": "Name", "minChar": 154, "limChar": 157, "startLine": 6, "startCol": 27, "endLine": 6, "endCol": 30, "children": []},
                {"nodeType": "NumberLit", "minChar": 160, "limChar": 161, "startLine": 6, "startCol": 33, "endLine": 6, "endCol": 34, "children": []}]}]}]},
          {"nodeType": "Asg", "minChar": 167, "limChar": 178, "startLine": 8, "startCol": 1, "endLine": 8, "endCol": 12, "children": [
            {"nodeType": "Name", "minChar": 167, "limChar": 173, "startLine": 8, "startCol": 1, "endLine": 8, "endCol": 7, "children": []},
            {"nodeType": "NumberLit", "minChar": 176, "limChar": 177, "startLine": 8, "startCol": 10, "endLine": 8, "endCol": 11, "children": []}]},
          {"nodeType": "Call", "minChar": 180, "limChar": 188, "startLine": 9, "startCol": 1, "endLine": 9, "endCol": 9, "children": [
            {"nodeType": "Name", "minChar": 180, "limChar": 185, "startLine": 9, "startCol": 1, "endLine": 9, "endCol": 6, "children": []},
            {"nodeType": "List", "minChar": 185, "limChar": 187, "startLine": 9, "startCol": 6, "endLine": 9, "endCol": 8, "children": []}]},
          {"nodeType": "VarDecl", "minChar": 190, "limChar": 213, "startLine": 10, "startCol": 1, "endLine": 10, "endCol": 24, "children": [
            {"nodeType": "Name", "minChar": 194, "limChar": 197, "startLine": 10, "startCol": 5, "endLine": 10, "endCol": 8, "children": []},
            {"nodeType": "New", "minChar": 200, "limChar": 212, "startLine": 10, "startCol": 11, "endLine": 10, "endCol": 23, "children": [
              {"nodeType": "Name", "minChar": 204, "limChar": 210, "startLine": 10, "startCol": 15, "endLine": 10, "endCol": 21, "children": []},
              {"nodeType": "List", "minChar": 210, "limChar": 212, "startLine": 10, "startCol": 21, "endLine": 10, "endCol": 23, "children": []}]}]},
          {"nodeType": "ClassDeclaration", "minChar": 215, "limChar": 249, "startLine": 11, "startCol": 1, "endLine": 11, "endCol": 35, "children": [
            {"nodeType": "Name", "minChar": 221, "limChar": 227, "startLine": 11, "startCol": 7, "endLine": 11, "endCol": 13, "children": []},
            {"nodeType": "List", "minChar": 246, "limChar": 249, "startLine": 11, "startCol": 32, "endLine": 11, "endCol": 35, "children": []},
            {"nodeType": "List", "minChar": -1, "limChar": -1, "startLine": -1, "startCol": -1, "endLine": -1, "endCol": -1, "children": []},
            {"nodeType": "List", "minChar": -1, "limChar": -1, "startLine": -1, "startCol": -1, "endLine": -1, "endCol": -1, "children": [
              {"nodeType": "Name", "minChar": 239, "limChar": 245, "startLine": 11, "startCol": 25, "endLine": 11, "endCol": 31, "children": []}]}]},
          {"nodeType": "VarDecl", "minChar": 251, "limChar": 275, "startLine": 12, "startCol": 1, "endLine": 12, "endCol": 25, "children": [
            {"nodeType": "Name", "minChar": 255, "limChar": 261, "startLine": 12, "startCol": 5, "endLine": 12, "endCol": 11, "children": []},
            {"nodeType": "Dot", "minChar": 264, "limChar": 274, "startLine": 12, "startCol": 14, "endLine": 12, "endCol": 24, "children": [
              {"nodeType": "Name", "minChar": 264, "limChar": 270, "startLine": 12, "startCol": 14, "endLine": 12, "endCol": 20, "children": []},
              {"nodeType": "Name", "minChar": 271, "limChar": 274, "startLine": 12, "startCol": 21, "endLine": 12, "endCol": 24, "children": []}]}]},
          {"nodeType": "Asg", "minChar": 279, "limChar": 290, "startLine": 14, "startCol": 1, "endLine": 14, "endCol": 12, "children": [
            {"nodeType": "Name", "minChar": 279, "limChar": 285, "startLine": 14, "startCol": 1, "endLine": 14, "endCol": 7, "children": []},
            {"nodeType": "NumberLit", "minChar": 288, "limChar": 289, "startLine": 14, "startCol": 10, "endLine": 14, "endCol": 11, "children": []}]},
          {"nodeType": "Call", "minChar": 292, "limChar": 300, "startLine": 15, "startCol": 1, "endLine": 15, "endCol": 9, "children": [
            {"nodeType": "Name", "minChar": 292, "limChar": 297, "startLine": 15, "startCol": 1, "endLine": 15, "endCol": 6, "children": []},
            {"nodeType": "List", "minChar": 297, "limChar": 299, "startLine": 15, "startCol": 6, "endLine": 15, "endCol": 8, "children": []}]},
          {"nodeType": "VarDecl", "minChar": 302, "limChar": 328, "startLine": 16, "startCol": 1, "endLine": 16, "endCol": 27, "children": [
            {"nodeType": "Name", "minChar": 306, "limChar": 312, "startLine": 16, "startCol": 5, "endLine": 16, "endCol": 11, "children": []},
            {"nodeType": "New", "minChar": 315, "limChar": 327, "startLine": 16, "startCol": 14, "endLine": 16, "endCol": 26, "children": [
              {"nodeType": "Name", "minChar": 319, "limChar": 325, "startLine": 16, "startCol": 18, "endLine": 16, "endCol": 24, "children": []},
              {"nodeType": "List", "minChar": 325, "limChar": 327, "startLine": 16, "startCol": 24, "endLine": 16, "endCol": 26, "children": []}]}]},
          {"nodeType": "ClassDeclaration", "minChar": 330, "limChar": 367, "startLine": 17, "startCol": 1, "endLine": 17, "endCol": 38, "children": [
            {"nodeType": "Name", "minChar": 336, "limChar": 345, "startLine": 17, "startCol": 7, "endLine": 17, "endCol": 16, "children": []},
            {"nodeType": "List", "minChar": 364, "limChar": 367, "startLine": 17, "startCol": 35, "endLine": 17, "endCol": 38, "children": []},
            {"nodeType": "List", "minChar": -1, "limChar": -1, "startLine": -1, "startCol": -1, "endLine": -1, "endCol": -1, "children": []},
            {"nodeType": "List", "minChar": -1, "limChar": -1, "startLine": -1, "startCol": -1, "endLine": -1, "endCol": -1, "children": [
              {"nodeType": "Name", "minChar": 357, "limChar": 363, "startLine": 17, "startCol": 28, "endLine": 17, "endCol": 34, "children": []}]}]},
          {"nodeType": "VarDecl", "minChar": 369, "limChar": 396, "startLine": 18, "startCol": 1, "endLine": 18, "endCol": 28, "children": [
            {"nodeType": "Name", "minChar": 373, "limChar": 382, "startLine": 18, "startCol": 5, "endLine": 18, "endCol": 14, "children": []},
            {"nodeType": "Dot", "minChar": 385, "limChar": 395, "startLine": 18, "startCol": 17, "endLine": 18, "endCol": 27, "children": [
              {"nodeType": "Name", "minChar": 385, "limChar": 391, "startLine": 18, "startCol": 17, "endLine": 18, "endCol": 23, "children": []},
              {"nodeType": "Name", "minChar": 392, "limChar": 395, "startLine": 18, "startCol": 24, "endLine": 18, "endCol": 27, "children": []}]}]},
          {"nodeType": "Asg", "minChar": 400, "limChar": 412, "startLine": 20, "startCol": 1, "endLine": 20, "endCol": 13, "children": [
            {"nodeType": "Name", "minChar": 400, "limChar": 407, "startLine": 20, "startCol": 1, "endLine": 20, "endCol": 8, "children": []},
            {"nodeType": "NumberLit", "minChar": 410, "limChar": 411, "startLine": 20, "startCol": 11, "endLine": 20, "endCol": 12, "children": []}]},
          {"nodeType": "Call", "minChar": 414, "limChar": 423, "startLine": 21, "startCol": 1, "endLine": 21, "endCol": 10, "children": [
            {"nodeType": "Name", "minChar": 414, "limChar": 420, "startLine": 21, "startCol": 1, "endLine": 21, "endCol": 7, "children": []},
            {"nodeType": "List", "minChar": 420, "limChar": 422, "startLine": 21, "startCol": 7, "endLine": 21, "endCol": 9, "children": []}]},
          {"nodeType": "VarDecl", "minChar": 425, "limChar": 453, "startLine": 22, "startCol": 1, "endLine": 22, "endCol": 29, "children": [
            {"nodeType": "Name", "minChar": 429, "limChar": 436, "startLine": 22, "startCol": 5, "endLine": 22, "endCol": 12, "children": []},
            {"nodeType": "New", "minChar": 439, "limChar": 452, "startLine": 22, "startCol": 15, "endLine": 22, "endCol": 28, "children": [
              {"nodeType": "Name", "minChar": 443, "limChar": 450, "startLine": 22, "startCol": 19, "endLine": 22, "endCol": 26, "children": []},
              {"nodeType": "List", "minChar": 450, "limChar": 452, "startLine": 22, "startCol": 26, "endLine": 22, "endCol": 28, "children": []}]}]},
          {"nodeType": "ClassDeclaration", "minChar": 455, "limChar": 494, "startLine": 23, "startCol": 1, "endLine": 23, "endCol": 40, "children": [
            {"nodeType": "Name", "minChar": 461, "limChar": 471, "startLine": 23, "startCol": 7, "endLine": 23, "endCol": 17, "children": []},
            {"nodeType": "List", "minChar": 491, "limChar": 494, "startLine": 23, "startCol": 37, "endLine": 23, "endCol": 40, "children": []},
            {"nodeType": "List", "minChar": -1, "limChar": -1, "startLine": -1, "startCol": -1, "endLine": -1, "endCol": -1, "children": []},
            {"nodeType": "List", "minChar": -1, "limChar": -1, "startLine": -1, "startCol": -1, "endLine": -1, "endCol": -1, "children": [
              {"nodeType": "Name", "minChar": 483, "limChar": 490, "startLine": 23, "startCol": 29, "endLine": 23, "endCol": 36, "children": []}]}]},
          {"nodeType": "VarDecl", "minChar": 496, "limChar": 525, "startLine": 24, "startCol": 1, "endLine": 24, "endCol": 30, "children": [
            {"nodeType": "Name", "minChar": 500, "limChar": 510, "startLine": 24, "startCol": 5, "endLine": 24, "endCol": 15, "children": []},
            {"nodeType": "Dot", "minChar": 513, "limChar": 524, "startLine": 24, "startCol": 18, "endLine": 24, "endCol": 29, "children": [
              {"nodeType": "Name", "minChar": 513, "limChar": 520, "startLine": 24, "startCol": 18, "endLine": 24, "endCol": 25, "children": []},
              {"nodeType": "Name", "minChar": 521, "limChar": 524, "startLine": 24, "startCol": 26, "endLine": 24, "endCol": 29, "children": []}]}]},
          {"nodeType": "VarDecl", "minChar": 529, "limChar": 548, "startLine": 26, "startCol": 1, "endLine": 26, "endCol": 20, "children": [
            {"nodeType": "Name", "minChar": 533, "limChar": 539, "startLine": 26, "startCol": 5, "endLine": 26, "endCol": 11, "children": []},
            {"nodeType": "QString", "minChar": 542, "limChar": 547, "startLine": 26, "startCol": 14, "endLine": 26, "endCol": 19, "children": []}]},
          {"nodeType": "ModuleDeclaration", "minChar": 550, "limChar": 605, "startLine": 27, "startCol": 1, "endLine": 30, "endCol": 2, "children": [
            {"nodeType": "Name", "minChar": 557, "limChar": 566, "startLine": 27, "startCol": 8, "endLine": 27, "endCol": 17, "children": []},
            {"nodeType": "List", "minChar": 567, "limChar": 605, "startLine": 27, "startCol": 18, "endLine": 30, "endCol": 2, "children": [
              {"nodeType": "VarDecl", "minChar": 574, "limChar": 585, "startLine": 28, "startCol": 5, "endLine": 28, "endCol": 16, "children": [
                {"nodeType": "Name", "minChar": 578, "limChar": 584, "startLine": 28, "startCol": 9, "endLine": 28, "endCol": 15, "children": []}]},
              {"nodeType": "Asg", "minChar": 591, "limChar": 602, "startLine": 29, "startCol": 5, "endLine": 29, "endCol": 16, "children": [
                {"nodeType": "Name", "minChar": 591, "limChar": 597, "startLine": 29, "startCol": 5, "endLine": 29, "endCol": 11, "children": []},
                {"nodeType": "NumberLit", "minChar": 600, "limChar": 601, "startLine": 29, "startCol": 14, "endLine": 29, "endCol": 15, "children": []}]}]}]},
          {"nodeType": "FuncDecl", "minChar": 609, "limChar": 632, "startLine": 32, "startCol": 1, "endLine": 32, "endCol": 24, "children": [
            {"nodeType": "Name", "minChar": 618, "limChar": 628, "startLine": 32, "startCol": 10, "endLine": 32, "endCol": 20, "children": []},
            {"nodeType": "List", "minChar": 628, "limChar": 631, "startLine": 32, "startCol": 20, "endLine": 32, "endCol": 23, "children": []}]},
          {"nodeType": "FuncDecl", "minChar": 634, "limChar": 667, "startLine": 33, "startCol": 1, "endLine": 33, "endCol": 34, "children": [
            {"nodeType": "Name", "minChar": 643, "limChar": 653, "startLine": 33, "startCol": 10, "endLine": 33, "endCol": 20, "children": []},
            {"nodeType": "List", "minChar": 653, "limChar": 666, "startLine": 33, "startCol": 20, "endLine": 33, "endCol": 33, "children": [
              {"nodeType": "ArgDecl", "minChar": 654, "limChar": 665, "startLine": 33, "startCol": 21, "endLine": 33, "endCol": 32, "children": [
                {"nodeType": "Name", "minChar": 654, "limChar": 657, "startLine": 33, "startCol": 21, "endLine": 33, "endCol": 24, "children": []},
                {"nodeType": "TypeRef", "minChar": 659, "limChar": 665, "startLine": 33, "startCol": 26, "endLine": 33, "endCol": 32, "children": [
                  {"nodeType": "Name", "minChar": 659, "limChar": 665, "startLine": 33, "startCol": 26, "endLine": 33, "endCol": 32, "children": []}]}]}]}]},
          {"nodeType": "FuncDecl", "minChar": 669, "limChar": 702, "startLine": 34, "startCol": 1, "endLine": 34, "endCol": 34, "children": [
            {"nodeType": "Name", "minChar": 678, "limChar": 688, "startLine": 34, "startCol": 10, "endLine": 34, "endCol": 20, "children": []},
            {"nodeType": "List", "minChar": 688, "limChar": 698, "startLine": 34, "startCol": 20, "endLine": 34, "endCol": 30, "children": [
              {"nodeType": "ArgDecl", "minChar": 689, "limChar": 697, "startLine": 34, "startCol": 21, "endLine": 34, "endCol": 29, "children": [
                {"nodeType": "Name", "minChar": 689, "limChar": 692, "startLine": 34, "startCol": 21, "endLine": 34, "endCol": 24, "children": []},
                {"nodeType": "TypeRef", "minChar": 694, "limChar": 697, "startLine": 34, "startCol": 26, "endLine": 34, "endCol": 29, "children": [
                  {"nodeType": "Name", "minChar": 694, "limChar": 697, "startLine": 34, "startCol": 26, "endLine": 34, "endCol": 29, "children": []}]}]}]},
            {"nodeType": "List", "minChar": 699, "limChar": 702, "startLine": 34, "startCol": 31, "endLine": 34, "endCol": 34, "children": [
              {"nodeType": "EndCode", "minChar": 702, "limChar": 702, "startLine": 34, "startCol": 34, "endLine": 34, "endCol": 34, "children": []}]}]},
          {"nodeType": "Empty", "minChar": 702, "limChar": 703, "startLine": 34, "startCol": 34, "endLine": 34, "endCol": 35, "children": []},
          {"nodeType": "Call", "minChar": 707, "limChar": 720, "startLine": 36, "startCol": 1, "endLine": 36, "endCol": 14, "children": [
            {"nodeType": "Name", "minChar": 707, "limChar": 717, "startLine": 36, "startCol": 1, "endLine": 36, "endCol": 11, "children": []},
            {"nodeType": "List", "minChar": 717, "limChar": 719, "startLine": 36, "startCol": 11, "endLine": 36, "endCol": 13, "children": []}]},
          {"nodeType": "Call", "minChar": 722, "limChar": 741, "startLine": 37, "startCol": 1, "endLine": 37, "endCol": 20, "children": [
            {"nodeType": "Name", "minChar": 722, "limChar": 732, "startLine": 37, "startCol": 1, "endLine": 37, "endCol": 11, "children": []},
            {"nodeType": "List", "minChar": 732, "limChar": 740, "startLine": 37, "startCol": 11, "endLine": 37, "endCol": 19, "children": [
              {"nodeType": "QString", "minChar": 733, "limChar": 739, "startLine": 37, "startCol": 12, "endLine": 37, "endCol": 18, "children": []}]}]},
          {"nodeType": "ClassDeclaration", "minChar": 745, "limChar": 853, "startLine": 39, "startCol": 1, "endLine": 43, "endCol": 2, "children": [
            {"nodeType": "Name", "minChar": 751, "limChar": 762, "startLine": 39, "startCol": 7, "endLine": 39, "endCol": 18, "children": []},
            {"nodeType": "List", "minChar": 763, "limChar": 853, "startLine": 39, "startCol": 19, "endLine": 43, "endCol": 2, "children": [
              {"nodeType": "FuncDecl", "minChar": 770, "limChar": 785, "startLine": 40, "startCol": 5, "endLine": 40, "endCol": 20, "children": [
                {"nodeType": "Name", "minChar": 751, "limChar": 762, "startLine": 39, "startCol": 7, "endLine": 39, "endCol": 18, "children": []},
                {"nodeType": "List", "minChar": 782, "limChar": 784, "startLine": 40, "startCol": 17, "endLine": 40, "endCol": 19, "children": []},
                {"nodeType": "TypeRef", "minChar": 751, "limChar": 762, "startLine": 39, "startCol": 7, "endLine": 39, "endCol": 18, "children": [
                  {"nodeType": "Name", "minChar": 751, "limChar": 762, "startLine": 39, "startCol": 7, "endLine": 39, "endCol": 18, "children": []}]}]},
              {"nodeType": "FuncDecl", "minChar": 791, "limChar": 817, "startLine": 41, "startCol": 5, "endLine": 41, "endCol": 31, "children": [
                {"nodeType": "Name", "minChar": 751, "limChar": 762, "startLine": 39, "startCol": 7, "endLine": 39, "endCol": 18, "children": []},
                {"nodeType": "List", "minChar": 803, "limChar": 816, "startLine": 41, "startCol": 17, "endLine": 41, "endCol": 30, "children": [
                  {"nodeType": "ArgDecl", "minChar": 804, "limChar": 815, "startLine": 41, "startCol": 18, "endLine": 41, "endCol": 29, "children": [
                    {"nodeType": "Name", "minChar": 804, "limChar": 807, "startLine": 41, "startCol": 18, "endLine": 41, "endCol": 21, "children": []},
                    {"nodeType": "TypeRef", "minChar": 809, "limChar": 815, "startLine": 41, "startCol": 23, "endLine": 41, "endCol": 29, "children": [
                      {"nodeType": "Name", "minChar": 809, "limChar": 815, "startLine": 41, "startCol": 23, "endLine": 41, "endCol": 29, "children": []}]}]}]},
                {"nodeType": "TypeRef", "minChar": 751, "limChar": 762, "startLine": 39, "startCol": 7, "endLine": 39, "endCol": 18, "children": [
                  {"nodeType": "Name", "minChar": 751, "limChar": 762, "startLine": 39, "startCol": 7, "endLine": 39, "endCol": 18, "children": []}]}]},
              {"nodeType": "FuncDecl", "minChar": 823, "limChar": 850, "startLine": 42, "startCol": 5, "endLine": 42, "endCol": 32, "children": [
                {"nodeType": "Name", "minChar": 751, "limChar": 762, "startLine": 39, "startCol": 7, "endLine": 39, "endCol": 18, "children": []},
                {"nodeType": "List", "minChar": 835, "limChar": 845, "startLine": 42, "startCol": 17, "endLine": 42, "endCol": 27, "children": [
                  {"nodeType": "ArgDecl", "minChar": 836, "limChar": 844, "startLine": 42, "startCol": 18, "endLine": 42, "endCol": 26, "children": [
                    {"nodeType": "Name", "minChar": 836, "limChar": 839, "startLine": 42, "startCol": 18, "endLine": 42, "endCol": 21, "children": []},
                    {"nodeType": "TypeRef", "minChar": 841, "limChar": 844, "startLine": 42, "startCol": 23, "endLine": 42, "endCol": 26, "children": [
                      {"nodeType": "Name", "minChar": 841, "limChar": 844, "startLine": 42, "startCol": 23, "endLine": 42, "endCol": 26, "children": []}]}]}]},
                {"nodeType": "TypeRef", "minChar": 751, "limChar": 762, "startLine": 39, "startCol": 7, "endLine": 39, "endCol": 18, "children": [
                  {"nodeType": "Name", "minChar": 751, "limChar": 762, "startLine": 39, "startCol": 7, "endLine": 39, "endCol": 18, "children": []}]},
                {"nodeType": "List", "minChar": 847, "limChar": 850, "startLine": 42, "startCol": 29, "endLine": 42, "endCol": 32, "children": [
                  {"nodeType": "EndCode", "minChar": 850, "limChar": 850, "startLine": 42, "startCol": 32, "endLine": 42, "endCol": 32, "children": []}]}]}]}]},
          {"nodeType": "Empty", "minChar": 853, "limChar": 854, "startLine": 43, "startCol": 2, "endLine": 43, "endCol": 3, "children": []},
          {"nodeType": "VarDecl", "minChar": 858, "limChar": 897, "startLine": 45, "startCol": 1, "endLine": 45, "endCol": 40, "children": [
            {"nodeType": "Name", "minChar": 862, "limChar": 876, "startLine": 45, "startCol": 5, "endLine": 45, "endCol": 19, "children": []},
            {"nodeType": "New", "minChar": 879, "limChar": 896, "startLine": 45, "startCol": 22, "endLine": 45, "endCol": 39, "children": [
              {"nodeType": "Name", "minChar": 883, "limChar": 894, "startLine": 45, "startCol": 26, "endLine": 45, "endCol": 37, "children": []},
              {"nodeType": "List", "minChar": 894, "limChar": 896, "startLine": 45, "startCol": 37, "endLine": 45, "endCol": 39, "children": []}]}]},
          {"nodeType": "Asg", "minChar": 899, "limChar": 940, "startLine": 46, "startCol": 1, "endLine": 46, "endCol": 42, "children": [
            {"nodeType": "Name", "minChar": 899, "limChar": 913, "startLine": 46, "startCol": 1, "endLine": 46, "endCol": 15, "children": []},
            {"nodeType": "New", "minChar": 916, "limChar": 939, "startLine": 46, "startCol": 18, "endLine": 46, "endCol": 41, "children": [
              {"nodeType": "Name", "minChar": 920, "limChar": 931, "startLine": 46, "startCol": 22, "endLine": 46, "endCol": 33, "children": []},
              {"nodeType": "List", "minChar": 931, "limChar": 939, "startLine": 46, "startCol": 33, "endLine": 46, "endCol": 41, "children": [
                {"nodeType": "QString", "minChar": 932, "limChar": 938, "startLine": 46, "startCol": 34, "endLine": 46, "endCol": 40, "children": []}]}]}]},
          {"nodeType": "ClassDeclaration", "minChar": 944, "limChar": 1335, "startLine": 48, "startCol": 1, "endLine": 60, "endCol": 2, "children": [
            {"nodeType": "Name", "minChar": 950, "limChar": 963, "startLine": 48, "startCol": 7, "endLine": 48, "endCol": 20, "children": []},
            {"nodeType": "List", "minChar": 964, "limChar": 1335, "startLine": 48, "startCol": 21, "endLine": 60, "endCol": 2, "children": [
              {"nodeType": "FuncDecl", "minChar": 971, "limChar": 992, "startLine": 49, "startCol": 5, "endLine": 49, "endCol": 26, "children": [
                {"nodeType": "Name", "minChar": 978, "limChar": 988, "startLine": 49, "startCol": 12, "endLine": 49, "endCol": 22, "children": []},
                {"nodeType": "List", "minChar": 988, "limChar": 991, "startLine": 49, "startCol": 22, "endLine": 49, "endCol": 25, "children": []}]},
              {"nodeType": "FuncDecl", "minChar": 998, "limChar": 1029, "startLine": 50, "startCol": 5, "endLine": 50, "endCol": 36, "children": [
                {"nodeType": "Name", "minChar": 1005, "limChar": 1015, "startLine": 50, "startCol": 12, "endLine": 50, "endCol": 22, "children": []},
                {"nodeType": "List", "minChar": 1015, "limChar": 1028, "startLine": 50, "startCol": 22, "endLine": 50, "endCol": 35, "children": [
                  {"nodeType": "ArgDecl", "minChar": 1016, "limChar": 1027, "startLine": 50, "startCol": 23, "endLine": 50, "endCol": 34, "children": [
                    {"nodeType": "Name", "minChar": 1016, "limChar": 1019, "startLine": 50, "startCol": 23, "endLine": 50, "endCol": 26, "children": []},
                    {"nodeType": "TypeRef", "minChar": 1021, "limChar": 1027, "startLine": 50, "startCol": 28, "endLine": 50, "endCol": 34, "children": [
                      {"nodeType": "Name", "minChar": 1021, "limChar": 1027, "startLine": 50, "startCol": 28, "endLine": 50, "endCol": 34, "children": []}]}]}]}]},
              {"nodeType": "FuncDecl", "minChar": 1035, "limChar": 1066, "startLine": 51, "startCol": 5, "endLine": 51, "endCol": 36, "children": [
                {"nodeType": "Name", "minChar": 1042, "limChar": 1052, "startLine": 51, "startCol": 12, "endLine": 51, "endCol": 22, "children": []},
                {"nodeType": "List", "minChar": 1052, "limChar": 1062, "startLine": 51, "startCol": 22, "endLine": 51, "endCol": 32, "children": [
                  {"nodeType": "ArgDecl", "minChar": 1053, "limChar": 1061, "startLine": 51, "startCol": 23, "endLine": 51, "endCol": 31, "children": [
                    {"nodeType": "Name", "minChar": 1053, "limChar": 1056, "startLine": 51, "startCol": 23, "endLine": 51, "endCol": 26, "children": []},
                    {"nodeType": "TypeRef", "minChar": 1058, "limChar": 1061, "startLine": 51, "startCol": 28, "endLine": 51, "endCol": 31, "children": [
                      {"nodeType": "Name", "minChar": 1058, "limChar": 1061, "startLine": 51, "startCol": 28, "endLine": 51, "endCol": 31, "children": []}]}]}]},
                {"nodeType": "List", "minChar": 1063, "limChar": 1066, "startLine": 51, "startCol": 33, "endLine": 51, "endCol": 36, "children": [
                  {"nodeType": "EndCode", "minChar": 1066, "limChar": 1066, "startLine": 51, "startCol": 36, "endLine": 51, "endCol": 36, "children": []}]}]},
              {"nodeType": "FuncDecl", "minChar": 1066, "limChar": 1097, "startLine": 51, "startCol": 36, "endLine": 52, "endCol": 29, "children": [
                {"nodeType": "Name", "minChar": 1080, "limChar": 1090, "startLine": 52, "startCol": 12, "endLine": 52, "endCol": 22, "children": []},
                {"nodeType": "List", "minChar": 1090, "limChar": 1092, "startLine": 52, "startCol": 22, "endLine": 52, "endCol": 24, "children": []},
                {"nodeType": "TypeRef", "minChar": 1093, "limChar": 1096, "startLine": 52, "startCol": 25, "endLine": 52, "endCol": 28, "children": [
                  {"nodeType": "Name", "minChar": 1093, "limChar": 1096, "startLine": 52, "startCol": 25, "endLine": 52, "endCol": 28, "children": []}]}]},
              {"nodeType": "FuncDecl", "minChar": 1103, "limChar": 1134, "startLine": 53, "startCol": 5, "endLine": 53, "endCol": 36, "children": [
                {"nodeType": "Name", "minChar": 1110, "limChar": 1120, "startLine": 53, "startCol": 12, "endLine": 53, "endCol": 22, "children": []},
                {"nodeType": "List", "minChar": 1120, "limChar": 1133, "startLine": 53, "startCol": 22, "endLine": 53, "endCol": 35, "children": [
                  {"nodeType": "ArgDecl", "minChar": 1121, "limChar": 1132, "startLine": 53, "startCol": 23, "endLine": 53, "endCol": 34, "children": [
                    {"nodeType": "Name", "minChar": 1121, "limChar": 1124, "startLine": 53, "startCol": 23, "endLine": 53, "endCol": 26, "children": []},
                    {"nodeType": "TypeRef", "minChar": 1126, "limChar": 1132, "startLine": 53, "startCol": 28, "endLine": 53, "endCol": 34, "children": [
                      {"nodeType": "Name", "minChar": 1126, "limChar": 1132, "startLine": 53, "startCol": 28, "endLine": 53, "endCol": 34, "children": []}]}]}]}]},
              {"nodeType": "FuncDecl", "minChar": 1140, "limChar": 1184, "startLine": 54, "startCol": 5, "endLine": 54, "endCol": 49, "children": [
                {"nodeType": "Name", "minChar": 1147, "limChar": 1157, "startLine": 54, "startCol": 12, "endLine": 54, "endCol": 22, "children": []},
                {"nodeType": "List", "minChar": 1157, "limChar": 1167, "startLine": 54, "startCol": 22, "endLine": 54, "endCol": 32, "children": [
                  {"nodeType": "ArgDecl", "minChar": 1158, "limChar": 1166, "startLine": 54, "startCol": 23, "endLine": 54, "endCol": 31, "children": [
                    {"nodeType": "Name", "minChar": 1158, "limChar": 1161, "startLine": 54, "startCol": 23, "endLine": 54, "endCol": 26, "children": []},
                    {"nodeType": "TypeRef", "minChar": 1163, "limChar": 1166, "startLine": 54, "startCol": 28, "endLine": 54, "endCol": 31, "children": [
                      {"nodeType": "Name", "minChar": 1163, "limChar": 1166, "startLine": 54, "startCol": 28, "endLine": 54, "endCol": 31, "children": []}]}]}]},
                {"nodeType": "List", "minChar": 1168, "limChar": 1184, "startLine": 54, "startCol": 33, "endLine": 54, "endCol": 49, "children": [
                  {"nodeType": "Return", "minChar": 1170, "limChar": 1182, "startLine": 54, "startCol": 35, "endLine": 54, "endCol": 47, "children": [
                    {"nodeType": "QString", "minChar": 1177, "limChar": 1182, "startLine": 54, "startCol": 42, "endLine": 54, "endCol": 47, "children": []}]},
                  {"nodeType": "EndCode", "minChar": 1184, "limChar": 1184, "startLine": 54, "startCol": 49, "endLine": 54, "endCol": 49, "children": []}]}]},
              {"nodeType": "FuncDecl", "minChar": 1184, "limChar": 1216, "startLine": 54, "startCol": 49, "endLine": 55, "endCol": 30, "children": [
                {"nodeType": "Name", "minChar": 1198, "limChar": 1209, "startLine": 55, "startCol": 12, "endLine": 55, "endCol": 23, "children": []},
                {"nodeType": "List", "minChar": 1209, "limChar": 1211, "startLine": 55, "startCol": 23, "endLine": 55, "endCol": 25, "children": []},
                {"nodeType": "TypeRef", "minChar": 1212, "limChar": 1215, "startLine": 55, "startCol": 26, "endLine": 55, "endCol": 29, "children": [
                  {"nodeType": "Name", "minChar": 1212, "limChar": 1215, "startLine": 55, "startCol": 26, "endLine": 55, "endCol": 29, "children": []}]}]},
              {"nodeType": "FuncDecl", "minChar": 1222, "limChar": 1254, "startLine": 56, "startCol": 5, "endLine": 56, "endCol": 37, "children": [
                {"nodeType": "Name", "minChar": 1229, "limChar": 1240, "startLine": 56, "startCol": 12, "endLine": 56, "endCol": 23, "children": []},
                {"nodeType": "List", "minChar": 1240, "limChar": 1253, "startLine": 56, "startCol": 23, "endLine": 56, "endCol": 36, "children": [
                  {"nodeType": "ArgDecl", "minChar": 1241, "limChar": 1252, "startLine": 56, "startCol": 24, "endLine": 56, "endCol": 35, "children": [
                    {"nodeType": "Name", "minChar": 1241, "limChar": 1244, "startLine": 56, "startCol": 24, "endLine": 56, "endCol": 27, "children": []},
                    {"nodeType": "TypeRef", "minChar": 1246, "limChar": 1252, "startLine": 56, "startCol": 29, "endLine": 56, "endCol": 35, "children": [
                      {"nodeType": "Name", "minChar": 1246, "limChar": 1252, "startLine": 56, "startCol": 29, "endLine": 56, "endCol": 35, "children": []}]}]}]}]},
              {"nodeType": "FuncDecl", "minChar": 1260, "limChar": 1305, "startLine": 57, "startCol": 5, "endLine": 57, "endCol": 50, "children": [
                {"nodeType": "Name", "minChar": 1267, "limChar": 1278, "startLine": 57, "startCol": 12, "endLine": 57, "endCol": 23, "children": []},
                {"nodeType": "List", "minChar": 1278, "limChar": 1288, "startLine": 57, "startCol": 23, "endLine": 57, "endCol": 33, "children": [
                  {"nodeType": "ArgDecl", "minChar": 1279, "limChar": 1287, "startLine": 57, "startCol": 24, "endLine": 57, "endCol": 32, "children": [
                    {"nodeType": "Name", "minChar": 1279, "limChar": 1282, "startLine": 57, "startCol": 24, "endLine": 57, "endCol": 27, "children": []},
                    {"nodeType": "TypeRef", "minChar": 1284, "limChar": 1287, "startLine": 57, "startCol": 29, "endLine": 57, "endCol": 32, "children": [
                      {"nodeType": "Name", "minChar": 1284, "limChar": 1287, "startLine": 57, "startCol": 29, "endLine": 57, "endCol": 32, "children": []}]}]}]},
                {"nodeType": "List", "minChar": 1289, "limChar": 1305, "startLine": 57, "startCol": 34, "endLine": 57, "endCol": 50, "children": [
                  {"nodeType": "Return", "minChar": 1291, "limChar": 1303, "startLine": 57, "startCol": 36, "endLine": 57, "endCol": 48, "children": [
                    {"nodeType": "QString", "minChar": 1298, "limChar": 1303, "startLine": 57, "startCol": 43, "endLine": 57, "endCol": 48, "children": []}]},
                  {"nodeType": "EndCode", "minChar": 1305, "limChar": 1305, "startLine": 57, "startCol": 50, "endLine": 57, "endCol": 50, "children": []}]}]},
              {"nodeType": "FuncDecl", "minChar": 1305, "limChar": 1332, "startLine": 57, "startCol": 50, "endLine": 59, "endCol": 23, "children": [
                {"nodeType": "Name", "minChar": 950, "limChar": 963, "startLine": 48, "startCol": 7, "endLine": 48, "endCol": 20, "children": []},
                {"nodeType": "List", "minChar": 1326, "limChar": 1328, "startLine": 59, "startCol": 17, "endLine": 59, "endCol": 19, "children": []},
                {"nodeType": "TypeRef", "minChar": 950, "limChar": 963, "startLine": 48, "startCol": 7, "endLine": 48, "endCol": 20, "children": [
                  {"nodeType": "Name", "minChar": 950, "limChar": 963, "startLine": 48, "startCol": 7, "endLine": 48, "endCol": 20, "children": []}]},
                {"nodeType": "List", "minChar": 1329, "limChar": 1332, "startLine": 59, "startCol": 20, "endLine": 59, "endCol": 23, "children": [
                  {"nodeType": "EndCode", "minChar": 1332, "limChar": 1332, "startLine": 59, "startCol": 23, "endLine": 59, "endCol": 23, "children": []}]}]}]}]},
          {"nodeType": "Call", "minChar": 1340, "limChar": 1367, "startLine": 62, "startCol": 1, "endLine": 62, "endCol": 28, "children": [
            {"nodeType": "Dot", "minChar": 1340, "limChar": 1364, "startLine": 62, "startCol": 1, "endLine": 62, "endCol": 25, "children": [
              {"nodeType": "Name", "minChar": 1340, "limChar": 1353, "startLine": 62, "startCol": 1, "endLine": 62, "endCol": 14, "children": []},
              {"nodeType": "Name", "minChar": 1354, "limChar": 1364, "startLine": 62, "startCol": 15, "endLine": 62, "endCol": 25, "children": []}]},
            {"nodeType": "List", "minChar": 1364, "limChar": 1366, "startLine": 62, "startCol": 25, "endLine": 62, "endCol": 27, "children": []}]},
          {"nodeType": "Call", "minChar": 1369, "limChar": 1402, "startLine": 63, "startCol": 1, "endLine": 63, "endCol": 34, "children": [
            {"nodeType": "Dot", "minChar": 1369, "limChar": 1393, "startLine": 63, "startCol": 1, "endLine": 63, "endCol": 25, "children": [
              {"nodeType": "Name", "minChar": 1369, "limChar": 1382, "startLine": 63, "startCol": 1, "endLine": 63, "endCol": 14, "children": []},
              {"nodeType": "Name", "minChar": 1383, "limChar": 1393, "startLine": 63, "startCol": 15, "endLine": 63, "endCol": 25, "children": []}]},
            {"nodeType": "List", "minChar": 1393, "limChar": 1401, "startLine": 63, "startCol": 25, "endLine": 63, "endCol": 33, "children": [
              {"nodeType": "QString", "minChar": 1394, "limChar": 1400, "startLine": 63, "startCol": 26, "endLine": 63, "endCol": 32, "children": []}]}]},
          {"nodeType": "VarDecl", "minChar": 1406, "limChar": 1449, "startLine": 65, "startCol": 1, "endLine": 65, "endCol": 44, "children": [
            {"nodeType": "Name", "minChar": 1410, "limChar": 1426, "startLine": 65, "startCol": 5, "endLine": 65, "endCol": 21, "children": []},
            {"nodeType": "New", "minChar": 1429, "limChar": 1448, "startLine": 65, "startCol": 24, "endLine": 65, "endCol": 43, "children": [
              {"nodeType": "Name", "minChar": 1433, "limChar": 1446, "startLine": 65, "startCol": 28, "endLine": 65, "endCol": 41, "children": []},
              {"nodeType": "List", "minChar": 1446, "limChar": 1448, "startLine": 65, "startCol": 41, "endLine": 65, "endCol": 43, "children": []}]}]},
          {"nodeType": "VarDecl", "minChar": 1451, "limChar": 1492, "startLine": 66, "startCol": 1, "endLine": 66, "endCol": 42, "children": [
            {"nodeType": "Name", "minChar": 1455, "limChar": 1459, "startLine": 66, "startCol": 5, "endLine": 66, "endCol": 9, "children": []},
            {"nodeType": "Call", "minChar": 1462, "limChar": 1491, "startLine": 66, "startCol": 12, "endLine": 66, "endCol": 41, "children": [
              {"nodeType": "Dot", "minChar": 1462, "limChar": 1489, "startLine": 66, "startCol": 12, "endLine": 66, "endCol": 39, "children": [
                {"nodeType": "Name", "minChar": 1462, "limChar": 1478, "startLine": 66, "startCol": 12, "endLine": 66, "endCol": 28, "children": []},
                {"nodeType": "Name", "minChar": 1479, "limChar": 1489, "startLine": 66, "startCol": 29, "endLine": 66, "endCol": 39, "children": []}]},
              {"nodeType": "List", "minChar": 1489, "limChar": 1491, "startLine": 66, "startCol": 39, "endLine": 66, "endCol": 41, "children": []}]}]},
          {"nodeType": "Asg", "minChar": 1494, "limChar": 1537, "startLine": 67, "startCol": 1, "endLine": 67, "endCol": 44, "children": [
            {"nodeType": "Name", "minChar": 1494, "limChar": 1498, "startLine": 67, "startCol": 1, "endLine": 67, "endCol": 5, "children": []},
            {"nodeType": "Call", "minChar": 1501, "limChar": 1536, "startLine": 67, "startCol": 8, "endLine": 67, "endCol": 43, "children": [
              {"nodeType": "Dot", "minChar": 1501, "limChar": 1528, "startLine": 67, "startCol": 8, "endLine": 67, "endCol": 35, "children": [
                {"nodeType": "Name", "minChar": 1501, "limChar": 1517, "startLine": 67, "startCol": 8, "endLine": 67, "endCol": 24, "children": []},
                {"nodeType": "Name", "minChar": 1518, "limChar": 1528, "startLine": 67, "startCol": 25, "endLine": 67, "endCol": 35, "children": []}]},
              {"nodeType": "List", "minChar": 1528, "limChar": 1536, "startLine": 67, "startCol": 35, "endLine": 67, "endCol": 43, "children": [
                {"nodeType": "QString", "minChar": 1529, "limChar": 1535, "startLine": 67, "startCol": 36, "endLine": 67, "endCol": 42, "children": []}]}]}]},
          {"nodeType": "FuncDecl", "minChar": 1541, "limChar": 1687, "startLine": 69, "startCol": 1, "endLine": 73, "endCol": 2, "children": [
            {"nodeType": "Name", "minChar": 1550, "limChar": 1562, "startLine": 69, "startCol": 10, "endLine": 69, "endCol": 22, "children": []},
            {"nodeType": "List", "minChar": 1562, "limChar": 1564, "startLine": 69, "startCol": 22, "endLine": 69, "endCol": 24, "children": []},
            {"nodeType": "List", "minChar": 1565, "limChar": 1687, "startLine": 69, "startCol": 25, "endLine": 73, "endCol": 2, "children": [
              {"nodeType": "FuncDecl", "minChar": 1572, "limChar": 1596, "startLine": 70, "startCol": 5, "endLine": 70, "endCol": 29, "children": [
                {"nodeType": "Name", "minChar": 1579, "limChar": 1589, "startLine": 70, "startCol": 12, "endLine": 70, "endCol": 22, "children": []},
                {"nodeType": "List", "minChar": 1589, "limChar": 1591, "startLine": 70, "startCol": 22, "endLine": 70, "endCol": 24, "children": []},
                {"nodeType": "TypeRef", "minChar": 1592, "limChar": 1595, "startLine": 70, "startCol": 25, "endLine": 70, "endCol": 28, "children": [
                  {"nodeType": "Name", "minChar": 1592, "limChar": 1595, "startLine": 70, "startCol": 25, "endLine": 70, "endCol": 28, "children": []}]}]},
              {"nodeType": "FuncDecl", "minChar": 1602, "limChar": 1633, "startLine": 71, "startCol": 5, "endLine": 71, "endCol": 36, "children": [
                {"nodeType": "Name", "minChar": 1609, "limChar": 1619, "startLine": 71, "startCol": 12, "endLine": 71, "endCol": 22, "children": []},
                {"nodeType": "List", "minChar": 1619, "limChar": 1632, "startLine": 71, "startCol": 22, "endLine": 71, "endCol": 35, "children": [
                  {"nodeType": "ArgDecl", "minChar": 1620, "limChar": 1631, "startLine": 71, "startCol": 23, "endLine": 71, "endCol": 34, "children": [
                    {"nodeType": "Name", "minChar": 1620, "limChar": 1623, "startLine": 71, "startCol": 23, "endLine": 71, "endCol": 26, "children": []},
                    {"nodeType": "TypeRef", "minChar": 1625, "limChar": 1631, "startLine": 71, "startCol": 28, "endLine": 71, "endCol": 34, "children": [
                      {"nodeType": "Name", "minChar": 1625, "limChar": 1631, "startLine": 71, "startCol": 28, "endLine": 71, "endCol": 34, "children": []}]}]}]}]},
              {"nodeType": "FuncDecl", "minChar": 1640, "limChar": 1683, "startLine": 72, "startCol": 5, "endLine": 72, "endCol": 48, "children": [
                {"nodeType": "Name", "minChar": 1647, "limChar": 1657, "startLine": 72, "startCol": 12, "endLine": 72, "endCol": 22, "children": []},
                {"nodeType": "List", "minChar": 1657, "limChar": 1667, "startLine": 72, "startCol": 22, "endLine": 72, "endCol": 32, "children": [
                  {"nodeType": "ArgDecl", "minChar": 1658, "limChar": 1666, "startLine": 72, "startCol": 23, "endLine": 72, "endCol": 31, "children": [
                    {"nodeType": "Name", "minChar": 1658, "limChar": 1661, "startLine": 72, "startCol": 23, "endLine": 72, "endCol": 26, "children": []},
                    {"nodeType": "TypeRef", "minChar": 1663, "limChar": 1666, "startLine": 72, "startCol": 28, "endLine": 72, "endCol": 31, "children": [
                      {"nodeType": "Name", "minChar": 1663, "limChar": 1666, "startLine": 72, "startCol": 28, "endLine": 72, "endCol": 31, "children": []}]}]}]},
                {"nodeType": "List", "minChar": 1667, "limChar": 1683, "startLine": 72, "startCol": 32, "endLine": 72, "endCol": 48, "children": [
                  {"nodeType": "Return", "minChar": 1669, "limChar": 1681, "startLine": 72, "startCol": 34, "endLine": 72, "endCol": 46, "children": [
                    {"nodeType": "QString", "minChar": 1676, "limChar": 1681, "startLine": 72, "startCol": 41, "endLine": 72, "endCol": 46, "children": []}]},
                  {"nodeType": "EndCode", "minChar": 1683, "limChar": 1683, "startLine": 72, "startCol": 48, "endLine": 72, "endCol": 48, "children": []}]}]},
              {"nodeType": "Empty", "minChar": 1683, "limChar": 1684, "startLine": 72, "startCol": 48, "endLine": 72, "endCol": 49, "children": []},
              {"nodeType": "EndCode", "minChar": 1687, "limChar": 1687, "startLine": 73, "startCol": 2, "endLine": 73, "endCol": 2, "children": []}]}]},
          {"nodeType": "Call", "minChar": 1691, "limChar": 1717, "startLine": 75, "startCol": 1, "endLine": 75, "endCol": 27, "children": [
            {"nodeType": "Dot", "minChar": 1691, "limChar": 1714, "startLine": 75, "startCol": 1, "endLine": 75, "endCol": 24, "children": [
              {"nodeType": "Name", "minChar": 1691, "limChar": 1703, "startLine": 75, "startCol": 1, "endLine": 75, "endCol": 13, "children": []},
              {"nodeType": "Name", "minChar": 1704, "limChar": 1714, "startLine": 75, "startCol": 14, "endLine": 75, "endCol": 24, "children": []}]},
            {"nodeType": "List", "minChar": 1714, "limChar": 1716, "startLine": 75, "startCol": 24, "endLine": 75, "endCol": 26, "children": []}]},
          {"nodeType": "Call", "minChar": 1747, "limChar": 1779, "startLine": 76, "startCol": 1, "endLine": 76, "endCol": 33, "children": [
            {"nodeType": "Dot", "minChar": 1747, "limChar": 1770, "startLine": 76, "startCol": 1, "endLine": 76, "endCol": 24, "children": [
              {"nodeType": "Name", "minChar": 1747, "limChar": 1759, "startLine": 76, "startCol": 1, "endLine": 76, "endCol": 13, "children": []},
              {"nodeType": "Name", "minChar": 1760, "limChar": 1770, "startLine": 76, "startCol": 14, "endLine": 76, "endCol": 24, "children": []}]},
            {"nodeType": "List", "minChar": 1770, "limChar": 1778, "startLine": 76, "startCol": 24, "endLine": 76, "endCol": 32, "children": [
              {"nodeType": "QString", "minChar": 1771, "limChar": 1777, "startLine": 76, "startCol": 25, "endLine": 76, "endCol": 31, "children": []}]}]},
          {"nodeType": "InterfaceDeclaration", "minChar": 1783, "limChar": 1847, "startLine": 78, "startCol": 1, "endLine": 81, "endCol": 2, "children": [
            {"nodeType": "Name", "minChar": 1793, "limChar": 1797, "startLine": 78, "startCol": 11, "endLine": 78, "endCol": 15, "children": []},
            {"nodeType": "List", "minChar": 1798, "limChar": 1847, "startLine": 78, "startCol": 16, "endLine": 81, "endCol": 2, "children": [
              {"nodeType": "VarDecl", "minChar": 1805, "limChar": 1818, "startLine": 79, "startCol": 5, "endLine": 79, "endCol": 18, "children": [
                {"nodeType": "Name", "minChar": 1805, "limChar": 1809, "startLine": 79, "startCol": 5, "endLine": 79, "endCol": 9, "children": []},
                {"nodeType": "TypeRef", "minChar": 1811, "limChar": 1817, "startLine": 79, "startCol": 11, "endLine": 79, "endCol": 17, "children": [
                  {"nodeType": "Name", "minChar": 1811, "limChar": 1817, "startLine": 79, "startCol": 11, "endLine": 79, "endCol": 17, "children": []}]}]},
              {"nodeType": "VarDecl", "minChar": 1824, "limChar": 1840, "startLine": 80, "startCol": 5, "endLine": 80, "endCol": 21, "children": [
                {"nodeType": "Name", "minChar": 1824, "limChar": 1827, "startLine": 80, "startCol": 5, "endLine": 80, "endCol": 8, "children": []},
                {"nodeType": "TypeRef", "minChar": 1829, "limChar": 1839, "startLine": 80, "startCol": 10, "endLine": 80, "endCol": 20, "children": [
<<<<<<< HEAD
                  {"nodeType": "FuncDecl", "minChar": 1829, "limChar": 1839, "startLine": 80, "startCol": 10, "endLine": 80, "endCol": 20, "children": [
=======
                  {"nodeType": "FuncDecl", "minChar": 1829, "limChar": -1, "startLine": 80, "startCol": 10, "endLine": -1, "endCol": -1, "children": [
                    {"nodeType": "List", "minChar": 1829, "limChar": 1831, "startLine": 80, "startCol": 10, "endLine": 80, "endCol": 12, "children": []},
>>>>>>> 324b0f0f
                    {"nodeType": "TypeRef", "minChar": 1835, "limChar": 1839, "startLine": 80, "startCol": 16, "endLine": 80, "endCol": 20, "children": [
                      {"nodeType": "Name", "minChar": 1835, "limChar": 1839, "startLine": 80, "startCol": 16, "endLine": 80, "endCol": 20, "children": []}]}]}]}]}]}]},
          {"nodeType": "ClassDeclaration", "minChar": 1851, "limChar": 1933, "startLine": 83, "startCol": 1, "endLine": 87, "endCol": 2, "children": [
            {"nodeType": "Name", "minChar": 1857, "limChar": 1863, "startLine": 83, "startCol": 7, "endLine": 83, "endCol": 13, "children": []},
            {"nodeType": "List", "minChar": 1880, "limChar": 1933, "startLine": 83, "startCol": 30, "endLine": 87, "endCol": 2, "children": [
              {"nodeType": "VarDecl", "minChar": 1887, "limChar": 1902, "startLine": 84, "startCol": 5, "endLine": 84, "endCol": 20, "children": [
                {"nodeType": "Name", "minChar": 1894, "limChar": 1898, "startLine": 84, "startCol": 12, "endLine": 84, "endCol": 16, "children": []},
                {"nodeType": "NumberLit", "minChar": 1901, "limChar": 1902, "startLine": 84, "startCol": 19, "endLine": 84, "endCol": 20, "children": []}]},
              {"nodeType": "FuncDecl", "minChar": 1909, "limChar": 1930, "startLine": 85, "startCol": 5, "endLine": 86, "endCol": 6, "children": [
                {"nodeType": "Name", "minChar": 1916, "limChar": 1919, "startLine": 85, "startCol": 12, "endLine": 85, "endCol": 15, "children": []},
                {"nodeType": "List", "minChar": 1919, "limChar": 1921, "startLine": 85, "startCol": 15, "endLine": 85, "endCol": 17, "children": []},
                {"nodeType": "List", "minChar": 1922, "limChar": 1930, "startLine": 85, "startCol": 18, "endLine": 86, "endCol": 6, "children": [
                  {"nodeType": "EndCode", "minChar": 1930, "limChar": 1930, "startLine": 86, "startCol": 6, "endLine": 86, "endCol": 6, "children": []}]}]}]},
            {"nodeType": "List", "minChar": -1, "limChar": -1, "startLine": -1, "startCol": -1, "endLine": -1, "endCol": -1, "children": []},
            {"nodeType": "List", "minChar": -1, "limChar": -1, "startLine": -1, "startCol": -1, "endLine": -1, "endCol": -1, "children": [
              {"nodeType": "Name", "minChar": 1875, "limChar": 1879, "startLine": 83, "startCol": 25, "endLine": 83, "endCol": 29, "children": []}]}]},
          {"nodeType": "VarDecl", "minChar": 1937, "limChar": 1960, "startLine": 89, "startCol": 1, "endLine": 89, "endCol": 24, "children": [
            {"nodeType": "Name", "minChar": 1949, "limChar": 1959, "startLine": 89, "startCol": 13, "endLine": 89, "endCol": 23, "children": []}]},
          {"nodeType": "Asg", "minChar": 1964, "limChar": 1979, "startLine": 91, "startCol": 1, "endLine": 91, "endCol": 16, "children": [
            {"nodeType": "Name", "minChar": 1964, "limChar": 1974, "startLine": 91, "startCol": 1, "endLine": 91, "endCol": 11, "children": []},
            {"nodeType": "NumberLit", "minChar": 1977, "limChar": 1978, "startLine": 91, "startCol": 14, "endLine": 91, "endCol": 15, "children": []}]}]}]}]}
}
<|MERGE_RESOLUTION|>--- conflicted
+++ resolved
@@ -1,444 +1,440 @@
-{
-  "sourceText": [
-    "///<reference path='getDefinitionsAtPosition2.ts' />\r\n",
-    "var locVar;\r\n",
-    "function locFn() { }\r\n",
-    "class locCls { }\r\n",
-    "interface locInt{ }\r\n",
-    "module locMod{ export var foo = 1;}\r\n",
-    "\r\n",
-    "locVar = 1;\r\n",
-    "locFn();\r\n",
-    "var foo = new locCls();\r\n",
-    "class fooCls implements locInt { }\r\n",
-    "var fooVar = locMod.foo;\r\n",
-    "\r\n",
-    "remVar = 1;\r\n",
-    "remFn();\r\n",
-    "var remfoo = new remCls();\r\n",
-    "class remfooCls implements remInt { }\r\n",
-    "var remfooVar = remMod.foo;\r\n",
-    "\r\n",
-    "rem2Var = 1;\r\n",
-    "rem2Fn();\r\n",
-    "var rem2foo = new rem2Cls();\r\n",
-    "class rem2fooCls implements rem2Int { }\r\n",
-    "var rem2fooVar = rem2Mod.foo;\r\n",
-    "\r\n",
-    "var shdVar = \"foo\";\r\n",
-    "module shdModule {\r\n",
-    "    var shdVar;\r\n",
-    "    shdVar = 1;\r\n",
-    "}\r\n",
-    "\r\n",
-    "function fnOverload( );\r\n",
-    "function fnOverload(foo: string);\r\n",
-    "function fnOverload(foo: any) { };\r\n",
-    "\r\n",
-    "fnOverload();\r\n",
-    "fnOverload(\"test\");\r\n",
-    "\r\n",
-    "class clsOverload {\r\n",
-    "    constructor ();\r\n",
-    "    constructor (foo: string);\r\n",
-    "    constructor (foo: any)  { }\r\n",
-    "};\r\n",
-    "\r\n",
-    "var clsOverloadVar = new clsOverload();\r\n",
-    "clsOverloadVar = new clsOverload(\"test\");\r\n",
-    "\r\n",
-    "class clsInOverload {\r\n",
-    "    static fnOverload( );\r\n",
-    "    static fnOverload(foo: string);\r\n",
-    "    static fnOverload(foo: any) { };\r\n",
-    "    public fnOverload():any;\r\n",
-    "    public fnOverload(foo: string);\r\n",
-    "    public fnOverload(foo: any) { return \"foo\" };\r\n",
-    "    public fnOverload1():any;\r\n",
-    "    public fnOverload1(foo: string);\r\n",
-    "    public fnOverload1(foo: any) { return \"foo\" };\r\n",
-    "\r\n",
-    "    constructor () { }\r\n",
-    "} \r\n",
-    "\r\n",
-    "clsInOverload.fnOverload();\r\n",
-    "clsInOverload.fnOverload(\"test\");\r\n",
-    "\r\n",
-    "var clsInOverloadVar = new clsInOverload();\r\n",
-    "var foo3 = clsInOverloadVar.fnOverload();\r\n",
-    "foo3 = clsInOverloadVar.fnOverload(\"test\");\r\n",
-    "\r\n",
-    "function fnInOverload() {\r\n",
-    "    static fnOverload():any;\r\n",
-    "    static fnOverload(foo: string); \r\n",
-    "    static fnOverload(foo: any){ return \"foo\" };\r\n",
-    "}\r\n",
-    "\r\n",
-    "fnInOverload.fnOverload();                            \r\n",
-    "fnInOverload.fnOverload(\"test\");\r\n",
-    "\r\n",
-    "interface sInt {\r\n",
-    "    sVar: number;\r\n",
-    "    sFn: () => void;    \r\n",
-    "}\r\n",
-    "\r\n",
-    "class iClass implements sInt {\r\n",
-    "    public sVar = 1;\r\n",
-    "    public sFn() {\r\n",
-    "    }\r\n",
-    "}\r\n",
-    "\r\n",
-    "declare var ambientVar;\r\n",
-    "\r\n",
-    "ambientVar = 1;"],
-  "ast":
-    {"nodeType": "Script", "minChar": 0, "limChar": 1979, "startLine": 1, "startCol": 1, "endLine": 91, "endCol": 16, "children": [
-      {"nodeType": "List", "minChar": 54, "limChar": 1979, "startLine": 2, "startCol": 1, "endLine": 91, "endCol": 16, "children": [
-        {"nodeType": "VarDecl", "minChar": 54, "limChar": 65, "startLine": 2, "startCol": 1, "endLine": 2, "endCol": 12, "children": [
-          {"nodeType": "Name", "minChar": 58, "limChar": 64, "startLine": 2, "startCol": 5, "endLine": 2, "endCol": 11, "children": []}]},
-        {"nodeType": "Comment", "minChar": 0, "limChar": 52, "startLine": 1, "startCol": 1, "endLine": 1, "endCol": 53, "children": [
-          {"nodeType": "FuncDecl", "minChar": 67, "limChar": 87, "startLine": 3, "startCol": 1, "endLine": 3, "endCol": 21, "children": [
-            {"nodeType": "Name", "minChar": 76, "limChar": 81, "startLine": 3, "startCol": 10, "endLine": 3, "endCol": 15, "children": []},
-            {"nodeType": "List", "minChar": 81, "limChar": 83, "startLine": 3, "startCol": 15, "endLine": 3, "endCol": 17, "children": []},
-            {"nodeType": "List", "minChar": 84, "limChar": 87, "startLine": 3, "startCol": 18, "endLine": 3, "endCol": 21, "children": [
-              {"nodeType": "EndCode", "minChar": 87, "limChar": 87, "startLine": 3, "startCol": 21, "endLine": 3, "endCol": 21, "children": []}]}]},
-          {"nodeType": "ClassDeclaration", "minChar": 89, "limChar": 105, "startLine": 4, "startCol": 1, "endLine": 4, "endCol": 17, "children": [
-            {"nodeType": "Name", "minChar": 95, "limChar": 101, "startLine": 4, "startCol": 7, "endLine": 4, "endCol": 13, "children": []},
-            {"nodeType": "List", "minChar": 102, "limChar": 105, "startLine": 4, "startCol": 14, "endLine": 4, "endCol": 17, "children": []}]},
-          {"nodeType": "InterfaceDeclaration", "minChar": 107, "limChar": 126, "startLine": 5, "startCol": 1, "endLine": 5, "endCol": 20, "children": [
-            {"nodeType": "Name", "minChar": 117, "limChar": 123, "startLine": 5, "startCol": 11, "endLine": 5, "endCol": 17, "children": []},
-            {"nodeType": "List", "minChar": 123, "limChar": 126, "startLine": 5, "startCol": 17, "endLine": 5, "endCol": 20, "children": []}]},
-          {"nodeType": "ModuleDeclaration", "minChar": 128, "limChar": 163, "startLine": 6, "startCol": 1, "endLine": 6, "endCol": 36, "children": [
-            {"nodeType": "Name", "minChar": 135, "limChar": 141, "startLine": 6, "startCol": 8, "endLine": 6, "endCol": 14, "children": []},
-            {"nodeType": "List", "minChar": 141, "limChar": 163, "startLine": 6, "startCol": 14, "endLine": 6, "endCol": 36, "children": [
-              {"nodeType": "VarDecl", "minChar": 143, "limChar": 162, "startLine": 6, "startCol": 16, "endLine": 6, "endCol": 35, "children": [
-                {"nodeType": "Name", "minChar": 154, "limChar": 157, "startLine": 6, "startCol": 27, "endLine": 6, "endCol": 30, "children": []},
-                {"nodeType": "NumberLit", "minChar": 160, "limChar": 161, "startLine": 6, "startCol": 33, "endLine": 6, "endCol": 34, "children": []}]}]}]},
-          {"nodeType": "Asg", "minChar": 167, "limChar": 178, "startLine": 8, "startCol": 1, "endLine": 8, "endCol": 12, "children": [
-            {"nodeType": "Name", "minChar": 167, "limChar": 173, "startLine": 8, "startCol": 1, "endLine": 8, "endCol": 7, "children": []},
-            {"nodeType": "NumberLit", "minChar": 176, "limChar": 177, "startLine": 8, "startCol": 10, "endLine": 8, "endCol": 11, "children": []}]},
-          {"nodeType": "Call", "minChar": 180, "limChar": 188, "startLine": 9, "startCol": 1, "endLine": 9, "endCol": 9, "children": [
-            {"nodeType": "Name", "minChar": 180, "limChar": 185, "startLine": 9, "startCol": 1, "endLine": 9, "endCol": 6, "children": []},
-            {"nodeType": "List", "minChar": 185, "limChar": 187, "startLine": 9, "startCol": 6, "endLine": 9, "endCol": 8, "children": []}]},
-          {"nodeType": "VarDecl", "minChar": 190, "limChar": 213, "startLine": 10, "startCol": 1, "endLine": 10, "endCol": 24, "children": [
-            {"nodeType": "Name", "minChar": 194, "limChar": 197, "startLine": 10, "startCol": 5, "endLine": 10, "endCol": 8, "children": []},
-            {"nodeType": "New", "minChar": 200, "limChar": 212, "startLine": 10, "startCol": 11, "endLine": 10, "endCol": 23, "children": [
-              {"nodeType": "Name", "minChar": 204, "limChar": 210, "startLine": 10, "startCol": 15, "endLine": 10, "endCol": 21, "children": []},
-              {"nodeType": "List", "minChar": 210, "limChar": 212, "startLine": 10, "startCol": 21, "endLine": 10, "endCol": 23, "children": []}]}]},
-          {"nodeType": "ClassDeclaration", "minChar": 215, "limChar": 249, "startLine": 11, "startCol": 1, "endLine": 11, "endCol": 35, "children": [
-            {"nodeType": "Name", "minChar": 221, "limChar": 227, "startLine": 11, "startCol": 7, "endLine": 11, "endCol": 13, "children": []},
-            {"nodeType": "List", "minChar": 246, "limChar": 249, "startLine": 11, "startCol": 32, "endLine": 11, "endCol": 35, "children": []},
-            {"nodeType": "List", "minChar": -1, "limChar": -1, "startLine": -1, "startCol": -1, "endLine": -1, "endCol": -1, "children": []},
-            {"nodeType": "List", "minChar": -1, "limChar": -1, "startLine": -1, "startCol": -1, "endLine": -1, "endCol": -1, "children": [
-              {"nodeType": "Name", "minChar": 239, "limChar": 245, "startLine": 11, "startCol": 25, "endLine": 11, "endCol": 31, "children": []}]}]},
-          {"nodeType": "VarDecl", "minChar": 251, "limChar": 275, "startLine": 12, "startCol": 1, "endLine": 12, "endCol": 25, "children": [
-            {"nodeType": "Name", "minChar": 255, "limChar": 261, "startLine": 12, "startCol": 5, "endLine": 12, "endCol": 11, "children": []},
-            {"nodeType": "Dot", "minChar": 264, "limChar": 274, "startLine": 12, "startCol": 14, "endLine": 12, "endCol": 24, "children": [
-              {"nodeType": "Name", "minChar": 264, "limChar": 270, "startLine": 12, "startCol": 14, "endLine": 12, "endCol": 20, "children": []},
-              {"nodeType": "Name", "minChar": 271, "limChar": 274, "startLine": 12, "startCol": 21, "endLine": 12, "endCol": 24, "children": []}]}]},
-          {"nodeType": "Asg", "minChar": 279, "limChar": 290, "startLine": 14, "startCol": 1, "endLine": 14, "endCol": 12, "children": [
-            {"nodeType": "Name", "minChar": 279, "limChar": 285, "startLine": 14, "startCol": 1, "endLine": 14, "endCol": 7, "children": []},
-            {"nodeType": "NumberLit", "minChar": 288, "limChar": 289, "startLine": 14, "startCol": 10, "endLine": 14, "endCol": 11, "children": []}]},
-          {"nodeType": "Call", "minChar": 292, "limChar": 300, "startLine": 15, "startCol": 1, "endLine": 15, "endCol": 9, "children": [
-            {"nodeType": "Name", "minChar": 292, "limChar": 297, "startLine": 15, "startCol": 1, "endLine": 15, "endCol": 6, "children": []},
-            {"nodeType": "List", "minChar": 297, "limChar": 299, "startLine": 15, "startCol": 6, "endLine": 15, "endCol": 8, "children": []}]},
-          {"nodeType": "VarDecl", "minChar": 302, "limChar": 328, "startLine": 16, "startCol": 1, "endLine": 16, "endCol": 27, "children": [
-            {"nodeType": "Name", "minChar": 306, "limChar": 312, "startLine": 16, "startCol": 5, "endLine": 16, "endCol": 11, "children": []},
-            {"nodeType": "New", "minChar": 315, "limChar": 327, "startLine": 16, "startCol": 14, "endLine": 16, "endCol": 26, "children": [
-              {"nodeType": "Name", "minChar": 319, "limChar": 325, "startLine": 16, "startCol": 18, "endLine": 16, "endCol": 24, "children": []},
-              {"nodeType": "List", "minChar": 325, "limChar": 327, "startLine": 16, "startCol": 24, "endLine": 16, "endCol": 26, "children": []}]}]},
-          {"nodeType": "ClassDeclaration", "minChar": 330, "limChar": 367, "startLine": 17, "startCol": 1, "endLine": 17, "endCol": 38, "children": [
-            {"nodeType": "Name", "minChar": 336, "limChar": 345, "startLine": 17, "startCol": 7, "endLine": 17, "endCol": 16, "children": []},
-            {"nodeType": "List", "minChar": 364, "limChar": 367, "startLine": 17, "startCol": 35, "endLine": 17, "endCol": 38, "children": []},
-            {"nodeType": "List", "minChar": -1, "limChar": -1, "startLine": -1, "startCol": -1, "endLine": -1, "endCol": -1, "children": []},
-            {"nodeType": "List", "minChar": -1, "limChar": -1, "startLine": -1, "startCol": -1, "endLine": -1, "endCol": -1, "children": [
-              {"nodeType": "Name", "minChar": 357, "limChar": 363, "startLine": 17, "startCol": 28, "endLine": 17, "endCol": 34, "children": []}]}]},
-          {"nodeType": "VarDecl", "minChar": 369, "limChar": 396, "startLine": 18, "startCol": 1, "endLine": 18, "endCol": 28, "children": [
-            {"nodeType": "Name", "minChar": 373, "limChar": 382, "startLine": 18, "startCol": 5, "endLine": 18, "endCol": 14, "children": []},
-            {"nodeType": "Dot", "minChar": 385, "limChar": 395, "startLine": 18, "startCol": 17, "endLine": 18, "endCol": 27, "children": [
-              {"nodeType": "Name", "minChar": 385, "limChar": 391, "startLine": 18, "startCol": 17, "endLine": 18, "endCol": 23, "children": []},
-              {"nodeType": "Name", "minChar": 392, "limChar": 395, "startLine": 18, "startCol": 24, "endLine": 18, "endCol": 27, "children": []}]}]},
-          {"nodeType": "Asg", "minChar": 400, "limChar": 412, "startLine": 20, "startCol": 1, "endLine": 20, "endCol": 13, "children": [
-            {"nodeType": "Name", "minChar": 400, "limChar": 407, "startLine": 20, "startCol": 1, "endLine": 20, "endCol": 8, "children": []},
-            {"nodeType": "NumberLit", "minChar": 410, "limChar": 411, "startLine": 20, "startCol": 11, "endLine": 20, "endCol": 12, "children": []}]},
-          {"nodeType": "Call", "minChar": 414, "limChar": 423, "startLine": 21, "startCol": 1, "endLine": 21, "endCol": 10, "children": [
-            {"nodeType": "Name", "minChar": 414, "limChar": 420, "startLine": 21, "startCol": 1, "endLine": 21, "endCol": 7, "children": []},
-            {"nodeType": "List", "minChar": 420, "limChar": 422, "startLine": 21, "startCol": 7, "endLine": 21, "endCol": 9, "children": []}]},
-          {"nodeType": "VarDecl", "minChar": 425, "limChar": 453, "startLine": 22, "startCol": 1, "endLine": 22, "endCol": 29, "children": [
-            {"nodeType": "Name", "minChar": 429, "limChar": 436, "startLine": 22, "startCol": 5, "endLine": 22, "endCol": 12, "children": []},
-            {"nodeType": "New", "minChar": 439, "limChar": 452, "startLine": 22, "startCol": 15, "endLine": 22, "endCol": 28, "children": [
-              {"nodeType": "Name", "minChar": 443, "limChar": 450, "startLine": 22, "startCol": 19, "endLine": 22, "endCol": 26, "children": []},
-              {"nodeType": "List", "minChar": 450, "limChar": 452, "startLine": 22, "startCol": 26, "endLine": 22, "endCol": 28, "children": []}]}]},
-          {"nodeType": "ClassDeclaration", "minChar": 455, "limChar": 494, "startLine": 23, "startCol": 1, "endLine": 23, "endCol": 40, "children": [
-            {"nodeType": "Name", "minChar": 461, "limChar": 471, "startLine": 23, "startCol": 7, "endLine": 23, "endCol": 17, "children": []},
-            {"nodeType": "List", "minChar": 491, "limChar": 494, "startLine": 23, "startCol": 37, "endLine": 23, "endCol": 40, "children": []},
-            {"nodeType": "List", "minChar": -1, "limChar": -1, "startLine": -1, "startCol": -1, "endLine": -1, "endCol": -1, "children": []},
-            {"nodeType": "List", "minChar": -1, "limChar": -1, "startLine": -1, "startCol": -1, "endLine": -1, "endCol": -1, "children": [
-              {"nodeType": "Name", "minChar": 483, "limChar": 490, "startLine": 23, "startCol": 29, "endLine": 23, "endCol": 36, "children": []}]}]},
-          {"nodeType": "VarDecl", "minChar": 496, "limChar": 525, "startLine": 24, "startCol": 1, "endLine": 24, "endCol": 30, "children": [
-            {"nodeType": "Name", "minChar": 500, "limChar": 510, "startLine": 24, "startCol": 5, "endLine": 24, "endCol": 15, "children": []},
-            {"nodeType": "Dot", "minChar": 513, "limChar": 524, "startLine": 24, "startCol": 18, "endLine": 24, "endCol": 29, "children": [
-              {"nodeType": "Name", "minChar": 513, "limChar": 520, "startLine": 24, "startCol": 18, "endLine": 24, "endCol": 25, "children": []},
-              {"nodeType": "Name", "minChar": 521, "limChar": 524, "startLine": 24, "startCol": 26, "endLine": 24, "endCol": 29, "children": []}]}]},
-          {"nodeType": "VarDecl", "minChar": 529, "limChar": 548, "startLine": 26, "startCol": 1, "endLine": 26, "endCol": 20, "children": [
-            {"nodeType": "Name", "minChar": 533, "limChar": 539, "startLine": 26, "startCol": 5, "endLine": 26, "endCol": 11, "children": []},
-            {"nodeType": "QString", "minChar": 542, "limChar": 547, "startLine": 26, "startCol": 14, "endLine": 26, "endCol": 19, "children": []}]},
-          {"nodeType": "ModuleDeclaration", "minChar": 550, "limChar": 605, "startLine": 27, "startCol": 1, "endLine": 30, "endCol": 2, "children": [
-            {"nodeType": "Name", "minChar": 557, "limChar": 566, "startLine": 27, "startCol": 8, "endLine": 27, "endCol": 17, "children": []},
-            {"nodeType": "List", "minChar": 567, "limChar": 605, "startLine": 27, "startCol": 18, "endLine": 30, "endCol": 2, "children": [
-              {"nodeType": "VarDecl", "minChar": 574, "limChar": 585, "startLine": 28, "startCol": 5, "endLine": 28, "endCol": 16, "children": [
-                {"nodeType": "Name", "minChar": 578, "limChar": 584, "startLine": 28, "startCol": 9, "endLine": 28, "endCol": 15, "children": []}]},
-              {"nodeType": "Asg", "minChar": 591, "limChar": 602, "startLine": 29, "startCol": 5, "endLine": 29, "endCol": 16, "children": [
-                {"nodeType": "Name", "minChar": 591, "limChar": 597, "startLine": 29, "startCol": 5, "endLine": 29, "endCol": 11, "children": []},
-                {"nodeType": "NumberLit", "minChar": 600, "limChar": 601, "startLine": 29, "startCol": 14, "endLine": 29, "endCol": 15, "children": []}]}]}]},
-          {"nodeType": "FuncDecl", "minChar": 609, "limChar": 632, "startLine": 32, "startCol": 1, "endLine": 32, "endCol": 24, "children": [
-            {"nodeType": "Name", "minChar": 618, "limChar": 628, "startLine": 32, "startCol": 10, "endLine": 32, "endCol": 20, "children": []},
-            {"nodeType": "List", "minChar": 628, "limChar": 631, "startLine": 32, "startCol": 20, "endLine": 32, "endCol": 23, "children": []}]},
-          {"nodeType": "FuncDecl", "minChar": 634, "limChar": 667, "startLine": 33, "startCol": 1, "endLine": 33, "endCol": 34, "children": [
-            {"nodeType": "Name", "minChar": 643, "limChar": 653, "startLine": 33, "startCol": 10, "endLine": 33, "endCol": 20, "children": []},
-            {"nodeType": "List", "minChar": 653, "limChar": 666, "startLine": 33, "startCol": 20, "endLine": 33, "endCol": 33, "children": [
-              {"nodeType": "ArgDecl", "minChar": 654, "limChar": 665, "startLine": 33, "startCol": 21, "endLine": 33, "endCol": 32, "children": [
-                {"nodeType": "Name", "minChar": 654, "limChar": 657, "startLine": 33, "startCol": 21, "endLine": 33, "endCol": 24, "children": []},
-                {"nodeType": "TypeRef", "minChar": 659, "limChar": 665, "startLine": 33, "startCol": 26, "endLine": 33, "endCol": 32, "children": [
-                  {"nodeType": "Name", "minChar": 659, "limChar": 665, "startLine": 33, "startCol": 26, "endLine": 33, "endCol": 32, "children": []}]}]}]}]},
-          {"nodeType": "FuncDecl", "minChar": 669, "limChar": 702, "startLine": 34, "startCol": 1, "endLine": 34, "endCol": 34, "children": [
-            {"nodeType": "Name", "minChar": 678, "limChar": 688, "startLine": 34, "startCol": 10, "endLine": 34, "endCol": 20, "children": []},
-            {"nodeType": "List", "minChar": 688, "limChar": 698, "startLine": 34, "startCol": 20, "endLine": 34, "endCol": 30, "children": [
-              {"nodeType": "ArgDecl", "minChar": 689, "limChar": 697, "startLine": 34, "startCol": 21, "endLine": 34, "endCol": 29, "children": [
-                {"nodeType": "Name", "minChar": 689, "limChar": 692, "startLine": 34, "startCol": 21, "endLine": 34, "endCol": 24, "children": []},
-                {"nodeType": "TypeRef", "minChar": 694, "limChar": 697, "startLine": 34, "startCol": 26, "endLine": 34, "endCol": 29, "children": [
-                  {"nodeType": "Name", "minChar": 694, "limChar": 697, "startLine": 34, "startCol": 26, "endLine": 34, "endCol": 29, "children": []}]}]}]},
-            {"nodeType": "List", "minChar": 699, "limChar": 702, "startLine": 34, "startCol": 31, "endLine": 34, "endCol": 34, "children": [
-              {"nodeType": "EndCode", "minChar": 702, "limChar": 702, "startLine": 34, "startCol": 34, "endLine": 34, "endCol": 34, "children": []}]}]},
-          {"nodeType": "Empty", "minChar": 702, "limChar": 703, "startLine": 34, "startCol": 34, "endLine": 34, "endCol": 35, "children": []},
-          {"nodeType": "Call", "minChar": 707, "limChar": 720, "startLine": 36, "startCol": 1, "endLine": 36, "endCol": 14, "children": [
-            {"nodeType": "Name", "minChar": 707, "limChar": 717, "startLine": 36, "startCol": 1, "endLine": 36, "endCol": 11, "children": []},
-            {"nodeType": "List", "minChar": 717, "limChar": 719, "startLine": 36, "startCol": 11, "endLine": 36, "endCol": 13, "children": []}]},
-          {"nodeType": "Call", "minChar": 722, "limChar": 741, "startLine": 37, "startCol": 1, "endLine": 37, "endCol": 20, "children": [
-            {"nodeType": "Name", "minChar": 722, "limChar": 732, "startLine": 37, "startCol": 1, "endLine": 37, "endCol": 11, "children": []},
-            {"nodeType": "List", "minChar": 732, "limChar": 740, "startLine": 37, "startCol": 11, "endLine": 37, "endCol": 19, "children": [
-              {"nodeType": "QString", "minChar": 733, "limChar": 739, "startLine": 37, "startCol": 12, "endLine": 37, "endCol": 18, "children": []}]}]},
-          {"nodeType": "ClassDeclaration", "minChar": 745, "limChar": 853, "startLine": 39, "startCol": 1, "endLine": 43, "endCol": 2, "children": [
-            {"nodeType": "Name", "minChar": 751, "limChar": 762, "startLine": 39, "startCol": 7, "endLine": 39, "endCol": 18, "children": []},
-            {"nodeType": "List", "minChar": 763, "limChar": 853, "startLine": 39, "startCol": 19, "endLine": 43, "endCol": 2, "children": [
-              {"nodeType": "FuncDecl", "minChar": 770, "limChar": 785, "startLine": 40, "startCol": 5, "endLine": 40, "endCol": 20, "children": [
-                {"nodeType": "Name", "minChar": 751, "limChar": 762, "startLine": 39, "startCol": 7, "endLine": 39, "endCol": 18, "children": []},
-                {"nodeType": "List", "minChar": 782, "limChar": 784, "startLine": 40, "startCol": 17, "endLine": 40, "endCol": 19, "children": []},
-                {"nodeType": "TypeRef", "minChar": 751, "limChar": 762, "startLine": 39, "startCol": 7, "endLine": 39, "endCol": 18, "children": [
-                  {"nodeType": "Name", "minChar": 751, "limChar": 762, "startLine": 39, "startCol": 7, "endLine": 39, "endCol": 18, "children": []}]}]},
-              {"nodeType": "FuncDecl", "minChar": 791, "limChar": 817, "startLine": 41, "startCol": 5, "endLine": 41, "endCol": 31, "children": [
-                {"nodeType": "Name", "minChar": 751, "limChar": 762, "startLine": 39, "startCol": 7, "endLine": 39, "endCol": 18, "children": []},
-                {"nodeType": "List", "minChar": 803, "limChar": 816, "startLine": 41, "startCol": 17, "endLine": 41, "endCol": 30, "children": [
-                  {"nodeType": "ArgDecl", "minChar": 804, "limChar": 815, "startLine": 41, "startCol": 18, "endLine": 41, "endCol": 29, "children": [
-                    {"nodeType": "Name", "minChar": 804, "limChar": 807, "startLine": 41, "startCol": 18, "endLine": 41, "endCol": 21, "children": []},
-                    {"nodeType": "TypeRef", "minChar": 809, "limChar": 815, "startLine": 41, "startCol": 23, "endLine": 41, "endCol": 29, "children": [
-                      {"nodeType": "Name", "minChar": 809, "limChar": 815, "startLine": 41, "startCol": 23, "endLine": 41, "endCol": 29, "children": []}]}]}]},
-                {"nodeType": "TypeRef", "minChar": 751, "limChar": 762, "startLine": 39, "startCol": 7, "endLine": 39, "endCol": 18, "children": [
-                  {"nodeType": "Name", "minChar": 751, "limChar": 762, "startLine": 39, "startCol": 7, "endLine": 39, "endCol": 18, "children": []}]}]},
-              {"nodeType": "FuncDecl", "minChar": 823, "limChar": 850, "startLine": 42, "startCol": 5, "endLine": 42, "endCol": 32, "children": [
-                {"nodeType": "Name", "minChar": 751, "limChar": 762, "startLine": 39, "startCol": 7, "endLine": 39, "endCol": 18, "children": []},
-                {"nodeType": "List", "minChar": 835, "limChar": 845, "startLine": 42, "startCol": 17, "endLine": 42, "endCol": 27, "children": [
-                  {"nodeType": "ArgDecl", "minChar": 836, "limChar": 844, "startLine": 42, "startCol": 18, "endLine": 42, "endCol": 26, "children": [
-                    {"nodeType": "Name", "minChar": 836, "limChar": 839, "startLine": 42, "startCol": 18, "endLine": 42, "endCol": 21, "children": []},
-                    {"nodeType": "TypeRef", "minChar": 841, "limChar": 844, "startLine": 42, "startCol": 23, "endLine": 42, "endCol": 26, "children": [
-                      {"nodeType": "Name", "minChar": 841, "limChar": 844, "startLine": 42, "startCol": 23, "endLine": 42, "endCol": 26, "children": []}]}]}]},
-                {"nodeType": "TypeRef", "minChar": 751, "limChar": 762, "startLine": 39, "startCol": 7, "endLine": 39, "endCol": 18, "children": [
-                  {"nodeType": "Name", "minChar": 751, "limChar": 762, "startLine": 39, "startCol": 7, "endLine": 39, "endCol": 18, "children": []}]},
-                {"nodeType": "List", "minChar": 847, "limChar": 850, "startLine": 42, "startCol": 29, "endLine": 42, "endCol": 32, "children": [
-                  {"nodeType": "EndCode", "minChar": 850, "limChar": 850, "startLine": 42, "startCol": 32, "endLine": 42, "endCol": 32, "children": []}]}]}]}]},
-          {"nodeType": "Empty", "minChar": 853, "limChar": 854, "startLine": 43, "startCol": 2, "endLine": 43, "endCol": 3, "children": []},
-          {"nodeType": "VarDecl", "minChar": 858, "limChar": 897, "startLine": 45, "startCol": 1, "endLine": 45, "endCol": 40, "children": [
-            {"nodeType": "Name", "minChar": 862, "limChar": 876, "startLine": 45, "startCol": 5, "endLine": 45, "endCol": 19, "children": []},
-            {"nodeType": "New", "minChar": 879, "limChar": 896, "startLine": 45, "startCol": 22, "endLine": 45, "endCol": 39, "children": [
-              {"nodeType": "Name", "minChar": 883, "limChar": 894, "startLine": 45, "startCol": 26, "endLine": 45, "endCol": 37, "children": []},
-              {"nodeType": "List", "minChar": 894, "limChar": 896, "startLine": 45, "startCol": 37, "endLine": 45, "endCol": 39, "children": []}]}]},
-          {"nodeType": "Asg", "minChar": 899, "limChar": 940, "startLine": 46, "startCol": 1, "endLine": 46, "endCol": 42, "children": [
-            {"nodeType": "Name", "minChar": 899, "limChar": 913, "startLine": 46, "startCol": 1, "endLine": 46, "endCol": 15, "children": []},
-            {"nodeType": "New", "minChar": 916, "limChar": 939, "startLine": 46, "startCol": 18, "endLine": 46, "endCol": 41, "children": [
-              {"nodeType": "Name", "minChar": 920, "limChar": 931, "startLine": 46, "startCol": 22, "endLine": 46, "endCol": 33, "children": []},
-              {"nodeType": "List", "minChar": 931, "limChar": 939, "startLine": 46, "startCol": 33, "endLine": 46, "endCol": 41, "children": [
-                {"nodeType": "QString", "minChar": 932, "limChar": 938, "startLine": 46, "startCol": 34, "endLine": 46, "endCol": 40, "children": []}]}]}]},
-          {"nodeType": "ClassDeclaration", "minChar": 944, "limChar": 1335, "startLine": 48, "startCol": 1, "endLine": 60, "endCol": 2, "children": [
-            {"nodeType": "Name", "minChar": 950, "limChar": 963, "startLine": 48, "startCol": 7, "endLine": 48, "endCol": 20, "children": []},
-            {"nodeType": "List", "minChar": 964, "limChar": 1335, "startLine": 48, "startCol": 21, "endLine": 60, "endCol": 2, "children": [
-              {"nodeType": "FuncDecl", "minChar": 971, "limChar": 992, "startLine": 49, "startCol": 5, "endLine": 49, "endCol": 26, "children": [
-                {"nodeType": "Name", "minChar": 978, "limChar": 988, "startLine": 49, "startCol": 12, "endLine": 49, "endCol": 22, "children": []},
-                {"nodeType": "List", "minChar": 988, "limChar": 991, "startLine": 49, "startCol": 22, "endLine": 49, "endCol": 25, "children": []}]},
-              {"nodeType": "FuncDecl", "minChar": 998, "limChar": 1029, "startLine": 50, "startCol": 5, "endLine": 50, "endCol": 36, "children": [
-                {"nodeType": "Name", "minChar": 1005, "limChar": 1015, "startLine": 50, "startCol": 12, "endLine": 50, "endCol": 22, "children": []},
-                {"nodeType": "List", "minChar": 1015, "limChar": 1028, "startLine": 50, "startCol": 22, "endLine": 50, "endCol": 35, "children": [
-                  {"nodeType": "ArgDecl", "minChar": 1016, "limChar": 1027, "startLine": 50, "startCol": 23, "endLine": 50, "endCol": 34, "children": [
-                    {"nodeType": "Name", "minChar": 1016, "limChar": 1019, "startLine": 50, "startCol": 23, "endLine": 50, "endCol": 26, "children": []},
-                    {"nodeType": "TypeRef", "minChar": 1021, "limChar": 1027, "startLine": 50, "startCol": 28, "endLine": 50, "endCol": 34, "children": [
-                      {"nodeType": "Name", "minChar": 1021, "limChar": 1027, "startLine": 50, "startCol": 28, "endLine": 50, "endCol": 34, "children": []}]}]}]}]},
-              {"nodeType": "FuncDecl", "minChar": 1035, "limChar": 1066, "startLine": 51, "startCol": 5, "endLine": 51, "endCol": 36, "children": [
-                {"nodeType": "Name", "minChar": 1042, "limChar": 1052, "startLine": 51, "startCol": 12, "endLine": 51, "endCol": 22, "children": []},
-                {"nodeType": "List", "minChar": 1052, "limChar": 1062, "startLine": 51, "startCol": 22, "endLine": 51, "endCol": 32, "children": [
-                  {"nodeType": "ArgDecl", "minChar": 1053, "limChar": 1061, "startLine": 51, "startCol": 23, "endLine": 51, "endCol": 31, "children": [
-                    {"nodeType": "Name", "minChar": 1053, "limChar": 1056, "startLine": 51, "startCol": 23, "endLine": 51, "endCol": 26, "children": []},
-                    {"nodeType": "TypeRef", "minChar": 1058, "limChar": 1061, "startLine": 51, "startCol": 28, "endLine": 51, "endCol": 31, "children": [
-                      {"nodeType": "Name", "minChar": 1058, "limChar": 1061, "startLine": 51, "startCol": 28, "endLine": 51, "endCol": 31, "children": []}]}]}]},
-                {"nodeType": "List", "minChar": 1063, "limChar": 1066, "startLine": 51, "startCol": 33, "endLine": 51, "endCol": 36, "children": [
-                  {"nodeType": "EndCode", "minChar": 1066, "limChar": 1066, "startLine": 51, "startCol": 36, "endLine": 51, "endCol": 36, "children": []}]}]},
-              {"nodeType": "FuncDecl", "minChar": 1066, "limChar": 1097, "startLine": 51, "startCol": 36, "endLine": 52, "endCol": 29, "children": [
-                {"nodeType": "Name", "minChar": 1080, "limChar": 1090, "startLine": 52, "startCol": 12, "endLine": 52, "endCol": 22, "children": []},
-                {"nodeType": "List", "minChar": 1090, "limChar": 1092, "startLine": 52, "startCol": 22, "endLine": 52, "endCol": 24, "children": []},
-                {"nodeType": "TypeRef", "minChar": 1093, "limChar": 1096, "startLine": 52, "startCol": 25, "endLine": 52, "endCol": 28, "children": [
-                  {"nodeType": "Name", "minChar": 1093, "limChar": 1096, "startLine": 52, "startCol": 25, "endLine": 52, "endCol": 28, "children": []}]}]},
-              {"nodeType": "FuncDecl", "minChar": 1103, "limChar": 1134, "startLine": 53, "startCol": 5, "endLine": 53, "endCol": 36, "children": [
-                {"nodeType": "Name", "minChar": 1110, "limChar": 1120, "startLine": 53, "startCol": 12, "endLine": 53, "endCol": 22, "children": []},
-                {"nodeType": "List", "minChar": 1120, "limChar": 1133, "startLine": 53, "startCol": 22, "endLine": 53, "endCol": 35, "children": [
-                  {"nodeType": "ArgDecl", "minChar": 1121, "limChar": 1132, "startLine": 53, "startCol": 23, "endLine": 53, "endCol": 34, "children": [
-                    {"nodeType": "Name", "minChar": 1121, "limChar": 1124, "startLine": 53, "startCol": 23, "endLine": 53, "endCol": 26, "children": []},
-                    {"nodeType": "TypeRef", "minChar": 1126, "limChar": 1132, "startLine": 53, "startCol": 28, "endLine": 53, "endCol": 34, "children": [
-                      {"nodeType": "Name", "minChar": 1126, "limChar": 1132, "startLine": 53, "startCol": 28, "endLine": 53, "endCol": 34, "children": []}]}]}]}]},
-              {"nodeType": "FuncDecl", "minChar": 1140, "limChar": 1184, "startLine": 54, "startCol": 5, "endLine": 54, "endCol": 49, "children": [
-                {"nodeType": "Name", "minChar": 1147, "limChar": 1157, "startLine": 54, "startCol": 12, "endLine": 54, "endCol": 22, "children": []},
-                {"nodeType": "List", "minChar": 1157, "limChar": 1167, "startLine": 54, "startCol": 22, "endLine": 54, "endCol": 32, "children": [
-                  {"nodeType": "ArgDecl", "minChar": 1158, "limChar": 1166, "startLine": 54, "startCol": 23, "endLine": 54, "endCol": 31, "children": [
-                    {"nodeType": "Name", "minChar": 1158, "limChar": 1161, "startLine": 54, "startCol": 23, "endLine": 54, "endCol": 26, "children": []},
-                    {"nodeType": "TypeRef", "minChar": 1163, "limChar": 1166, "startLine": 54, "startCol": 28, "endLine": 54, "endCol": 31, "children": [
-                      {"nodeType": "Name", "minChar": 1163, "limChar": 1166, "startLine": 54, "startCol": 28, "endLine": 54, "endCol": 31, "children": []}]}]}]},
-                {"nodeType": "List", "minChar": 1168, "limChar": 1184, "startLine": 54, "startCol": 33, "endLine": 54, "endCol": 49, "children": [
-                  {"nodeType": "Return", "minChar": 1170, "limChar": 1182, "startLine": 54, "startCol": 35, "endLine": 54, "endCol": 47, "children": [
-                    {"nodeType": "QString", "minChar": 1177, "limChar": 1182, "startLine": 54, "startCol": 42, "endLine": 54, "endCol": 47, "children": []}]},
-                  {"nodeType": "EndCode", "minChar": 1184, "limChar": 1184, "startLine": 54, "startCol": 49, "endLine": 54, "endCol": 49, "children": []}]}]},
-              {"nodeType": "FuncDecl", "minChar": 1184, "limChar": 1216, "startLine": 54, "startCol": 49, "endLine": 55, "endCol": 30, "children": [
-                {"nodeType": "Name", "minChar": 1198, "limChar": 1209, "startLine": 55, "startCol": 12, "endLine": 55, "endCol": 23, "children": []},
-                {"nodeType": "List", "minChar": 1209, "limChar": 1211, "startLine": 55, "startCol": 23, "endLine": 55, "endCol": 25, "children": []},
-                {"nodeType": "TypeRef", "minChar": 1212, "limChar": 1215, "startLine": 55, "startCol": 26, "endLine": 55, "endCol": 29, "children": [
-                  {"nodeType": "Name", "minChar": 1212, "limChar": 1215, "startLine": 55, "startCol": 26, "endLine": 55, "endCol": 29, "children": []}]}]},
-              {"nodeType": "FuncDecl", "minChar": 1222, "limChar": 1254, "startLine": 56, "startCol": 5, "endLine": 56, "endCol": 37, "children": [
-                {"nodeType": "Name", "minChar": 1229, "limChar": 1240, "startLine": 56, "startCol": 12, "endLine": 56, "endCol": 23, "children": []},
-                {"nodeType": "List", "minChar": 1240, "limChar": 1253, "startLine": 56, "startCol": 23, "endLine": 56, "endCol": 36, "children": [
-                  {"nodeType": "ArgDecl", "minChar": 1241, "limChar": 1252, "startLine": 56, "startCol": 24, "endLine": 56, "endCol": 35, "children": [
-                    {"nodeType": "Name", "minChar": 1241, "limChar": 1244, "startLine": 56, "startCol": 24, "endLine": 56, "endCol": 27, "children": []},
-                    {"nodeType": "TypeRef", "minChar": 1246, "limChar": 1252, "startLine": 56, "startCol": 29, "endLine": 56, "endCol": 35, "children": [
-                      {"nodeType": "Name", "minChar": 1246, "limChar": 1252, "startLine": 56, "startCol": 29, "endLine": 56, "endCol": 35, "children": []}]}]}]}]},
-              {"nodeType": "FuncDecl", "minChar": 1260, "limChar": 1305, "startLine": 57, "startCol": 5, "endLine": 57, "endCol": 50, "children": [
-                {"nodeType": "Name", "minChar": 1267, "limChar": 1278, "startLine": 57, "startCol": 12, "endLine": 57, "endCol": 23, "children": []},
-                {"nodeType": "List", "minChar": 1278, "limChar": 1288, "startLine": 57, "startCol": 23, "endLine": 57, "endCol": 33, "children": [
-                  {"nodeType": "ArgDecl", "minChar": 1279, "limChar": 1287, "startLine": 57, "startCol": 24, "endLine": 57, "endCol": 32, "children": [
-                    {"nodeType": "Name", "minChar": 1279, "limChar": 1282, "startLine": 57, "startCol": 24, "endLine": 57, "endCol": 27, "children": []},
-                    {"nodeType": "TypeRef", "minChar": 1284, "limChar": 1287, "startLine": 57, "startCol": 29, "endLine": 57, "endCol": 32, "children": [
-                      {"nodeType": "Name", "minChar": 1284, "limChar": 1287, "startLine": 57, "startCol": 29, "endLine": 57, "endCol": 32, "children": []}]}]}]},
-                {"nodeType": "List", "minChar": 1289, "limChar": 1305, "startLine": 57, "startCol": 34, "endLine": 57, "endCol": 50, "children": [
-                  {"nodeType": "Return", "minChar": 1291, "limChar": 1303, "startLine": 57, "startCol": 36, "endLine": 57, "endCol": 48, "children": [
-                    {"nodeType": "QString", "minChar": 1298, "limChar": 1303, "startLine": 57, "startCol": 43, "endLine": 57, "endCol": 48, "children": []}]},
-                  {"nodeType": "EndCode", "minChar": 1305, "limChar": 1305, "startLine": 57, "startCol": 50, "endLine": 57, "endCol": 50, "children": []}]}]},
-              {"nodeType": "FuncDecl", "minChar": 1305, "limChar": 1332, "startLine": 57, "startCol": 50, "endLine": 59, "endCol": 23, "children": [
-                {"nodeType": "Name", "minChar": 950, "limChar": 963, "startLine": 48, "startCol": 7, "endLine": 48, "endCol": 20, "children": []},
-                {"nodeType": "List", "minChar": 1326, "limChar": 1328, "startLine": 59, "startCol": 17, "endLine": 59, "endCol": 19, "children": []},
-                {"nodeType": "TypeRef", "minChar": 950, "limChar": 963, "startLine": 48, "startCol": 7, "endLine": 48, "endCol": 20, "children": [
-                  {"nodeType": "Name", "minChar": 950, "limChar": 963, "startLine": 48, "startCol": 7, "endLine": 48, "endCol": 20, "children": []}]},
-                {"nodeType": "List", "minChar": 1329, "limChar": 1332, "startLine": 59, "startCol": 20, "endLine": 59, "endCol": 23, "children": [
-                  {"nodeType": "EndCode", "minChar": 1332, "limChar": 1332, "startLine": 59, "startCol": 23, "endLine": 59, "endCol": 23, "children": []}]}]}]}]},
-          {"nodeType": "Call", "minChar": 1340, "limChar": 1367, "startLine": 62, "startCol": 1, "endLine": 62, "endCol": 28, "children": [
-            {"nodeType": "Dot", "minChar": 1340, "limChar": 1364, "startLine": 62, "startCol": 1, "endLine": 62, "endCol": 25, "children": [
-              {"nodeType": "Name", "minChar": 1340, "limChar": 1353, "startLine": 62, "startCol": 1, "endLine": 62, "endCol": 14, "children": []},
-              {"nodeType": "Name", "minChar": 1354, "limChar": 1364, "startLine": 62, "startCol": 15, "endLine": 62, "endCol": 25, "children": []}]},
-            {"nodeType": "List", "minChar": 1364, "limChar": 1366, "startLine": 62, "startCol": 25, "endLine": 62, "endCol": 27, "children": []}]},
-          {"nodeType": "Call", "minChar": 1369, "limChar": 1402, "startLine": 63, "startCol": 1, "endLine": 63, "endCol": 34, "children": [
-            {"nodeType": "Dot", "minChar": 1369, "limChar": 1393, "startLine": 63, "startCol": 1, "endLine": 63, "endCol": 25, "children": [
-              {"nodeType": "Name", "minChar": 1369, "limChar": 1382, "startLine": 63, "startCol": 1, "endLine": 63, "endCol": 14, "children": []},
-              {"nodeType": "Name", "minChar": 1383, "limChar": 1393, "startLine": 63, "startCol": 15, "endLine": 63, "endCol": 25, "children": []}]},
-            {"nodeType": "List", "minChar": 1393, "limChar": 1401, "startLine": 63, "startCol": 25, "endLine": 63, "endCol": 33, "children": [
-              {"nodeType": "QString", "minChar": 1394, "limChar": 1400, "startLine": 63, "startCol": 26, "endLine": 63, "endCol": 32, "children": []}]}]},
-          {"nodeType": "VarDecl", "minChar": 1406, "limChar": 1449, "startLine": 65, "startCol": 1, "endLine": 65, "endCol": 44, "children": [
-            {"nodeType": "Name", "minChar": 1410, "limChar": 1426, "startLine": 65, "startCol": 5, "endLine": 65, "endCol": 21, "children": []},
-            {"nodeType": "New", "minChar": 1429, "limChar": 1448, "startLine": 65, "startCol": 24, "endLine": 65, "endCol": 43, "children": [
-              {"nodeType": "Name", "minChar": 1433, "limChar": 1446, "startLine": 65, "startCol": 28, "endLine": 65, "endCol": 41, "children": []},
-              {"nodeType": "List", "minChar": 1446, "limChar": 1448, "startLine": 65, "startCol": 41, "endLine": 65, "endCol": 43, "children": []}]}]},
-          {"nodeType": "VarDecl", "minChar": 1451, "limChar": 1492, "startLine": 66, "startCol": 1, "endLine": 66, "endCol": 42, "children": [
-            {"nodeType": "Name", "minChar": 1455, "limChar": 1459, "startLine": 66, "startCol": 5, "endLine": 66, "endCol": 9, "children": []},
-            {"nodeType": "Call", "minChar": 1462, "limChar": 1491, "startLine": 66, "startCol": 12, "endLine": 66, "endCol": 41, "children": [
-              {"nodeType": "Dot", "minChar": 1462, "limChar": 1489, "startLine": 66, "startCol": 12, "endLine": 66, "endCol": 39, "children": [
-                {"nodeType": "Name", "minChar": 1462, "limChar": 1478, "startLine": 66, "startCol": 12, "endLine": 66, "endCol": 28, "children": []},
-                {"nodeType": "Name", "minChar": 1479, "limChar": 1489, "startLine": 66, "startCol": 29, "endLine": 66, "endCol": 39, "children": []}]},
-              {"nodeType": "List", "minChar": 1489, "limChar": 1491, "startLine": 66, "startCol": 39, "endLine": 66, "endCol": 41, "children": []}]}]},
-          {"nodeType": "Asg", "minChar": 1494, "limChar": 1537, "startLine": 67, "startCol": 1, "endLine": 67, "endCol": 44, "children": [
-            {"nodeType": "Name", "minChar": 1494, "limChar": 1498, "startLine": 67, "startCol": 1, "endLine": 67, "endCol": 5, "children": []},
-            {"nodeType": "Call", "minChar": 1501, "limChar": 1536, "startLine": 67, "startCol": 8, "endLine": 67, "endCol": 43, "children": [
-              {"nodeType": "Dot", "minChar": 1501, "limChar": 1528, "startLine": 67, "startCol": 8, "endLine": 67, "endCol": 35, "children": [
-                {"nodeType": "Name", "minChar": 1501, "limChar": 1517, "startLine": 67, "startCol": 8, "endLine": 67, "endCol": 24, "children": []},
-                {"nodeType": "Name", "minChar": 1518, "limChar": 1528, "startLine": 67, "startCol": 25, "endLine": 67, "endCol": 35, "children": []}]},
-              {"nodeType": "List", "minChar": 1528, "limChar": 1536, "startLine": 67, "startCol": 35, "endLine": 67, "endCol": 43, "children": [
-                {"nodeType": "QString", "minChar": 1529, "limChar": 1535, "startLine": 67, "startCol": 36, "endLine": 67, "endCol": 42, "children": []}]}]}]},
-          {"nodeType": "FuncDecl", "minChar": 1541, "limChar": 1687, "startLine": 69, "startCol": 1, "endLine": 73, "endCol": 2, "children": [
-            {"nodeType": "Name", "minChar": 1550, "limChar": 1562, "startLine": 69, "startCol": 10, "endLine": 69, "endCol": 22, "children": []},
-            {"nodeType": "List", "minChar": 1562, "limChar": 1564, "startLine": 69, "startCol": 22, "endLine": 69, "endCol": 24, "children": []},
-            {"nodeType": "List", "minChar": 1565, "limChar": 1687, "startLine": 69, "startCol": 25, "endLine": 73, "endCol": 2, "children": [
-              {"nodeType": "FuncDecl", "minChar": 1572, "limChar": 1596, "startLine": 70, "startCol": 5, "endLine": 70, "endCol": 29, "children": [
-                {"nodeType": "Name", "minChar": 1579, "limChar": 1589, "startLine": 70, "startCol": 12, "endLine": 70, "endCol": 22, "children": []},
-                {"nodeType": "List", "minChar": 1589, "limChar": 1591, "startLine": 70, "startCol": 22, "endLine": 70, "endCol": 24, "children": []},
-                {"nodeType": "TypeRef", "minChar": 1592, "limChar": 1595, "startLine": 70, "startCol": 25, "endLine": 70, "endCol": 28, "children": [
-                  {"nodeType": "Name", "minChar": 1592, "limChar": 1595, "startLine": 70, "startCol": 25, "endLine": 70, "endCol": 28, "children": []}]}]},
-              {"nodeType": "FuncDecl", "minChar": 1602, "limChar": 1633, "startLine": 71, "startCol": 5, "endLine": 71, "endCol": 36, "children": [
-                {"nodeType": "Name", "minChar": 1609, "limChar": 1619, "startLine": 71, "startCol": 12, "endLine": 71, "endCol": 22, "children": []},
-                {"nodeType": "List", "minChar": 1619, "limChar": 1632, "startLine": 71, "startCol": 22, "endLine": 71, "endCol": 35, "children": [
-                  {"nodeType": "ArgDecl", "minChar": 1620, "limChar": 1631, "startLine": 71, "startCol": 23, "endLine": 71, "endCol": 34, "children": [
-                    {"nodeType": "Name", "minChar": 1620, "limChar": 1623, "startLine": 71, "startCol": 23, "endLine": 71, "endCol": 26, "children": []},
-                    {"nodeType": "TypeRef", "minChar": 1625, "limChar": 1631, "startLine": 71, "startCol": 28, "endLine": 71, "endCol": 34, "children": [
-                      {"nodeType": "Name", "minChar": 1625, "limChar": 1631, "startLine": 71, "startCol": 28, "endLine": 71, "endCol": 34, "children": []}]}]}]}]},
-              {"nodeType": "FuncDecl", "minChar": 1640, "limChar": 1683, "startLine": 72, "startCol": 5, "endLine": 72, "endCol": 48, "children": [
-                {"nodeType": "Name", "minChar": 1647, "limChar": 1657, "startLine": 72, "startCol": 12, "endLine": 72, "endCol": 22, "children": []},
-                {"nodeType": "List", "minChar": 1657, "limChar": 1667, "startLine": 72, "startCol": 22, "endLine": 72, "endCol": 32, "children": [
-                  {"nodeType": "ArgDecl", "minChar": 1658, "limChar": 1666, "startLine": 72, "startCol": 23, "endLine": 72, "endCol": 31, "children": [
-                    {"nodeType": "Name", "minChar": 1658, "limChar": 1661, "startLine": 72, "startCol": 23, "endLine": 72, "endCol": 26, "children": []},
-                    {"nodeType": "TypeRef", "minChar": 1663, "limChar": 1666, "startLine": 72, "startCol": 28, "endLine": 72, "endCol": 31, "children": [
-                      {"nodeType": "Name", "minChar": 1663, "limChar": 1666, "startLine": 72, "startCol": 28, "endLine": 72, "endCol": 31, "children": []}]}]}]},
-                {"nodeType": "List", "minChar": 1667, "limChar": 1683, "startLine": 72, "startCol": 32, "endLine": 72, "endCol": 48, "children": [
-                  {"nodeType": "Return", "minChar": 1669, "limChar": 1681, "startLine": 72, "startCol": 34, "endLine": 72, "endCol": 46, "children": [
-                    {"nodeType": "QString", "minChar": 1676, "limChar": 1681, "startLine": 72, "startCol": 41, "endLine": 72, "endCol": 46, "children": []}]},
-                  {"nodeType": "EndCode", "minChar": 1683, "limChar": 1683, "startLine": 72, "startCol": 48, "endLine": 72, "endCol": 48, "children": []}]}]},
-              {"nodeType": "Empty", "minChar": 1683, "limChar": 1684, "startLine": 72, "startCol": 48, "endLine": 72, "endCol": 49, "children": []},
-              {"nodeType": "EndCode", "minChar": 1687, "limChar": 1687, "startLine": 73, "startCol": 2, "endLine": 73, "endCol": 2, "children": []}]}]},
-          {"nodeType": "Call", "minChar": 1691, "limChar": 1717, "startLine": 75, "startCol": 1, "endLine": 75, "endCol": 27, "children": [
-            {"nodeType": "Dot", "minChar": 1691, "limChar": 1714, "startLine": 75, "startCol": 1, "endLine": 75, "endCol": 24, "children": [
-              {"nodeType": "Name", "minChar": 1691, "limChar": 1703, "startLine": 75, "startCol": 1, "endLine": 75, "endCol": 13, "children": []},
-              {"nodeType": "Name", "minChar": 1704, "limChar": 1714, "startLine": 75, "startCol": 14, "endLine": 75, "endCol": 24, "children": []}]},
-            {"nodeType": "List", "minChar": 1714, "limChar": 1716, "startLine": 75, "startCol": 24, "endLine": 75, "endCol": 26, "children": []}]},
-          {"nodeType": "Call", "minChar": 1747, "limChar": 1779, "startLine": 76, "startCol": 1, "endLine": 76, "endCol": 33, "children": [
-            {"nodeType": "Dot", "minChar": 1747, "limChar": 1770, "startLine": 76, "startCol": 1, "endLine": 76, "endCol": 24, "children": [
-              {"nodeType": "Name", "minChar": 1747, "limChar": 1759, "startLine": 76, "startCol": 1, "endLine": 76, "endCol": 13, "children": []},
-              {"nodeType": "Name", "minChar": 1760, "limChar": 1770, "startLine": 76, "startCol": 14, "endLine": 76, "endCol": 24, "children": []}]},
-            {"nodeType": "List", "minChar": 1770, "limChar": 1778, "startLine": 76, "startCol": 24, "endLine": 76, "endCol": 32, "children": [
-              {"nodeType": "QString", "minChar": 1771, "limChar": 1777, "startLine": 76, "startCol": 25, "endLine": 76, "endCol": 31, "children": []}]}]},
-          {"nodeType": "InterfaceDeclaration", "minChar": 1783, "limChar": 1847, "startLine": 78, "startCol": 1, "endLine": 81, "endCol": 2, "children": [
-            {"nodeType": "Name", "minChar": 1793, "limChar": 1797, "startLine": 78, "startCol": 11, "endLine": 78, "endCol": 15, "children": []},
-            {"nodeType": "List", "minChar": 1798, "limChar": 1847, "startLine": 78, "startCol": 16, "endLine": 81, "endCol": 2, "children": [
-              {"nodeType": "VarDecl", "minChar": 1805, "limChar": 1818, "startLine": 79, "startCol": 5, "endLine": 79, "endCol": 18, "children": [
-                {"nodeType": "Name", "minChar": 1805, "limChar": 1809, "startLine": 79, "startCol": 5, "endLine": 79, "endCol": 9, "children": []},
-                {"nodeType": "TypeRef", "minChar": 1811, "limChar": 1817, "startLine": 79, "startCol": 11, "endLine": 79, "endCol": 17, "children": [
-                  {"nodeType": "Name", "minChar": 1811, "limChar": 1817, "startLine": 79, "startCol": 11, "endLine": 79, "endCol": 17, "children": []}]}]},
-              {"nodeType": "VarDecl", "minChar": 1824, "limChar": 1840, "startLine": 80, "startCol": 5, "endLine": 80, "endCol": 21, "children": [
-                {"nodeType": "Name", "minChar": 1824, "limChar": 1827, "startLine": 80, "startCol": 5, "endLine": 80, "endCol": 8, "children": []},
-                {"nodeType": "TypeRef", "minChar": 1829, "limChar": 1839, "startLine": 80, "startCol": 10, "endLine": 80, "endCol": 20, "children": [
-<<<<<<< HEAD
-                  {"nodeType": "FuncDecl", "minChar": 1829, "limChar": 1839, "startLine": 80, "startCol": 10, "endLine": 80, "endCol": 20, "children": [
-=======
-                  {"nodeType": "FuncDecl", "minChar": 1829, "limChar": -1, "startLine": 80, "startCol": 10, "endLine": -1, "endCol": -1, "children": [
-                    {"nodeType": "List", "minChar": 1829, "limChar": 1831, "startLine": 80, "startCol": 10, "endLine": 80, "endCol": 12, "children": []},
->>>>>>> 324b0f0f
-                    {"nodeType": "TypeRef", "minChar": 1835, "limChar": 1839, "startLine": 80, "startCol": 16, "endLine": 80, "endCol": 20, "children": [
-                      {"nodeType": "Name", "minChar": 1835, "limChar": 1839, "startLine": 80, "startCol": 16, "endLine": 80, "endCol": 20, "children": []}]}]}]}]}]}]},
-          {"nodeType": "ClassDeclaration", "minChar": 1851, "limChar": 1933, "startLine": 83, "startCol": 1, "endLine": 87, "endCol": 2, "children": [
-            {"nodeType": "Name", "minChar": 1857, "limChar": 1863, "startLine": 83, "startCol": 7, "endLine": 83, "endCol": 13, "children": []},
-            {"nodeType": "List", "minChar": 1880, "limChar": 1933, "startLine": 83, "startCol": 30, "endLine": 87, "endCol": 2, "children": [
-              {"nodeType": "VarDecl", "minChar": 1887, "limChar": 1902, "startLine": 84, "startCol": 5, "endLine": 84, "endCol": 20, "children": [
-                {"nodeType": "Name", "minChar": 1894, "limChar": 1898, "startLine": 84, "startCol": 12, "endLine": 84, "endCol": 16, "children": []},
-                {"nodeType": "NumberLit", "minChar": 1901, "limChar": 1902, "startLine": 84, "startCol": 19, "endLine": 84, "endCol": 20, "children": []}]},
-              {"nodeType": "FuncDecl", "minChar": 1909, "limChar": 1930, "startLine": 85, "startCol": 5, "endLine": 86, "endCol": 6, "children": [
-                {"nodeType": "Name", "minChar": 1916, "limChar": 1919, "startLine": 85, "startCol": 12, "endLine": 85, "endCol": 15, "children": []},
-                {"nodeType": "List", "minChar": 1919, "limChar": 1921, "startLine": 85, "startCol": 15, "endLine": 85, "endCol": 17, "children": []},
-                {"nodeType": "List", "minChar": 1922, "limChar": 1930, "startLine": 85, "startCol": 18, "endLine": 86, "endCol": 6, "children": [
-                  {"nodeType": "EndCode", "minChar": 1930, "limChar": 1930, "startLine": 86, "startCol": 6, "endLine": 86, "endCol": 6, "children": []}]}]}]},
-            {"nodeType": "List", "minChar": -1, "limChar": -1, "startLine": -1, "startCol": -1, "endLine": -1, "endCol": -1, "children": []},
-            {"nodeType": "List", "minChar": -1, "limChar": -1, "startLine": -1, "startCol": -1, "endLine": -1, "endCol": -1, "children": [
-              {"nodeType": "Name", "minChar": 1875, "limChar": 1879, "startLine": 83, "startCol": 25, "endLine": 83, "endCol": 29, "children": []}]}]},
-          {"nodeType": "VarDecl", "minChar": 1937, "limChar": 1960, "startLine": 89, "startCol": 1, "endLine": 89, "endCol": 24, "children": [
-            {"nodeType": "Name", "minChar": 1949, "limChar": 1959, "startLine": 89, "startCol": 13, "endLine": 89, "endCol": 23, "children": []}]},
-          {"nodeType": "Asg", "minChar": 1964, "limChar": 1979, "startLine": 91, "startCol": 1, "endLine": 91, "endCol": 16, "children": [
-            {"nodeType": "Name", "minChar": 1964, "limChar": 1974, "startLine": 91, "startCol": 1, "endLine": 91, "endCol": 11, "children": []},
-            {"nodeType": "NumberLit", "minChar": 1977, "limChar": 1978, "startLine": 91, "startCol": 14, "endLine": 91, "endCol": 15, "children": []}]}]}]}]}
-}
+{
+  "sourceText": [
+    "///<reference path='getDefinitionsAtPosition2.ts' />\r\n",
+    "var locVar;\r\n",
+    "function locFn() { }\r\n",
+    "class locCls { }\r\n",
+    "interface locInt{ }\r\n",
+    "module locMod{ export var foo = 1;}\r\n",
+    "\r\n",
+    "locVar = 1;\r\n",
+    "locFn();\r\n",
+    "var foo = new locCls();\r\n",
+    "class fooCls implements locInt { }\r\n",
+    "var fooVar = locMod.foo;\r\n",
+    "\r\n",
+    "remVar = 1;\r\n",
+    "remFn();\r\n",
+    "var remfoo = new remCls();\r\n",
+    "class remfooCls implements remInt { }\r\n",
+    "var remfooVar = remMod.foo;\r\n",
+    "\r\n",
+    "rem2Var = 1;\r\n",
+    "rem2Fn();\r\n",
+    "var rem2foo = new rem2Cls();\r\n",
+    "class rem2fooCls implements rem2Int { }\r\n",
+    "var rem2fooVar = rem2Mod.foo;\r\n",
+    "\r\n",
+    "var shdVar = \"foo\";\r\n",
+    "module shdModule {\r\n",
+    "    var shdVar;\r\n",
+    "    shdVar = 1;\r\n",
+    "}\r\n",
+    "\r\n",
+    "function fnOverload( );\r\n",
+    "function fnOverload(foo: string);\r\n",
+    "function fnOverload(foo: any) { };\r\n",
+    "\r\n",
+    "fnOverload();\r\n",
+    "fnOverload(\"test\");\r\n",
+    "\r\n",
+    "class clsOverload {\r\n",
+    "    constructor ();\r\n",
+    "    constructor (foo: string);\r\n",
+    "    constructor (foo: any)  { }\r\n",
+    "};\r\n",
+    "\r\n",
+    "var clsOverloadVar = new clsOverload();\r\n",
+    "clsOverloadVar = new clsOverload(\"test\");\r\n",
+    "\r\n",
+    "class clsInOverload {\r\n",
+    "    static fnOverload( );\r\n",
+    "    static fnOverload(foo: string);\r\n",
+    "    static fnOverload(foo: any) { };\r\n",
+    "    public fnOverload():any;\r\n",
+    "    public fnOverload(foo: string);\r\n",
+    "    public fnOverload(foo: any) { return \"foo\" };\r\n",
+    "    public fnOverload1():any;\r\n",
+    "    public fnOverload1(foo: string);\r\n",
+    "    public fnOverload1(foo: any) { return \"foo\" };\r\n",
+    "\r\n",
+    "    constructor () { }\r\n",
+    "} \r\n",
+    "\r\n",
+    "clsInOverload.fnOverload();\r\n",
+    "clsInOverload.fnOverload(\"test\");\r\n",
+    "\r\n",
+    "var clsInOverloadVar = new clsInOverload();\r\n",
+    "var foo3 = clsInOverloadVar.fnOverload();\r\n",
+    "foo3 = clsInOverloadVar.fnOverload(\"test\");\r\n",
+    "\r\n",
+    "function fnInOverload() {\r\n",
+    "    static fnOverload():any;\r\n",
+    "    static fnOverload(foo: string); \r\n",
+    "    static fnOverload(foo: any){ return \"foo\" };\r\n",
+    "}\r\n",
+    "\r\n",
+    "fnInOverload.fnOverload();                            \r\n",
+    "fnInOverload.fnOverload(\"test\");\r\n",
+    "\r\n",
+    "interface sInt {\r\n",
+    "    sVar: number;\r\n",
+    "    sFn: () => void;    \r\n",
+    "}\r\n",
+    "\r\n",
+    "class iClass implements sInt {\r\n",
+    "    public sVar = 1;\r\n",
+    "    public sFn() {\r\n",
+    "    }\r\n",
+    "}\r\n",
+    "\r\n",
+    "declare var ambientVar;\r\n",
+    "\r\n",
+    "ambientVar = 1;"],
+  "ast":
+    {"nodeType": "Script", "minChar": 0, "limChar": 1979, "startLine": 1, "startCol": 1, "endLine": 91, "endCol": 16, "children": [
+      {"nodeType": "List", "minChar": 54, "limChar": 1979, "startLine": 2, "startCol": 1, "endLine": 91, "endCol": 16, "children": [
+        {"nodeType": "VarDecl", "minChar": 54, "limChar": 65, "startLine": 2, "startCol": 1, "endLine": 2, "endCol": 12, "children": [
+          {"nodeType": "Name", "minChar": 58, "limChar": 64, "startLine": 2, "startCol": 5, "endLine": 2, "endCol": 11, "children": []}]},
+        {"nodeType": "Comment", "minChar": 0, "limChar": 52, "startLine": 1, "startCol": 1, "endLine": 1, "endCol": 53, "children": [
+          {"nodeType": "FuncDecl", "minChar": 67, "limChar": 87, "startLine": 3, "startCol": 1, "endLine": 3, "endCol": 21, "children": [
+            {"nodeType": "Name", "minChar": 76, "limChar": 81, "startLine": 3, "startCol": 10, "endLine": 3, "endCol": 15, "children": []},
+            {"nodeType": "List", "minChar": 81, "limChar": 83, "startLine": 3, "startCol": 15, "endLine": 3, "endCol": 17, "children": []},
+            {"nodeType": "List", "minChar": 84, "limChar": 87, "startLine": 3, "startCol": 18, "endLine": 3, "endCol": 21, "children": [
+              {"nodeType": "EndCode", "minChar": 87, "limChar": 87, "startLine": 3, "startCol": 21, "endLine": 3, "endCol": 21, "children": []}]}]},
+          {"nodeType": "ClassDeclaration", "minChar": 89, "limChar": 105, "startLine": 4, "startCol": 1, "endLine": 4, "endCol": 17, "children": [
+            {"nodeType": "Name", "minChar": 95, "limChar": 101, "startLine": 4, "startCol": 7, "endLine": 4, "endCol": 13, "children": []},
+            {"nodeType": "List", "minChar": 102, "limChar": 105, "startLine": 4, "startCol": 14, "endLine": 4, "endCol": 17, "children": []}]},
+          {"nodeType": "InterfaceDeclaration", "minChar": 107, "limChar": 126, "startLine": 5, "startCol": 1, "endLine": 5, "endCol": 20, "children": [
+            {"nodeType": "Name", "minChar": 117, "limChar": 123, "startLine": 5, "startCol": 11, "endLine": 5, "endCol": 17, "children": []},
+            {"nodeType": "List", "minChar": 123, "limChar": 126, "startLine": 5, "startCol": 17, "endLine": 5, "endCol": 20, "children": []}]},
+          {"nodeType": "ModuleDeclaration", "minChar": 128, "limChar": 163, "startLine": 6, "startCol": 1, "endLine": 6, "endCol": 36, "children": [
+            {"nodeType": "Name", "minChar": 135, "limChar": 141, "startLine": 6, "startCol": 8, "endLine": 6, "endCol": 14, "children": []},
+            {"nodeType": "List", "minChar": 141, "limChar": 163, "startLine": 6, "startCol": 14, "endLine": 6, "endCol": 36, "children": [
+              {"nodeType": "VarDecl", "minChar": 143, "limChar": 162, "startLine": 6, "startCol": 16, "endLine": 6, "endCol": 35, "children": [
+                {"nodeType": "Name", "minChar": 154, "limChar": 157, "startLine": 6, "startCol": 27, "endLine": 6, "endCol": 30, "children": []},
+                {"nodeType": "NumberLit", "minChar": 160, "limChar": 161, "startLine": 6, "startCol": 33, "endLine": 6, "endCol": 34, "children": []}]}]}]},
+          {"nodeType": "Asg", "minChar": 167, "limChar": 178, "startLine": 8, "startCol": 1, "endLine": 8, "endCol": 12, "children": [
+            {"nodeType": "Name", "minChar": 167, "limChar": 173, "startLine": 8, "startCol": 1, "endLine": 8, "endCol": 7, "children": []},
+            {"nodeType": "NumberLit", "minChar": 176, "limChar": 177, "startLine": 8, "startCol": 10, "endLine": 8, "endCol": 11, "children": []}]},
+          {"nodeType": "Call", "minChar": 180, "limChar": 188, "startLine": 9, "startCol": 1, "endLine": 9, "endCol": 9, "children": [
+            {"nodeType": "Name", "minChar": 180, "limChar": 185, "startLine": 9, "startCol": 1, "endLine": 9, "endCol": 6, "children": []},
+            {"nodeType": "List", "minChar": 185, "limChar": 187, "startLine": 9, "startCol": 6, "endLine": 9, "endCol": 8, "children": []}]},
+          {"nodeType": "VarDecl", "minChar": 190, "limChar": 213, "startLine": 10, "startCol": 1, "endLine": 10, "endCol": 24, "children": [
+            {"nodeType": "Name", "minChar": 194, "limChar": 197, "startLine": 10, "startCol": 5, "endLine": 10, "endCol": 8, "children": []},
+            {"nodeType": "New", "minChar": 200, "limChar": 212, "startLine": 10, "startCol": 11, "endLine": 10, "endCol": 23, "children": [
+              {"nodeType": "Name", "minChar": 204, "limChar": 210, "startLine": 10, "startCol": 15, "endLine": 10, "endCol": 21, "children": []},
+              {"nodeType": "List", "minChar": 210, "limChar": 212, "startLine": 10, "startCol": 21, "endLine": 10, "endCol": 23, "children": []}]}]},
+          {"nodeType": "ClassDeclaration", "minChar": 215, "limChar": 249, "startLine": 11, "startCol": 1, "endLine": 11, "endCol": 35, "children": [
+            {"nodeType": "Name", "minChar": 221, "limChar": 227, "startLine": 11, "startCol": 7, "endLine": 11, "endCol": 13, "children": []},
+            {"nodeType": "List", "minChar": 246, "limChar": 249, "startLine": 11, "startCol": 32, "endLine": 11, "endCol": 35, "children": []},
+            {"nodeType": "List", "minChar": -1, "limChar": -1, "startLine": -1, "startCol": -1, "endLine": -1, "endCol": -1, "children": []},
+            {"nodeType": "List", "minChar": -1, "limChar": -1, "startLine": -1, "startCol": -1, "endLine": -1, "endCol": -1, "children": [
+              {"nodeType": "Name", "minChar": 239, "limChar": 245, "startLine": 11, "startCol": 25, "endLine": 11, "endCol": 31, "children": []}]}]},
+          {"nodeType": "VarDecl", "minChar": 251, "limChar": 275, "startLine": 12, "startCol": 1, "endLine": 12, "endCol": 25, "children": [
+            {"nodeType": "Name", "minChar": 255, "limChar": 261, "startLine": 12, "startCol": 5, "endLine": 12, "endCol": 11, "children": []},
+            {"nodeType": "Dot", "minChar": 264, "limChar": 274, "startLine": 12, "startCol": 14, "endLine": 12, "endCol": 24, "children": [
+              {"nodeType": "Name", "minChar": 264, "limChar": 270, "startLine": 12, "startCol": 14, "endLine": 12, "endCol": 20, "children": []},
+              {"nodeType": "Name", "minChar": 271, "limChar": 274, "startLine": 12, "startCol": 21, "endLine": 12, "endCol": 24, "children": []}]}]},
+          {"nodeType": "Asg", "minChar": 279, "limChar": 290, "startLine": 14, "startCol": 1, "endLine": 14, "endCol": 12, "children": [
+            {"nodeType": "Name", "minChar": 279, "limChar": 285, "startLine": 14, "startCol": 1, "endLine": 14, "endCol": 7, "children": []},
+            {"nodeType": "NumberLit", "minChar": 288, "limChar": 289, "startLine": 14, "startCol": 10, "endLine": 14, "endCol": 11, "children": []}]},
+          {"nodeType": "Call", "minChar": 292, "limChar": 300, "startLine": 15, "startCol": 1, "endLine": 15, "endCol": 9, "children": [
+            {"nodeType": "Name", "minChar": 292, "limChar": 297, "startLine": 15, "startCol": 1, "endLine": 15, "endCol": 6, "children": []},
+            {"nodeType": "List", "minChar": 297, "limChar": 299, "startLine": 15, "startCol": 6, "endLine": 15, "endCol": 8, "children": []}]},
+          {"nodeType": "VarDecl", "minChar": 302, "limChar": 328, "startLine": 16, "startCol": 1, "endLine": 16, "endCol": 27, "children": [
+            {"nodeType": "Name", "minChar": 306, "limChar": 312, "startLine": 16, "startCol": 5, "endLine": 16, "endCol": 11, "children": []},
+            {"nodeType": "New", "minChar": 315, "limChar": 327, "startLine": 16, "startCol": 14, "endLine": 16, "endCol": 26, "children": [
+              {"nodeType": "Name", "minChar": 319, "limChar": 325, "startLine": 16, "startCol": 18, "endLine": 16, "endCol": 24, "children": []},
+              {"nodeType": "List", "minChar": 325, "limChar": 327, "startLine": 16, "startCol": 24, "endLine": 16, "endCol": 26, "children": []}]}]},
+          {"nodeType": "ClassDeclaration", "minChar": 330, "limChar": 367, "startLine": 17, "startCol": 1, "endLine": 17, "endCol": 38, "children": [
+            {"nodeType": "Name", "minChar": 336, "limChar": 345, "startLine": 17, "startCol": 7, "endLine": 17, "endCol": 16, "children": []},
+            {"nodeType": "List", "minChar": 364, "limChar": 367, "startLine": 17, "startCol": 35, "endLine": 17, "endCol": 38, "children": []},
+            {"nodeType": "List", "minChar": -1, "limChar": -1, "startLine": -1, "startCol": -1, "endLine": -1, "endCol": -1, "children": []},
+            {"nodeType": "List", "minChar": -1, "limChar": -1, "startLine": -1, "startCol": -1, "endLine": -1, "endCol": -1, "children": [
+              {"nodeType": "Name", "minChar": 357, "limChar": 363, "startLine": 17, "startCol": 28, "endLine": 17, "endCol": 34, "children": []}]}]},
+          {"nodeType": "VarDecl", "minChar": 369, "limChar": 396, "startLine": 18, "startCol": 1, "endLine": 18, "endCol": 28, "children": [
+            {"nodeType": "Name", "minChar": 373, "limChar": 382, "startLine": 18, "startCol": 5, "endLine": 18, "endCol": 14, "children": []},
+            {"nodeType": "Dot", "minChar": 385, "limChar": 395, "startLine": 18, "startCol": 17, "endLine": 18, "endCol": 27, "children": [
+              {"nodeType": "Name", "minChar": 385, "limChar": 391, "startLine": 18, "startCol": 17, "endLine": 18, "endCol": 23, "children": []},
+              {"nodeType": "Name", "minChar": 392, "limChar": 395, "startLine": 18, "startCol": 24, "endLine": 18, "endCol": 27, "children": []}]}]},
+          {"nodeType": "Asg", "minChar": 400, "limChar": 412, "startLine": 20, "startCol": 1, "endLine": 20, "endCol": 13, "children": [
+            {"nodeType": "Name", "minChar": 400, "limChar": 407, "startLine": 20, "startCol": 1, "endLine": 20, "endCol": 8, "children": []},
+            {"nodeType": "NumberLit", "minChar": 410, "limChar": 411, "startLine": 20, "startCol": 11, "endLine": 20, "endCol": 12, "children": []}]},
+          {"nodeType": "Call", "minChar": 414, "limChar": 423, "startLine": 21, "startCol": 1, "endLine": 21, "endCol": 10, "children": [
+            {"nodeType": "Name", "minChar": 414, "limChar": 420, "startLine": 21, "startCol": 1, "endLine": 21, "endCol": 7, "children": []},
+            {"nodeType": "List", "minChar": 420, "limChar": 422, "startLine": 21, "startCol": 7, "endLine": 21, "endCol": 9, "children": []}]},
+          {"nodeType": "VarDecl", "minChar": 425, "limChar": 453, "startLine": 22, "startCol": 1, "endLine": 22, "endCol": 29, "children": [
+            {"nodeType": "Name", "minChar": 429, "limChar": 436, "startLine": 22, "startCol": 5, "endLine": 22, "endCol": 12, "children": []},
+            {"nodeType": "New", "minChar": 439, "limChar": 452, "startLine": 22, "startCol": 15, "endLine": 22, "endCol": 28, "children": [
+              {"nodeType": "Name", "minChar": 443, "limChar": 450, "startLine": 22, "startCol": 19, "endLine": 22, "endCol": 26, "children": []},
+              {"nodeType": "List", "minChar": 450, "limChar": 452, "startLine": 22, "startCol": 26, "endLine": 22, "endCol": 28, "children": []}]}]},
+          {"nodeType": "ClassDeclaration", "minChar": 455, "limChar": 494, "startLine": 23, "startCol": 1, "endLine": 23, "endCol": 40, "children": [
+            {"nodeType": "Name", "minChar": 461, "limChar": 471, "startLine": 23, "startCol": 7, "endLine": 23, "endCol": 17, "children": []},
+            {"nodeType": "List", "minChar": 491, "limChar": 494, "startLine": 23, "startCol": 37, "endLine": 23, "endCol": 40, "children": []},
+            {"nodeType": "List", "minChar": -1, "limChar": -1, "startLine": -1, "startCol": -1, "endLine": -1, "endCol": -1, "children": []},
+            {"nodeType": "List", "minChar": -1, "limChar": -1, "startLine": -1, "startCol": -1, "endLine": -1, "endCol": -1, "children": [
+              {"nodeType": "Name", "minChar": 483, "limChar": 490, "startLine": 23, "startCol": 29, "endLine": 23, "endCol": 36, "children": []}]}]},
+          {"nodeType": "VarDecl", "minChar": 496, "limChar": 525, "startLine": 24, "startCol": 1, "endLine": 24, "endCol": 30, "children": [
+            {"nodeType": "Name", "minChar": 500, "limChar": 510, "startLine": 24, "startCol": 5, "endLine": 24, "endCol": 15, "children": []},
+            {"nodeType": "Dot", "minChar": 513, "limChar": 524, "startLine": 24, "startCol": 18, "endLine": 24, "endCol": 29, "children": [
+              {"nodeType": "Name", "minChar": 513, "limChar": 520, "startLine": 24, "startCol": 18, "endLine": 24, "endCol": 25, "children": []},
+              {"nodeType": "Name", "minChar": 521, "limChar": 524, "startLine": 24, "startCol": 26, "endLine": 24, "endCol": 29, "children": []}]}]},
+          {"nodeType": "VarDecl", "minChar": 529, "limChar": 548, "startLine": 26, "startCol": 1, "endLine": 26, "endCol": 20, "children": [
+            {"nodeType": "Name", "minChar": 533, "limChar": 539, "startLine": 26, "startCol": 5, "endLine": 26, "endCol": 11, "children": []},
+            {"nodeType": "QString", "minChar": 542, "limChar": 547, "startLine": 26, "startCol": 14, "endLine": 26, "endCol": 19, "children": []}]},
+          {"nodeType": "ModuleDeclaration", "minChar": 550, "limChar": 605, "startLine": 27, "startCol": 1, "endLine": 30, "endCol": 2, "children": [
+            {"nodeType": "Name", "minChar": 557, "limChar": 566, "startLine": 27, "startCol": 8, "endLine": 27, "endCol": 17, "children": []},
+            {"nodeType": "List", "minChar": 567, "limChar": 605, "startLine": 27, "startCol": 18, "endLine": 30, "endCol": 2, "children": [
+              {"nodeType": "VarDecl", "minChar": 574, "limChar": 585, "startLine": 28, "startCol": 5, "endLine": 28, "endCol": 16, "children": [
+                {"nodeType": "Name", "minChar": 578, "limChar": 584, "startLine": 28, "startCol": 9, "endLine": 28, "endCol": 15, "children": []}]},
+              {"nodeType": "Asg", "minChar": 591, "limChar": 602, "startLine": 29, "startCol": 5, "endLine": 29, "endCol": 16, "children": [
+                {"nodeType": "Name", "minChar": 591, "limChar": 597, "startLine": 29, "startCol": 5, "endLine": 29, "endCol": 11, "children": []},
+                {"nodeType": "NumberLit", "minChar": 600, "limChar": 601, "startLine": 29, "startCol": 14, "endLine": 29, "endCol": 15, "children": []}]}]}]},
+          {"nodeType": "FuncDecl", "minChar": 609, "limChar": 632, "startLine": 32, "startCol": 1, "endLine": 32, "endCol": 24, "children": [
+            {"nodeType": "Name", "minChar": 618, "limChar": 628, "startLine": 32, "startCol": 10, "endLine": 32, "endCol": 20, "children": []},
+            {"nodeType": "List", "minChar": 628, "limChar": 631, "startLine": 32, "startCol": 20, "endLine": 32, "endCol": 23, "children": []}]},
+          {"nodeType": "FuncDecl", "minChar": 634, "limChar": 667, "startLine": 33, "startCol": 1, "endLine": 33, "endCol": 34, "children": [
+            {"nodeType": "Name", "minChar": 643, "limChar": 653, "startLine": 33, "startCol": 10, "endLine": 33, "endCol": 20, "children": []},
+            {"nodeType": "List", "minChar": 653, "limChar": 666, "startLine": 33, "startCol": 20, "endLine": 33, "endCol": 33, "children": [
+              {"nodeType": "ArgDecl", "minChar": 654, "limChar": 665, "startLine": 33, "startCol": 21, "endLine": 33, "endCol": 32, "children": [
+                {"nodeType": "Name", "minChar": 654, "limChar": 657, "startLine": 33, "startCol": 21, "endLine": 33, "endCol": 24, "children": []},
+                {"nodeType": "TypeRef", "minChar": 659, "limChar": 665, "startLine": 33, "startCol": 26, "endLine": 33, "endCol": 32, "children": [
+                  {"nodeType": "Name", "minChar": 659, "limChar": 665, "startLine": 33, "startCol": 26, "endLine": 33, "endCol": 32, "children": []}]}]}]}]},
+          {"nodeType": "FuncDecl", "minChar": 669, "limChar": 702, "startLine": 34, "startCol": 1, "endLine": 34, "endCol": 34, "children": [
+            {"nodeType": "Name", "minChar": 678, "limChar": 688, "startLine": 34, "startCol": 10, "endLine": 34, "endCol": 20, "children": []},
+            {"nodeType": "List", "minChar": 688, "limChar": 698, "startLine": 34, "startCol": 20, "endLine": 34, "endCol": 30, "children": [
+              {"nodeType": "ArgDecl", "minChar": 689, "limChar": 697, "startLine": 34, "startCol": 21, "endLine": 34, "endCol": 29, "children": [
+                {"nodeType": "Name", "minChar": 689, "limChar": 692, "startLine": 34, "startCol": 21, "endLine": 34, "endCol": 24, "children": []},
+                {"nodeType": "TypeRef", "minChar": 694, "limChar": 697, "startLine": 34, "startCol": 26, "endLine": 34, "endCol": 29, "children": [
+                  {"nodeType": "Name", "minChar": 694, "limChar": 697, "startLine": 34, "startCol": 26, "endLine": 34, "endCol": 29, "children": []}]}]}]},
+            {"nodeType": "List", "minChar": 699, "limChar": 702, "startLine": 34, "startCol": 31, "endLine": 34, "endCol": 34, "children": [
+              {"nodeType": "EndCode", "minChar": 702, "limChar": 702, "startLine": 34, "startCol": 34, "endLine": 34, "endCol": 34, "children": []}]}]},
+          {"nodeType": "Empty", "minChar": 702, "limChar": 703, "startLine": 34, "startCol": 34, "endLine": 34, "endCol": 35, "children": []},
+          {"nodeType": "Call", "minChar": 707, "limChar": 720, "startLine": 36, "startCol": 1, "endLine": 36, "endCol": 14, "children": [
+            {"nodeType": "Name", "minChar": 707, "limChar": 717, "startLine": 36, "startCol": 1, "endLine": 36, "endCol": 11, "children": []},
+            {"nodeType": "List", "minChar": 717, "limChar": 719, "startLine": 36, "startCol": 11, "endLine": 36, "endCol": 13, "children": []}]},
+          {"nodeType": "Call", "minChar": 722, "limChar": 741, "startLine": 37, "startCol": 1, "endLine": 37, "endCol": 20, "children": [
+            {"nodeType": "Name", "minChar": 722, "limChar": 732, "startLine": 37, "startCol": 1, "endLine": 37, "endCol": 11, "children": []},
+            {"nodeType": "List", "minChar": 732, "limChar": 740, "startLine": 37, "startCol": 11, "endLine": 37, "endCol": 19, "children": [
+              {"nodeType": "QString", "minChar": 733, "limChar": 739, "startLine": 37, "startCol": 12, "endLine": 37, "endCol": 18, "children": []}]}]},
+          {"nodeType": "ClassDeclaration", "minChar": 745, "limChar": 853, "startLine": 39, "startCol": 1, "endLine": 43, "endCol": 2, "children": [
+            {"nodeType": "Name", "minChar": 751, "limChar": 762, "startLine": 39, "startCol": 7, "endLine": 39, "endCol": 18, "children": []},
+            {"nodeType": "List", "minChar": 763, "limChar": 853, "startLine": 39, "startCol": 19, "endLine": 43, "endCol": 2, "children": [
+              {"nodeType": "FuncDecl", "minChar": 770, "limChar": 785, "startLine": 40, "startCol": 5, "endLine": 40, "endCol": 20, "children": [
+                {"nodeType": "Name", "minChar": 751, "limChar": 762, "startLine": 39, "startCol": 7, "endLine": 39, "endCol": 18, "children": []},
+                {"nodeType": "List", "minChar": 782, "limChar": 784, "startLine": 40, "startCol": 17, "endLine": 40, "endCol": 19, "children": []},
+                {"nodeType": "TypeRef", "minChar": 751, "limChar": 762, "startLine": 39, "startCol": 7, "endLine": 39, "endCol": 18, "children": [
+                  {"nodeType": "Name", "minChar": 751, "limChar": 762, "startLine": 39, "startCol": 7, "endLine": 39, "endCol": 18, "children": []}]}]},
+              {"nodeType": "FuncDecl", "minChar": 791, "limChar": 817, "startLine": 41, "startCol": 5, "endLine": 41, "endCol": 31, "children": [
+                {"nodeType": "Name", "minChar": 751, "limChar": 762, "startLine": 39, "startCol": 7, "endLine": 39, "endCol": 18, "children": []},
+                {"nodeType": "List", "minChar": 803, "limChar": 816, "startLine": 41, "startCol": 17, "endLine": 41, "endCol": 30, "children": [
+                  {"nodeType": "ArgDecl", "minChar": 804, "limChar": 815, "startLine": 41, "startCol": 18, "endLine": 41, "endCol": 29, "children": [
+                    {"nodeType": "Name", "minChar": 804, "limChar": 807, "startLine": 41, "startCol": 18, "endLine": 41, "endCol": 21, "children": []},
+                    {"nodeType": "TypeRef", "minChar": 809, "limChar": 815, "startLine": 41, "startCol": 23, "endLine": 41, "endCol": 29, "children": [
+                      {"nodeType": "Name", "minChar": 809, "limChar": 815, "startLine": 41, "startCol": 23, "endLine": 41, "endCol": 29, "children": []}]}]}]},
+                {"nodeType": "TypeRef", "minChar": 751, "limChar": 762, "startLine": 39, "startCol": 7, "endLine": 39, "endCol": 18, "children": [
+                  {"nodeType": "Name", "minChar": 751, "limChar": 762, "startLine": 39, "startCol": 7, "endLine": 39, "endCol": 18, "children": []}]}]},
+              {"nodeType": "FuncDecl", "minChar": 823, "limChar": 850, "startLine": 42, "startCol": 5, "endLine": 42, "endCol": 32, "children": [
+                {"nodeType": "Name", "minChar": 751, "limChar": 762, "startLine": 39, "startCol": 7, "endLine": 39, "endCol": 18, "children": []},
+                {"nodeType": "List", "minChar": 835, "limChar": 845, "startLine": 42, "startCol": 17, "endLine": 42, "endCol": 27, "children": [
+                  {"nodeType": "ArgDecl", "minChar": 836, "limChar": 844, "startLine": 42, "startCol": 18, "endLine": 42, "endCol": 26, "children": [
+                    {"nodeType": "Name", "minChar": 836, "limChar": 839, "startLine": 42, "startCol": 18, "endLine": 42, "endCol": 21, "children": []},
+                    {"nodeType": "TypeRef", "minChar": 841, "limChar": 844, "startLine": 42, "startCol": 23, "endLine": 42, "endCol": 26, "children": [
+                      {"nodeType": "Name", "minChar": 841, "limChar": 844, "startLine": 42, "startCol": 23, "endLine": 42, "endCol": 26, "children": []}]}]}]},
+                {"nodeType": "TypeRef", "minChar": 751, "limChar": 762, "startLine": 39, "startCol": 7, "endLine": 39, "endCol": 18, "children": [
+                  {"nodeType": "Name", "minChar": 751, "limChar": 762, "startLine": 39, "startCol": 7, "endLine": 39, "endCol": 18, "children": []}]},
+                {"nodeType": "List", "minChar": 847, "limChar": 850, "startLine": 42, "startCol": 29, "endLine": 42, "endCol": 32, "children": [
+                  {"nodeType": "EndCode", "minChar": 850, "limChar": 850, "startLine": 42, "startCol": 32, "endLine": 42, "endCol": 32, "children": []}]}]}]}]},
+          {"nodeType": "Empty", "minChar": 853, "limChar": 854, "startLine": 43, "startCol": 2, "endLine": 43, "endCol": 3, "children": []},
+          {"nodeType": "VarDecl", "minChar": 858, "limChar": 897, "startLine": 45, "startCol": 1, "endLine": 45, "endCol": 40, "children": [
+            {"nodeType": "Name", "minChar": 862, "limChar": 876, "startLine": 45, "startCol": 5, "endLine": 45, "endCol": 19, "children": []},
+            {"nodeType": "New", "minChar": 879, "limChar": 896, "startLine": 45, "startCol": 22, "endLine": 45, "endCol": 39, "children": [
+              {"nodeType": "Name", "minChar": 883, "limChar": 894, "startLine": 45, "startCol": 26, "endLine": 45, "endCol": 37, "children": []},
+              {"nodeType": "List", "minChar": 894, "limChar": 896, "startLine": 45, "startCol": 37, "endLine": 45, "endCol": 39, "children": []}]}]},
+          {"nodeType": "Asg", "minChar": 899, "limChar": 940, "startLine": 46, "startCol": 1, "endLine": 46, "endCol": 42, "children": [
+            {"nodeType": "Name", "minChar": 899, "limChar": 913, "startLine": 46, "startCol": 1, "endLine": 46, "endCol": 15, "children": []},
+            {"nodeType": "New", "minChar": 916, "limChar": 939, "startLine": 46, "startCol": 18, "endLine": 46, "endCol": 41, "children": [
+              {"nodeType": "Name", "minChar": 920, "limChar": 931, "startLine": 46, "startCol": 22, "endLine": 46, "endCol": 33, "children": []},
+              {"nodeType": "List", "minChar": 931, "limChar": 939, "startLine": 46, "startCol": 33, "endLine": 46, "endCol": 41, "children": [
+                {"nodeType": "QString", "minChar": 932, "limChar": 938, "startLine": 46, "startCol": 34, "endLine": 46, "endCol": 40, "children": []}]}]}]},
+          {"nodeType": "ClassDeclaration", "minChar": 944, "limChar": 1335, "startLine": 48, "startCol": 1, "endLine": 60, "endCol": 2, "children": [
+            {"nodeType": "Name", "minChar": 950, "limChar": 963, "startLine": 48, "startCol": 7, "endLine": 48, "endCol": 20, "children": []},
+            {"nodeType": "List", "minChar": 964, "limChar": 1335, "startLine": 48, "startCol": 21, "endLine": 60, "endCol": 2, "children": [
+              {"nodeType": "FuncDecl", "minChar": 971, "limChar": 992, "startLine": 49, "startCol": 5, "endLine": 49, "endCol": 26, "children": [
+                {"nodeType": "Name", "minChar": 978, "limChar": 988, "startLine": 49, "startCol": 12, "endLine": 49, "endCol": 22, "children": []},
+                {"nodeType": "List", "minChar": 988, "limChar": 991, "startLine": 49, "startCol": 22, "endLine": 49, "endCol": 25, "children": []}]},
+              {"nodeType": "FuncDecl", "minChar": 998, "limChar": 1029, "startLine": 50, "startCol": 5, "endLine": 50, "endCol": 36, "children": [
+                {"nodeType": "Name", "minChar": 1005, "limChar": 1015, "startLine": 50, "startCol": 12, "endLine": 50, "endCol": 22, "children": []},
+                {"nodeType": "List", "minChar": 1015, "limChar": 1028, "startLine": 50, "startCol": 22, "endLine": 50, "endCol": 35, "children": [
+                  {"nodeType": "ArgDecl", "minChar": 1016, "limChar": 1027, "startLine": 50, "startCol": 23, "endLine": 50, "endCol": 34, "children": [
+                    {"nodeType": "Name", "minChar": 1016, "limChar": 1019, "startLine": 50, "startCol": 23, "endLine": 50, "endCol": 26, "children": []},
+                    {"nodeType": "TypeRef", "minChar": 1021, "limChar": 1027, "startLine": 50, "startCol": 28, "endLine": 50, "endCol": 34, "children": [
+                      {"nodeType": "Name", "minChar": 1021, "limChar": 1027, "startLine": 50, "startCol": 28, "endLine": 50, "endCol": 34, "children": []}]}]}]}]},
+              {"nodeType": "FuncDecl", "minChar": 1035, "limChar": 1066, "startLine": 51, "startCol": 5, "endLine": 51, "endCol": 36, "children": [
+                {"nodeType": "Name", "minChar": 1042, "limChar": 1052, "startLine": 51, "startCol": 12, "endLine": 51, "endCol": 22, "children": []},
+                {"nodeType": "List", "minChar": 1052, "limChar": 1062, "startLine": 51, "startCol": 22, "endLine": 51, "endCol": 32, "children": [
+                  {"nodeType": "ArgDecl", "minChar": 1053, "limChar": 1061, "startLine": 51, "startCol": 23, "endLine": 51, "endCol": 31, "children": [
+                    {"nodeType": "Name", "minChar": 1053, "limChar": 1056, "startLine": 51, "startCol": 23, "endLine": 51, "endCol": 26, "children": []},
+                    {"nodeType": "TypeRef", "minChar": 1058, "limChar": 1061, "startLine": 51, "startCol": 28, "endLine": 51, "endCol": 31, "children": [
+                      {"nodeType": "Name", "minChar": 1058, "limChar": 1061, "startLine": 51, "startCol": 28, "endLine": 51, "endCol": 31, "children": []}]}]}]},
+                {"nodeType": "List", "minChar": 1063, "limChar": 1066, "startLine": 51, "startCol": 33, "endLine": 51, "endCol": 36, "children": [
+                  {"nodeType": "EndCode", "minChar": 1066, "limChar": 1066, "startLine": 51, "startCol": 36, "endLine": 51, "endCol": 36, "children": []}]}]},
+              {"nodeType": "FuncDecl", "minChar": 1066, "limChar": 1097, "startLine": 51, "startCol": 36, "endLine": 52, "endCol": 29, "children": [
+                {"nodeType": "Name", "minChar": 1080, "limChar": 1090, "startLine": 52, "startCol": 12, "endLine": 52, "endCol": 22, "children": []},
+                {"nodeType": "List", "minChar": 1090, "limChar": 1092, "startLine": 52, "startCol": 22, "endLine": 52, "endCol": 24, "children": []},
+                {"nodeType": "TypeRef", "minChar": 1093, "limChar": 1096, "startLine": 52, "startCol": 25, "endLine": 52, "endCol": 28, "children": [
+                  {"nodeType": "Name", "minChar": 1093, "limChar": 1096, "startLine": 52, "startCol": 25, "endLine": 52, "endCol": 28, "children": []}]}]},
+              {"nodeType": "FuncDecl", "minChar": 1103, "limChar": 1134, "startLine": 53, "startCol": 5, "endLine": 53, "endCol": 36, "children": [
+                {"nodeType": "Name", "minChar": 1110, "limChar": 1120, "startLine": 53, "startCol": 12, "endLine": 53, "endCol": 22, "children": []},
+                {"nodeType": "List", "minChar": 1120, "limChar": 1133, "startLine": 53, "startCol": 22, "endLine": 53, "endCol": 35, "children": [
+                  {"nodeType": "ArgDecl", "minChar": 1121, "limChar": 1132, "startLine": 53, "startCol": 23, "endLine": 53, "endCol": 34, "children": [
+                    {"nodeType": "Name", "minChar": 1121, "limChar": 1124, "startLine": 53, "startCol": 23, "endLine": 53, "endCol": 26, "children": []},
+                    {"nodeType": "TypeRef", "minChar": 1126, "limChar": 1132, "startLine": 53, "startCol": 28, "endLine": 53, "endCol": 34, "children": [
+                      {"nodeType": "Name", "minChar": 1126, "limChar": 1132, "startLine": 53, "startCol": 28, "endLine": 53, "endCol": 34, "children": []}]}]}]}]},
+              {"nodeType": "FuncDecl", "minChar": 1140, "limChar": 1184, "startLine": 54, "startCol": 5, "endLine": 54, "endCol": 49, "children": [
+                {"nodeType": "Name", "minChar": 1147, "limChar": 1157, "startLine": 54, "startCol": 12, "endLine": 54, "endCol": 22, "children": []},
+                {"nodeType": "List", "minChar": 1157, "limChar": 1167, "startLine": 54, "startCol": 22, "endLine": 54, "endCol": 32, "children": [
+                  {"nodeType": "ArgDecl", "minChar": 1158, "limChar": 1166, "startLine": 54, "startCol": 23, "endLine": 54, "endCol": 31, "children": [
+                    {"nodeType": "Name", "minChar": 1158, "limChar": 1161, "startLine": 54, "startCol": 23, "endLine": 54, "endCol": 26, "children": []},
+                    {"nodeType": "TypeRef", "minChar": 1163, "limChar": 1166, "startLine": 54, "startCol": 28, "endLine": 54, "endCol": 31, "children": [
+                      {"nodeType": "Name", "minChar": 1163, "limChar": 1166, "startLine": 54, "startCol": 28, "endLine": 54, "endCol": 31, "children": []}]}]}]},
+                {"nodeType": "List", "minChar": 1168, "limChar": 1184, "startLine": 54, "startCol": 33, "endLine": 54, "endCol": 49, "children": [
+                  {"nodeType": "Return", "minChar": 1170, "limChar": 1182, "startLine": 54, "startCol": 35, "endLine": 54, "endCol": 47, "children": [
+                    {"nodeType": "QString", "minChar": 1177, "limChar": 1182, "startLine": 54, "startCol": 42, "endLine": 54, "endCol": 47, "children": []}]},
+                  {"nodeType": "EndCode", "minChar": 1184, "limChar": 1184, "startLine": 54, "startCol": 49, "endLine": 54, "endCol": 49, "children": []}]}]},
+              {"nodeType": "FuncDecl", "minChar": 1184, "limChar": 1216, "startLine": 54, "startCol": 49, "endLine": 55, "endCol": 30, "children": [
+                {"nodeType": "Name", "minChar": 1198, "limChar": 1209, "startLine": 55, "startCol": 12, "endLine": 55, "endCol": 23, "children": []},
+                {"nodeType": "List", "minChar": 1209, "limChar": 1211, "startLine": 55, "startCol": 23, "endLine": 55, "endCol": 25, "children": []},
+                {"nodeType": "TypeRef", "minChar": 1212, "limChar": 1215, "startLine": 55, "startCol": 26, "endLine": 55, "endCol": 29, "children": [
+                  {"nodeType": "Name", "minChar": 1212, "limChar": 1215, "startLine": 55, "startCol": 26, "endLine": 55, "endCol": 29, "children": []}]}]},
+              {"nodeType": "FuncDecl", "minChar": 1222, "limChar": 1254, "startLine": 56, "startCol": 5, "endLine": 56, "endCol": 37, "children": [
+                {"nodeType": "Name", "minChar": 1229, "limChar": 1240, "startLine": 56, "startCol": 12, "endLine": 56, "endCol": 23, "children": []},
+                {"nodeType": "List", "minChar": 1240, "limChar": 1253, "startLine": 56, "startCol": 23, "endLine": 56, "endCol": 36, "children": [
+                  {"nodeType": "ArgDecl", "minChar": 1241, "limChar": 1252, "startLine": 56, "startCol": 24, "endLine": 56, "endCol": 35, "children": [
+                    {"nodeType": "Name", "minChar": 1241, "limChar": 1244, "startLine": 56, "startCol": 24, "endLine": 56, "endCol": 27, "children": []},
+                    {"nodeType": "TypeRef", "minChar": 1246, "limChar": 1252, "startLine": 56, "startCol": 29, "endLine": 56, "endCol": 35, "children": [
+                      {"nodeType": "Name", "minChar": 1246, "limChar": 1252, "startLine": 56, "startCol": 29, "endLine": 56, "endCol": 35, "children": []}]}]}]}]},
+              {"nodeType": "FuncDecl", "minChar": 1260, "limChar": 1305, "startLine": 57, "startCol": 5, "endLine": 57, "endCol": 50, "children": [
+                {"nodeType": "Name", "minChar": 1267, "limChar": 1278, "startLine": 57, "startCol": 12, "endLine": 57, "endCol": 23, "children": []},
+                {"nodeType": "List", "minChar": 1278, "limChar": 1288, "startLine": 57, "startCol": 23, "endLine": 57, "endCol": 33, "children": [
+                  {"nodeType": "ArgDecl", "minChar": 1279, "limChar": 1287, "startLine": 57, "startCol": 24, "endLine": 57, "endCol": 32, "children": [
+                    {"nodeType": "Name", "minChar": 1279, "limChar": 1282, "startLine": 57, "startCol": 24, "endLine": 57, "endCol": 27, "children": []},
+                    {"nodeType": "TypeRef", "minChar": 1284, "limChar": 1287, "startLine": 57, "startCol": 29, "endLine": 57, "endCol": 32, "children": [
+                      {"nodeType": "Name", "minChar": 1284, "limChar": 1287, "startLine": 57, "startCol": 29, "endLine": 57, "endCol": 32, "children": []}]}]}]},
+                {"nodeType": "List", "minChar": 1289, "limChar": 1305, "startLine": 57, "startCol": 34, "endLine": 57, "endCol": 50, "children": [
+                  {"nodeType": "Return", "minChar": 1291, "limChar": 1303, "startLine": 57, "startCol": 36, "endLine": 57, "endCol": 48, "children": [
+                    {"nodeType": "QString", "minChar": 1298, "limChar": 1303, "startLine": 57, "startCol": 43, "endLine": 57, "endCol": 48, "children": []}]},
+                  {"nodeType": "EndCode", "minChar": 1305, "limChar": 1305, "startLine": 57, "startCol": 50, "endLine": 57, "endCol": 50, "children": []}]}]},
+              {"nodeType": "FuncDecl", "minChar": 1305, "limChar": 1332, "startLine": 57, "startCol": 50, "endLine": 59, "endCol": 23, "children": [
+                {"nodeType": "Name", "minChar": 950, "limChar": 963, "startLine": 48, "startCol": 7, "endLine": 48, "endCol": 20, "children": []},
+                {"nodeType": "List", "minChar": 1326, "limChar": 1328, "startLine": 59, "startCol": 17, "endLine": 59, "endCol": 19, "children": []},
+                {"nodeType": "TypeRef", "minChar": 950, "limChar": 963, "startLine": 48, "startCol": 7, "endLine": 48, "endCol": 20, "children": [
+                  {"nodeType": "Name", "minChar": 950, "limChar": 963, "startLine": 48, "startCol": 7, "endLine": 48, "endCol": 20, "children": []}]},
+                {"nodeType": "List", "minChar": 1329, "limChar": 1332, "startLine": 59, "startCol": 20, "endLine": 59, "endCol": 23, "children": [
+                  {"nodeType": "EndCode", "minChar": 1332, "limChar": 1332, "startLine": 59, "startCol": 23, "endLine": 59, "endCol": 23, "children": []}]}]}]}]},
+          {"nodeType": "Call", "minChar": 1340, "limChar": 1367, "startLine": 62, "startCol": 1, "endLine": 62, "endCol": 28, "children": [
+            {"nodeType": "Dot", "minChar": 1340, "limChar": 1364, "startLine": 62, "startCol": 1, "endLine": 62, "endCol": 25, "children": [
+              {"nodeType": "Name", "minChar": 1340, "limChar": 1353, "startLine": 62, "startCol": 1, "endLine": 62, "endCol": 14, "children": []},
+              {"nodeType": "Name", "minChar": 1354, "limChar": 1364, "startLine": 62, "startCol": 15, "endLine": 62, "endCol": 25, "children": []}]},
+            {"nodeType": "List", "minChar": 1364, "limChar": 1366, "startLine": 62, "startCol": 25, "endLine": 62, "endCol": 27, "children": []}]},
+          {"nodeType": "Call", "minChar": 1369, "limChar": 1402, "startLine": 63, "startCol": 1, "endLine": 63, "endCol": 34, "children": [
+            {"nodeType": "Dot", "minChar": 1369, "limChar": 1393, "startLine": 63, "startCol": 1, "endLine": 63, "endCol": 25, "children": [
+              {"nodeType": "Name", "minChar": 1369, "limChar": 1382, "startLine": 63, "startCol": 1, "endLine": 63, "endCol": 14, "children": []},
+              {"nodeType": "Name", "minChar": 1383, "limChar": 1393, "startLine": 63, "startCol": 15, "endLine": 63, "endCol": 25, "children": []}]},
+            {"nodeType": "List", "minChar": 1393, "limChar": 1401, "startLine": 63, "startCol": 25, "endLine": 63, "endCol": 33, "children": [
+              {"nodeType": "QString", "minChar": 1394, "limChar": 1400, "startLine": 63, "startCol": 26, "endLine": 63, "endCol": 32, "children": []}]}]},
+          {"nodeType": "VarDecl", "minChar": 1406, "limChar": 1449, "startLine": 65, "startCol": 1, "endLine": 65, "endCol": 44, "children": [
+            {"nodeType": "Name", "minChar": 1410, "limChar": 1426, "startLine": 65, "startCol": 5, "endLine": 65, "endCol": 21, "children": []},
+            {"nodeType": "New", "minChar": 1429, "limChar": 1448, "startLine": 65, "startCol": 24, "endLine": 65, "endCol": 43, "children": [
+              {"nodeType": "Name", "minChar": 1433, "limChar": 1446, "startLine": 65, "startCol": 28, "endLine": 65, "endCol": 41, "children": []},
+              {"nodeType": "List", "minChar": 1446, "limChar": 1448, "startLine": 65, "startCol": 41, "endLine": 65, "endCol": 43, "children": []}]}]},
+          {"nodeType": "VarDecl", "minChar": 1451, "limChar": 1492, "startLine": 66, "startCol": 1, "endLine": 66, "endCol": 42, "children": [
+            {"nodeType": "Name", "minChar": 1455, "limChar": 1459, "startLine": 66, "startCol": 5, "endLine": 66, "endCol": 9, "children": []},
+            {"nodeType": "Call", "minChar": 1462, "limChar": 1491, "startLine": 66, "startCol": 12, "endLine": 66, "endCol": 41, "children": [
+              {"nodeType": "Dot", "minChar": 1462, "limChar": 1489, "startLine": 66, "startCol": 12, "endLine": 66, "endCol": 39, "children": [
+                {"nodeType": "Name", "minChar": 1462, "limChar": 1478, "startLine": 66, "startCol": 12, "endLine": 66, "endCol": 28, "children": []},
+                {"nodeType": "Name", "minChar": 1479, "limChar": 1489, "startLine": 66, "startCol": 29, "endLine": 66, "endCol": 39, "children": []}]},
+              {"nodeType": "List", "minChar": 1489, "limChar": 1491, "startLine": 66, "startCol": 39, "endLine": 66, "endCol": 41, "children": []}]}]},
+          {"nodeType": "Asg", "minChar": 1494, "limChar": 1537, "startLine": 67, "startCol": 1, "endLine": 67, "endCol": 44, "children": [
+            {"nodeType": "Name", "minChar": 1494, "limChar": 1498, "startLine": 67, "startCol": 1, "endLine": 67, "endCol": 5, "children": []},
+            {"nodeType": "Call", "minChar": 1501, "limChar": 1536, "startLine": 67, "startCol": 8, "endLine": 67, "endCol": 43, "children": [
+              {"nodeType": "Dot", "minChar": 1501, "limChar": 1528, "startLine": 67, "startCol": 8, "endLine": 67, "endCol": 35, "children": [
+                {"nodeType": "Name", "minChar": 1501, "limChar": 1517, "startLine": 67, "startCol": 8, "endLine": 67, "endCol": 24, "children": []},
+                {"nodeType": "Name", "minChar": 1518, "limChar": 1528, "startLine": 67, "startCol": 25, "endLine": 67, "endCol": 35, "children": []}]},
+              {"nodeType": "List", "minChar": 1528, "limChar": 1536, "startLine": 67, "startCol": 35, "endLine": 67, "endCol": 43, "children": [
+                {"nodeType": "QString", "minChar": 1529, "limChar": 1535, "startLine": 67, "startCol": 36, "endLine": 67, "endCol": 42, "children": []}]}]}]},
+          {"nodeType": "FuncDecl", "minChar": 1541, "limChar": 1687, "startLine": 69, "startCol": 1, "endLine": 73, "endCol": 2, "children": [
+            {"nodeType": "Name", "minChar": 1550, "limChar": 1562, "startLine": 69, "startCol": 10, "endLine": 69, "endCol": 22, "children": []},
+            {"nodeType": "List", "minChar": 1562, "limChar": 1564, "startLine": 69, "startCol": 22, "endLine": 69, "endCol": 24, "children": []},
+            {"nodeType": "List", "minChar": 1565, "limChar": 1687, "startLine": 69, "startCol": 25, "endLine": 73, "endCol": 2, "children": [
+              {"nodeType": "FuncDecl", "minChar": 1572, "limChar": 1596, "startLine": 70, "startCol": 5, "endLine": 70, "endCol": 29, "children": [
+                {"nodeType": "Name", "minChar": 1579, "limChar": 1589, "startLine": 70, "startCol": 12, "endLine": 70, "endCol": 22, "children": []},
+                {"nodeType": "List", "minChar": 1589, "limChar": 1591, "startLine": 70, "startCol": 22, "endLine": 70, "endCol": 24, "children": []},
+                {"nodeType": "TypeRef", "minChar": 1592, "limChar": 1595, "startLine": 70, "startCol": 25, "endLine": 70, "endCol": 28, "children": [
+                  {"nodeType": "Name", "minChar": 1592, "limChar": 1595, "startLine": 70, "startCol": 25, "endLine": 70, "endCol": 28, "children": []}]}]},
+              {"nodeType": "FuncDecl", "minChar": 1602, "limChar": 1633, "startLine": 71, "startCol": 5, "endLine": 71, "endCol": 36, "children": [
+                {"nodeType": "Name", "minChar": 1609, "limChar": 1619, "startLine": 71, "startCol": 12, "endLine": 71, "endCol": 22, "children": []},
+                {"nodeType": "List", "minChar": 1619, "limChar": 1632, "startLine": 71, "startCol": 22, "endLine": 71, "endCol": 35, "children": [
+                  {"nodeType": "ArgDecl", "minChar": 1620, "limChar": 1631, "startLine": 71, "startCol": 23, "endLine": 71, "endCol": 34, "children": [
+                    {"nodeType": "Name", "minChar": 1620, "limChar": 1623, "startLine": 71, "startCol": 23, "endLine": 71, "endCol": 26, "children": []},
+                    {"nodeType": "TypeRef", "minChar": 1625, "limChar": 1631, "startLine": 71, "startCol": 28, "endLine": 71, "endCol": 34, "children": [
+                      {"nodeType": "Name", "minChar": 1625, "limChar": 1631, "startLine": 71, "startCol": 28, "endLine": 71, "endCol": 34, "children": []}]}]}]}]},
+              {"nodeType": "FuncDecl", "minChar": 1640, "limChar": 1683, "startLine": 72, "startCol": 5, "endLine": 72, "endCol": 48, "children": [
+                {"nodeType": "Name", "minChar": 1647, "limChar": 1657, "startLine": 72, "startCol": 12, "endLine": 72, "endCol": 22, "children": []},
+                {"nodeType": "List", "minChar": 1657, "limChar": 1667, "startLine": 72, "startCol": 22, "endLine": 72, "endCol": 32, "children": [
+                  {"nodeType": "ArgDecl", "minChar": 1658, "limChar": 1666, "startLine": 72, "startCol": 23, "endLine": 72, "endCol": 31, "children": [
+                    {"nodeType": "Name", "minChar": 1658, "limChar": 1661, "startLine": 72, "startCol": 23, "endLine": 72, "endCol": 26, "children": []},
+                    {"nodeType": "TypeRef", "minChar": 1663, "limChar": 1666, "startLine": 72, "startCol": 28, "endLine": 72, "endCol": 31, "children": [
+                      {"nodeType": "Name", "minChar": 1663, "limChar": 1666, "startLine": 72, "startCol": 28, "endLine": 72, "endCol": 31, "children": []}]}]}]},
+                {"nodeType": "List", "minChar": 1667, "limChar": 1683, "startLine": 72, "startCol": 32, "endLine": 72, "endCol": 48, "children": [
+                  {"nodeType": "Return", "minChar": 1669, "limChar": 1681, "startLine": 72, "startCol": 34, "endLine": 72, "endCol": 46, "children": [
+                    {"nodeType": "QString", "minChar": 1676, "limChar": 1681, "startLine": 72, "startCol": 41, "endLine": 72, "endCol": 46, "children": []}]},
+                  {"nodeType": "EndCode", "minChar": 1683, "limChar": 1683, "startLine": 72, "startCol": 48, "endLine": 72, "endCol": 48, "children": []}]}]},
+              {"nodeType": "Empty", "minChar": 1683, "limChar": 1684, "startLine": 72, "startCol": 48, "endLine": 72, "endCol": 49, "children": []},
+              {"nodeType": "EndCode", "minChar": 1687, "limChar": 1687, "startLine": 73, "startCol": 2, "endLine": 73, "endCol": 2, "children": []}]}]},
+          {"nodeType": "Call", "minChar": 1691, "limChar": 1717, "startLine": 75, "startCol": 1, "endLine": 75, "endCol": 27, "children": [
+            {"nodeType": "Dot", "minChar": 1691, "limChar": 1714, "startLine": 75, "startCol": 1, "endLine": 75, "endCol": 24, "children": [
+              {"nodeType": "Name", "minChar": 1691, "limChar": 1703, "startLine": 75, "startCol": 1, "endLine": 75, "endCol": 13, "children": []},
+              {"nodeType": "Name", "minChar": 1704, "limChar": 1714, "startLine": 75, "startCol": 14, "endLine": 75, "endCol": 24, "children": []}]},
+            {"nodeType": "List", "minChar": 1714, "limChar": 1716, "startLine": 75, "startCol": 24, "endLine": 75, "endCol": 26, "children": []}]},
+          {"nodeType": "Call", "minChar": 1747, "limChar": 1779, "startLine": 76, "startCol": 1, "endLine": 76, "endCol": 33, "children": [
+            {"nodeType": "Dot", "minChar": 1747, "limChar": 1770, "startLine": 76, "startCol": 1, "endLine": 76, "endCol": 24, "children": [
+              {"nodeType": "Name", "minChar": 1747, "limChar": 1759, "startLine": 76, "startCol": 1, "endLine": 76, "endCol": 13, "children": []},
+              {"nodeType": "Name", "minChar": 1760, "limChar": 1770, "startLine": 76, "startCol": 14, "endLine": 76, "endCol": 24, "children": []}]},
+            {"nodeType": "List", "minChar": 1770, "limChar": 1778, "startLine": 76, "startCol": 24, "endLine": 76, "endCol": 32, "children": [
+              {"nodeType": "QString", "minChar": 1771, "limChar": 1777, "startLine": 76, "startCol": 25, "endLine": 76, "endCol": 31, "children": []}]}]},
+          {"nodeType": "InterfaceDeclaration", "minChar": 1783, "limChar": 1847, "startLine": 78, "startCol": 1, "endLine": 81, "endCol": 2, "children": [
+            {"nodeType": "Name", "minChar": 1793, "limChar": 1797, "startLine": 78, "startCol": 11, "endLine": 78, "endCol": 15, "children": []},
+            {"nodeType": "List", "minChar": 1798, "limChar": 1847, "startLine": 78, "startCol": 16, "endLine": 81, "endCol": 2, "children": [
+              {"nodeType": "VarDecl", "minChar": 1805, "limChar": 1818, "startLine": 79, "startCol": 5, "endLine": 79, "endCol": 18, "children": [
+                {"nodeType": "Name", "minChar": 1805, "limChar": 1809, "startLine": 79, "startCol": 5, "endLine": 79, "endCol": 9, "children": []},
+                {"nodeType": "TypeRef", "minChar": 1811, "limChar": 1817, "startLine": 79, "startCol": 11, "endLine": 79, "endCol": 17, "children": [
+                  {"nodeType": "Name", "minChar": 1811, "limChar": 1817, "startLine": 79, "startCol": 11, "endLine": 79, "endCol": 17, "children": []}]}]},
+              {"nodeType": "VarDecl", "minChar": 1824, "limChar": 1840, "startLine": 80, "startCol": 5, "endLine": 80, "endCol": 21, "children": [
+                {"nodeType": "Name", "minChar": 1824, "limChar": 1827, "startLine": 80, "startCol": 5, "endLine": 80, "endCol": 8, "children": []},
+                {"nodeType": "TypeRef", "minChar": 1829, "limChar": 1839, "startLine": 80, "startCol": 10, "endLine": 80, "endCol": 20, "children": [
+                  {"nodeType": "FuncDecl", "minChar": 1829, "limChar": 1839, "startLine": 80, "startCol": 10, "endLine": 80, "endCol": 20, "children": [
+                    {"nodeType": "List", "minChar": 1829, "limChar": 1831, "startLine": 80, "startCol": 10, "endLine": 80, "endCol": 12, "children": []},
+                    {"nodeType": "TypeRef", "minChar": 1835, "limChar": 1839, "startLine": 80, "startCol": 16, "endLine": 80, "endCol": 20, "children": [
+                      {"nodeType": "Name", "minChar": 1835, "limChar": 1839, "startLine": 80, "startCol": 16, "endLine": 80, "endCol": 20, "children": []}]}]}]}]}]}]},
+          {"nodeType": "ClassDeclaration", "minChar": 1851, "limChar": 1933, "startLine": 83, "startCol": 1, "endLine": 87, "endCol": 2, "children": [
+            {"nodeType": "Name", "minChar": 1857, "limChar": 1863, "startLine": 83, "startCol": 7, "endLine": 83, "endCol": 13, "children": []},
+            {"nodeType": "List", "minChar": 1880, "limChar": 1933, "startLine": 83, "startCol": 30, "endLine": 87, "endCol": 2, "children": [
+              {"nodeType": "VarDecl", "minChar": 1887, "limChar": 1902, "startLine": 84, "startCol": 5, "endLine": 84, "endCol": 20, "children": [
+                {"nodeType": "Name", "minChar": 1894, "limChar": 1898, "startLine": 84, "startCol": 12, "endLine": 84, "endCol": 16, "children": []},
+                {"nodeType": "NumberLit", "minChar": 1901, "limChar": 1902, "startLine": 84, "startCol": 19, "endLine": 84, "endCol": 20, "children": []}]},
+              {"nodeType": "FuncDecl", "minChar": 1909, "limChar": 1930, "startLine": 85, "startCol": 5, "endLine": 86, "endCol": 6, "children": [
+                {"nodeType": "Name", "minChar": 1916, "limChar": 1919, "startLine": 85, "startCol": 12, "endLine": 85, "endCol": 15, "children": []},
+                {"nodeType": "List", "minChar": 1919, "limChar": 1921, "startLine": 85, "startCol": 15, "endLine": 85, "endCol": 17, "children": []},
+                {"nodeType": "List", "minChar": 1922, "limChar": 1930, "startLine": 85, "startCol": 18, "endLine": 86, "endCol": 6, "children": [
+                  {"nodeType": "EndCode", "minChar": 1930, "limChar": 1930, "startLine": 86, "startCol": 6, "endLine": 86, "endCol": 6, "children": []}]}]}]},
+            {"nodeType": "List", "minChar": -1, "limChar": -1, "startLine": -1, "startCol": -1, "endLine": -1, "endCol": -1, "children": []},
+            {"nodeType": "List", "minChar": -1, "limChar": -1, "startLine": -1, "startCol": -1, "endLine": -1, "endCol": -1, "children": [
+              {"nodeType": "Name", "minChar": 1875, "limChar": 1879, "startLine": 83, "startCol": 25, "endLine": 83, "endCol": 29, "children": []}]}]},
+          {"nodeType": "VarDecl", "minChar": 1937, "limChar": 1960, "startLine": 89, "startCol": 1, "endLine": 89, "endCol": 24, "children": [
+            {"nodeType": "Name", "minChar": 1949, "limChar": 1959, "startLine": 89, "startCol": 13, "endLine": 89, "endCol": 23, "children": []}]},
+          {"nodeType": "Asg", "minChar": 1964, "limChar": 1979, "startLine": 91, "startCol": 1, "endLine": 91, "endCol": 16, "children": [
+            {"nodeType": "Name", "minChar": 1964, "limChar": 1974, "startLine": 91, "startCol": 1, "endLine": 91, "endCol": 11, "children": []},
+            {"nodeType": "NumberLit", "minChar": 1977, "limChar": 1978, "startLine": 91, "startCol": 14, "endLine": 91, "endCol": 15, "children": []}]}]}]}]}
+}