=== tests/cases/compiler/constraintCheckInGenericBaseTypeReference.ts ===
<<<<<<< HEAD
Line 1 col 6 IdentifierName "Constraint" = Constraint
Line 2 col 11 IdentifierName "method" = () => void
Line 4 col 6 IdentifierName "GenericBase" = GenericBase<T>
Line 4 col 18 IdentifierName "T" = T
Line 4 col 28 IdentifierName "Constraint" = Constraint
Line 5 col 11 IdentifierName "items" = any
Line 7 col 6 IdentifierName "Derived" = Derived
Line 7 col 22 IdentifierName "GenericBase" = GenericBase<T>
Line 7 col 34 IdentifierName "TypeArg" = TypeArg
Line 10 col 6 IdentifierName "TypeArg" = TypeArg
Line 11 col 11 IdentifierName "method" = () => void
Line 12 col 0 MemberAccessExpression "Container.People.items" = any
Line 12 col 0 MemberAccessExpression "Container.People" = Derived
Line 12 col 0 IdentifierName "Container" = typeof Container
Line 12 col 18 IdentifierName "People" = Derived
Line 12 col 25 IdentifierName "items" = any
Line 16 col 6 IdentifierName "Container" = Container
Line 17 col 18 IdentifierName "People" = Derived
Line 17 col 26 IdentifierName "Derived" = Derived
=======
// No errors
class Constraint {
>Constraint : Constraint

    public method() { }
>method : () => void
}
class GenericBase<T extends Constraint> {
>GenericBase : GenericBase<T>
>T : T
>Constraint : Constraint

    public items: any;
>items : any
}
class Derived extends GenericBase<TypeArg> {
>Derived : Derived
>GenericBase : GenericBase<T>
>TypeArg : TypeArg

}
class TypeArg {
>TypeArg : TypeArg

    public method() {
>method : () => void

        Container.People.items;
>Container.People.items : any
>Container.People : Derived
>Container : typeof Container
>People : Derived
>items : any
    }
}

class Container {
>Container : Container

    public static People: Derived
>People : Derived
>Derived : Derived
}
>>>>>>> 93c737b4
<|MERGE_RESOLUTION|>--- conflicted
+++ resolved
@@ -1,66 +1,44 @@
-=== tests/cases/compiler/constraintCheckInGenericBaseTypeReference.ts ===
-<<<<<<< HEAD
-Line 1 col 6 IdentifierName "Constraint" = Constraint
-Line 2 col 11 IdentifierName "method" = () => void
-Line 4 col 6 IdentifierName "GenericBase" = GenericBase<T>
-Line 4 col 18 IdentifierName "T" = T
-Line 4 col 28 IdentifierName "Constraint" = Constraint
-Line 5 col 11 IdentifierName "items" = any
-Line 7 col 6 IdentifierName "Derived" = Derived
-Line 7 col 22 IdentifierName "GenericBase" = GenericBase<T>
-Line 7 col 34 IdentifierName "TypeArg" = TypeArg
-Line 10 col 6 IdentifierName "TypeArg" = TypeArg
-Line 11 col 11 IdentifierName "method" = () => void
-Line 12 col 0 MemberAccessExpression "Container.People.items" = any
-Line 12 col 0 MemberAccessExpression "Container.People" = Derived
-Line 12 col 0 IdentifierName "Container" = typeof Container
-Line 12 col 18 IdentifierName "People" = Derived
-Line 12 col 25 IdentifierName "items" = any
-Line 16 col 6 IdentifierName "Container" = Container
-Line 17 col 18 IdentifierName "People" = Derived
-Line 17 col 26 IdentifierName "Derived" = Derived
-=======
-// No errors
-class Constraint {
->Constraint : Constraint
-
-    public method() { }
->method : () => void
-}
-class GenericBase<T extends Constraint> {
->GenericBase : GenericBase<T>
->T : T
->Constraint : Constraint
-
-    public items: any;
->items : any
-}
-class Derived extends GenericBase<TypeArg> {
->Derived : Derived
->GenericBase : GenericBase<T>
->TypeArg : TypeArg
-
-}
-class TypeArg {
->TypeArg : TypeArg
-
-    public method() {
->method : () => void
-
-        Container.People.items;
->Container.People.items : any
->Container.People : Derived
->Container : typeof Container
->People : Derived
->items : any
-    }
-}
-
-class Container {
->Container : Container
-
-    public static People: Derived
->People : Derived
->Derived : Derived
-}
->>>>>>> 93c737b4
+=== tests/cases/compiler/constraintCheckInGenericBaseTypeReference.ts ===
+// No errors
+class Constraint {
+>Constraint : Constraint
+
+    public method() { }
+>method : () => void
+}
+class GenericBase<T extends Constraint> {
+>GenericBase : GenericBase<T>
+>T : T
+>Constraint : Constraint
+
+    public items: any;
+>items : any
+}
+class Derived extends GenericBase<TypeArg> {
+>Derived : Derived
+>GenericBase : GenericBase<T>
+>TypeArg : TypeArg
+
+}
+class TypeArg {
+>TypeArg : TypeArg
+
+    public method() {
+>method : () => void
+
+        Container.People.items;
+>Container.People.items : any
+>Container.People : Derived
+>Container : typeof Container
+>People : Derived
+>items : any
+    }
+}
+
+class Container {
+>Container : Container
+
+    public static People: Derived
+>People : Derived
+>Derived : Derived
+}