--- conflicted
+++ resolved
@@ -1,21 +1,11 @@
-=== tests/cases/compiler/declarationEmit_nameConflictsWithAlias.ts ===
-<<<<<<< HEAD
-Line 1 col 14 IdentifierName "C" = C
-Line 1 col 35 IdentifierName "I" = C.I
-Line 2 col 14 IdentifierName "v" = v
-Line 2 col 18 IdentifierName "C" = C
-Line 3 col 14 IdentifierName "M" = M
-Line 4 col 18 IdentifierName "C" = M.C
-Line 4 col 39 IdentifierName "I" = M.C.I
-=======
-Line 1 col 14 IdentifierName "C" = v
-Line 1 col 35 IdentifierName "I" = I
-Line 2 col 14 IdentifierName "v" = v
-Line 2 col 18 IdentifierName "C" = v
-Line 3 col 14 IdentifierName "M" = M
-Line 4 col 18 IdentifierName "C" = C
-Line 4 col 39 IdentifierName "I" = I
->>>>>>> 4aa9853f
-Line 5 col 15 IdentifierName "w" = C.I
-Line 5 col 18 IdentifierName "v" = v
+=== tests/cases/compiler/declarationEmit_nameConflictsWithAlias.ts ===
+Line 1 col 14 IdentifierName "C" = v
+Line 1 col 35 IdentifierName "I" = I
+Line 2 col 14 IdentifierName "v" = v
+Line 2 col 18 IdentifierName "C" = v
+Line 3 col 14 IdentifierName "M" = M
+Line 4 col 18 IdentifierName "C" = C
+Line 4 col 39 IdentifierName "I" = I
+Line 5 col 15 IdentifierName "w" = C.I
+Line 5 col 18 IdentifierName "v" = v
 Line 5 col 20 IdentifierName "I" = C.I