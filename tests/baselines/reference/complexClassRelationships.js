<<<<<<< HEAD
=======
//// [complexClassRelationships.ts]
// There should be no errors in this file
class Derived extends Base {
    public static createEmpty(): Derived {
        var item = new Derived();
        return item;
    }
}
class BaseCollection<T extends Base> {
    constructor(f: () => T) {
        (item: Thing) => { return [item.Components]; };
    }
}
class Base {
    ownerCollection: BaseCollection<Base>;
}

class Thing {
    public get Components(): ComponentCollection<any> { return null }
}

class ComponentCollection<T> {
    private static sortComponents(p: Foo) {
        return p.prop1;
    }
}

class Foo {
    public get prop1() {
        return new GenericType<string>(this);
    }
    public populate() {
        this.prop2;
    }
    public get prop2(): BaseCollection<Derived> {
        return new BaseCollection<Derived>(Derived.createEmpty);
    }
}

class GenericType<T> {
    constructor(parent: FooBase) { }
}

class FooBase {
    public populate() {

    }
}

//// [complexClassRelationships.js]
>>>>>>> 93c737b4
var __extends = this.__extends || function (d, b) {
    for (var p in b) if (b.hasOwnProperty(p)) d[p] = b[p];
    function __() { this.constructor = d; }
    __.prototype = b.prototype;
    d.prototype = new __();
};
// There should be no errors in this file
var Derived = (function (_super) {
    __extends(Derived, _super);
    function Derived() {
        _super.apply(this, arguments);
    }
    Derived.createEmpty = function () {
        var item = new Derived();
        return item;
    };
    return Derived;
})(Base);
var BaseCollection = (function () {
    function BaseCollection(f) {
        (function (item) {
            return [item.Components];
        });
    }
    return BaseCollection;
})();
var Base = (function () {
    function Base() {
    }
    return Base;
})();

var Thing = (function () {
    function Thing() {
    }
    Object.defineProperty(Thing.prototype, "Components", {
        get: function () {
            return null;
        },
        enumerable: true,
        configurable: true
    });
    return Thing;
})();

var ComponentCollection = (function () {
    function ComponentCollection() {
    }
    ComponentCollection.sortComponents = function (p) {
        return p.prop1;
    };
    return ComponentCollection;
})();

var Foo = (function () {
    function Foo() {
    }
    Object.defineProperty(Foo.prototype, "prop1", {
        get: function () {
            return new GenericType(this);
        },
        enumerable: true,
        configurable: true
    });
    Foo.prototype.populate = function () {
        this.prop2;
    };
    Object.defineProperty(Foo.prototype, "prop2", {
        get: function () {
            return new BaseCollection(Derived.createEmpty);
        },
        enumerable: true,
        configurable: true
    });
    return Foo;
})();

var GenericType = (function () {
    function GenericType(parent) {
    }
    return GenericType;
})();

var FooBase = (function () {
    function FooBase() {
    }
    FooBase.prototype.populate = function () {
    };
    return FooBase;
})();
<|MERGE_RESOLUTION|>--- conflicted
+++ resolved
@@ -1,6 +1,4 @@
-<<<<<<< HEAD
-=======
-//// [complexClassRelationships.ts]
+//// [complexClassRelationships.ts]
 // There should be no errors in this file
 class Derived extends Base {
     public static createEmpty(): Derived {
@@ -47,97 +45,96 @@
     public populate() {
 
     }
-}
-
-//// [complexClassRelationships.js]
->>>>>>> 93c737b4
-var __extends = this.__extends || function (d, b) {
-    for (var p in b) if (b.hasOwnProperty(p)) d[p] = b[p];
-    function __() { this.constructor = d; }
-    __.prototype = b.prototype;
-    d.prototype = new __();
-};
-// There should be no errors in this file
-var Derived = (function (_super) {
-    __extends(Derived, _super);
-    function Derived() {
-        _super.apply(this, arguments);
-    }
-    Derived.createEmpty = function () {
-        var item = new Derived();
-        return item;
-    };
-    return Derived;
-})(Base);
-var BaseCollection = (function () {
-    function BaseCollection(f) {
-        (function (item) {
-            return [item.Components];
-        });
-    }
-    return BaseCollection;
-})();
-var Base = (function () {
-    function Base() {
-    }
-    return Base;
-})();
-
-var Thing = (function () {
-    function Thing() {
-    }
-    Object.defineProperty(Thing.prototype, "Components", {
-        get: function () {
-            return null;
-        },
-        enumerable: true,
-        configurable: true
-    });
-    return Thing;
-})();
-
-var ComponentCollection = (function () {
-    function ComponentCollection() {
-    }
-    ComponentCollection.sortComponents = function (p) {
-        return p.prop1;
-    };
-    return ComponentCollection;
-})();
-
-var Foo = (function () {
-    function Foo() {
-    }
-    Object.defineProperty(Foo.prototype, "prop1", {
-        get: function () {
-            return new GenericType(this);
-        },
-        enumerable: true,
-        configurable: true
-    });
-    Foo.prototype.populate = function () {
-        this.prop2;
-    };
-    Object.defineProperty(Foo.prototype, "prop2", {
-        get: function () {
-            return new BaseCollection(Derived.createEmpty);
-        },
-        enumerable: true,
-        configurable: true
-    });
-    return Foo;
-})();
-
-var GenericType = (function () {
-    function GenericType(parent) {
-    }
-    return GenericType;
-})();
-
-var FooBase = (function () {
-    function FooBase() {
-    }
-    FooBase.prototype.populate = function () {
-    };
-    return FooBase;
-})();
+}
+
+//// [complexClassRelationships.js]
+var __extends = this.__extends || function (d, b) {
+    for (var p in b) if (b.hasOwnProperty(p)) d[p] = b[p];
+    function __() { this.constructor = d; }
+    __.prototype = b.prototype;
+    d.prototype = new __();
+};
+// There should be no errors in this file
+var Derived = (function (_super) {
+    __extends(Derived, _super);
+    function Derived() {
+        _super.apply(this, arguments);
+    }
+    Derived.createEmpty = function () {
+        var item = new Derived();
+        return item;
+    };
+    return Derived;
+})(Base);
+var BaseCollection = (function () {
+    function BaseCollection(f) {
+        (function (item) {
+            return [item.Components];
+        });
+    }
+    return BaseCollection;
+})();
+var Base = (function () {
+    function Base() {
+    }
+    return Base;
+})();
+
+var Thing = (function () {
+    function Thing() {
+    }
+    Object.defineProperty(Thing.prototype, "Components", {
+        get: function () {
+            return null;
+        },
+        enumerable: true,
+        configurable: true
+    });
+    return Thing;
+})();
+
+var ComponentCollection = (function () {
+    function ComponentCollection() {
+    }
+    ComponentCollection.sortComponents = function (p) {
+        return p.prop1;
+    };
+    return ComponentCollection;
+})();
+
+var Foo = (function () {
+    function Foo() {
+    }
+    Object.defineProperty(Foo.prototype, "prop1", {
+        get: function () {
+            return new GenericType(this);
+        },
+        enumerable: true,
+        configurable: true
+    });
+    Foo.prototype.populate = function () {
+        this.prop2;
+    };
+    Object.defineProperty(Foo.prototype, "prop2", {
+        get: function () {
+            return new BaseCollection(Derived.createEmpty);
+        },
+        enumerable: true,
+        configurable: true
+    });
+    return Foo;
+})();
+
+var GenericType = (function () {
+    function GenericType(parent) {
+    }
+    return GenericType;
+})();
+
+var FooBase = (function () {
+    function FooBase() {
+    }
+    FooBase.prototype.populate = function () {
+    };
+    return FooBase;
+})();