--- conflicted
+++ resolved
@@ -1,10 +1,3 @@
-<<<<<<< HEAD
-superWithTypeArgument.ts line 7 col 14: error TS1005: '.' expected.
-superWithTypeArgument.ts line 6 col 5: error TS2105: Constructors for derived classes must contain a 'super' call.
-superWithTypeArgument.ts line 7 col 9: error TS2158: Untyped function calls may not accept type arguments.
-=======
-superWithTypeArgument.ts(7,14): error TS1005: '.' expected.
-superWithTypeArgument.ts(6,5): error TS2105: Constructors for derived classes must contain a 'super' call.
-superWithTypeArgument.ts(7,14): error TS2158: Untyped function calls may not accept type arguments.
-
->>>>>>> 462026b0
+superWithTypeArgument.ts(7,14): error TS1005: '.' expected.
+superWithTypeArgument.ts(6,5): error TS2105: Constructors for derived classes must contain a 'super' call.
+superWithTypeArgument.ts(7,9): error TS2158: Untyped function calls may not accept type arguments.