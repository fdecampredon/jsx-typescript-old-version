<<<<<<< HEAD
=======
//// [inheritedConstructorWithRestParams.js]
>>>>>>> 93c737b4
var __extends = this.__extends || function (d, b) {
    for (var p in b) if (b.hasOwnProperty(p)) d[p] = b[p];
    function __() { this.constructor = d; }
    __.prototype = b.prototype;
    d.prototype = new __();
};
var Base = (function () {
    function Base() {
        var a = [];
        for (var _i = 0; _i < (arguments.length - 0); _i++) {
            a[_i] = arguments[_i + 0];
        }
    }
    return Base;
})();

var Derived = (function (_super) {
    __extends(Derived, _super);
    function Derived() {
        _super.apply(this, arguments);
    }
    return Derived;
})(Base);

// Ok
new Derived("", "");
new Derived("");
new Derived();

// Errors
new Derived("", 3);
new Derived(3);
<|MERGE_RESOLUTION|>--- conflicted
+++ resolved
@@ -1,36 +1,33 @@
-<<<<<<< HEAD
-=======
-//// [inheritedConstructorWithRestParams.js]
->>>>>>> 93c737b4
-var __extends = this.__extends || function (d, b) {
-    for (var p in b) if (b.hasOwnProperty(p)) d[p] = b[p];
-    function __() { this.constructor = d; }
-    __.prototype = b.prototype;
-    d.prototype = new __();
-};
-var Base = (function () {
-    function Base() {
-        var a = [];
-        for (var _i = 0; _i < (arguments.length - 0); _i++) {
-            a[_i] = arguments[_i + 0];
-        }
-    }
-    return Base;
-})();
-
-var Derived = (function (_super) {
-    __extends(Derived, _super);
-    function Derived() {
-        _super.apply(this, arguments);
-    }
-    return Derived;
-})(Base);
-
-// Ok
-new Derived("", "");
-new Derived("");
-new Derived();
-
-// Errors
-new Derived("", 3);
-new Derived(3);
+//// [inheritedConstructorWithRestParams.js]
+var __extends = this.__extends || function (d, b) {
+    for (var p in b) if (b.hasOwnProperty(p)) d[p] = b[p];
+    function __() { this.constructor = d; }
+    __.prototype = b.prototype;
+    d.prototype = new __();
+};
+var Base = (function () {
+    function Base() {
+        var a = [];
+        for (var _i = 0; _i < (arguments.length - 0); _i++) {
+            a[_i] = arguments[_i + 0];
+        }
+    }
+    return Base;
+})();
+
+var Derived = (function (_super) {
+    __extends(Derived, _super);
+    function Derived() {
+        _super.apply(this, arguments);
+    }
+    return Derived;
+})(Base);
+
+// Ok
+new Derived("", "");
+new Derived("");
+new Derived();
+
+// Errors
+new Derived("", 3);
+new Derived(3);