<<<<<<< HEAD
errorSuperCalls.ts line 46 col 14: error TS1005: '.' expected.
errorSuperCalls.ts line 4 col 9: error TS2103: 'super' cannot be referenced in non-derived classes.
errorSuperCalls.ts line 9 col 9: error TS2106: Super calls are not permitted outside constructors or in local functions inside constructors.
errorSuperCalls.ts line 14 col 9: error TS2106: Super calls are not permitted outside constructors or in local functions inside constructors.
errorSuperCalls.ts line 18 col 9: error TS2106: Super calls are not permitted outside constructors or in local functions inside constructors.
errorSuperCalls.ts line 22 col 9: error TS2106: Super calls are not permitted outside constructors or in local functions inside constructors.
errorSuperCalls.ts line 26 col 9: error TS2106: Super calls are not permitted outside constructors or in local functions inside constructors.
errorSuperCalls.ts line 30 col 16: error TS2106: Super calls are not permitted outside constructors or in local functions inside constructors.
errorSuperCalls.ts line 34 col 9: error TS2106: Super calls are not permitted outside constructors or in local functions inside constructors.
errorSuperCalls.ts line 38 col 9: error TS2106: Super calls are not permitted outside constructors or in local functions inside constructors.
errorSuperCalls.ts line 46 col 9: error TS2158: Untyped function calls may not accept type arguments.
errorSuperCalls.ts line 58 col 9: error TS2106: Super calls are not permitted outside constructors or in local functions inside constructors.
errorSuperCalls.ts line 62 col 9: error TS2106: Super calls are not permitted outside constructors or in local functions inside constructors.
errorSuperCalls.ts line 67 col 9: error TS2106: Super calls are not permitted outside constructors or in local functions inside constructors.
errorSuperCalls.ts line 71 col 9: error TS2106: Super calls are not permitted outside constructors or in local functions inside constructors.
=======
errorSuperCalls.ts(46,14): error TS1005: '.' expected.
errorSuperCalls.ts(4,9): error TS2103: 'super' cannot be referenced in non-derived classes.
errorSuperCalls.ts(9,9): error TS2106: Super calls are not permitted outside constructors or in local functions inside constructors.
errorSuperCalls.ts(14,9): error TS2106: Super calls are not permitted outside constructors or in local functions inside constructors.
errorSuperCalls.ts(18,9): error TS2106: Super calls are not permitted outside constructors or in local functions inside constructors.
errorSuperCalls.ts(22,9): error TS2106: Super calls are not permitted outside constructors or in local functions inside constructors.
errorSuperCalls.ts(26,9): error TS2106: Super calls are not permitted outside constructors or in local functions inside constructors.
errorSuperCalls.ts(30,16): error TS2106: Super calls are not permitted outside constructors or in local functions inside constructors.
errorSuperCalls.ts(34,9): error TS2106: Super calls are not permitted outside constructors or in local functions inside constructors.
errorSuperCalls.ts(38,9): error TS2106: Super calls are not permitted outside constructors or in local functions inside constructors.
errorSuperCalls.ts(46,14): error TS2158: Untyped function calls may not accept type arguments.
errorSuperCalls.ts(58,9): error TS2106: Super calls are not permitted outside constructors or in local functions inside constructors.
errorSuperCalls.ts(62,9): error TS2106: Super calls are not permitted outside constructors or in local functions inside constructors.
errorSuperCalls.ts(67,9): error TS2106: Super calls are not permitted outside constructors or in local functions inside constructors.
errorSuperCalls.ts(71,9): error TS2106: Super calls are not permitted outside constructors or in local functions inside constructors.

>>>>>>> 462026b0
<|MERGE_RESOLUTION|>--- conflicted
+++ resolved
@@ -1,34 +1,15 @@
-<<<<<<< HEAD
-errorSuperCalls.ts line 46 col 14: error TS1005: '.' expected.
-errorSuperCalls.ts line 4 col 9: error TS2103: 'super' cannot be referenced in non-derived classes.
-errorSuperCalls.ts line 9 col 9: error TS2106: Super calls are not permitted outside constructors or in local functions inside constructors.
-errorSuperCalls.ts line 14 col 9: error TS2106: Super calls are not permitted outside constructors or in local functions inside constructors.
-errorSuperCalls.ts line 18 col 9: error TS2106: Super calls are not permitted outside constructors or in local functions inside constructors.
-errorSuperCalls.ts line 22 col 9: error TS2106: Super calls are not permitted outside constructors or in local functions inside constructors.
-errorSuperCalls.ts line 26 col 9: error TS2106: Super calls are not permitted outside constructors or in local functions inside constructors.
-errorSuperCalls.ts line 30 col 16: error TS2106: Super calls are not permitted outside constructors or in local functions inside constructors.
-errorSuperCalls.ts line 34 col 9: error TS2106: Super calls are not permitted outside constructors or in local functions inside constructors.
-errorSuperCalls.ts line 38 col 9: error TS2106: Super calls are not permitted outside constructors or in local functions inside constructors.
-errorSuperCalls.ts line 46 col 9: error TS2158: Untyped function calls may not accept type arguments.
-errorSuperCalls.ts line 58 col 9: error TS2106: Super calls are not permitted outside constructors or in local functions inside constructors.
-errorSuperCalls.ts line 62 col 9: error TS2106: Super calls are not permitted outside constructors or in local functions inside constructors.
-errorSuperCalls.ts line 67 col 9: error TS2106: Super calls are not permitted outside constructors or in local functions inside constructors.
-errorSuperCalls.ts line 71 col 9: error TS2106: Super calls are not permitted outside constructors or in local functions inside constructors.
-=======
-errorSuperCalls.ts(46,14): error TS1005: '.' expected.
-errorSuperCalls.ts(4,9): error TS2103: 'super' cannot be referenced in non-derived classes.
-errorSuperCalls.ts(9,9): error TS2106: Super calls are not permitted outside constructors or in local functions inside constructors.
-errorSuperCalls.ts(14,9): error TS2106: Super calls are not permitted outside constructors or in local functions inside constructors.
-errorSuperCalls.ts(18,9): error TS2106: Super calls are not permitted outside constructors or in local functions inside constructors.
-errorSuperCalls.ts(22,9): error TS2106: Super calls are not permitted outside constructors or in local functions inside constructors.
-errorSuperCalls.ts(26,9): error TS2106: Super calls are not permitted outside constructors or in local functions inside constructors.
-errorSuperCalls.ts(30,16): error TS2106: Super calls are not permitted outside constructors or in local functions inside constructors.
-errorSuperCalls.ts(34,9): error TS2106: Super calls are not permitted outside constructors or in local functions inside constructors.
-errorSuperCalls.ts(38,9): error TS2106: Super calls are not permitted outside constructors or in local functions inside constructors.
-errorSuperCalls.ts(46,14): error TS2158: Untyped function calls may not accept type arguments.
-errorSuperCalls.ts(58,9): error TS2106: Super calls are not permitted outside constructors or in local functions inside constructors.
-errorSuperCalls.ts(62,9): error TS2106: Super calls are not permitted outside constructors or in local functions inside constructors.
-errorSuperCalls.ts(67,9): error TS2106: Super calls are not permitted outside constructors or in local functions inside constructors.
-errorSuperCalls.ts(71,9): error TS2106: Super calls are not permitted outside constructors or in local functions inside constructors.
-
->>>>>>> 462026b0
+errorSuperCalls.ts(46,14): error TS1005: '.' expected.
+errorSuperCalls.ts(4,9): error TS2103: 'super' cannot be referenced in non-derived classes.
+errorSuperCalls.ts(9,9): error TS2106: Super calls are not permitted outside constructors or in local functions inside constructors.
+errorSuperCalls.ts(14,9): error TS2106: Super calls are not permitted outside constructors or in local functions inside constructors.
+errorSuperCalls.ts(18,9): error TS2106: Super calls are not permitted outside constructors or in local functions inside constructors.
+errorSuperCalls.ts(22,9): error TS2106: Super calls are not permitted outside constructors or in local functions inside constructors.
+errorSuperCalls.ts(26,9): error TS2106: Super calls are not permitted outside constructors or in local functions inside constructors.
+errorSuperCalls.ts(30,16): error TS2106: Super calls are not permitted outside constructors or in local functions inside constructors.
+errorSuperCalls.ts(34,9): error TS2106: Super calls are not permitted outside constructors or in local functions inside constructors.
+errorSuperCalls.ts(38,9): error TS2106: Super calls are not permitted outside constructors or in local functions inside constructors.
+errorSuperCalls.ts(46,9): error TS2158: Untyped function calls may not accept type arguments.
+errorSuperCalls.ts(58,9): error TS2106: Super calls are not permitted outside constructors or in local functions inside constructors.
+errorSuperCalls.ts(62,9): error TS2106: Super calls are not permitted outside constructors or in local functions inside constructors.
+errorSuperCalls.ts(67,9): error TS2106: Super calls are not permitted outside constructors or in local functions inside constructors.
+errorSuperCalls.ts(71,9): error TS2106: Super calls are not permitted outside constructors or in local functions inside constructors.