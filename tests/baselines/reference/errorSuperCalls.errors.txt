errorSuperCalls.ts(46,14): error TS1005: '.' expected.
errorSuperCalls.ts(4,9): error TS2103: 'super' cannot be referenced in non-derived classes.
<<<<<<< HEAD
errorSuperCalls.ts(9,9): error TS2106: Super calls are not permitted outside constructors or in local functions inside constructors.
errorSuperCalls.ts(14,9): error TS2106: Super calls are not permitted outside constructors or in local functions inside constructors.
errorSuperCalls.ts(18,9): error TS2106: Super calls are not permitted outside constructors or in local functions inside constructors.
errorSuperCalls.ts(22,9): error TS2106: Super calls are not permitted outside constructors or in local functions inside constructors.
errorSuperCalls.ts(26,9): error TS2106: Super calls are not permitted outside constructors or in local functions inside constructors.
errorSuperCalls.ts(30,16): error TS2106: Super calls are not permitted outside constructors or in local functions inside constructors.
errorSuperCalls.ts(34,9): error TS2106: Super calls are not permitted outside constructors or in local functions inside constructors.
errorSuperCalls.ts(38,9): error TS2106: Super calls are not permitted outside constructors or in local functions inside constructors.
errorSuperCalls.ts(46,9): error TS2158: Untyped function calls may not accept type arguments.
errorSuperCalls.ts(58,9): error TS2106: Super calls are not permitted outside constructors or in local functions inside constructors.
errorSuperCalls.ts(62,9): error TS2106: Super calls are not permitted outside constructors or in local functions inside constructors.
errorSuperCalls.ts(67,9): error TS2106: Super calls are not permitted outside constructors or in local functions inside constructors.
errorSuperCalls.ts(71,9): error TS2106: Super calls are not permitted outside constructors or in local functions inside constructors.

=======
errorSuperCalls.ts(9,9): error TS2106: Super calls are not permitted outside constructors or in nested functions inside constructors.
errorSuperCalls.ts(14,9): error TS2106: Super calls are not permitted outside constructors or in nested functions inside constructors.
errorSuperCalls.ts(18,9): error TS2106: Super calls are not permitted outside constructors or in nested functions inside constructors.
errorSuperCalls.ts(22,9): error TS2106: Super calls are not permitted outside constructors or in nested functions inside constructors.
errorSuperCalls.ts(26,9): error TS2106: Super calls are not permitted outside constructors or in nested functions inside constructors.
errorSuperCalls.ts(30,16): error TS2106: Super calls are not permitted outside constructors or in nested functions inside constructors.
errorSuperCalls.ts(34,9): error TS2106: Super calls are not permitted outside constructors or in nested functions inside constructors.
errorSuperCalls.ts(38,9): error TS2106: Super calls are not permitted outside constructors or in nested functions inside constructors.
errorSuperCalls.ts(46,14): error TS2158: Untyped function calls may not accept type arguments.
errorSuperCalls.ts(58,9): error TS2106: Super calls are not permitted outside constructors or in nested functions inside constructors.
errorSuperCalls.ts(62,9): error TS2106: Super calls are not permitted outside constructors or in nested functions inside constructors.
errorSuperCalls.ts(67,9): error TS2106: Super calls are not permitted outside constructors or in nested functions inside constructors.
errorSuperCalls.ts(71,9): error TS2106: Super calls are not permitted outside constructors or in nested functions inside constructors.

>>>>>>> 36201e4b
<|MERGE_RESOLUTION|>--- conflicted
+++ resolved
@@ -1,33 +1,15 @@
-errorSuperCalls.ts(46,14): error TS1005: '.' expected.
-errorSuperCalls.ts(4,9): error TS2103: 'super' cannot be referenced in non-derived classes.
-<<<<<<< HEAD
-errorSuperCalls.ts(9,9): error TS2106: Super calls are not permitted outside constructors or in local functions inside constructors.
-errorSuperCalls.ts(14,9): error TS2106: Super calls are not permitted outside constructors or in local functions inside constructors.
-errorSuperCalls.ts(18,9): error TS2106: Super calls are not permitted outside constructors or in local functions inside constructors.
-errorSuperCalls.ts(22,9): error TS2106: Super calls are not permitted outside constructors or in local functions inside constructors.
-errorSuperCalls.ts(26,9): error TS2106: Super calls are not permitted outside constructors or in local functions inside constructors.
-errorSuperCalls.ts(30,16): error TS2106: Super calls are not permitted outside constructors or in local functions inside constructors.
-errorSuperCalls.ts(34,9): error TS2106: Super calls are not permitted outside constructors or in local functions inside constructors.
-errorSuperCalls.ts(38,9): error TS2106: Super calls are not permitted outside constructors or in local functions inside constructors.
-errorSuperCalls.ts(46,9): error TS2158: Untyped function calls may not accept type arguments.
-errorSuperCalls.ts(58,9): error TS2106: Super calls are not permitted outside constructors or in local functions inside constructors.
-errorSuperCalls.ts(62,9): error TS2106: Super calls are not permitted outside constructors or in local functions inside constructors.
-errorSuperCalls.ts(67,9): error TS2106: Super calls are not permitted outside constructors or in local functions inside constructors.
-errorSuperCalls.ts(71,9): error TS2106: Super calls are not permitted outside constructors or in local functions inside constructors.
-
-=======
-errorSuperCalls.ts(9,9): error TS2106: Super calls are not permitted outside constructors or in nested functions inside constructors.
-errorSuperCalls.ts(14,9): error TS2106: Super calls are not permitted outside constructors or in nested functions inside constructors.
-errorSuperCalls.ts(18,9): error TS2106: Super calls are not permitted outside constructors or in nested functions inside constructors.
-errorSuperCalls.ts(22,9): error TS2106: Super calls are not permitted outside constructors or in nested functions inside constructors.
-errorSuperCalls.ts(26,9): error TS2106: Super calls are not permitted outside constructors or in nested functions inside constructors.
-errorSuperCalls.ts(30,16): error TS2106: Super calls are not permitted outside constructors or in nested functions inside constructors.
-errorSuperCalls.ts(34,9): error TS2106: Super calls are not permitted outside constructors or in nested functions inside constructors.
-errorSuperCalls.ts(38,9): error TS2106: Super calls are not permitted outside constructors or in nested functions inside constructors.
-errorSuperCalls.ts(46,14): error TS2158: Untyped function calls may not accept type arguments.
-errorSuperCalls.ts(58,9): error TS2106: Super calls are not permitted outside constructors or in nested functions inside constructors.
-errorSuperCalls.ts(62,9): error TS2106: Super calls are not permitted outside constructors or in nested functions inside constructors.
-errorSuperCalls.ts(67,9): error TS2106: Super calls are not permitted outside constructors or in nested functions inside constructors.
-errorSuperCalls.ts(71,9): error TS2106: Super calls are not permitted outside constructors or in nested functions inside constructors.
-
->>>>>>> 36201e4b
+errorSuperCalls.ts(46,14): error TS1005: '.' expected.
+errorSuperCalls.ts(4,9): error TS2103: 'super' cannot be referenced in non-derived classes.
+errorSuperCalls.ts(9,9): error TS2106: Super calls are not permitted outside constructors or in nested functions inside constructors.
+errorSuperCalls.ts(14,9): error TS2106: Super calls are not permitted outside constructors or in nested functions inside constructors.
+errorSuperCalls.ts(18,9): error TS2106: Super calls are not permitted outside constructors or in nested functions inside constructors.
+errorSuperCalls.ts(22,9): error TS2106: Super calls are not permitted outside constructors or in nested functions inside constructors.
+errorSuperCalls.ts(26,9): error TS2106: Super calls are not permitted outside constructors or in nested functions inside constructors.
+errorSuperCalls.ts(30,16): error TS2106: Super calls are not permitted outside constructors or in nested functions inside constructors.
+errorSuperCalls.ts(34,9): error TS2106: Super calls are not permitted outside constructors or in nested functions inside constructors.
+errorSuperCalls.ts(38,9): error TS2106: Super calls are not permitted outside constructors or in nested functions inside constructors.
+errorSuperCalls.ts(46,9): error TS2158: Untyped function calls may not accept type arguments.
+errorSuperCalls.ts(58,9): error TS2106: Super calls are not permitted outside constructors or in nested functions inside constructors.
+errorSuperCalls.ts(62,9): error TS2106: Super calls are not permitted outside constructors or in nested functions inside constructors.
+errorSuperCalls.ts(67,9): error TS2106: Super calls are not permitted outside constructors or in nested functions inside constructors.
+errorSuperCalls.ts(71,9): error TS2106: Super calls are not permitted outside constructors or in nested functions inside constructors.