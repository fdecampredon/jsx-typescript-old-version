<<<<<<< HEAD
function foo(/** nothing */ ) {
=======
//// [commentInEmptyParameterList1.ts]
function foo(/** nothing */) {
}

//// [commentInEmptyParameterList1.js]
function foo( /** nothing */ ) {
>>>>>>> 93c737b4
}
<|MERGE_RESOLUTION|>--- conflicted
+++ resolved
@@ -1,11 +1,7 @@
-<<<<<<< HEAD
-function foo(/** nothing */ ) {
-=======
-//// [commentInEmptyParameterList1.ts]
+//// [commentInEmptyParameterList1.ts]
 function foo(/** nothing */) {
-}
-
-//// [commentInEmptyParameterList1.js]
-function foo( /** nothing */ ) {
->>>>>>> 93c737b4
-}
+}
+
+//// [commentInEmptyParameterList1.js]
+function foo(/** nothing */ ) {
+}