<<<<<<< HEAD
=======
//// [constraintCheckInGenericBaseTypeReference.ts]
// No errors
class Constraint {
    public method() { }
}
class GenericBase<T extends Constraint> {
    public items: any;
}
class Derived extends GenericBase<TypeArg> {

}
class TypeArg {
    public method() {
        Container.People.items;
    }
}

class Container {
    public static People: Derived
}

//// [constraintCheckInGenericBaseTypeReference.js]
>>>>>>> 93c737b4
var __extends = this.__extends || function (d, b) {
    for (var p in b) if (b.hasOwnProperty(p)) d[p] = b[p];
    function __() { this.constructor = d; }
    __.prototype = b.prototype;
    d.prototype = new __();
};
// No errors
var Constraint = (function () {
    function Constraint() {
    }
    Constraint.prototype.method = function () {
    };
    return Constraint;
})();
var GenericBase = (function () {
    function GenericBase() {
    }
    return GenericBase;
})();
var Derived = (function (_super) {
    __extends(Derived, _super);
    function Derived() {
        _super.apply(this, arguments);
    }
    return Derived;
})(GenericBase);
var TypeArg = (function () {
    function TypeArg() {
    }
    TypeArg.prototype.method = function () {
        Container.People.items;
    };
    return TypeArg;
})();

var Container = (function () {
    function Container() {
    }
    return Container;
})();
<|MERGE_RESOLUTION|>--- conflicted
+++ resolved
@@ -1,6 +1,4 @@
-<<<<<<< HEAD
-=======
-//// [constraintCheckInGenericBaseTypeReference.ts]
+//// [constraintCheckInGenericBaseTypeReference.ts]
 // No errors
 class Constraint {
     public method() { }
@@ -19,47 +17,46 @@
 
 class Container {
     public static People: Derived
-}
-
-//// [constraintCheckInGenericBaseTypeReference.js]
->>>>>>> 93c737b4
-var __extends = this.__extends || function (d, b) {
-    for (var p in b) if (b.hasOwnProperty(p)) d[p] = b[p];
-    function __() { this.constructor = d; }
-    __.prototype = b.prototype;
-    d.prototype = new __();
-};
-// No errors
-var Constraint = (function () {
-    function Constraint() {
-    }
-    Constraint.prototype.method = function () {
-    };
-    return Constraint;
-})();
-var GenericBase = (function () {
-    function GenericBase() {
-    }
-    return GenericBase;
-})();
-var Derived = (function (_super) {
-    __extends(Derived, _super);
-    function Derived() {
-        _super.apply(this, arguments);
-    }
-    return Derived;
-})(GenericBase);
-var TypeArg = (function () {
-    function TypeArg() {
-    }
-    TypeArg.prototype.method = function () {
-        Container.People.items;
-    };
-    return TypeArg;
-})();
-
-var Container = (function () {
-    function Container() {
-    }
-    return Container;
-})();
+}
+
+//// [constraintCheckInGenericBaseTypeReference.js]
+var __extends = this.__extends || function (d, b) {
+    for (var p in b) if (b.hasOwnProperty(p)) d[p] = b[p];
+    function __() { this.constructor = d; }
+    __.prototype = b.prototype;
+    d.prototype = new __();
+};
+// No errors
+var Constraint = (function () {
+    function Constraint() {
+    }
+    Constraint.prototype.method = function () {
+    };
+    return Constraint;
+})();
+var GenericBase = (function () {
+    function GenericBase() {
+    }
+    return GenericBase;
+})();
+var Derived = (function (_super) {
+    __extends(Derived, _super);
+    function Derived() {
+        _super.apply(this, arguments);
+    }
+    return Derived;
+})(GenericBase);
+var TypeArg = (function () {
+    function TypeArg() {
+    }
+    TypeArg.prototype.method = function () {
+        Container.People.items;
+    };
+    return TypeArg;
+})();
+
+var Container = (function () {
+    function Container() {
+    }
+    return Container;
+})();