<<<<<<< HEAD
=======
//// [methodContainingLocalFunction.ts]
// The first case here (BugExhibition<T>) caused a crash. Try with different permutations of features.
class BugExhibition<T> {
    public exhibitBug() {
        function localFunction() { }
        var x: { (): void; };
        x = localFunction;
    }
}

class BugExhibition2<T> {
    private static get exhibitBug() {
        function localFunction() { }
        var x: { (): void; };
        x = localFunction;
        return null;
    }
}

class BugExhibition3<T> {
    public exhibitBug() {
        function localGenericFunction<U>(u?: U) { }
        var x: { (): void; };
        x = localGenericFunction;
    }
}

class C {
    exhibit() {
        var funcExpr = <U>(u?: U) => { };
        var x: { (): void; };
        x = funcExpr;
    }
}

module M {
    export function exhibitBug() {
        function localFunction() { }
        var x: { (): void; };
        x = localFunction;
    }
}

enum E {
    A = (() => {
        function localFunction() { }
        var x: { (): void; };
        x = localFunction;
        return 0;
    })()
}

//// [methodContainingLocalFunction.js]
>>>>>>> 93c737b4
// The first case here (BugExhibition<T>) caused a crash. Try with different permutations of features.
var BugExhibition = (function () {
    function BugExhibition() {
    }
    BugExhibition.prototype.exhibitBug = function () {
        function localFunction() {
        }
        var x;
        x = localFunction;
    };
    return BugExhibition;
})();

var BugExhibition2 = (function () {
    function BugExhibition2() {
    }
    Object.defineProperty(BugExhibition2, "exhibitBug", {
        get: function () {
            function localFunction() {
            }
            var x;
            x = localFunction;
            return null;
        },
        enumerable: true,
        configurable: true
    });
    return BugExhibition2;
})();

var BugExhibition3 = (function () {
    function BugExhibition3() {
    }
    BugExhibition3.prototype.exhibitBug = function () {
        function localGenericFunction(u) {
        }
        var x;
        x = localGenericFunction;
    };
    return BugExhibition3;
})();

var C = (function () {
    function C() {
    }
    C.prototype.exhibit = function () {
        var funcExpr = function (u) {
        };
        var x;
        x = funcExpr;
    };
    return C;
})();

var M;
(function (M) {
    function exhibitBug() {
        function localFunction() {
        }
        var x;
        x = localFunction;
    }
    M.exhibitBug = exhibitBug;
})(M || (M = {}));

var E;
(function (E) {
    E[E["A"] = (function () {
        function localFunction() {
        }
        var x;
        x = localFunction;
        return 0;
    })()] = "A";
})(E || (E = {}));
<|MERGE_RESOLUTION|>--- conflicted
+++ resolved
@@ -1,6 +1,4 @@
-<<<<<<< HEAD
-=======
-//// [methodContainingLocalFunction.ts]
+//// [methodContainingLocalFunction.ts]
 // The first case here (BugExhibition<T>) caused a crash. Try with different permutations of features.
 class BugExhibition<T> {
     public exhibitBug() {
@@ -50,82 +48,81 @@
         x = localFunction;
         return 0;
     })()
-}
-
-//// [methodContainingLocalFunction.js]
->>>>>>> 93c737b4
-// The first case here (BugExhibition<T>) caused a crash. Try with different permutations of features.
-var BugExhibition = (function () {
-    function BugExhibition() {
-    }
-    BugExhibition.prototype.exhibitBug = function () {
-        function localFunction() {
-        }
-        var x;
-        x = localFunction;
-    };
-    return BugExhibition;
-})();
-
-var BugExhibition2 = (function () {
-    function BugExhibition2() {
-    }
-    Object.defineProperty(BugExhibition2, "exhibitBug", {
-        get: function () {
-            function localFunction() {
-            }
-            var x;
-            x = localFunction;
-            return null;
-        },
-        enumerable: true,
-        configurable: true
-    });
-    return BugExhibition2;
-})();
-
-var BugExhibition3 = (function () {
-    function BugExhibition3() {
-    }
-    BugExhibition3.prototype.exhibitBug = function () {
-        function localGenericFunction(u) {
-        }
-        var x;
-        x = localGenericFunction;
-    };
-    return BugExhibition3;
-})();
-
-var C = (function () {
-    function C() {
-    }
-    C.prototype.exhibit = function () {
-        var funcExpr = function (u) {
-        };
-        var x;
-        x = funcExpr;
-    };
-    return C;
-})();
-
-var M;
-(function (M) {
-    function exhibitBug() {
-        function localFunction() {
-        }
-        var x;
-        x = localFunction;
-    }
-    M.exhibitBug = exhibitBug;
-})(M || (M = {}));
-
-var E;
-(function (E) {
-    E[E["A"] = (function () {
-        function localFunction() {
-        }
-        var x;
-        x = localFunction;
-        return 0;
-    })()] = "A";
-})(E || (E = {}));
+}
+
+//// [methodContainingLocalFunction.js]
+// The first case here (BugExhibition<T>) caused a crash. Try with different permutations of features.
+var BugExhibition = (function () {
+    function BugExhibition() {
+    }
+    BugExhibition.prototype.exhibitBug = function () {
+        function localFunction() {
+        }
+        var x;
+        x = localFunction;
+    };
+    return BugExhibition;
+})();
+
+var BugExhibition2 = (function () {
+    function BugExhibition2() {
+    }
+    Object.defineProperty(BugExhibition2, "exhibitBug", {
+        get: function () {
+            function localFunction() {
+            }
+            var x;
+            x = localFunction;
+            return null;
+        },
+        enumerable: true,
+        configurable: true
+    });
+    return BugExhibition2;
+})();
+
+var BugExhibition3 = (function () {
+    function BugExhibition3() {
+    }
+    BugExhibition3.prototype.exhibitBug = function () {
+        function localGenericFunction(u) {
+        }
+        var x;
+        x = localGenericFunction;
+    };
+    return BugExhibition3;
+})();
+
+var C = (function () {
+    function C() {
+    }
+    C.prototype.exhibit = function () {
+        var funcExpr = function (u) {
+        };
+        var x;
+        x = funcExpr;
+    };
+    return C;
+})();
+
+var M;
+(function (M) {
+    function exhibitBug() {
+        function localFunction() {
+        }
+        var x;
+        x = localFunction;
+    }
+    M.exhibitBug = exhibitBug;
+})(M || (M = {}));
+
+var E;
+(function (E) {
+    E[E["A"] = (function () {
+        function localFunction() {
+        }
+        var x;
+        x = localFunction;
+        return 0;
+    })()] = "A";
+})(E || (E = {}));