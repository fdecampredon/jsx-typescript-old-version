--- conflicted
+++ resolved
@@ -1,22 +1,19 @@
-<<<<<<< HEAD
-=======
-//// [overloadresolutionWithConstraintCheckingDeferred.js]
->>>>>>> 93c737b4
-var G = (function () {
-    function G(x) {
-    }
-    return G;
-})();
-
-var result = foo(function (x) {
-    return new G(x);
-});
-
-var result2 = foo(function (x) {
-    return new G(x);
-});
-
-var result3 = foo(function (x) {
-    var y;
-    return y;
-});
+//// [overloadresolutionWithConstraintCheckingDeferred.js]
+var G = (function () {
+    function G(x) {
+    }
+    return G;
+})();
+
+var result = foo(function (x) {
+    return new G(x);
+});
+
+var result2 = foo(function (x) {
+    return new G(x);
+});
+
+var result3 = foo(function (x) {
+    var y;
+    return y;
+});