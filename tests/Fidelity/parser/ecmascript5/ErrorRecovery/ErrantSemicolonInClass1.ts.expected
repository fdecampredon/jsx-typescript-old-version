--- conflicted
+++ resolved
@@ -170,11 +170,8 @@
                                     "start": 51,
                                     "end": 60,
                                     "fullWidth": 9,
-<<<<<<< HEAD
                                     "width": 9,
-=======
                                     "modifiers": [],
->>>>>>> e3c38734
                                     "identifier": {
                                         "kind": "IdentifierName",
                                         "fullStart": 51,
@@ -326,11 +323,8 @@
                                     "start": 81,
                                     "end": 90,
                                     "fullWidth": 9,
-<<<<<<< HEAD
                                     "width": 9,
-=======
                                     "modifiers": [],
->>>>>>> e3c38734
                                     "identifier": {
                                         "kind": "IdentifierName",
                                         "fullStart": 81,
@@ -482,11 +476,8 @@
                                     "start": 111,
                                     "end": 118,
                                     "fullWidth": 7,
-<<<<<<< HEAD
                                     "width": 7,
-=======
                                     "modifiers": [],
->>>>>>> e3c38734
                                     "identifier": {
                                         "kind": "IdentifierName",
                                         "fullStart": 111,
@@ -2296,11 +2287,8 @@
                                         "start": 462,
                                         "end": 471,
                                         "fullWidth": 9,
-<<<<<<< HEAD
                                         "width": 9,
-=======
                                         "modifiers": [],
->>>>>>> e3c38734
                                         "identifier": {
                                             "kind": "IdentifierName",
                                             "fullStart": 462,
@@ -2514,11 +2502,8 @@
                                         "start": 499,
                                         "end": 508,
                                         "fullWidth": 9,
-<<<<<<< HEAD
                                         "width": 9,
-=======
                                         "modifiers": [],
->>>>>>> e3c38734
                                         "identifier": {
                                             "kind": "IdentifierName",
                                             "fullStart": 499,
@@ -2732,11 +2717,8 @@
                                         "start": 536,
                                         "end": 543,
                                         "fullWidth": 7,
-<<<<<<< HEAD
                                         "width": 7,
-=======
                                         "modifiers": [],
->>>>>>> e3c38734
                                         "identifier": {
                                             "kind": "IdentifierName",
                                             "fullStart": 536,
