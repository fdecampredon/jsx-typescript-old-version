{
    "isDeclaration": false,
    "languageVersion": "EcmaScript5",
    "parseOptions": {
        "allowAutomaticSemicolonInsertion": true
    },
    "diagnostics": [
        {
            "start": 112,
            "length": 3,
            "diagnosticCode": "'{0}' expected.",
            "arguments": [
                "{"
            ]
        }
    ],
    "sourceUnit": {
        "kind": "SourceUnit",
        "fullStart": 0,
        "fullEnd": 242,
        "start": 0,
        "end": 242,
        "fullWidth": 242,
        "width": 242,
        "isIncrementallyUnusable": true,
        "moduleElements": [
            {
                "kind": "ClassDeclaration",
                "fullStart": 0,
                "fullEnd": 242,
                "start": 0,
                "end": 242,
                "fullWidth": 242,
                "width": 242,
                "isIncrementallyUnusable": true,
                "modifiers": [],
                "classKeyword": {
                    "kind": "ClassKeyword",
                    "fullStart": 0,
                    "fullEnd": 6,
                    "start": 0,
                    "end": 5,
                    "fullWidth": 6,
                    "width": 5,
                    "text": "class",
                    "value": "class",
                    "valueText": "class",
                    "hasTrailingTrivia": true,
                    "trailingTrivia": [
                        {
                            "kind": "WhitespaceTrivia",
                            "text": " "
                        }
                    ]
                },
                "identifier": {
                    "kind": "IdentifierName",
                    "fullStart": 6,
                    "fullEnd": 8,
                    "start": 6,
                    "end": 7,
                    "fullWidth": 2,
                    "width": 1,
                    "text": "C",
                    "value": "C",
                    "valueText": "C",
                    "hasTrailingTrivia": true,
                    "trailingTrivia": [
                        {
                            "kind": "WhitespaceTrivia",
                            "text": " "
                        }
                    ]
                },
                "openBraceToken": {
                    "kind": "OpenBraceToken",
                    "fullStart": 8,
                    "fullEnd": 11,
                    "start": 8,
                    "end": 9,
                    "fullWidth": 3,
                    "width": 1,
                    "text": "{",
                    "value": "{",
                    "valueText": "{",
                    "hasTrailingTrivia": true,
                    "hasTrailingNewLine": true,
                    "trailingTrivia": [
                        {
                            "kind": "NewLineTrivia",
                            "text": "\r\n"
                        }
                    ]
                },
                "classElements": [
                    {
                        "kind": "MemberFunctionDeclaration",
                        "fullStart": 11,
                        "fullEnd": 241,
                        "start": 15,
                        "end": 239,
                        "fullWidth": 230,
                        "width": 224,
                        "isIncrementallyUnusable": true,
                        "modifiers": [],
                        "propertyName": {
                            "kind": "IdentifierName",
                            "fullStart": 11,
                            "fullEnd": 20,
                            "start": 15,
                            "end": 20,
                            "fullWidth": 9,
                            "width": 5,
                            "text": "where",
                            "value": "where",
                            "valueText": "where",
                            "hasLeadingTrivia": true,
                            "leadingTrivia": [
                                {
                                    "kind": "WhitespaceTrivia",
                                    "text": "    "
                                }
                            ]
                        },
                        "callSignature": {
                            "kind": "CallSignature",
                            "fullStart": 20,
                            "fullEnd": 61,
                            "start": 20,
                            "end": 60,
                            "fullWidth": 41,
                            "width": 40,
                            "parameterList": {
                                "kind": "ParameterList",
                                "fullStart": 20,
                                "fullEnd": 50,
                                "start": 20,
                                "end": 50,
                                "fullWidth": 30,
                                "width": 30,
                                "openParenToken": {
                                    "kind": "OpenParenToken",
                                    "fullStart": 20,
                                    "fullEnd": 21,
                                    "start": 20,
                                    "end": 21,
                                    "fullWidth": 1,
                                    "width": 1,
                                    "text": "(",
                                    "value": "(",
                                    "valueText": "("
                                },
                                "parameters": [
                                    {
                                        "kind": "Parameter",
                                        "fullStart": 21,
                                        "fullEnd": 49,
                                        "start": 21,
                                        "end": 49,
                                        "fullWidth": 28,
                                        "width": 28,
                                        "modifiers": [],
                                        "identifier": {
                                            "kind": "IdentifierName",
                                            "fullStart": 21,
                                            "fullEnd": 27,
                                            "start": 21,
                                            "end": 27,
                                            "fullWidth": 6,
                                            "width": 6,
                                            "text": "filter",
                                            "value": "filter",
                                            "valueText": "filter"
                                        },
                                        "typeAnnotation": {
                                            "kind": "TypeAnnotation",
                                            "fullStart": 27,
                                            "fullEnd": 49,
                                            "start": 27,
                                            "end": 49,
                                            "fullWidth": 22,
                                            "width": 22,
                                            "colonToken": {
                                                "kind": "ColonToken",
                                                "fullStart": 27,
                                                "fullEnd": 29,
                                                "start": 27,
                                                "end": 28,
                                                "fullWidth": 2,
                                                "width": 1,
                                                "text": ":",
                                                "value": ":",
                                                "valueText": ":",
                                                "hasTrailingTrivia": true,
                                                "trailingTrivia": [
                                                    {
                                                        "kind": "WhitespaceTrivia",
                                                        "text": " "
                                                    }
                                                ]
                                            },
                                            "type": {
                                                "kind": "GenericType",
                                                "fullStart": 29,
                                                "fullEnd": 49,
                                                "start": 29,
                                                "end": 49,
                                                "fullWidth": 20,
                                                "width": 20,
                                                "name": {
                                                    "kind": "IdentifierName",
                                                    "fullStart": 29,
                                                    "fullEnd": 37,
                                                    "start": 29,
                                                    "end": 37,
                                                    "fullWidth": 8,
                                                    "width": 8,
                                                    "text": "Iterator",
                                                    "value": "Iterator",
                                                    "valueText": "Iterator"
                                                },
                                                "typeArgumentList": {
                                                    "kind": "TypeArgumentList",
                                                    "fullStart": 37,
                                                    "fullEnd": 49,
                                                    "start": 37,
                                                    "end": 49,
                                                    "fullWidth": 12,
                                                    "width": 12,
                                                    "lessThanToken": {
                                                        "kind": "LessThanToken",
                                                        "fullStart": 37,
                                                        "fullEnd": 38,
                                                        "start": 37,
                                                        "end": 38,
                                                        "fullWidth": 1,
                                                        "width": 1,
                                                        "text": "<",
                                                        "value": "<",
                                                        "valueText": "<"
                                                    },
                                                    "typeArguments": [
                                                        {
                                                            "kind": "IdentifierName",
                                                            "fullStart": 38,
                                                            "fullEnd": 39,
                                                            "start": 38,
                                                            "end": 39,
                                                            "fullWidth": 1,
                                                            "width": 1,
                                                            "text": "T",
                                                            "value": "T",
                                                            "valueText": "T"
                                                        },
                                                        {
                                                            "kind": "CommaToken",
                                                            "fullStart": 39,
                                                            "fullEnd": 41,
                                                            "start": 39,
                                                            "end": 40,
                                                            "fullWidth": 2,
                                                            "width": 1,
                                                            "text": ",",
                                                            "value": ",",
                                                            "valueText": ",",
                                                            "hasTrailingTrivia": true,
                                                            "trailingTrivia": [
                                                                {
                                                                    "kind": "WhitespaceTrivia",
                                                                    "text": " "
                                                                }
                                                            ]
                                                        },
                                                        {
                                                            "kind": "BooleanKeyword",
                                                            "fullStart": 41,
                                                            "fullEnd": 48,
                                                            "start": 41,
                                                            "end": 48,
                                                            "fullWidth": 7,
                                                            "width": 7,
                                                            "text": "boolean",
                                                            "value": "boolean",
                                                            "valueText": "boolean"
                                                        }
                                                    ],
                                                    "greaterThanToken": {
                                                        "kind": "GreaterThanToken",
                                                        "fullStart": 48,
                                                        "fullEnd": 49,
                                                        "start": 48,
                                                        "end": 49,
                                                        "fullWidth": 1,
                                                        "width": 1,
                                                        "text": ">",
                                                        "value": ">",
                                                        "valueText": ">"
                                                    }
                                                }
                                            }
                                        }
                                    }
                                ],
                                "closeParenToken": {
                                    "kind": "CloseParenToken",
                                    "fullStart": 49,
                                    "fullEnd": 50,
                                    "start": 49,
                                    "end": 50,
                                    "fullWidth": 1,
                                    "width": 1,
                                    "text": ")",
                                    "value": ")",
                                    "valueText": ")"
                                }
                            },
                            "typeAnnotation": {
                                "kind": "TypeAnnotation",
                                "fullStart": 50,
                                "fullEnd": 61,
                                "start": 50,
                                "end": 60,
                                "fullWidth": 11,
                                "width": 10,
                                "colonToken": {
                                    "kind": "ColonToken",
                                    "fullStart": 50,
                                    "fullEnd": 52,
                                    "start": 50,
                                    "end": 51,
                                    "fullWidth": 2,
                                    "width": 1,
                                    "text": ":",
                                    "value": ":",
                                    "valueText": ":",
                                    "hasTrailingTrivia": true,
                                    "trailingTrivia": [
                                        {
                                            "kind": "WhitespaceTrivia",
                                            "text": " "
                                        }
                                    ]
                                },
                                "type": {
                                    "kind": "GenericType",
                                    "fullStart": 52,
                                    "fullEnd": 61,
                                    "start": 52,
                                    "end": 60,
                                    "fullWidth": 9,
                                    "width": 8,
                                    "name": {
                                        "kind": "IdentifierName",
                                        "fullStart": 52,
                                        "fullEnd": 57,
                                        "start": 52,
                                        "end": 57,
                                        "fullWidth": 5,
                                        "width": 5,
                                        "text": "Query",
                                        "value": "Query",
                                        "valueText": "Query"
                                    },
                                    "typeArgumentList": {
                                        "kind": "TypeArgumentList",
                                        "fullStart": 57,
                                        "fullEnd": 61,
                                        "start": 57,
                                        "end": 60,
                                        "fullWidth": 4,
                                        "width": 3,
                                        "lessThanToken": {
                                            "kind": "LessThanToken",
                                            "fullStart": 57,
                                            "fullEnd": 58,
                                            "start": 57,
                                            "end": 58,
                                            "fullWidth": 1,
                                            "width": 1,
                                            "text": "<",
                                            "value": "<",
                                            "valueText": "<"
                                        },
                                        "typeArguments": [
                                            {
                                                "kind": "IdentifierName",
                                                "fullStart": 58,
                                                "fullEnd": 59,
                                                "start": 58,
                                                "end": 59,
                                                "fullWidth": 1,
                                                "width": 1,
                                                "text": "T",
                                                "value": "T",
                                                "valueText": "T"
                                            }
                                        ],
                                        "greaterThanToken": {
                                            "kind": "GreaterThanToken",
                                            "fullStart": 59,
                                            "fullEnd": 61,
                                            "start": 59,
                                            "end": 60,
                                            "fullWidth": 2,
                                            "width": 1,
                                            "text": ">",
                                            "value": ">",
                                            "valueText": ">",
                                            "hasTrailingTrivia": true,
                                            "trailingTrivia": [
                                                {
                                                    "kind": "WhitespaceTrivia",
                                                    "text": " "
                                                }
                                            ]
                                        }
                                    }
                                }
                            }
                        },
                        "block": {
                            "kind": "Block",
                            "fullStart": 61,
                            "fullEnd": 241,
                            "start": 61,
                            "end": 239,
                            "fullWidth": 180,
                            "width": 178,
                            "isIncrementallyUnusable": true,
                            "openBraceToken": {
                                "kind": "OpenBraceToken",
                                "fullStart": 61,
                                "fullEnd": 64,
                                "start": 61,
                                "end": 62,
                                "fullWidth": 3,
                                "width": 1,
                                "text": "{",
                                "value": "{",
                                "valueText": "{",
                                "hasTrailingTrivia": true,
                                "hasTrailingNewLine": true,
                                "trailingTrivia": [
                                    {
                                        "kind": "NewLineTrivia",
                                        "text": "\r\n"
                                    }
                                ]
                            },
                            "statements": [
                                {
                                    "kind": "ReturnStatement",
                                    "fullStart": 64,
                                    "fullEnd": 234,
                                    "start": 72,
                                    "end": 232,
                                    "fullWidth": 170,
                                    "width": 160,
                                    "isIncrementallyUnusable": true,
                                    "returnKeyword": {
                                        "kind": "ReturnKeyword",
                                        "fullStart": 64,
                                        "fullEnd": 79,
                                        "start": 72,
                                        "end": 78,
                                        "fullWidth": 15,
                                        "width": 6,
                                        "text": "return",
                                        "value": "return",
                                        "valueText": "return",
                                        "hasLeadingTrivia": true,
                                        "hasTrailingTrivia": true,
                                        "leadingTrivia": [
                                            {
                                                "kind": "WhitespaceTrivia",
                                                "text": "        "
                                            }
                                        ],
                                        "trailingTrivia": [
                                            {
                                                "kind": "WhitespaceTrivia",
                                                "text": " "
                                            }
                                        ]
                                    },
                                    "expression": {
                                        "kind": "InvocationExpression",
                                        "fullStart": 79,
                                        "fullEnd": 231,
                                        "start": 79,
                                        "end": 231,
                                        "fullWidth": 152,
                                        "width": 152,
                                        "isIncrementallyUnusable": true,
                                        "expression": {
                                            "kind": "IdentifierName",
                                            "fullStart": 79,
                                            "fullEnd": 90,
                                            "start": 79,
                                            "end": 90,
                                            "fullWidth": 11,
                                            "width": 11,
                                            "text": "fromDoWhile",
                                            "value": "fromDoWhile",
                                            "valueText": "fromDoWhile"
                                        },
                                        "argumentList": {
                                            "kind": "ArgumentList",
                                            "fullStart": 90,
                                            "fullEnd": 231,
                                            "start": 90,
                                            "end": 231,
                                            "fullWidth": 141,
                                            "width": 141,
                                            "isIncrementallyUnusable": true,
                                            "openParenToken": {
                                                "kind": "OpenParenToken",
                                                "fullStart": 90,
                                                "fullEnd": 91,
                                                "start": 90,
                                                "end": 91,
                                                "fullWidth": 1,
                                                "width": 1,
                                                "text": "(",
                                                "value": "(",
                                                "valueText": "("
                                            },
                                            "arguments": [
                                                {
                                                    "kind": "SimpleArrowFunctionExpression",
                                                    "fullStart": 91,
                                                    "fullEnd": 230,
                                                    "start": 91,
                                                    "end": 230,
                                                    "fullWidth": 139,
                                                    "width": 139,
                                                    "isIncrementallyUnusable": true,
                                                    "identifier": {
                                                        "kind": "IdentifierName",
                                                        "fullStart": 91,
                                                        "fullEnd": 96,
                                                        "start": 91,
                                                        "end": 95,
                                                        "fullWidth": 5,
                                                        "width": 4,
                                                        "text": "test",
                                                        "value": "test",
                                                        "valueText": "test",
                                                        "hasTrailingTrivia": true,
                                                        "trailingTrivia": [
                                                            {
                                                                "kind": "WhitespaceTrivia",
                                                                "text": " "
                                                            }
                                                        ]
                                                    },
                                                    "equalsGreaterThanToken": {
                                                        "kind": "EqualsGreaterThanToken",
                                                        "fullStart": 96,
                                                        "fullEnd": 100,
                                                        "start": 96,
                                                        "end": 98,
                                                        "fullWidth": 4,
                                                        "width": 2,
                                                        "text": "=>",
                                                        "value": "=>",
                                                        "valueText": "=>",
                                                        "hasTrailingTrivia": true,
                                                        "hasTrailingNewLine": true,
                                                        "trailingTrivia": [
                                                            {
                                                                "kind": "NewLineTrivia",
                                                                "text": "\r\n"
                                                            }
                                                        ]
                                                    },
                                                    "block": {
                                                        "kind": "Block",
                                                        "fullStart": 100,
                                                        "fullEnd": 230,
                                                        "start": 112,
                                                        "end": 230,
                                                        "fullWidth": 130,
                                                        "width": 118,
                                                        "isIncrementallyUnusable": true,
                                                        "openBraceToken": {
                                                            "kind": "OpenBraceToken",
                                                            "fullStart": -1,
                                                            "fullEnd": -1,
                                                            "start": -1,
                                                            "end": -1,
                                                            "fullWidth": 0,
                                                            "width": 0,
                                                            "text": ""
                                                        },
                                                        "statements": [
                                                            {
                                                                "kind": "VariableStatement",
                                                                "fullStart": 100,
                                                                "fullEnd": 128,
                                                                "start": 112,
                                                                "end": 126,
                                                                "fullWidth": 28,
                                                                "width": 14,
                                                                "modifiers": [],
                                                                "variableDeclaration": {
                                                                    "kind": "VariableDeclaration",
                                                                    "fullStart": 100,
                                                                    "fullEnd": 125,
                                                                    "start": 112,
                                                                    "end": 125,
                                                                    "fullWidth": 25,
                                                                    "width": 13,
                                                                    "varKeyword": {
                                                                        "kind": "VarKeyword",
                                                                        "fullStart": 100,
                                                                        "fullEnd": 116,
                                                                        "start": 112,
                                                                        "end": 115,
                                                                        "fullWidth": 16,
                                                                        "width": 3,
                                                                        "text": "var",
                                                                        "value": "var",
                                                                        "valueText": "var",
                                                                        "hasLeadingTrivia": true,
                                                                        "hasTrailingTrivia": true,
                                                                        "leadingTrivia": [
                                                                            {
                                                                                "kind": "WhitespaceTrivia",
                                                                                "text": "            "
                                                                            }
                                                                        ],
                                                                        "trailingTrivia": [
                                                                            {
                                                                                "kind": "WhitespaceTrivia",
                                                                                "text": " "
                                                                            }
                                                                        ]
                                                                    },
                                                                    "variableDeclarators": [
                                                                        {
                                                                            "kind": "VariableDeclarator",
                                                                            "fullStart": 116,
                                                                            "fullEnd": 125,
                                                                            "start": 116,
                                                                            "end": 125,
                                                                            "fullWidth": 9,
<<<<<<< HEAD
                                                                            "width": 9,
                                                                            "identifier": {
=======
                                                                            "propertyName": {
>>>>>>> 85e84683
                                                                                "kind": "IdentifierName",
                                                                                "fullStart": 116,
                                                                                "fullEnd": 122,
                                                                                "start": 116,
                                                                                "end": 121,
                                                                                "fullWidth": 6,
                                                                                "width": 5,
                                                                                "text": "index",
                                                                                "value": "index",
                                                                                "valueText": "index",
                                                                                "hasTrailingTrivia": true,
                                                                                "trailingTrivia": [
                                                                                    {
                                                                                        "kind": "WhitespaceTrivia",
                                                                                        "text": " "
                                                                                    }
                                                                                ]
                                                                            },
                                                                            "equalsValueClause": {
                                                                                "kind": "EqualsValueClause",
                                                                                "fullStart": 122,
                                                                                "fullEnd": 125,
                                                                                "start": 122,
                                                                                "end": 125,
                                                                                "fullWidth": 3,
                                                                                "width": 3,
                                                                                "equalsToken": {
                                                                                    "kind": "EqualsToken",
                                                                                    "fullStart": 122,
                                                                                    "fullEnd": 124,
                                                                                    "start": 122,
                                                                                    "end": 123,
                                                                                    "fullWidth": 2,
                                                                                    "width": 1,
                                                                                    "text": "=",
                                                                                    "value": "=",
                                                                                    "valueText": "=",
                                                                                    "hasTrailingTrivia": true,
                                                                                    "trailingTrivia": [
                                                                                        {
                                                                                            "kind": "WhitespaceTrivia",
                                                                                            "text": " "
                                                                                        }
                                                                                    ]
                                                                                },
                                                                                "value": {
                                                                                    "kind": "NumericLiteral",
                                                                                    "fullStart": 124,
                                                                                    "fullEnd": 125,
                                                                                    "start": 124,
                                                                                    "end": 125,
                                                                                    "fullWidth": 1,
                                                                                    "width": 1,
                                                                                    "text": "0",
                                                                                    "value": 0,
                                                                                    "valueText": "0"
                                                                                }
                                                                            }
                                                                        }
                                                                    ]
                                                                },
                                                                "semicolonToken": {
                                                                    "kind": "SemicolonToken",
                                                                    "fullStart": 125,
                                                                    "fullEnd": 128,
                                                                    "start": 125,
                                                                    "end": 126,
                                                                    "fullWidth": 3,
                                                                    "width": 1,
                                                                    "text": ";",
                                                                    "value": ";",
                                                                    "valueText": ";",
                                                                    "hasTrailingTrivia": true,
                                                                    "hasTrailingNewLine": true,
                                                                    "trailingTrivia": [
                                                                        {
                                                                            "kind": "NewLineTrivia",
                                                                            "text": "\r\n"
                                                                        }
                                                                    ]
                                                                }
                                                            },
                                                            {
                                                                "kind": "ReturnStatement",
                                                                "fullStart": 128,
                                                                "fullEnd": 221,
                                                                "start": 140,
                                                                "end": 219,
                                                                "fullWidth": 93,
                                                                "width": 79,
                                                                "returnKeyword": {
                                                                    "kind": "ReturnKeyword",
                                                                    "fullStart": 128,
                                                                    "fullEnd": 147,
                                                                    "start": 140,
                                                                    "end": 146,
                                                                    "fullWidth": 19,
                                                                    "width": 6,
                                                                    "text": "return",
                                                                    "value": "return",
                                                                    "valueText": "return",
                                                                    "hasLeadingTrivia": true,
                                                                    "hasTrailingTrivia": true,
                                                                    "leadingTrivia": [
                                                                        {
                                                                            "kind": "WhitespaceTrivia",
                                                                            "text": "            "
                                                                        }
                                                                    ],
                                                                    "trailingTrivia": [
                                                                        {
                                                                            "kind": "WhitespaceTrivia",
                                                                            "text": " "
                                                                        }
                                                                    ]
                                                                },
                                                                "expression": {
                                                                    "kind": "InvocationExpression",
                                                                    "fullStart": 147,
                                                                    "fullEnd": 218,
                                                                    "start": 147,
                                                                    "end": 218,
                                                                    "fullWidth": 71,
                                                                    "width": 71,
                                                                    "expression": {
                                                                        "kind": "MemberAccessExpression",
                                                                        "fullStart": 147,
                                                                        "fullEnd": 159,
                                                                        "start": 147,
                                                                        "end": 159,
                                                                        "fullWidth": 12,
                                                                        "width": 12,
                                                                        "expression": {
                                                                            "kind": "ThisKeyword",
                                                                            "fullStart": 147,
                                                                            "fullEnd": 151,
                                                                            "start": 147,
                                                                            "end": 151,
                                                                            "fullWidth": 4,
                                                                            "width": 4,
                                                                            "text": "this",
                                                                            "value": "this",
                                                                            "valueText": "this"
                                                                        },
                                                                        "dotToken": {
                                                                            "kind": "DotToken",
                                                                            "fullStart": 151,
                                                                            "fullEnd": 152,
                                                                            "start": 151,
                                                                            "end": 152,
                                                                            "fullWidth": 1,
                                                                            "width": 1,
                                                                            "text": ".",
                                                                            "value": ".",
                                                                            "valueText": "."
                                                                        },
                                                                        "name": {
                                                                            "kind": "IdentifierName",
                                                                            "fullStart": 152,
                                                                            "fullEnd": 159,
                                                                            "start": 152,
                                                                            "end": 159,
                                                                            "fullWidth": 7,
                                                                            "width": 7,
                                                                            "text": "doWhile",
                                                                            "value": "doWhile",
                                                                            "valueText": "doWhile"
                                                                        }
                                                                    },
                                                                    "argumentList": {
                                                                        "kind": "ArgumentList",
                                                                        "fullStart": 159,
                                                                        "fullEnd": 218,
                                                                        "start": 159,
                                                                        "end": 218,
                                                                        "fullWidth": 59,
                                                                        "width": 59,
                                                                        "openParenToken": {
                                                                            "kind": "OpenParenToken",
                                                                            "fullStart": 159,
                                                                            "fullEnd": 160,
                                                                            "start": 159,
                                                                            "end": 160,
                                                                            "fullWidth": 1,
                                                                            "width": 1,
                                                                            "text": "(",
                                                                            "value": "(",
                                                                            "valueText": "("
                                                                        },
                                                                        "arguments": [
                                                                            {
                                                                                "kind": "ParenthesizedArrowFunctionExpression",
                                                                                "fullStart": 160,
                                                                                "fullEnd": 217,
                                                                                "start": 160,
                                                                                "end": 217,
                                                                                "fullWidth": 57,
                                                                                "width": 57,
                                                                                "callSignature": {
                                                                                    "kind": "CallSignature",
                                                                                    "fullStart": 160,
                                                                                    "fullEnd": 170,
                                                                                    "start": 160,
                                                                                    "end": 169,
                                                                                    "fullWidth": 10,
                                                                                    "width": 9,
                                                                                    "parameterList": {
                                                                                        "kind": "ParameterList",
                                                                                        "fullStart": 160,
                                                                                        "fullEnd": 170,
                                                                                        "start": 160,
                                                                                        "end": 169,
                                                                                        "fullWidth": 10,
                                                                                        "width": 9,
                                                                                        "openParenToken": {
                                                                                            "kind": "OpenParenToken",
                                                                                            "fullStart": 160,
                                                                                            "fullEnd": 161,
                                                                                            "start": 160,
                                                                                            "end": 161,
                                                                                            "fullWidth": 1,
                                                                                            "width": 1,
                                                                                            "text": "(",
                                                                                            "value": "(",
                                                                                            "valueText": "("
                                                                                        },
                                                                                        "parameters": [
                                                                                            {
                                                                                                "kind": "Parameter",
                                                                                                "fullStart": 161,
                                                                                                "fullEnd": 165,
                                                                                                "start": 161,
                                                                                                "end": 165,
                                                                                                "fullWidth": 4,
                                                                                                "width": 4,
                                                                                                "modifiers": [],
                                                                                                "identifier": {
                                                                                                    "kind": "IdentifierName",
                                                                                                    "fullStart": 161,
                                                                                                    "fullEnd": 165,
                                                                                                    "start": 161,
                                                                                                    "end": 165,
                                                                                                    "fullWidth": 4,
                                                                                                    "width": 4,
                                                                                                    "text": "item",
                                                                                                    "value": "item",
                                                                                                    "valueText": "item"
                                                                                                }
                                                                                            },
                                                                                            {
                                                                                                "kind": "CommaToken",
                                                                                                "fullStart": 165,
                                                                                                "fullEnd": 167,
                                                                                                "start": 165,
                                                                                                "end": 166,
                                                                                                "fullWidth": 2,
                                                                                                "width": 1,
                                                                                                "text": ",",
                                                                                                "value": ",",
                                                                                                "valueText": ",",
                                                                                                "hasTrailingTrivia": true,
                                                                                                "trailingTrivia": [
                                                                                                    {
                                                                                                        "kind": "WhitespaceTrivia",
                                                                                                        "text": " "
                                                                                                    }
                                                                                                ]
                                                                                            },
                                                                                            {
                                                                                                "kind": "Parameter",
                                                                                                "fullStart": 167,
                                                                                                "fullEnd": 168,
                                                                                                "start": 167,
                                                                                                "end": 168,
                                                                                                "fullWidth": 1,
                                                                                                "width": 1,
                                                                                                "modifiers": [],
                                                                                                "identifier": {
                                                                                                    "kind": "IdentifierName",
                                                                                                    "fullStart": 167,
                                                                                                    "fullEnd": 168,
                                                                                                    "start": 167,
                                                                                                    "end": 168,
                                                                                                    "fullWidth": 1,
                                                                                                    "width": 1,
                                                                                                    "text": "i",
                                                                                                    "value": "i",
                                                                                                    "valueText": "i"
                                                                                                }
                                                                                            }
                                                                                        ],
                                                                                        "closeParenToken": {
                                                                                            "kind": "CloseParenToken",
                                                                                            "fullStart": 168,
                                                                                            "fullEnd": 170,
                                                                                            "start": 168,
                                                                                            "end": 169,
                                                                                            "fullWidth": 2,
                                                                                            "width": 1,
                                                                                            "text": ")",
                                                                                            "value": ")",
                                                                                            "valueText": ")",
                                                                                            "hasTrailingTrivia": true,
                                                                                            "trailingTrivia": [
                                                                                                {
                                                                                                    "kind": "WhitespaceTrivia",
                                                                                                    "text": " "
                                                                                                }
                                                                                            ]
                                                                                        }
                                                                                    }
                                                                                },
                                                                                "equalsGreaterThanToken": {
                                                                                    "kind": "EqualsGreaterThanToken",
                                                                                    "fullStart": 170,
                                                                                    "fullEnd": 173,
                                                                                    "start": 170,
                                                                                    "end": 172,
                                                                                    "fullWidth": 3,
                                                                                    "width": 2,
                                                                                    "text": "=>",
                                                                                    "value": "=>",
                                                                                    "valueText": "=>",
                                                                                    "hasTrailingTrivia": true,
                                                                                    "trailingTrivia": [
                                                                                        {
                                                                                            "kind": "WhitespaceTrivia",
                                                                                            "text": " "
                                                                                        }
                                                                                    ]
                                                                                },
                                                                                "expression": {
                                                                                    "kind": "ConditionalExpression",
                                                                                    "fullStart": 173,
                                                                                    "fullEnd": 217,
                                                                                    "start": 173,
                                                                                    "end": 217,
                                                                                    "fullWidth": 44,
                                                                                    "width": 44,
                                                                                    "condition": {
                                                                                        "kind": "InvocationExpression",
                                                                                        "fullStart": 173,
                                                                                        "fullEnd": 189,
                                                                                        "start": 173,
                                                                                        "end": 188,
                                                                                        "fullWidth": 16,
                                                                                        "width": 15,
                                                                                        "expression": {
                                                                                            "kind": "IdentifierName",
                                                                                            "fullStart": 173,
                                                                                            "fullEnd": 179,
                                                                                            "start": 173,
                                                                                            "end": 179,
                                                                                            "fullWidth": 6,
                                                                                            "width": 6,
                                                                                            "text": "filter",
                                                                                            "value": "filter",
                                                                                            "valueText": "filter"
                                                                                        },
                                                                                        "argumentList": {
                                                                                            "kind": "ArgumentList",
                                                                                            "fullStart": 179,
                                                                                            "fullEnd": 189,
                                                                                            "start": 179,
                                                                                            "end": 188,
                                                                                            "fullWidth": 10,
                                                                                            "width": 9,
                                                                                            "openParenToken": {
                                                                                                "kind": "OpenParenToken",
                                                                                                "fullStart": 179,
                                                                                                "fullEnd": 180,
                                                                                                "start": 179,
                                                                                                "end": 180,
                                                                                                "fullWidth": 1,
                                                                                                "width": 1,
                                                                                                "text": "(",
                                                                                                "value": "(",
                                                                                                "valueText": "("
                                                                                            },
                                                                                            "arguments": [
                                                                                                {
                                                                                                    "kind": "IdentifierName",
                                                                                                    "fullStart": 180,
                                                                                                    "fullEnd": 184,
                                                                                                    "start": 180,
                                                                                                    "end": 184,
                                                                                                    "fullWidth": 4,
                                                                                                    "width": 4,
                                                                                                    "text": "item",
                                                                                                    "value": "item",
                                                                                                    "valueText": "item"
                                                                                                },
                                                                                                {
                                                                                                    "kind": "CommaToken",
                                                                                                    "fullStart": 184,
                                                                                                    "fullEnd": 186,
                                                                                                    "start": 184,
                                                                                                    "end": 185,
                                                                                                    "fullWidth": 2,
                                                                                                    "width": 1,
                                                                                                    "text": ",",
                                                                                                    "value": ",",
                                                                                                    "valueText": ",",
                                                                                                    "hasTrailingTrivia": true,
                                                                                                    "trailingTrivia": [
                                                                                                        {
                                                                                                            "kind": "WhitespaceTrivia",
                                                                                                            "text": " "
                                                                                                        }
                                                                                                    ]
                                                                                                },
                                                                                                {
                                                                                                    "kind": "IdentifierName",
                                                                                                    "fullStart": 186,
                                                                                                    "fullEnd": 187,
                                                                                                    "start": 186,
                                                                                                    "end": 187,
                                                                                                    "fullWidth": 1,
                                                                                                    "width": 1,
                                                                                                    "text": "i",
                                                                                                    "value": "i",
                                                                                                    "valueText": "i"
                                                                                                }
                                                                                            ],
                                                                                            "closeParenToken": {
                                                                                                "kind": "CloseParenToken",
                                                                                                "fullStart": 187,
                                                                                                "fullEnd": 189,
                                                                                                "start": 187,
                                                                                                "end": 188,
                                                                                                "fullWidth": 2,
                                                                                                "width": 1,
                                                                                                "text": ")",
                                                                                                "value": ")",
                                                                                                "valueText": ")",
                                                                                                "hasTrailingTrivia": true,
                                                                                                "trailingTrivia": [
                                                                                                    {
                                                                                                        "kind": "WhitespaceTrivia",
                                                                                                        "text": " "
                                                                                                    }
                                                                                                ]
                                                                                            }
                                                                                        }
                                                                                    },
                                                                                    "questionToken": {
                                                                                        "kind": "QuestionToken",
                                                                                        "fullStart": 189,
                                                                                        "fullEnd": 191,
                                                                                        "start": 189,
                                                                                        "end": 190,
                                                                                        "fullWidth": 2,
                                                                                        "width": 1,
                                                                                        "text": "?",
                                                                                        "value": "?",
                                                                                        "valueText": "?",
                                                                                        "hasTrailingTrivia": true,
                                                                                        "trailingTrivia": [
                                                                                            {
                                                                                                "kind": "WhitespaceTrivia",
                                                                                                "text": " "
                                                                                            }
                                                                                        ]
                                                                                    },
                                                                                    "whenTrue": {
                                                                                        "kind": "InvocationExpression",
                                                                                        "fullStart": 191,
                                                                                        "fullEnd": 211,
                                                                                        "start": 191,
                                                                                        "end": 210,
                                                                                        "fullWidth": 20,
                                                                                        "width": 19,
                                                                                        "expression": {
                                                                                            "kind": "IdentifierName",
                                                                                            "fullStart": 191,
                                                                                            "fullEnd": 195,
                                                                                            "start": 191,
                                                                                            "end": 195,
                                                                                            "fullWidth": 4,
                                                                                            "width": 4,
                                                                                            "text": "test",
                                                                                            "value": "test",
                                                                                            "valueText": "test"
                                                                                        },
                                                                                        "argumentList": {
                                                                                            "kind": "ArgumentList",
                                                                                            "fullStart": 195,
                                                                                            "fullEnd": 211,
                                                                                            "start": 195,
                                                                                            "end": 210,
                                                                                            "fullWidth": 16,
                                                                                            "width": 15,
                                                                                            "openParenToken": {
                                                                                                "kind": "OpenParenToken",
                                                                                                "fullStart": 195,
                                                                                                "fullEnd": 196,
                                                                                                "start": 195,
                                                                                                "end": 196,
                                                                                                "fullWidth": 1,
                                                                                                "width": 1,
                                                                                                "text": "(",
                                                                                                "value": "(",
                                                                                                "valueText": "("
                                                                                            },
                                                                                            "arguments": [
                                                                                                {
                                                                                                    "kind": "IdentifierName",
                                                                                                    "fullStart": 196,
                                                                                                    "fullEnd": 200,
                                                                                                    "start": 196,
                                                                                                    "end": 200,
                                                                                                    "fullWidth": 4,
                                                                                                    "width": 4,
                                                                                                    "text": "item",
                                                                                                    "value": "item",
                                                                                                    "valueText": "item"
                                                                                                },
                                                                                                {
                                                                                                    "kind": "CommaToken",
                                                                                                    "fullStart": 200,
                                                                                                    "fullEnd": 202,
                                                                                                    "start": 200,
                                                                                                    "end": 201,
                                                                                                    "fullWidth": 2,
                                                                                                    "width": 1,
                                                                                                    "text": ",",
                                                                                                    "value": ",",
                                                                                                    "valueText": ",",
                                                                                                    "hasTrailingTrivia": true,
                                                                                                    "trailingTrivia": [
                                                                                                        {
                                                                                                            "kind": "WhitespaceTrivia",
                                                                                                            "text": " "
                                                                                                        }
                                                                                                    ]
                                                                                                },
                                                                                                {
                                                                                                    "kind": "PostIncrementExpression",
                                                                                                    "fullStart": 202,
                                                                                                    "fullEnd": 209,
                                                                                                    "start": 202,
                                                                                                    "end": 209,
                                                                                                    "fullWidth": 7,
                                                                                                    "width": 7,
                                                                                                    "operand": {
                                                                                                        "kind": "IdentifierName",
                                                                                                        "fullStart": 202,
                                                                                                        "fullEnd": 207,
                                                                                                        "start": 202,
                                                                                                        "end": 207,
                                                                                                        "fullWidth": 5,
                                                                                                        "width": 5,
                                                                                                        "text": "index",
                                                                                                        "value": "index",
                                                                                                        "valueText": "index"
                                                                                                    },
                                                                                                    "operatorToken": {
                                                                                                        "kind": "PlusPlusToken",
                                                                                                        "fullStart": 207,
                                                                                                        "fullEnd": 209,
                                                                                                        "start": 207,
                                                                                                        "end": 209,
                                                                                                        "fullWidth": 2,
                                                                                                        "width": 2,
                                                                                                        "text": "++",
                                                                                                        "value": "++",
                                                                                                        "valueText": "++"
                                                                                                    }
                                                                                                }
                                                                                            ],
                                                                                            "closeParenToken": {
                                                                                                "kind": "CloseParenToken",
                                                                                                "fullStart": 209,
                                                                                                "fullEnd": 211,
                                                                                                "start": 209,
                                                                                                "end": 210,
                                                                                                "fullWidth": 2,
                                                                                                "width": 1,
                                                                                                "text": ")",
                                                                                                "value": ")",
                                                                                                "valueText": ")",
                                                                                                "hasTrailingTrivia": true,
                                                                                                "trailingTrivia": [
                                                                                                    {
                                                                                                        "kind": "WhitespaceTrivia",
                                                                                                        "text": " "
                                                                                                    }
                                                                                                ]
                                                                                            }
                                                                                        }
                                                                                    },
                                                                                    "colonToken": {
                                                                                        "kind": "ColonToken",
                                                                                        "fullStart": 211,
                                                                                        "fullEnd": 213,
                                                                                        "start": 211,
                                                                                        "end": 212,
                                                                                        "fullWidth": 2,
                                                                                        "width": 1,
                                                                                        "text": ":",
                                                                                        "value": ":",
                                                                                        "valueText": ":",
                                                                                        "hasTrailingTrivia": true,
                                                                                        "trailingTrivia": [
                                                                                            {
                                                                                                "kind": "WhitespaceTrivia",
                                                                                                "text": " "
                                                                                            }
                                                                                        ]
                                                                                    },
                                                                                    "whenFalse": {
                                                                                        "kind": "TrueKeyword",
                                                                                        "fullStart": 213,
                                                                                        "fullEnd": 217,
                                                                                        "start": 213,
                                                                                        "end": 217,
                                                                                        "fullWidth": 4,
                                                                                        "width": 4,
                                                                                        "text": "true",
                                                                                        "value": true,
                                                                                        "valueText": "true"
                                                                                    }
                                                                                }
                                                                            }
                                                                        ],
                                                                        "closeParenToken": {
                                                                            "kind": "CloseParenToken",
                                                                            "fullStart": 217,
                                                                            "fullEnd": 218,
                                                                            "start": 217,
                                                                            "end": 218,
                                                                            "fullWidth": 1,
                                                                            "width": 1,
                                                                            "text": ")",
                                                                            "value": ")",
                                                                            "valueText": ")"
                                                                        }
                                                                    }
                                                                },
                                                                "semicolonToken": {
                                                                    "kind": "SemicolonToken",
                                                                    "fullStart": 218,
                                                                    "fullEnd": 221,
                                                                    "start": 218,
                                                                    "end": 219,
                                                                    "fullWidth": 3,
                                                                    "width": 1,
                                                                    "text": ";",
                                                                    "value": ";",
                                                                    "valueText": ";",
                                                                    "hasTrailingTrivia": true,
                                                                    "hasTrailingNewLine": true,
                                                                    "trailingTrivia": [
                                                                        {
                                                                            "kind": "NewLineTrivia",
                                                                            "text": "\r\n"
                                                                        }
                                                                    ]
                                                                }
                                                            }
                                                        ],
                                                        "closeBraceToken": {
                                                            "kind": "CloseBraceToken",
                                                            "fullStart": 221,
                                                            "fullEnd": 230,
                                                            "start": 229,
                                                            "end": 230,
                                                            "fullWidth": 9,
                                                            "width": 1,
                                                            "text": "}",
                                                            "value": "}",
                                                            "valueText": "}",
                                                            "hasLeadingTrivia": true,
                                                            "leadingTrivia": [
                                                                {
                                                                    "kind": "WhitespaceTrivia",
                                                                    "text": "        "
                                                                }
                                                            ]
                                                        }
                                                    }
                                                }
                                            ],
                                            "closeParenToken": {
                                                "kind": "CloseParenToken",
                                                "fullStart": 230,
                                                "fullEnd": 231,
                                                "start": 230,
                                                "end": 231,
                                                "fullWidth": 1,
                                                "width": 1,
                                                "text": ")",
                                                "value": ")",
                                                "valueText": ")"
                                            }
                                        }
                                    },
                                    "semicolonToken": {
                                        "kind": "SemicolonToken",
                                        "fullStart": 231,
                                        "fullEnd": 234,
                                        "start": 231,
                                        "end": 232,
                                        "fullWidth": 3,
                                        "width": 1,
                                        "text": ";",
                                        "value": ";",
                                        "valueText": ";",
                                        "hasTrailingTrivia": true,
                                        "hasTrailingNewLine": true,
                                        "trailingTrivia": [
                                            {
                                                "kind": "NewLineTrivia",
                                                "text": "\r\n"
                                            }
                                        ]
                                    }
                                }
                            ],
                            "closeBraceToken": {
                                "kind": "CloseBraceToken",
                                "fullStart": 234,
                                "fullEnd": 241,
                                "start": 238,
                                "end": 239,
                                "fullWidth": 7,
                                "width": 1,
                                "text": "}",
                                "value": "}",
                                "valueText": "}",
                                "hasLeadingTrivia": true,
                                "hasTrailingTrivia": true,
                                "hasTrailingNewLine": true,
                                "leadingTrivia": [
                                    {
                                        "kind": "WhitespaceTrivia",
                                        "text": "    "
                                    }
                                ],
                                "trailingTrivia": [
                                    {
                                        "kind": "NewLineTrivia",
                                        "text": "\r\n"
                                    }
                                ]
                            }
                        }
                    }
                ],
                "closeBraceToken": {
                    "kind": "CloseBraceToken",
                    "fullStart": 241,
                    "fullEnd": 242,
                    "start": 241,
                    "end": 242,
                    "fullWidth": 1,
                    "width": 1,
                    "text": "}",
                    "value": "}",
                    "valueText": "}"
                }
            }
        ],
        "endOfFileToken": {
            "kind": "EndOfFileToken",
            "fullStart": 242,
            "fullEnd": 242,
            "start": 242,
            "end": 242,
            "fullWidth": 0,
            "width": 0,
            "text": ""
        }
    },
    "lineMap": {
        "lineStarts": [
            0,
            11,
            64,
            100,
            128,
            221,
            234,
            241
        ],
        "length": 242
    }
}<|MERGE_RESOLUTION|>--- conflicted
+++ resolved
@@ -645,12 +645,8 @@
                                                                             "start": 116,
                                                                             "end": 125,
                                                                             "fullWidth": 9,
-<<<<<<< HEAD
                                                                             "width": 9,
-                                                                            "identifier": {
-=======
                                                                             "propertyName": {
->>>>>>> 85e84683
                                                                                 "kind": "IdentifierName",
                                                                                 "fullStart": 116,
                                                                                 "fullEnd": 122,
