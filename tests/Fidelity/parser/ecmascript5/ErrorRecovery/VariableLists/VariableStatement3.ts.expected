--- conflicted
+++ resolved
@@ -60,12 +60,8 @@
                             "start": 7,
                             "end": 8,
                             "fullWidth": 3,
-<<<<<<< HEAD
-                            "width": 1,
-                            "identifier": {
-=======
+                            "width": 1,
                             "propertyName": {
->>>>>>> 85e84683
                                 "kind": "IdentifierName",
                                 "fullStart": 5,
                                 "fullEnd": 8,
@@ -112,12 +108,8 @@
                             "start": 13,
                             "end": 14,
                             "fullWidth": 3,
-<<<<<<< HEAD
-                            "width": 1,
-                            "identifier": {
-=======
+                            "width": 1,
                             "propertyName": {
->>>>>>> 85e84683
                                 "kind": "IdentifierName",
                                 "fullStart": 11,
                                 "fullEnd": 14,
@@ -164,12 +156,8 @@
                             "start": 19,
                             "end": 20,
                             "fullWidth": 3,
-<<<<<<< HEAD
-                            "width": 1,
-                            "identifier": {
-=======
+                            "width": 1,
                             "propertyName": {
->>>>>>> 85e84683
                                 "kind": "IdentifierName",
                                 "fullStart": 17,
                                 "fullEnd": 20,
