{
    "isDeclaration": false,
    "languageVersion": "EcmaScript5",
    "parseOptions": {
        "allowAutomaticSemicolonInsertion": true
    },
    "diagnostics": [
        {
            "start": 174,
            "length": 7,
            "diagnosticCode": "'{0}' expected.",
            "arguments": [
                "="
            ]
        }
    ],
    "sourceUnit": {
        "kind": "SourceUnit",
        "fullStart": 0,
        "fullEnd": 546,
        "start": 14,
        "end": 546,
        "fullWidth": 546,
        "width": 532,
        "isIncrementallyUnusable": true,
        "moduleElements": [
            {
                "kind": "InterfaceDeclaration",
                "fullStart": 0,
                "fullEnd": 61,
                "start": 14,
                "end": 59,
                "fullWidth": 61,
                "width": 45,
                "modifiers": [],
                "interfaceKeyword": {
                    "kind": "InterfaceKeyword",
                    "fullStart": 0,
                    "fullEnd": 24,
                    "start": 14,
                    "end": 23,
                    "fullWidth": 24,
                    "width": 9,
                    "text": "interface",
                    "value": "interface",
                    "valueText": "interface",
                    "hasLeadingTrivia": true,
                    "hasLeadingComment": true,
                    "hasLeadingNewLine": true,
                    "hasTrailingTrivia": true,
                    "leadingTrivia": [
                        {
                            "kind": "SingleLineCommentTrivia",
                            "text": "// Interface"
                        },
                        {
                            "kind": "NewLineTrivia",
                            "text": "\r\n"
                        }
                    ],
                    "trailingTrivia": [
                        {
                            "kind": "WhitespaceTrivia",
                            "text": " "
                        }
                    ]
                },
                "identifier": {
                    "kind": "IdentifierName",
                    "fullStart": 24,
                    "fullEnd": 31,
                    "start": 24,
                    "end": 30,
                    "fullWidth": 7,
                    "width": 6,
                    "text": "IPoint",
                    "value": "IPoint",
                    "valueText": "IPoint",
                    "hasTrailingTrivia": true,
                    "trailingTrivia": [
                        {
                            "kind": "WhitespaceTrivia",
                            "text": " "
                        }
                    ]
                },
                "body": {
                    "kind": "ObjectType",
                    "fullStart": 31,
                    "fullEnd": 61,
                    "start": 31,
                    "end": 59,
                    "fullWidth": 30,
                    "width": 28,
                    "openBraceToken": {
                        "kind": "OpenBraceToken",
                        "fullStart": 31,
                        "fullEnd": 34,
                        "start": 31,
                        "end": 32,
                        "fullWidth": 3,
                        "width": 1,
                        "text": "{",
                        "value": "{",
                        "valueText": "{",
                        "hasTrailingTrivia": true,
                        "hasTrailingNewLine": true,
                        "trailingTrivia": [
                            {
                                "kind": "NewLineTrivia",
                                "text": "\r\n"
                            }
                        ]
                    },
                    "typeMembers": [
                        {
                            "kind": "MethodSignature",
                            "fullStart": 34,
                            "fullEnd": 55,
                            "start": 38,
                            "end": 55,
                            "fullWidth": 21,
                            "width": 17,
                            "propertyName": {
                                "kind": "IdentifierName",
                                "fullStart": 34,
                                "fullEnd": 45,
                                "start": 38,
                                "end": 45,
                                "fullWidth": 11,
                                "width": 7,
                                "text": "getDist",
                                "value": "getDist",
                                "valueText": "getDist",
                                "hasLeadingTrivia": true,
                                "leadingTrivia": [
                                    {
                                        "kind": "WhitespaceTrivia",
                                        "text": "    "
                                    }
                                ]
                            },
                            "callSignature": {
                                "kind": "CallSignature",
                                "fullStart": 45,
                                "fullEnd": 55,
                                "start": 45,
                                "end": 55,
                                "fullWidth": 10,
                                "width": 10,
                                "parameterList": {
                                    "kind": "ParameterList",
                                    "fullStart": 45,
                                    "fullEnd": 47,
                                    "start": 45,
                                    "end": 47,
                                    "fullWidth": 2,
                                    "width": 2,
                                    "openParenToken": {
                                        "kind": "OpenParenToken",
                                        "fullStart": 45,
                                        "fullEnd": 46,
                                        "start": 45,
                                        "end": 46,
                                        "fullWidth": 1,
                                        "width": 1,
                                        "text": "(",
                                        "value": "(",
                                        "valueText": "("
                                    },
                                    "parameters": [],
                                    "closeParenToken": {
                                        "kind": "CloseParenToken",
                                        "fullStart": 46,
                                        "fullEnd": 47,
                                        "start": 46,
                                        "end": 47,
                                        "fullWidth": 1,
                                        "width": 1,
                                        "text": ")",
                                        "value": ")",
                                        "valueText": ")"
                                    }
                                },
                                "typeAnnotation": {
                                    "kind": "TypeAnnotation",
                                    "fullStart": 47,
                                    "fullEnd": 55,
                                    "start": 47,
                                    "end": 55,
                                    "fullWidth": 8,
                                    "width": 8,
                                    "colonToken": {
                                        "kind": "ColonToken",
                                        "fullStart": 47,
                                        "fullEnd": 49,
                                        "start": 47,
                                        "end": 48,
                                        "fullWidth": 2,
                                        "width": 1,
                                        "text": ":",
                                        "value": ":",
                                        "valueText": ":",
                                        "hasTrailingTrivia": true,
                                        "trailingTrivia": [
                                            {
                                                "kind": "WhitespaceTrivia",
                                                "text": " "
                                            }
                                        ]
                                    },
                                    "type": {
                                        "kind": "NumberKeyword",
                                        "fullStart": 49,
                                        "fullEnd": 55,
                                        "start": 49,
                                        "end": 55,
                                        "fullWidth": 6,
                                        "width": 6,
                                        "text": "number",
                                        "value": "number",
                                        "valueText": "number"
                                    }
                                }
                            }
                        },
                        {
                            "kind": "SemicolonToken",
                            "fullStart": 55,
                            "fullEnd": 58,
                            "start": 55,
                            "end": 56,
                            "fullWidth": 3,
                            "width": 1,
                            "text": ";",
                            "value": ";",
                            "valueText": ";",
                            "hasTrailingTrivia": true,
                            "hasTrailingNewLine": true,
                            "trailingTrivia": [
                                {
                                    "kind": "NewLineTrivia",
                                    "text": "\r\n"
                                }
                            ]
                        }
                    ],
                    "closeBraceToken": {
                        "kind": "CloseBraceToken",
                        "fullStart": 58,
                        "fullEnd": 61,
                        "start": 58,
                        "end": 59,
                        "fullWidth": 3,
                        "width": 1,
                        "text": "}",
                        "value": "}",
                        "valueText": "}",
                        "hasTrailingTrivia": true,
                        "hasTrailingNewLine": true,
                        "trailingTrivia": [
                            {
                                "kind": "NewLineTrivia",
                                "text": "\r\n"
                            }
                        ]
                    }
                }
            },
            {
                "kind": "ModuleDeclaration",
                "fullStart": 61,
                "fullEnd": 458,
                "start": 74,
                "end": 456,
                "fullWidth": 397,
                "width": 382,
                "isIncrementallyUnusable": true,
                "modifiers": [],
                "moduleKeyword": {
                    "kind": "ModuleKeyword",
                    "fullStart": 61,
                    "fullEnd": 81,
                    "start": 74,
                    "end": 80,
                    "fullWidth": 20,
                    "width": 6,
                    "text": "module",
                    "value": "module",
                    "valueText": "module",
                    "hasLeadingTrivia": true,
                    "hasLeadingComment": true,
                    "hasLeadingNewLine": true,
                    "hasTrailingTrivia": true,
                    "leadingTrivia": [
                        {
                            "kind": "NewLineTrivia",
                            "text": "\r\n"
                        },
                        {
                            "kind": "SingleLineCommentTrivia",
                            "text": "// Module"
                        },
                        {
                            "kind": "NewLineTrivia",
                            "text": "\r\n"
                        }
                    ],
                    "trailingTrivia": [
                        {
                            "kind": "WhitespaceTrivia",
                            "text": " "
                        }
                    ]
                },
                "moduleName": {
                    "kind": "IdentifierName",
                    "fullStart": 81,
                    "fullEnd": 88,
                    "start": 81,
                    "end": 87,
                    "fullWidth": 7,
                    "width": 6,
                    "text": "Shapes",
                    "value": "Shapes",
                    "valueText": "Shapes",
                    "hasTrailingTrivia": true,
                    "trailingTrivia": [
                        {
                            "kind": "WhitespaceTrivia",
                            "text": " "
                        }
                    ]
                },
                "openBraceToken": {
                    "kind": "OpenBraceToken",
                    "fullStart": 88,
                    "fullEnd": 91,
                    "start": 88,
                    "end": 89,
                    "fullWidth": 3,
                    "width": 1,
                    "text": "{",
                    "value": "{",
                    "valueText": "{",
                    "hasTrailingTrivia": true,
                    "hasTrailingNewLine": true,
                    "trailingTrivia": [
                        {
                            "kind": "NewLineTrivia",
                            "text": "\r\n"
                        }
                    ]
                },
                "moduleElements": [
                    {
                        "kind": "ClassDeclaration",
                        "fullStart": 91,
                        "fullEnd": 453,
                        "start": 111,
                        "end": 451,
                        "fullWidth": 362,
                        "width": 340,
                        "isIncrementallyUnusable": true,
                        "modifiers": [
                            {
                                "kind": "ExportKeyword",
                                "fullStart": 91,
                                "fullEnd": 118,
                                "start": 111,
                                "end": 117,
                                "fullWidth": 27,
                                "width": 6,
                                "text": "export",
                                "value": "export",
                                "valueText": "export",
                                "hasLeadingTrivia": true,
                                "hasLeadingComment": true,
                                "hasLeadingNewLine": true,
                                "hasTrailingTrivia": true,
                                "leadingTrivia": [
                                    {
                                        "kind": "NewLineTrivia",
                                        "text": "\r\n"
                                    },
                                    {
                                        "kind": "WhitespaceTrivia",
                                        "text": "    "
                                    },
                                    {
                                        "kind": "SingleLineCommentTrivia",
                                        "text": "// Class"
                                    },
                                    {
                                        "kind": "NewLineTrivia",
                                        "text": "\r\n"
                                    },
                                    {
                                        "kind": "WhitespaceTrivia",
                                        "text": "    "
                                    }
                                ],
                                "trailingTrivia": [
                                    {
                                        "kind": "WhitespaceTrivia",
                                        "text": " "
                                    }
                                ]
                            }
                        ],
                        "classKeyword": {
                            "kind": "ClassKeyword",
                            "fullStart": 118,
                            "fullEnd": 124,
                            "start": 118,
                            "end": 123,
                            "fullWidth": 6,
                            "width": 5,
                            "text": "class",
                            "value": "class",
                            "valueText": "class",
                            "hasTrailingTrivia": true,
                            "trailingTrivia": [
                                {
                                    "kind": "WhitespaceTrivia",
                                    "text": " "
                                }
                            ]
                        },
                        "identifier": {
                            "kind": "IdentifierName",
                            "fullStart": 124,
                            "fullEnd": 130,
                            "start": 124,
                            "end": 129,
                            "fullWidth": 6,
                            "width": 5,
                            "text": "Point",
                            "value": "Point",
                            "valueText": "Point",
                            "hasTrailingTrivia": true,
                            "trailingTrivia": [
                                {
                                    "kind": "WhitespaceTrivia",
                                    "text": " "
                                }
                            ]
                        },
                        "heritageClauses": [
                            {
                                "kind": "HeritageClause",
                                "fullStart": 130,
                                "fullEnd": 148,
                                "start": 130,
                                "end": 147,
                                "fullWidth": 18,
                                "width": 17,
                                "extendsOrImplementsKeyword": {
                                    "kind": "ImplementsKeyword",
                                    "fullStart": 130,
                                    "fullEnd": 141,
                                    "start": 130,
                                    "end": 140,
                                    "fullWidth": 11,
                                    "width": 10,
                                    "text": "implements",
                                    "value": "implements",
                                    "valueText": "implements",
                                    "hasTrailingTrivia": true,
                                    "trailingTrivia": [
                                        {
                                            "kind": "WhitespaceTrivia",
                                            "text": " "
                                        }
                                    ]
                                },
                                "typeNames": [
                                    {
                                        "kind": "IdentifierName",
                                        "fullStart": 141,
                                        "fullEnd": 148,
                                        "start": 141,
                                        "end": 147,
                                        "fullWidth": 7,
                                        "width": 6,
                                        "text": "IPoint",
                                        "value": "IPoint",
                                        "valueText": "IPoint",
                                        "hasTrailingTrivia": true,
                                        "trailingTrivia": [
                                            {
                                                "kind": "WhitespaceTrivia",
                                                "text": " "
                                            }
                                        ]
                                    }
                                ]
                            }
                        ],
                        "openBraceToken": {
                            "kind": "OpenBraceToken",
                            "fullStart": 148,
                            "fullEnd": 151,
                            "start": 148,
                            "end": 149,
                            "fullWidth": 3,
                            "width": 1,
                            "text": "{",
                            "value": "{",
                            "valueText": "{",
                            "hasTrailingTrivia": true,
                            "hasTrailingNewLine": true,
                            "trailingTrivia": [
                                {
                                    "kind": "NewLineTrivia",
                                    "text": "\r\n"
                                }
                            ]
                        },
                        "classElements": [
                            {
                                "kind": "MemberVariableDeclaration",
                                "fullStart": 151,
                                "fullEnd": 184,
                                "start": 161,
                                "end": 182,
                                "fullWidth": 33,
                                "width": 21,
                                "isIncrementallyUnusable": true,
                                "modifiers": [
                                    {
                                        "kind": "PublicKeyword",
                                        "fullStart": 151,
                                        "fullEnd": 168,
                                        "start": 161,
                                        "end": 167,
                                        "fullWidth": 17,
                                        "width": 6,
                                        "text": "public",
                                        "value": "public",
                                        "valueText": "public",
                                        "hasLeadingTrivia": true,
                                        "hasLeadingNewLine": true,
                                        "hasTrailingTrivia": true,
                                        "leadingTrivia": [
                                            {
                                                "kind": "NewLineTrivia",
                                                "text": "\r\n"
                                            },
                                            {
                                                "kind": "WhitespaceTrivia",
                                                "text": "        "
                                            }
                                        ],
                                        "trailingTrivia": [
                                            {
                                                "kind": "WhitespaceTrivia",
                                                "text": " "
                                            }
                                        ]
                                    }
                                ],
                                "variableDeclarator": {
                                    "kind": "VariableDeclarator",
                                    "fullStart": 168,
                                    "fullEnd": 181,
                                    "start": 168,
                                    "end": 181,
                                    "fullWidth": 13,
                                    "width": 13,
                                    "isIncrementallyUnusable": true,
                                    "identifier": {
                                        "kind": "IdentifierName",
                                        "fullStart": 168,
                                        "fullEnd": 171,
                                        "start": 168,
                                        "end": 171,
                                        "fullWidth": 3,
                                        "width": 3,
                                        "text": "con",
                                        "value": "con",
                                        "valueText": "con"
                                    },
                                    "typeAnnotation": {
                                        "kind": "TypeAnnotation",
                                        "fullStart": 171,
                                        "fullEnd": 174,
                                        "start": 171,
                                        "end": 173,
                                        "fullWidth": 3,
                                        "width": 2,
                                        "colonToken": {
                                            "kind": "ColonToken",
                                            "fullStart": 171,
                                            "fullEnd": 172,
                                            "start": 171,
                                            "end": 172,
                                            "fullWidth": 1,
                                            "width": 1,
                                            "text": ":",
                                            "value": ":",
                                            "valueText": ":"
                                        },
                                        "type": {
                                            "kind": "IdentifierName",
                                            "fullStart": 172,
                                            "fullEnd": 174,
                                            "start": 172,
                                            "end": 173,
                                            "fullWidth": 2,
                                            "width": 1,
                                            "text": "C",
                                            "value": "C",
                                            "valueText": "C",
                                            "hasTrailingTrivia": true,
                                            "trailingTrivia": [
                                                {
                                                    "kind": "WhitespaceTrivia",
                                                    "text": " "
                                                }
                                            ]
                                        }
                                    },
                                    "equalsValueClause": {
                                        "kind": "EqualsValueClause",
                                        "fullStart": 174,
                                        "fullEnd": 181,
                                        "start": 174,
                                        "end": 181,
                                        "fullWidth": 7,
                                        "width": 7,
                                        "isIncrementallyUnusable": true,
                                        "equalsToken": {
                                            "kind": "EqualsToken",
                                            "fullStart": -1,
                                            "fullEnd": -1,
                                            "start": -1,
                                            "end": -1,
                                            "fullWidth": 0,
                                            "width": 0,
                                            "text": ""
                                        },
                                        "value": {
                                            "kind": "StringLiteral",
                                            "fullStart": 174,
                                            "fullEnd": 181,
                                            "start": 174,
                                            "end": 181,
                                            "fullWidth": 7,
                                            "width": 7,
                                            "text": "\"hello\"",
                                            "value": "hello",
                                            "valueText": "hello"
                                        }
                                    }
                                },
                                "semicolonToken": {
                                    "kind": "SemicolonToken",
                                    "fullStart": 181,
                                    "fullEnd": 184,
                                    "start": 181,
                                    "end": 182,
                                    "fullWidth": 3,
                                    "width": 1,
                                    "text": ";",
                                    "value": ";",
                                    "valueText": ";",
                                    "hasTrailingTrivia": true,
                                    "hasTrailingNewLine": true,
                                    "trailingTrivia": [
                                        {
                                            "kind": "NewLineTrivia",
                                            "text": "\r\n"
                                        }
                                    ]
                                }
                            },
                            {
                                "kind": "ConstructorDeclaration",
                                "fullStart": 184,
                                "fullEnd": 270,
                                "start": 216,
                                "end": 268,
                                "fullWidth": 86,
                                "width": 52,
                                "modifiers": [],
                                "constructorKeyword": {
                                    "kind": "ConstructorKeyword",
                                    "fullStart": 184,
                                    "fullEnd": 228,
                                    "start": 216,
                                    "end": 227,
                                    "fullWidth": 44,
                                    "width": 11,
                                    "text": "constructor",
                                    "value": "constructor",
                                    "valueText": "constructor",
                                    "hasLeadingTrivia": true,
                                    "hasLeadingComment": true,
                                    "hasLeadingNewLine": true,
                                    "hasTrailingTrivia": true,
                                    "leadingTrivia": [
                                        {
                                            "kind": "WhitespaceTrivia",
                                            "text": "        "
                                        },
                                        {
                                            "kind": "SingleLineCommentTrivia",
                                            "text": "// Constructor"
                                        },
                                        {
                                            "kind": "NewLineTrivia",
                                            "text": "\r\n"
                                        },
                                        {
                                            "kind": "WhitespaceTrivia",
                                            "text": "        "
                                        }
                                    ],
                                    "trailingTrivia": [
                                        {
                                            "kind": "WhitespaceTrivia",
                                            "text": " "
                                        }
                                    ]
                                },
                                "parameterList": {
                                    "kind": "ParameterList",
                                    "fullStart": 228,
                                    "fullEnd": 265,
                                    "start": 228,
                                    "end": 264,
                                    "fullWidth": 37,
                                    "width": 36,
                                    "openParenToken": {
                                        "kind": "OpenParenToken",
                                        "fullStart": 228,
                                        "fullEnd": 229,
                                        "start": 228,
                                        "end": 229,
                                        "fullWidth": 1,
                                        "width": 1,
                                        "text": "(",
                                        "value": "(",
                                        "valueText": "("
                                    },
                                    "parameters": [
                                        {
                                            "kind": "Parameter",
                                            "fullStart": 229,
                                            "fullEnd": 245,
                                            "start": 229,
                                            "end": 245,
                                            "fullWidth": 16,
<<<<<<< HEAD
                                            "width": 16,
                                            "publicOrPrivateKeyword": {
                                                "kind": "PublicKeyword",
                                                "fullStart": 229,
                                                "fullEnd": 236,
                                                "start": 229,
                                                "end": 235,
                                                "fullWidth": 7,
                                                "width": 6,
                                                "text": "public",
                                                "value": "public",
                                                "valueText": "public",
                                                "hasTrailingTrivia": true,
                                                "trailingTrivia": [
                                                    {
                                                        "kind": "WhitespaceTrivia",
                                                        "text": " "
                                                    }
                                                ]
                                            },
=======
                                            "modifiers": [
                                                {
                                                    "kind": "PublicKeyword",
                                                    "width": 6,
                                                    "fullWidth": 7,
                                                    "text": "public",
                                                    "value": "public",
                                                    "valueText": "public",
                                                    "hasTrailingTrivia": true,
                                                    "trailingTrivia": [
                                                        {
                                                            "kind": "WhitespaceTrivia",
                                                            "text": " "
                                                        }
                                                    ]
                                                }
                                            ],
>>>>>>> e3c38734
                                            "identifier": {
                                                "kind": "IdentifierName",
                                                "fullStart": 236,
                                                "fullEnd": 237,
                                                "start": 236,
                                                "end": 237,
                                                "fullWidth": 1,
                                                "width": 1,
                                                "text": "x",
                                                "value": "x",
                                                "valueText": "x"
                                            },
                                            "typeAnnotation": {
                                                "kind": "TypeAnnotation",
                                                "fullStart": 237,
                                                "fullEnd": 245,
                                                "start": 237,
                                                "end": 245,
                                                "fullWidth": 8,
                                                "width": 8,
                                                "colonToken": {
                                                    "kind": "ColonToken",
                                                    "fullStart": 237,
                                                    "fullEnd": 239,
                                                    "start": 237,
                                                    "end": 238,
                                                    "fullWidth": 2,
                                                    "width": 1,
                                                    "text": ":",
                                                    "value": ":",
                                                    "valueText": ":",
                                                    "hasTrailingTrivia": true,
                                                    "trailingTrivia": [
                                                        {
                                                            "kind": "WhitespaceTrivia",
                                                            "text": " "
                                                        }
                                                    ]
                                                },
                                                "type": {
                                                    "kind": "NumberKeyword",
                                                    "fullStart": 239,
                                                    "fullEnd": 245,
                                                    "start": 239,
                                                    "end": 245,
                                                    "fullWidth": 6,
                                                    "width": 6,
                                                    "text": "number",
                                                    "value": "number",
                                                    "valueText": "number"
                                                }
                                            }
                                        },
                                        {
                                            "kind": "CommaToken",
                                            "fullStart": 245,
                                            "fullEnd": 247,
                                            "start": 245,
                                            "end": 246,
                                            "fullWidth": 2,
                                            "width": 1,
                                            "text": ",",
                                            "value": ",",
                                            "valueText": ",",
                                            "hasTrailingTrivia": true,
                                            "trailingTrivia": [
                                                {
                                                    "kind": "WhitespaceTrivia",
                                                    "text": " "
                                                }
                                            ]
                                        },
                                        {
                                            "kind": "Parameter",
                                            "fullStart": 247,
                                            "fullEnd": 263,
                                            "start": 247,
                                            "end": 263,
                                            "fullWidth": 16,
<<<<<<< HEAD
                                            "width": 16,
                                            "publicOrPrivateKeyword": {
                                                "kind": "PublicKeyword",
                                                "fullStart": 247,
                                                "fullEnd": 254,
                                                "start": 247,
                                                "end": 253,
                                                "fullWidth": 7,
                                                "width": 6,
                                                "text": "public",
                                                "value": "public",
                                                "valueText": "public",
                                                "hasTrailingTrivia": true,
                                                "trailingTrivia": [
                                                    {
                                                        "kind": "WhitespaceTrivia",
                                                        "text": " "
                                                    }
                                                ]
                                            },
=======
                                            "modifiers": [
                                                {
                                                    "kind": "PublicKeyword",
                                                    "width": 6,
                                                    "fullWidth": 7,
                                                    "text": "public",
                                                    "value": "public",
                                                    "valueText": "public",
                                                    "hasTrailingTrivia": true,
                                                    "trailingTrivia": [
                                                        {
                                                            "kind": "WhitespaceTrivia",
                                                            "text": " "
                                                        }
                                                    ]
                                                }
                                            ],
>>>>>>> e3c38734
                                            "identifier": {
                                                "kind": "IdentifierName",
                                                "fullStart": 254,
                                                "fullEnd": 255,
                                                "start": 254,
                                                "end": 255,
                                                "fullWidth": 1,
                                                "width": 1,
                                                "text": "y",
                                                "value": "y",
                                                "valueText": "y"
                                            },
                                            "typeAnnotation": {
                                                "kind": "TypeAnnotation",
                                                "fullStart": 255,
                                                "fullEnd": 263,
                                                "start": 255,
                                                "end": 263,
                                                "fullWidth": 8,
                                                "width": 8,
                                                "colonToken": {
                                                    "kind": "ColonToken",
                                                    "fullStart": 255,
                                                    "fullEnd": 257,
                                                    "start": 255,
                                                    "end": 256,
                                                    "fullWidth": 2,
                                                    "width": 1,
                                                    "text": ":",
                                                    "value": ":",
                                                    "valueText": ":",
                                                    "hasTrailingTrivia": true,
                                                    "trailingTrivia": [
                                                        {
                                                            "kind": "WhitespaceTrivia",
                                                            "text": " "
                                                        }
                                                    ]
                                                },
                                                "type": {
                                                    "kind": "NumberKeyword",
                                                    "fullStart": 257,
                                                    "fullEnd": 263,
                                                    "start": 257,
                                                    "end": 263,
                                                    "fullWidth": 6,
                                                    "width": 6,
                                                    "text": "number",
                                                    "value": "number",
                                                    "valueText": "number"
                                                }
                                            }
                                        }
                                    ],
                                    "closeParenToken": {
                                        "kind": "CloseParenToken",
                                        "fullStart": 263,
                                        "fullEnd": 265,
                                        "start": 263,
                                        "end": 264,
                                        "fullWidth": 2,
                                        "width": 1,
                                        "text": ")",
                                        "value": ")",
                                        "valueText": ")",
                                        "hasTrailingTrivia": true,
                                        "trailingTrivia": [
                                            {
                                                "kind": "WhitespaceTrivia",
                                                "text": " "
                                            }
                                        ]
                                    }
                                },
                                "block": {
                                    "kind": "Block",
                                    "fullStart": 265,
                                    "fullEnd": 270,
                                    "start": 265,
                                    "end": 268,
                                    "fullWidth": 5,
                                    "width": 3,
                                    "openBraceToken": {
                                        "kind": "OpenBraceToken",
                                        "fullStart": 265,
                                        "fullEnd": 267,
                                        "start": 265,
                                        "end": 266,
                                        "fullWidth": 2,
                                        "width": 1,
                                        "text": "{",
                                        "value": "{",
                                        "valueText": "{",
                                        "hasTrailingTrivia": true,
                                        "trailingTrivia": [
                                            {
                                                "kind": "WhitespaceTrivia",
                                                "text": " "
                                            }
                                        ]
                                    },
                                    "statements": [],
                                    "closeBraceToken": {
                                        "kind": "CloseBraceToken",
                                        "fullStart": 267,
                                        "fullEnd": 270,
                                        "start": 267,
                                        "end": 268,
                                        "fullWidth": 3,
                                        "width": 1,
                                        "text": "}",
                                        "value": "}",
                                        "valueText": "}",
                                        "hasTrailingTrivia": true,
                                        "hasTrailingNewLine": true,
                                        "trailingTrivia": [
                                            {
                                                "kind": "NewLineTrivia",
                                                "text": "\r\n"
                                            }
                                        ]
                                    }
                                }
                            },
                            {
                                "kind": "MemberFunctionDeclaration",
                                "fullStart": 270,
                                "fullEnd": 376,
                                "start": 308,
                                "end": 374,
                                "fullWidth": 106,
                                "width": 66,
                                "modifiers": [],
                                "propertyName": {
                                    "kind": "IdentifierName",
                                    "fullStart": 270,
                                    "fullEnd": 315,
                                    "start": 308,
                                    "end": 315,
                                    "fullWidth": 45,
                                    "width": 7,
                                    "text": "getDist",
                                    "value": "getDist",
                                    "valueText": "getDist",
                                    "hasLeadingTrivia": true,
                                    "hasLeadingComment": true,
                                    "hasLeadingNewLine": true,
                                    "leadingTrivia": [
                                        {
                                            "kind": "NewLineTrivia",
                                            "text": "\r\n"
                                        },
                                        {
                                            "kind": "WhitespaceTrivia",
                                            "text": "        "
                                        },
                                        {
                                            "kind": "SingleLineCommentTrivia",
                                            "text": "// Instance member"
                                        },
                                        {
                                            "kind": "NewLineTrivia",
                                            "text": "\r\n"
                                        },
                                        {
                                            "kind": "WhitespaceTrivia",
                                            "text": "        "
                                        }
                                    ]
                                },
                                "callSignature": {
                                    "kind": "CallSignature",
                                    "fullStart": 315,
                                    "fullEnd": 318,
                                    "start": 315,
                                    "end": 317,
                                    "fullWidth": 3,
                                    "width": 2,
                                    "parameterList": {
                                        "kind": "ParameterList",
                                        "fullStart": 315,
                                        "fullEnd": 318,
                                        "start": 315,
                                        "end": 317,
                                        "fullWidth": 3,
                                        "width": 2,
                                        "openParenToken": {
                                            "kind": "OpenParenToken",
                                            "fullStart": 315,
                                            "fullEnd": 316,
                                            "start": 315,
                                            "end": 316,
                                            "fullWidth": 1,
                                            "width": 1,
                                            "text": "(",
                                            "value": "(",
                                            "valueText": "("
                                        },
                                        "parameters": [],
                                        "closeParenToken": {
                                            "kind": "CloseParenToken",
                                            "fullStart": 316,
                                            "fullEnd": 318,
                                            "start": 316,
                                            "end": 317,
                                            "fullWidth": 2,
                                            "width": 1,
                                            "text": ")",
                                            "value": ")",
                                            "valueText": ")",
                                            "hasTrailingTrivia": true,
                                            "trailingTrivia": [
                                                {
                                                    "kind": "WhitespaceTrivia",
                                                    "text": " "
                                                }
                                            ]
                                        }
                                    }
                                },
                                "block": {
                                    "kind": "Block",
                                    "fullStart": 318,
                                    "fullEnd": 376,
                                    "start": 318,
                                    "end": 374,
                                    "fullWidth": 58,
                                    "width": 56,
                                    "openBraceToken": {
                                        "kind": "OpenBraceToken",
                                        "fullStart": 318,
                                        "fullEnd": 320,
                                        "start": 318,
                                        "end": 319,
                                        "fullWidth": 2,
                                        "width": 1,
                                        "text": "{",
                                        "value": "{",
                                        "valueText": "{",
                                        "hasTrailingTrivia": true,
                                        "trailingTrivia": [
                                            {
                                                "kind": "WhitespaceTrivia",
                                                "text": " "
                                            }
                                        ]
                                    },
                                    "statements": [
                                        {
                                            "kind": "ReturnStatement",
                                            "fullStart": 320,
                                            "fullEnd": 373,
                                            "start": 320,
                                            "end": 372,
                                            "fullWidth": 53,
                                            "width": 52,
                                            "returnKeyword": {
                                                "kind": "ReturnKeyword",
                                                "fullStart": 320,
                                                "fullEnd": 327,
                                                "start": 320,
                                                "end": 326,
                                                "fullWidth": 7,
                                                "width": 6,
                                                "text": "return",
                                                "value": "return",
                                                "valueText": "return",
                                                "hasTrailingTrivia": true,
                                                "trailingTrivia": [
                                                    {
                                                        "kind": "WhitespaceTrivia",
                                                        "text": " "
                                                    }
                                                ]
                                            },
                                            "expression": {
                                                "kind": "InvocationExpression",
                                                "fullStart": 327,
                                                "fullEnd": 371,
                                                "start": 327,
                                                "end": 371,
                                                "fullWidth": 44,
                                                "width": 44,
                                                "expression": {
                                                    "kind": "MemberAccessExpression",
                                                    "fullStart": 327,
                                                    "fullEnd": 336,
                                                    "start": 327,
                                                    "end": 336,
                                                    "fullWidth": 9,
                                                    "width": 9,
                                                    "expression": {
                                                        "kind": "IdentifierName",
                                                        "fullStart": 327,
                                                        "fullEnd": 331,
                                                        "start": 327,
                                                        "end": 331,
                                                        "fullWidth": 4,
                                                        "width": 4,
                                                        "text": "Math",
                                                        "value": "Math",
                                                        "valueText": "Math"
                                                    },
                                                    "dotToken": {
                                                        "kind": "DotToken",
                                                        "fullStart": 331,
                                                        "fullEnd": 332,
                                                        "start": 331,
                                                        "end": 332,
                                                        "fullWidth": 1,
                                                        "width": 1,
                                                        "text": ".",
                                                        "value": ".",
                                                        "valueText": "."
                                                    },
                                                    "name": {
                                                        "kind": "IdentifierName",
                                                        "fullStart": 332,
                                                        "fullEnd": 336,
                                                        "start": 332,
                                                        "end": 336,
                                                        "fullWidth": 4,
                                                        "width": 4,
                                                        "text": "sqrt",
                                                        "value": "sqrt",
                                                        "valueText": "sqrt"
                                                    }
                                                },
                                                "argumentList": {
                                                    "kind": "ArgumentList",
                                                    "fullStart": 336,
                                                    "fullEnd": 371,
                                                    "start": 336,
                                                    "end": 371,
                                                    "fullWidth": 35,
                                                    "width": 35,
                                                    "openParenToken": {
                                                        "kind": "OpenParenToken",
                                                        "fullStart": 336,
                                                        "fullEnd": 337,
                                                        "start": 336,
                                                        "end": 337,
                                                        "fullWidth": 1,
                                                        "width": 1,
                                                        "text": "(",
                                                        "value": "(",
                                                        "valueText": "("
                                                    },
                                                    "arguments": [
                                                        {
                                                            "kind": "AddExpression",
                                                            "fullStart": 337,
                                                            "fullEnd": 370,
                                                            "start": 337,
                                                            "end": 370,
                                                            "fullWidth": 33,
                                                            "width": 33,
                                                            "left": {
                                                                "kind": "MultiplyExpression",
                                                                "fullStart": 337,
                                                                "fullEnd": 353,
                                                                "start": 337,
                                                                "end": 352,
                                                                "fullWidth": 16,
                                                                "width": 15,
                                                                "left": {
                                                                    "kind": "MemberAccessExpression",
                                                                    "fullStart": 337,
                                                                    "fullEnd": 344,
                                                                    "start": 337,
                                                                    "end": 343,
                                                                    "fullWidth": 7,
                                                                    "width": 6,
                                                                    "expression": {
                                                                        "kind": "ThisKeyword",
                                                                        "fullStart": 337,
                                                                        "fullEnd": 341,
                                                                        "start": 337,
                                                                        "end": 341,
                                                                        "fullWidth": 4,
                                                                        "width": 4,
                                                                        "text": "this",
                                                                        "value": "this",
                                                                        "valueText": "this"
                                                                    },
                                                                    "dotToken": {
                                                                        "kind": "DotToken",
                                                                        "fullStart": 341,
                                                                        "fullEnd": 342,
                                                                        "start": 341,
                                                                        "end": 342,
                                                                        "fullWidth": 1,
                                                                        "width": 1,
                                                                        "text": ".",
                                                                        "value": ".",
                                                                        "valueText": "."
                                                                    },
                                                                    "name": {
                                                                        "kind": "IdentifierName",
                                                                        "fullStart": 342,
                                                                        "fullEnd": 344,
                                                                        "start": 342,
                                                                        "end": 343,
                                                                        "fullWidth": 2,
                                                                        "width": 1,
                                                                        "text": "x",
                                                                        "value": "x",
                                                                        "valueText": "x",
                                                                        "hasTrailingTrivia": true,
                                                                        "trailingTrivia": [
                                                                            {
                                                                                "kind": "WhitespaceTrivia",
                                                                                "text": " "
                                                                            }
                                                                        ]
                                                                    }
                                                                },
                                                                "operatorToken": {
                                                                    "kind": "AsteriskToken",
                                                                    "fullStart": 344,
                                                                    "fullEnd": 346,
                                                                    "start": 344,
                                                                    "end": 345,
                                                                    "fullWidth": 2,
                                                                    "width": 1,
                                                                    "text": "*",
                                                                    "value": "*",
                                                                    "valueText": "*",
                                                                    "hasTrailingTrivia": true,
                                                                    "trailingTrivia": [
                                                                        {
                                                                            "kind": "WhitespaceTrivia",
                                                                            "text": " "
                                                                        }
                                                                    ]
                                                                },
                                                                "right": {
                                                                    "kind": "MemberAccessExpression",
                                                                    "fullStart": 346,
                                                                    "fullEnd": 353,
                                                                    "start": 346,
                                                                    "end": 352,
                                                                    "fullWidth": 7,
                                                                    "width": 6,
                                                                    "expression": {
                                                                        "kind": "ThisKeyword",
                                                                        "fullStart": 346,
                                                                        "fullEnd": 350,
                                                                        "start": 346,
                                                                        "end": 350,
                                                                        "fullWidth": 4,
                                                                        "width": 4,
                                                                        "text": "this",
                                                                        "value": "this",
                                                                        "valueText": "this"
                                                                    },
                                                                    "dotToken": {
                                                                        "kind": "DotToken",
                                                                        "fullStart": 350,
                                                                        "fullEnd": 351,
                                                                        "start": 350,
                                                                        "end": 351,
                                                                        "fullWidth": 1,
                                                                        "width": 1,
                                                                        "text": ".",
                                                                        "value": ".",
                                                                        "valueText": "."
                                                                    },
                                                                    "name": {
                                                                        "kind": "IdentifierName",
                                                                        "fullStart": 351,
                                                                        "fullEnd": 353,
                                                                        "start": 351,
                                                                        "end": 352,
                                                                        "fullWidth": 2,
                                                                        "width": 1,
                                                                        "text": "x",
                                                                        "value": "x",
                                                                        "valueText": "x",
                                                                        "hasTrailingTrivia": true,
                                                                        "trailingTrivia": [
                                                                            {
                                                                                "kind": "WhitespaceTrivia",
                                                                                "text": " "
                                                                            }
                                                                        ]
                                                                    }
                                                                }
                                                            },
                                                            "operatorToken": {
                                                                "kind": "PlusToken",
                                                                "fullStart": 353,
                                                                "fullEnd": 355,
                                                                "start": 353,
                                                                "end": 354,
                                                                "fullWidth": 2,
                                                                "width": 1,
                                                                "text": "+",
                                                                "value": "+",
                                                                "valueText": "+",
                                                                "hasTrailingTrivia": true,
                                                                "trailingTrivia": [
                                                                    {
                                                                        "kind": "WhitespaceTrivia",
                                                                        "text": " "
                                                                    }
                                                                ]
                                                            },
                                                            "right": {
                                                                "kind": "MultiplyExpression",
                                                                "fullStart": 355,
                                                                "fullEnd": 370,
                                                                "start": 355,
                                                                "end": 370,
                                                                "fullWidth": 15,
                                                                "width": 15,
                                                                "left": {
                                                                    "kind": "MemberAccessExpression",
                                                                    "fullStart": 355,
                                                                    "fullEnd": 362,
                                                                    "start": 355,
                                                                    "end": 361,
                                                                    "fullWidth": 7,
                                                                    "width": 6,
                                                                    "expression": {
                                                                        "kind": "ThisKeyword",
                                                                        "fullStart": 355,
                                                                        "fullEnd": 359,
                                                                        "start": 355,
                                                                        "end": 359,
                                                                        "fullWidth": 4,
                                                                        "width": 4,
                                                                        "text": "this",
                                                                        "value": "this",
                                                                        "valueText": "this"
                                                                    },
                                                                    "dotToken": {
                                                                        "kind": "DotToken",
                                                                        "fullStart": 359,
                                                                        "fullEnd": 360,
                                                                        "start": 359,
                                                                        "end": 360,
                                                                        "fullWidth": 1,
                                                                        "width": 1,
                                                                        "text": ".",
                                                                        "value": ".",
                                                                        "valueText": "."
                                                                    },
                                                                    "name": {
                                                                        "kind": "IdentifierName",
                                                                        "fullStart": 360,
                                                                        "fullEnd": 362,
                                                                        "start": 360,
                                                                        "end": 361,
                                                                        "fullWidth": 2,
                                                                        "width": 1,
                                                                        "text": "y",
                                                                        "value": "y",
                                                                        "valueText": "y",
                                                                        "hasTrailingTrivia": true,
                                                                        "trailingTrivia": [
                                                                            {
                                                                                "kind": "WhitespaceTrivia",
                                                                                "text": " "
                                                                            }
                                                                        ]
                                                                    }
                                                                },
                                                                "operatorToken": {
                                                                    "kind": "AsteriskToken",
                                                                    "fullStart": 362,
                                                                    "fullEnd": 364,
                                                                    "start": 362,
                                                                    "end": 363,
                                                                    "fullWidth": 2,
                                                                    "width": 1,
                                                                    "text": "*",
                                                                    "value": "*",
                                                                    "valueText": "*",
                                                                    "hasTrailingTrivia": true,
                                                                    "trailingTrivia": [
                                                                        {
                                                                            "kind": "WhitespaceTrivia",
                                                                            "text": " "
                                                                        }
                                                                    ]
                                                                },
                                                                "right": {
                                                                    "kind": "MemberAccessExpression",
                                                                    "fullStart": 364,
                                                                    "fullEnd": 370,
                                                                    "start": 364,
                                                                    "end": 370,
                                                                    "fullWidth": 6,
                                                                    "width": 6,
                                                                    "expression": {
                                                                        "kind": "ThisKeyword",
                                                                        "fullStart": 364,
                                                                        "fullEnd": 368,
                                                                        "start": 364,
                                                                        "end": 368,
                                                                        "fullWidth": 4,
                                                                        "width": 4,
                                                                        "text": "this",
                                                                        "value": "this",
                                                                        "valueText": "this"
                                                                    },
                                                                    "dotToken": {
                                                                        "kind": "DotToken",
                                                                        "fullStart": 368,
                                                                        "fullEnd": 369,
                                                                        "start": 368,
                                                                        "end": 369,
                                                                        "fullWidth": 1,
                                                                        "width": 1,
                                                                        "text": ".",
                                                                        "value": ".",
                                                                        "valueText": "."
                                                                    },
                                                                    "name": {
                                                                        "kind": "IdentifierName",
                                                                        "fullStart": 369,
                                                                        "fullEnd": 370,
                                                                        "start": 369,
                                                                        "end": 370,
                                                                        "fullWidth": 1,
                                                                        "width": 1,
                                                                        "text": "y",
                                                                        "value": "y",
                                                                        "valueText": "y"
                                                                    }
                                                                }
                                                            }
                                                        }
                                                    ],
                                                    "closeParenToken": {
                                                        "kind": "CloseParenToken",
                                                        "fullStart": 370,
                                                        "fullEnd": 371,
                                                        "start": 370,
                                                        "end": 371,
                                                        "fullWidth": 1,
                                                        "width": 1,
                                                        "text": ")",
                                                        "value": ")",
                                                        "valueText": ")"
                                                    }
                                                }
                                            },
                                            "semicolonToken": {
                                                "kind": "SemicolonToken",
                                                "fullStart": 371,
                                                "fullEnd": 373,
                                                "start": 371,
                                                "end": 372,
                                                "fullWidth": 2,
                                                "width": 1,
                                                "text": ";",
                                                "value": ";",
                                                "valueText": ";",
                                                "hasTrailingTrivia": true,
                                                "trailingTrivia": [
                                                    {
                                                        "kind": "WhitespaceTrivia",
                                                        "text": " "
                                                    }
                                                ]
                                            }
                                        }
                                    ],
                                    "closeBraceToken": {
                                        "kind": "CloseBraceToken",
                                        "fullStart": 373,
                                        "fullEnd": 376,
                                        "start": 373,
                                        "end": 374,
                                        "fullWidth": 3,
                                        "width": 1,
                                        "text": "}",
                                        "value": "}",
                                        "valueText": "}",
                                        "hasTrailingTrivia": true,
                                        "hasTrailingNewLine": true,
                                        "trailingTrivia": [
                                            {
                                                "kind": "NewLineTrivia",
                                                "text": "\r\n"
                                            }
                                        ]
                                    }
                                }
                            },
                            {
                                "kind": "MemberVariableDeclaration",
                                "fullStart": 376,
                                "fullEnd": 446,
                                "start": 412,
                                "end": 444,
                                "fullWidth": 70,
                                "width": 32,
                                "modifiers": [
                                    {
                                        "kind": "StaticKeyword",
                                        "fullStart": 376,
                                        "fullEnd": 419,
                                        "start": 412,
                                        "end": 418,
                                        "fullWidth": 43,
                                        "width": 6,
                                        "text": "static",
                                        "value": "static",
                                        "valueText": "static",
                                        "hasLeadingTrivia": true,
                                        "hasLeadingComment": true,
                                        "hasLeadingNewLine": true,
                                        "hasTrailingTrivia": true,
                                        "leadingTrivia": [
                                            {
                                                "kind": "NewLineTrivia",
                                                "text": "\r\n"
                                            },
                                            {
                                                "kind": "WhitespaceTrivia",
                                                "text": "        "
                                            },
                                            {
                                                "kind": "SingleLineCommentTrivia",
                                                "text": "// Static member"
                                            },
                                            {
                                                "kind": "NewLineTrivia",
                                                "text": "\r\n"
                                            },
                                            {
                                                "kind": "WhitespaceTrivia",
                                                "text": "        "
                                            }
                                        ],
                                        "trailingTrivia": [
                                            {
                                                "kind": "WhitespaceTrivia",
                                                "text": " "
                                            }
                                        ]
                                    }
                                ],
                                "variableDeclarator": {
                                    "kind": "VariableDeclarator",
                                    "fullStart": 419,
                                    "fullEnd": 443,
                                    "start": 419,
                                    "end": 443,
                                    "fullWidth": 24,
                                    "width": 24,
                                    "identifier": {
                                        "kind": "IdentifierName",
                                        "fullStart": 419,
                                        "fullEnd": 426,
                                        "start": 419,
                                        "end": 425,
                                        "fullWidth": 7,
                                        "width": 6,
                                        "text": "origin",
                                        "value": "origin",
                                        "valueText": "origin",
                                        "hasTrailingTrivia": true,
                                        "trailingTrivia": [
                                            {
                                                "kind": "WhitespaceTrivia",
                                                "text": " "
                                            }
                                        ]
                                    },
                                    "equalsValueClause": {
                                        "kind": "EqualsValueClause",
                                        "fullStart": 426,
                                        "fullEnd": 443,
                                        "start": 426,
                                        "end": 443,
                                        "fullWidth": 17,
                                        "width": 17,
                                        "equalsToken": {
                                            "kind": "EqualsToken",
                                            "fullStart": 426,
                                            "fullEnd": 428,
                                            "start": 426,
                                            "end": 427,
                                            "fullWidth": 2,
                                            "width": 1,
                                            "text": "=",
                                            "value": "=",
                                            "valueText": "=",
                                            "hasTrailingTrivia": true,
                                            "trailingTrivia": [
                                                {
                                                    "kind": "WhitespaceTrivia",
                                                    "text": " "
                                                }
                                            ]
                                        },
                                        "value": {
                                            "kind": "ObjectCreationExpression",
                                            "fullStart": 428,
                                            "fullEnd": 443,
                                            "start": 428,
                                            "end": 443,
                                            "fullWidth": 15,
                                            "width": 15,
                                            "newKeyword": {
                                                "kind": "NewKeyword",
                                                "fullStart": 428,
                                                "fullEnd": 432,
                                                "start": 428,
                                                "end": 431,
                                                "fullWidth": 4,
                                                "width": 3,
                                                "text": "new",
                                                "value": "new",
                                                "valueText": "new",
                                                "hasTrailingTrivia": true,
                                                "trailingTrivia": [
                                                    {
                                                        "kind": "WhitespaceTrivia",
                                                        "text": " "
                                                    }
                                                ]
                                            },
                                            "expression": {
                                                "kind": "IdentifierName",
                                                "fullStart": 432,
                                                "fullEnd": 437,
                                                "start": 432,
                                                "end": 437,
                                                "fullWidth": 5,
                                                "width": 5,
                                                "text": "Point",
                                                "value": "Point",
                                                "valueText": "Point"
                                            },
                                            "argumentList": {
                                                "kind": "ArgumentList",
                                                "fullStart": 437,
                                                "fullEnd": 443,
                                                "start": 437,
                                                "end": 443,
                                                "fullWidth": 6,
                                                "width": 6,
                                                "openParenToken": {
                                                    "kind": "OpenParenToken",
                                                    "fullStart": 437,
                                                    "fullEnd": 438,
                                                    "start": 437,
                                                    "end": 438,
                                                    "fullWidth": 1,
                                                    "width": 1,
                                                    "text": "(",
                                                    "value": "(",
                                                    "valueText": "("
                                                },
                                                "arguments": [
                                                    {
                                                        "kind": "NumericLiteral",
                                                        "fullStart": 438,
                                                        "fullEnd": 439,
                                                        "start": 438,
                                                        "end": 439,
                                                        "fullWidth": 1,
                                                        "width": 1,
                                                        "text": "0",
                                                        "value": 0,
                                                        "valueText": "0"
                                                    },
                                                    {
                                                        "kind": "CommaToken",
                                                        "fullStart": 439,
                                                        "fullEnd": 441,
                                                        "start": 439,
                                                        "end": 440,
                                                        "fullWidth": 2,
                                                        "width": 1,
                                                        "text": ",",
                                                        "value": ",",
                                                        "valueText": ",",
                                                        "hasTrailingTrivia": true,
                                                        "trailingTrivia": [
                                                            {
                                                                "kind": "WhitespaceTrivia",
                                                                "text": " "
                                                            }
                                                        ]
                                                    },
                                                    {
                                                        "kind": "NumericLiteral",
                                                        "fullStart": 441,
                                                        "fullEnd": 442,
                                                        "start": 441,
                                                        "end": 442,
                                                        "fullWidth": 1,
                                                        "width": 1,
                                                        "text": "0",
                                                        "value": 0,
                                                        "valueText": "0"
                                                    }
                                                ],
                                                "closeParenToken": {
                                                    "kind": "CloseParenToken",
                                                    "fullStart": 442,
                                                    "fullEnd": 443,
                                                    "start": 442,
                                                    "end": 443,
                                                    "fullWidth": 1,
                                                    "width": 1,
                                                    "text": ")",
                                                    "value": ")",
                                                    "valueText": ")"
                                                }
                                            }
                                        }
                                    }
                                },
                                "semicolonToken": {
                                    "kind": "SemicolonToken",
                                    "fullStart": 443,
                                    "fullEnd": 446,
                                    "start": 443,
                                    "end": 444,
                                    "fullWidth": 3,
                                    "width": 1,
                                    "text": ";",
                                    "value": ";",
                                    "valueText": ";",
                                    "hasTrailingTrivia": true,
                                    "hasTrailingNewLine": true,
                                    "trailingTrivia": [
                                        {
                                            "kind": "NewLineTrivia",
                                            "text": "\r\n"
                                        }
                                    ]
                                }
                            }
                        ],
                        "closeBraceToken": {
                            "kind": "CloseBraceToken",
                            "fullStart": 446,
                            "fullEnd": 453,
                            "start": 450,
                            "end": 451,
                            "fullWidth": 7,
                            "width": 1,
                            "text": "}",
                            "value": "}",
                            "valueText": "}",
                            "hasLeadingTrivia": true,
                            "hasTrailingTrivia": true,
                            "hasTrailingNewLine": true,
                            "leadingTrivia": [
                                {
                                    "kind": "WhitespaceTrivia",
                                    "text": "    "
                                }
                            ],
                            "trailingTrivia": [
                                {
                                    "kind": "NewLineTrivia",
                                    "text": "\r\n"
                                }
                            ]
                        }
                    }
                ],
                "closeBraceToken": {
                    "kind": "CloseBraceToken",
                    "fullStart": 453,
                    "fullEnd": 458,
                    "start": 455,
                    "end": 456,
                    "fullWidth": 5,
                    "width": 1,
                    "text": "}",
                    "value": "}",
                    "valueText": "}",
                    "hasLeadingTrivia": true,
                    "hasLeadingNewLine": true,
                    "hasTrailingTrivia": true,
                    "hasTrailingNewLine": true,
                    "leadingTrivia": [
                        {
                            "kind": "NewLineTrivia",
                            "text": "\r\n"
                        }
                    ],
                    "trailingTrivia": [
                        {
                            "kind": "NewLineTrivia",
                            "text": "\r\n"
                        }
                    ]
                }
            },
            {
                "kind": "VariableStatement",
                "fullStart": 458,
                "fullEnd": 521,
                "start": 480,
                "end": 519,
                "fullWidth": 63,
                "width": 39,
                "modifiers": [],
                "variableDeclaration": {
                    "kind": "VariableDeclaration",
                    "fullStart": 458,
                    "fullEnd": 518,
                    "start": 480,
                    "end": 518,
                    "fullWidth": 60,
                    "width": 38,
                    "varKeyword": {
                        "kind": "VarKeyword",
                        "fullStart": 458,
                        "fullEnd": 484,
                        "start": 480,
                        "end": 483,
                        "fullWidth": 26,
                        "width": 3,
                        "text": "var",
                        "value": "var",
                        "valueText": "var",
                        "hasLeadingTrivia": true,
                        "hasLeadingComment": true,
                        "hasLeadingNewLine": true,
                        "hasTrailingTrivia": true,
                        "leadingTrivia": [
                            {
                                "kind": "NewLineTrivia",
                                "text": "\r\n"
                            },
                            {
                                "kind": "SingleLineCommentTrivia",
                                "text": "// Local variables"
                            },
                            {
                                "kind": "NewLineTrivia",
                                "text": "\r\n"
                            }
                        ],
                        "trailingTrivia": [
                            {
                                "kind": "WhitespaceTrivia",
                                "text": " "
                            }
                        ]
                    },
                    "variableDeclarators": [
                        {
                            "kind": "VariableDeclarator",
                            "fullStart": 484,
                            "fullEnd": 518,
                            "start": 484,
                            "end": 518,
                            "fullWidth": 34,
                            "width": 34,
                            "identifier": {
                                "kind": "IdentifierName",
                                "fullStart": 484,
                                "fullEnd": 485,
                                "start": 484,
                                "end": 485,
                                "fullWidth": 1,
                                "width": 1,
                                "text": "p",
                                "value": "p",
                                "valueText": "p"
                            },
                            "typeAnnotation": {
                                "kind": "TypeAnnotation",
                                "fullStart": 485,
                                "fullEnd": 494,
                                "start": 485,
                                "end": 493,
                                "fullWidth": 9,
                                "width": 8,
                                "colonToken": {
                                    "kind": "ColonToken",
                                    "fullStart": 485,
                                    "fullEnd": 487,
                                    "start": 485,
                                    "end": 486,
                                    "fullWidth": 2,
                                    "width": 1,
                                    "text": ":",
                                    "value": ":",
                                    "valueText": ":",
                                    "hasTrailingTrivia": true,
                                    "trailingTrivia": [
                                        {
                                            "kind": "WhitespaceTrivia",
                                            "text": " "
                                        }
                                    ]
                                },
                                "type": {
                                    "kind": "IdentifierName",
                                    "fullStart": 487,
                                    "fullEnd": 494,
                                    "start": 487,
                                    "end": 493,
                                    "fullWidth": 7,
                                    "width": 6,
                                    "text": "IPoint",
                                    "value": "IPoint",
                                    "valueText": "IPoint",
                                    "hasTrailingTrivia": true,
                                    "trailingTrivia": [
                                        {
                                            "kind": "WhitespaceTrivia",
                                            "text": " "
                                        }
                                    ]
                                }
                            },
                            "equalsValueClause": {
                                "kind": "EqualsValueClause",
                                "fullStart": 494,
                                "fullEnd": 518,
                                "start": 494,
                                "end": 518,
                                "fullWidth": 24,
                                "width": 24,
                                "equalsToken": {
                                    "kind": "EqualsToken",
                                    "fullStart": 494,
                                    "fullEnd": 496,
                                    "start": 494,
                                    "end": 495,
                                    "fullWidth": 2,
                                    "width": 1,
                                    "text": "=",
                                    "value": "=",
                                    "valueText": "=",
                                    "hasTrailingTrivia": true,
                                    "trailingTrivia": [
                                        {
                                            "kind": "WhitespaceTrivia",
                                            "text": " "
                                        }
                                    ]
                                },
                                "value": {
                                    "kind": "ObjectCreationExpression",
                                    "fullStart": 496,
                                    "fullEnd": 518,
                                    "start": 496,
                                    "end": 518,
                                    "fullWidth": 22,
                                    "width": 22,
                                    "newKeyword": {
                                        "kind": "NewKeyword",
                                        "fullStart": 496,
                                        "fullEnd": 500,
                                        "start": 496,
                                        "end": 499,
                                        "fullWidth": 4,
                                        "width": 3,
                                        "text": "new",
                                        "value": "new",
                                        "valueText": "new",
                                        "hasTrailingTrivia": true,
                                        "trailingTrivia": [
                                            {
                                                "kind": "WhitespaceTrivia",
                                                "text": " "
                                            }
                                        ]
                                    },
                                    "expression": {
                                        "kind": "MemberAccessExpression",
                                        "fullStart": 500,
                                        "fullEnd": 512,
                                        "start": 500,
                                        "end": 512,
                                        "fullWidth": 12,
                                        "width": 12,
                                        "expression": {
                                            "kind": "IdentifierName",
                                            "fullStart": 500,
                                            "fullEnd": 506,
                                            "start": 500,
                                            "end": 506,
                                            "fullWidth": 6,
                                            "width": 6,
                                            "text": "Shapes",
                                            "value": "Shapes",
                                            "valueText": "Shapes"
                                        },
                                        "dotToken": {
                                            "kind": "DotToken",
                                            "fullStart": 506,
                                            "fullEnd": 507,
                                            "start": 506,
                                            "end": 507,
                                            "fullWidth": 1,
                                            "width": 1,
                                            "text": ".",
                                            "value": ".",
                                            "valueText": "."
                                        },
                                        "name": {
                                            "kind": "IdentifierName",
                                            "fullStart": 507,
                                            "fullEnd": 512,
                                            "start": 507,
                                            "end": 512,
                                            "fullWidth": 5,
                                            "width": 5,
                                            "text": "Point",
                                            "value": "Point",
                                            "valueText": "Point"
                                        }
                                    },
                                    "argumentList": {
                                        "kind": "ArgumentList",
                                        "fullStart": 512,
                                        "fullEnd": 518,
                                        "start": 512,
                                        "end": 518,
                                        "fullWidth": 6,
                                        "width": 6,
                                        "openParenToken": {
                                            "kind": "OpenParenToken",
                                            "fullStart": 512,
                                            "fullEnd": 513,
                                            "start": 512,
                                            "end": 513,
                                            "fullWidth": 1,
                                            "width": 1,
                                            "text": "(",
                                            "value": "(",
                                            "valueText": "("
                                        },
                                        "arguments": [
                                            {
                                                "kind": "NumericLiteral",
                                                "fullStart": 513,
                                                "fullEnd": 514,
                                                "start": 513,
                                                "end": 514,
                                                "fullWidth": 1,
                                                "width": 1,
                                                "text": "3",
                                                "value": 3,
                                                "valueText": "3"
                                            },
                                            {
                                                "kind": "CommaToken",
                                                "fullStart": 514,
                                                "fullEnd": 516,
                                                "start": 514,
                                                "end": 515,
                                                "fullWidth": 2,
                                                "width": 1,
                                                "text": ",",
                                                "value": ",",
                                                "valueText": ",",
                                                "hasTrailingTrivia": true,
                                                "trailingTrivia": [
                                                    {
                                                        "kind": "WhitespaceTrivia",
                                                        "text": " "
                                                    }
                                                ]
                                            },
                                            {
                                                "kind": "NumericLiteral",
                                                "fullStart": 516,
                                                "fullEnd": 517,
                                                "start": 516,
                                                "end": 517,
                                                "fullWidth": 1,
                                                "width": 1,
                                                "text": "4",
                                                "value": 4,
                                                "valueText": "4"
                                            }
                                        ],
                                        "closeParenToken": {
                                            "kind": "CloseParenToken",
                                            "fullStart": 517,
                                            "fullEnd": 518,
                                            "start": 517,
                                            "end": 518,
                                            "fullWidth": 1,
                                            "width": 1,
                                            "text": ")",
                                            "value": ")",
                                            "valueText": ")"
                                        }
                                    }
                                }
                            }
                        }
                    ]
                },
                "semicolonToken": {
                    "kind": "SemicolonToken",
                    "fullStart": 518,
                    "fullEnd": 521,
                    "start": 518,
                    "end": 519,
                    "fullWidth": 3,
                    "width": 1,
                    "text": ";",
                    "value": ";",
                    "valueText": ";",
                    "hasTrailingTrivia": true,
                    "hasTrailingNewLine": true,
                    "trailingTrivia": [
                        {
                            "kind": "NewLineTrivia",
                            "text": "\r\n"
                        }
                    ]
                }
            },
            {
                "kind": "VariableStatement",
                "fullStart": 521,
                "fullEnd": 546,
                "start": 521,
                "end": 544,
                "fullWidth": 25,
                "width": 23,
                "modifiers": [],
                "variableDeclaration": {
                    "kind": "VariableDeclaration",
                    "fullStart": 521,
                    "fullEnd": 543,
                    "start": 521,
                    "end": 543,
                    "fullWidth": 22,
                    "width": 22,
                    "varKeyword": {
                        "kind": "VarKeyword",
                        "fullStart": 521,
                        "fullEnd": 525,
                        "start": 521,
                        "end": 524,
                        "fullWidth": 4,
                        "width": 3,
                        "text": "var",
                        "value": "var",
                        "valueText": "var",
                        "hasTrailingTrivia": true,
                        "trailingTrivia": [
                            {
                                "kind": "WhitespaceTrivia",
                                "text": " "
                            }
                        ]
                    },
                    "variableDeclarators": [
                        {
                            "kind": "VariableDeclarator",
                            "fullStart": 525,
                            "fullEnd": 543,
                            "start": 525,
                            "end": 543,
                            "fullWidth": 18,
                            "width": 18,
                            "identifier": {
                                "kind": "IdentifierName",
                                "fullStart": 525,
                                "fullEnd": 530,
                                "start": 525,
                                "end": 529,
                                "fullWidth": 5,
                                "width": 4,
                                "text": "dist",
                                "value": "dist",
                                "valueText": "dist",
                                "hasTrailingTrivia": true,
                                "trailingTrivia": [
                                    {
                                        "kind": "WhitespaceTrivia",
                                        "text": " "
                                    }
                                ]
                            },
                            "equalsValueClause": {
                                "kind": "EqualsValueClause",
                                "fullStart": 530,
                                "fullEnd": 543,
                                "start": 530,
                                "end": 543,
                                "fullWidth": 13,
                                "width": 13,
                                "equalsToken": {
                                    "kind": "EqualsToken",
                                    "fullStart": 530,
                                    "fullEnd": 532,
                                    "start": 530,
                                    "end": 531,
                                    "fullWidth": 2,
                                    "width": 1,
                                    "text": "=",
                                    "value": "=",
                                    "valueText": "=",
                                    "hasTrailingTrivia": true,
                                    "trailingTrivia": [
                                        {
                                            "kind": "WhitespaceTrivia",
                                            "text": " "
                                        }
                                    ]
                                },
                                "value": {
                                    "kind": "InvocationExpression",
                                    "fullStart": 532,
                                    "fullEnd": 543,
                                    "start": 532,
                                    "end": 543,
                                    "fullWidth": 11,
                                    "width": 11,
                                    "expression": {
                                        "kind": "MemberAccessExpression",
                                        "fullStart": 532,
                                        "fullEnd": 541,
                                        "start": 532,
                                        "end": 541,
                                        "fullWidth": 9,
                                        "width": 9,
                                        "expression": {
                                            "kind": "IdentifierName",
                                            "fullStart": 532,
                                            "fullEnd": 533,
                                            "start": 532,
                                            "end": 533,
                                            "fullWidth": 1,
                                            "width": 1,
                                            "text": "p",
                                            "value": "p",
                                            "valueText": "p"
                                        },
                                        "dotToken": {
                                            "kind": "DotToken",
                                            "fullStart": 533,
                                            "fullEnd": 534,
                                            "start": 533,
                                            "end": 534,
                                            "fullWidth": 1,
                                            "width": 1,
                                            "text": ".",
                                            "value": ".",
                                            "valueText": "."
                                        },
                                        "name": {
                                            "kind": "IdentifierName",
                                            "fullStart": 534,
                                            "fullEnd": 541,
                                            "start": 534,
                                            "end": 541,
                                            "fullWidth": 7,
                                            "width": 7,
                                            "text": "getDist",
                                            "value": "getDist",
                                            "valueText": "getDist"
                                        }
                                    },
                                    "argumentList": {
                                        "kind": "ArgumentList",
                                        "fullStart": 541,
                                        "fullEnd": 543,
                                        "start": 541,
                                        "end": 543,
                                        "fullWidth": 2,
                                        "width": 2,
                                        "openParenToken": {
                                            "kind": "OpenParenToken",
                                            "fullStart": 541,
                                            "fullEnd": 542,
                                            "start": 541,
                                            "end": 542,
                                            "fullWidth": 1,
                                            "width": 1,
                                            "text": "(",
                                            "value": "(",
                                            "valueText": "("
                                        },
                                        "arguments": [],
                                        "closeParenToken": {
                                            "kind": "CloseParenToken",
                                            "fullStart": 542,
                                            "fullEnd": 543,
                                            "start": 542,
                                            "end": 543,
                                            "fullWidth": 1,
                                            "width": 1,
                                            "text": ")",
                                            "value": ")",
                                            "valueText": ")"
                                        }
                                    }
                                }
                            }
                        }
                    ]
                },
                "semicolonToken": {
                    "kind": "SemicolonToken",
                    "fullStart": 543,
                    "fullEnd": 546,
                    "start": 543,
                    "end": 544,
                    "fullWidth": 3,
                    "width": 1,
                    "text": ";",
                    "value": ";",
                    "valueText": ";",
                    "hasTrailingTrivia": true,
                    "hasTrailingNewLine": true,
                    "trailingTrivia": [
                        {
                            "kind": "NewLineTrivia",
                            "text": "\r\n"
                        }
                    ]
                }
            }
        ],
        "endOfFileToken": {
            "kind": "EndOfFileToken",
            "fullStart": 546,
            "fullEnd": 546,
            "start": 546,
            "end": 546,
            "fullWidth": 0,
            "width": 0,
            "text": ""
        }
    },
    "lineMap": {
        "lineStarts": [
            0,
            14,
            34,
            58,
            61,
            63,
            74,
            91,
            93,
            107,
            151,
            153,
            184,
            208,
            270,
            272,
            300,
            376,
            378,
            404,
            446,
            453,
            455,
            458,
            460,
            480,
            521,
            546
        ],
        "length": 546
    }
}<|MERGE_RESOLUTION|>--- conflicted
+++ resolved
@@ -752,33 +752,16 @@
                                             "start": 229,
                                             "end": 245,
                                             "fullWidth": 16,
-<<<<<<< HEAD
                                             "width": 16,
-                                            "publicOrPrivateKeyword": {
-                                                "kind": "PublicKeyword",
-                                                "fullStart": 229,
-                                                "fullEnd": 236,
-                                                "start": 229,
-                                                "end": 235,
-                                                "fullWidth": 7,
-                                                "width": 6,
-                                                "text": "public",
-                                                "value": "public",
-                                                "valueText": "public",
-                                                "hasTrailingTrivia": true,
-                                                "trailingTrivia": [
-                                                    {
-                                                        "kind": "WhitespaceTrivia",
-                                                        "text": " "
-                                                    }
-                                                ]
-                                            },
-=======
                                             "modifiers": [
                                                 {
                                                     "kind": "PublicKeyword",
+                                                    "fullStart": 229,
+                                                    "fullEnd": 236,
+                                                    "start": 229,
+                                                    "end": 235,
+                                                    "fullWidth": 7,
                                                     "width": 6,
-                                                    "fullWidth": 7,
                                                     "text": "public",
                                                     "value": "public",
                                                     "valueText": "public",
@@ -791,7 +774,6 @@
                                                     ]
                                                 }
                                             ],
->>>>>>> e3c38734
                                             "identifier": {
                                                 "kind": "IdentifierName",
                                                 "fullStart": 236,
@@ -871,33 +853,16 @@
                                             "start": 247,
                                             "end": 263,
                                             "fullWidth": 16,
-<<<<<<< HEAD
                                             "width": 16,
-                                            "publicOrPrivateKeyword": {
-                                                "kind": "PublicKeyword",
-                                                "fullStart": 247,
-                                                "fullEnd": 254,
-                                                "start": 247,
-                                                "end": 253,
-                                                "fullWidth": 7,
-                                                "width": 6,
-                                                "text": "public",
-                                                "value": "public",
-                                                "valueText": "public",
-                                                "hasTrailingTrivia": true,
-                                                "trailingTrivia": [
-                                                    {
-                                                        "kind": "WhitespaceTrivia",
-                                                        "text": " "
-                                                    }
-                                                ]
-                                            },
-=======
                                             "modifiers": [
                                                 {
                                                     "kind": "PublicKeyword",
+                                                    "fullStart": 247,
+                                                    "fullEnd": 254,
+                                                    "start": 247,
+                                                    "end": 253,
+                                                    "fullWidth": 7,
                                                     "width": 6,
-                                                    "fullWidth": 7,
                                                     "text": "public",
                                                     "value": "public",
                                                     "valueText": "public",
@@ -910,7 +875,6 @@
                                                     ]
                                                 }
                                             ],
->>>>>>> e3c38734
                                             "identifier": {
                                                 "kind": "IdentifierName",
                                                 "fullStart": 254,
