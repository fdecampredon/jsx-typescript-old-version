{
    "isDeclaration": false,
    "languageVersion": "EcmaScript5",
    "parseOptions": {
        "allowAutomaticSemicolonInsertion": true
    },
    "diagnostics": [
        {
            "start": 17,
            "length": 1,
            "diagnosticCode": "Trailing separator not allowed."
        },
        {
            "start": 31,
            "length": 1,
            "diagnosticCode": "Trailing separator not allowed."
        }
    ],
    "sourceUnit": {
        "kind": "SourceUnit",
        "fullStart": 0,
        "fullEnd": 37,
        "start": 0,
        "end": 37,
        "fullWidth": 37,
        "width": 37,
        "isIncrementallyUnusable": true,
        "moduleElements": [
            {
                "kind": "ClassDeclaration",
                "fullStart": 0,
                "fullEnd": 37,
                "start": 0,
                "end": 37,
                "fullWidth": 37,
                "width": 37,
                "modifiers": [],
                "classKeyword": {
                    "kind": "ClassKeyword",
                    "fullStart": 0,
                    "fullEnd": 6,
                    "start": 0,
                    "end": 5,
                    "fullWidth": 6,
                    "width": 5,
                    "text": "class",
                    "value": "class",
                    "valueText": "class",
                    "hasTrailingTrivia": true,
                    "trailingTrivia": [
                        {
                            "kind": "WhitespaceTrivia",
                            "text": " "
                        }
                    ]
                },
                "identifier": {
                    "kind": "IdentifierName",
                    "fullStart": 6,
                    "fullEnd": 8,
                    "start": 6,
                    "end": 7,
                    "fullWidth": 2,
                    "width": 1,
                    "text": "C",
                    "value": "C",
                    "valueText": "C",
                    "hasTrailingTrivia": true,
                    "trailingTrivia": [
                        {
                            "kind": "WhitespaceTrivia",
                            "text": " "
                        }
                    ]
                },
                "heritageClauses": [
                    {
<<<<<<< HEAD
                        "kind": "HeritageClause",
                        "fullStart": 8,
                        "fullEnd": 19,
                        "start": 8,
                        "end": 18,
=======
                        "kind": "ExtendsHeritageClause",
>>>>>>> 85e84683
                        "fullWidth": 11,
                        "width": 10,
                        "extendsOrImplementsKeyword": {
                            "kind": "ExtendsKeyword",
                            "fullStart": 8,
                            "fullEnd": 16,
                            "start": 8,
                            "end": 15,
                            "fullWidth": 8,
                            "width": 7,
                            "text": "extends",
                            "value": "extends",
                            "valueText": "extends",
                            "hasTrailingTrivia": true,
                            "trailingTrivia": [
                                {
                                    "kind": "WhitespaceTrivia",
                                    "text": " "
                                }
                            ]
                        },
                        "typeNames": [
                            {
                                "kind": "IdentifierName",
                                "fullStart": 16,
                                "fullEnd": 17,
                                "start": 16,
                                "end": 17,
                                "fullWidth": 1,
                                "width": 1,
                                "text": "A",
                                "value": "A",
                                "valueText": "A"
                            },
                            {
                                "kind": "CommaToken",
                                "fullStart": 17,
                                "fullEnd": 19,
                                "start": 17,
                                "end": 18,
                                "fullWidth": 2,
                                "width": 1,
                                "text": ",",
                                "value": ",",
                                "valueText": ",",
                                "hasTrailingTrivia": true,
                                "trailingTrivia": [
                                    {
                                        "kind": "WhitespaceTrivia",
                                        "text": " "
                                    }
                                ]
                            }
                        ]
                    },
                    {
<<<<<<< HEAD
                        "kind": "HeritageClause",
                        "fullStart": 19,
                        "fullEnd": 33,
                        "start": 19,
                        "end": 32,
=======
                        "kind": "ImplementsHeritageClause",
>>>>>>> 85e84683
                        "fullWidth": 14,
                        "width": 13,
                        "extendsOrImplementsKeyword": {
                            "kind": "ImplementsKeyword",
                            "fullStart": 19,
                            "fullEnd": 30,
                            "start": 19,
                            "end": 29,
                            "fullWidth": 11,
                            "width": 10,
                            "text": "implements",
                            "value": "implements",
                            "valueText": "implements",
                            "hasTrailingTrivia": true,
                            "trailingTrivia": [
                                {
                                    "kind": "WhitespaceTrivia",
                                    "text": " "
                                }
                            ]
                        },
                        "typeNames": [
                            {
                                "kind": "IdentifierName",
                                "fullStart": 30,
                                "fullEnd": 31,
                                "start": 30,
                                "end": 31,
                                "fullWidth": 1,
                                "width": 1,
                                "text": "B",
                                "value": "B",
                                "valueText": "B"
                            },
                            {
                                "kind": "CommaToken",
                                "fullStart": 31,
                                "fullEnd": 33,
                                "start": 31,
                                "end": 32,
                                "fullWidth": 2,
                                "width": 1,
                                "text": ",",
                                "value": ",",
                                "valueText": ",",
                                "hasTrailingTrivia": true,
                                "trailingTrivia": [
                                    {
                                        "kind": "WhitespaceTrivia",
                                        "text": " "
                                    }
                                ]
                            }
                        ]
                    }
                ],
                "openBraceToken": {
                    "kind": "OpenBraceToken",
                    "fullStart": 33,
                    "fullEnd": 36,
                    "start": 33,
                    "end": 34,
                    "fullWidth": 3,
                    "width": 1,
                    "text": "{",
                    "value": "{",
                    "valueText": "{",
                    "hasTrailingTrivia": true,
                    "hasTrailingNewLine": true,
                    "trailingTrivia": [
                        {
                            "kind": "NewLineTrivia",
                            "text": "\r\n"
                        }
                    ]
                },
                "closeBraceToken": {
                    "kind": "CloseBraceToken",
                    "fullStart": 36,
                    "fullEnd": 37,
                    "start": 36,
                    "end": 37,
                    "fullWidth": 1,
                    "width": 1,
                    "text": "}",
                    "value": "}",
                    "valueText": "}"
                }
            }
        ],
        "endOfFileToken": {
            "kind": "EndOfFileToken",
            "fullStart": 37,
            "fullEnd": 37,
            "start": 37,
            "end": 37,
            "fullWidth": 0,
            "width": 0,
            "text": ""
        }
    },
    "lineMap": {
        "lineStarts": [
            0,
            36
        ],
        "length": 37
    }
}<|MERGE_RESOLUTION|>--- conflicted
+++ resolved
@@ -75,15 +75,11 @@
                 },
                 "heritageClauses": [
                     {
-<<<<<<< HEAD
-                        "kind": "HeritageClause",
+                        "kind": "ExtendsHeritageClause",
                         "fullStart": 8,
                         "fullEnd": 19,
                         "start": 8,
                         "end": 18,
-=======
-                        "kind": "ExtendsHeritageClause",
->>>>>>> 85e84683
                         "fullWidth": 11,
                         "width": 10,
                         "extendsOrImplementsKeyword": {
@@ -140,15 +136,11 @@
                         ]
                     },
                     {
-<<<<<<< HEAD
-                        "kind": "HeritageClause",
+                        "kind": "ImplementsHeritageClause",
                         "fullStart": 19,
                         "fullEnd": 33,
                         "start": 19,
                         "end": 32,
-=======
-                        "kind": "ImplementsHeritageClause",
->>>>>>> 85e84683
                         "fullWidth": 14,
                         "width": 13,
                         "extendsOrImplementsKeyword": {
