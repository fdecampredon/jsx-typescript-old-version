--- conflicted
+++ resolved
@@ -73,15 +73,11 @@
                 },
                 "heritageClauses": [
                     {
-<<<<<<< HEAD
-                        "kind": "HeritageClause",
+                        "kind": "ExtendsHeritageClause",
                         "fullStart": 8,
                         "fullEnd": 16,
                         "start": 8,
                         "end": 15,
-=======
-                        "kind": "ExtendsHeritageClause",
->>>>>>> 85e84683
                         "fullWidth": 8,
                         "width": 7,
                         "extendsOrImplementsKeyword": {
