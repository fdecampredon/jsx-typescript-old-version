{
    "isDeclaration": false,
    "languageVersion": "EcmaScript5",
    "parseOptions": {
        "allowAutomaticSemicolonInsertion": true
    },
    "diagnostics": [
        {
            "start": 20,
            "length": 6,
            "diagnosticCode": "Accessibility modifier already seen."
        }
    ],
    "sourceUnit": {
        "kind": "SourceUnit",
        "fullStart": 0,
        "fullEnd": 34,
        "start": 0,
        "end": 34,
        "fullWidth": 34,
        "width": 34,
        "isIncrementallyUnusable": true,
        "moduleElements": [
            {
                "kind": "ClassDeclaration",
                "fullStart": 0,
                "fullEnd": 34,
                "start": 0,
                "end": 34,
                "fullWidth": 34,
                "width": 34,
                "modifiers": [],
                "classKeyword": {
                    "kind": "ClassKeyword",
                    "fullStart": 0,
                    "fullEnd": 6,
                    "start": 0,
                    "end": 5,
                    "fullWidth": 6,
                    "width": 5,
                    "text": "class",
                    "value": "class",
                    "valueText": "class",
                    "hasTrailingTrivia": true,
                    "trailingTrivia": [
                        {
                            "kind": "WhitespaceTrivia",
                            "text": " "
                        }
                    ]
                },
                "identifier": {
                    "kind": "IdentifierName",
                    "fullStart": 6,
                    "fullEnd": 8,
                    "start": 6,
                    "end": 7,
                    "fullWidth": 2,
                    "width": 1,
                    "text": "C",
                    "value": "C",
                    "valueText": "C",
                    "hasTrailingTrivia": true,
                    "trailingTrivia": [
                        {
                            "kind": "WhitespaceTrivia",
                            "text": " "
                        }
                    ]
                },
                "openBraceToken": {
                    "kind": "OpenBraceToken",
                    "fullStart": 8,
                    "fullEnd": 11,
                    "start": 8,
                    "end": 9,
                    "fullWidth": 3,
                    "width": 1,
                    "text": "{",
                    "value": "{",
                    "valueText": "{",
                    "hasTrailingTrivia": true,
                    "hasTrailingNewLine": true,
                    "trailingTrivia": [
                        {
                            "kind": "NewLineTrivia",
                            "text": "\r\n"
                        }
                    ]
                },
                "classElements": [
                    {
                        "kind": "MemberVariableDeclaration",
                        "fullStart": 11,
                        "fullEnd": 33,
                        "start": 13,
                        "end": 31,
                        "fullWidth": 22,
                        "width": 18,
                        "modifiers": [
                            {
                                "kind": "PublicKeyword",
                                "fullStart": 11,
                                "fullEnd": 20,
                                "start": 13,
                                "end": 19,
                                "fullWidth": 9,
                                "width": 6,
                                "text": "public",
                                "value": "public",
                                "valueText": "public",
                                "hasLeadingTrivia": true,
                                "hasTrailingTrivia": true,
                                "leadingTrivia": [
                                    {
                                        "kind": "WhitespaceTrivia",
                                        "text": "  "
                                    }
                                ],
                                "trailingTrivia": [
                                    {
                                        "kind": "WhitespaceTrivia",
                                        "text": " "
                                    }
                                ]
                            },
                            {
                                "kind": "PublicKeyword",
                                "fullStart": 20,
                                "fullEnd": 27,
                                "start": 20,
                                "end": 26,
                                "fullWidth": 7,
                                "width": 6,
                                "text": "public",
                                "value": "public",
                                "valueText": "public",
                                "hasTrailingTrivia": true,
                                "trailingTrivia": [
                                    {
                                        "kind": "WhitespaceTrivia",
                                        "text": " "
                                    }
                                ]
                            }
                        ],
                        "variableDeclarator": {
                            "kind": "VariableDeclarator",
                            "fullStart": 27,
                            "fullEnd": 30,
                            "start": 27,
                            "end": 30,
                            "fullWidth": 3,
<<<<<<< HEAD
                            "width": 3,
                            "identifier": {
=======
                            "propertyName": {
>>>>>>> 85e84683
                                "kind": "IdentifierName",
                                "fullStart": 27,
                                "fullEnd": 30,
                                "start": 27,
                                "end": 30,
                                "fullWidth": 3,
                                "width": 3,
                                "text": "Foo",
                                "value": "Foo",
                                "valueText": "Foo"
                            }
                        },
                        "semicolonToken": {
                            "kind": "SemicolonToken",
                            "fullStart": 30,
                            "fullEnd": 33,
                            "start": 30,
                            "end": 31,
                            "fullWidth": 3,
                            "width": 1,
                            "text": ";",
                            "value": ";",
                            "valueText": ";",
                            "hasTrailingTrivia": true,
                            "hasTrailingNewLine": true,
                            "trailingTrivia": [
                                {
                                    "kind": "NewLineTrivia",
                                    "text": "\r\n"
                                }
                            ]
                        }
                    }
                ],
                "closeBraceToken": {
                    "kind": "CloseBraceToken",
                    "fullStart": 33,
                    "fullEnd": 34,
                    "start": 33,
                    "end": 34,
                    "fullWidth": 1,
                    "width": 1,
                    "text": "}",
                    "value": "}",
                    "valueText": "}"
                }
            }
        ],
        "endOfFileToken": {
            "kind": "EndOfFileToken",
            "fullStart": 34,
            "fullEnd": 34,
            "start": 34,
            "end": 34,
            "fullWidth": 0,
            "width": 0,
            "text": ""
        }
    },
    "lineMap": {
        "lineStarts": [
            0,
            11,
            33
        ],
        "length": 34
    }
}<|MERGE_RESOLUTION|>--- conflicted
+++ resolved
@@ -151,12 +151,8 @@
                             "start": 27,
                             "end": 30,
                             "fullWidth": 3,
-<<<<<<< HEAD
                             "width": 3,
-                            "identifier": {
-=======
                             "propertyName": {
->>>>>>> 85e84683
                                 "kind": "IdentifierName",
                                 "fullStart": 27,
                                 "fullEnd": 30,
