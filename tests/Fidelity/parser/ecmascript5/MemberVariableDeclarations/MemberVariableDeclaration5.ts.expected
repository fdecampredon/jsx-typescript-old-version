--- conflicted
+++ resolved
@@ -135,12 +135,8 @@
                             "start": 21,
                             "end": 24,
                             "fullWidth": 3,
-<<<<<<< HEAD
                             "width": 3,
-                            "identifier": {
-=======
                             "propertyName": {
->>>>>>> 85e84683
                                 "kind": "IdentifierName",
                                 "fullStart": 21,
                                 "fullEnd": 24,
