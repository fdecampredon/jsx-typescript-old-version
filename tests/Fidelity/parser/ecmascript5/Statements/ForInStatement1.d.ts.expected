--- conflicted
+++ resolved
@@ -95,12 +95,8 @@
                             "start": 9,
                             "end": 10,
                             "fullWidth": 2,
-<<<<<<< HEAD
                             "width": 1,
-                            "identifier": {
-=======
                             "propertyName": {
->>>>>>> 85e84683
                                 "kind": "IdentifierName",
                                 "fullStart": 9,
                                 "fullEnd": 11,
