--- conflicted
+++ resolved
@@ -221,11 +221,8 @@
                                     "start": 45,
                                     "end": 46,
                                     "fullWidth": 1,
-<<<<<<< HEAD
                                     "width": 1,
-=======
                                     "modifiers": [],
->>>>>>> e3c38734
                                     "identifier": {
                                         "kind": "IdentifierName",
                                         "fullStart": 45,
