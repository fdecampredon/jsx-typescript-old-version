--- conflicted
+++ resolved
@@ -70,15 +70,11 @@
                 },
                 "heritageClauses": [
                     {
-<<<<<<< HEAD
-                        "kind": "HeritageClause",
+                        "kind": "ExtendsHeritageClause",
                         "fullStart": 8,
                         "fullEnd": 21,
                         "start": 8,
                         "end": 20,
-=======
-                        "kind": "ExtendsHeritageClause",
->>>>>>> 85e84683
                         "fullWidth": 13,
                         "width": 12,
                         "extendsOrImplementsKeyword": {
