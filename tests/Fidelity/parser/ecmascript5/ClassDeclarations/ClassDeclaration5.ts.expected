{
    "isDeclaration": false,
    "languageVersion": "EcmaScript5",
    "parseOptions": {
        "allowAutomaticSemicolonInsertion": true
    },
    "diagnostics": [
        {
            "start": 31,
            "length": 12,
            "diagnosticCode": "'implements' clause already seen."
        }
    ],
    "sourceUnit": {
        "kind": "SourceUnit",
        "fullStart": 0,
        "fullEnd": 48,
        "start": 0,
        "end": 48,
        "fullWidth": 48,
        "width": 48,
        "isIncrementallyUnusable": true,
        "moduleElements": [
            {
                "kind": "ClassDeclaration",
                "fullStart": 0,
                "fullEnd": 48,
                "start": 0,
                "end": 48,
                "fullWidth": 48,
                "width": 48,
                "modifiers": [],
                "classKeyword": {
                    "kind": "ClassKeyword",
                    "fullStart": 0,
                    "fullEnd": 6,
                    "start": 0,
                    "end": 5,
                    "fullWidth": 6,
                    "width": 5,
                    "text": "class",
                    "value": "class",
                    "valueText": "class",
                    "hasTrailingTrivia": true,
                    "trailingTrivia": [
                        {
                            "kind": "WhitespaceTrivia",
                            "text": " "
                        }
                    ]
                },
                "identifier": {
                    "kind": "IdentifierName",
                    "fullStart": 6,
                    "fullEnd": 8,
                    "start": 6,
                    "end": 7,
                    "fullWidth": 2,
                    "width": 1,
                    "text": "C",
                    "value": "C",
                    "valueText": "C",
                    "hasTrailingTrivia": true,
                    "trailingTrivia": [
                        {
                            "kind": "WhitespaceTrivia",
                            "text": " "
                        }
                    ]
                },
                "heritageClauses": [
                    {
<<<<<<< HEAD
                        "kind": "HeritageClause",
                        "fullStart": 8,
                        "fullEnd": 18,
                        "start": 8,
                        "end": 17,
=======
                        "kind": "ExtendsHeritageClause",
>>>>>>> 85e84683
                        "fullWidth": 10,
                        "width": 9,
                        "extendsOrImplementsKeyword": {
                            "kind": "ExtendsKeyword",
                            "fullStart": 8,
                            "fullEnd": 16,
                            "start": 8,
                            "end": 15,
                            "fullWidth": 8,
                            "width": 7,
                            "text": "extends",
                            "value": "extends",
                            "valueText": "extends",
                            "hasTrailingTrivia": true,
                            "trailingTrivia": [
                                {
                                    "kind": "WhitespaceTrivia",
                                    "text": " "
                                }
                            ]
                        },
                        "typeNames": [
                            {
                                "kind": "IdentifierName",
                                "fullStart": 16,
                                "fullEnd": 18,
                                "start": 16,
                                "end": 17,
                                "fullWidth": 2,
                                "width": 1,
                                "text": "A",
                                "value": "A",
                                "valueText": "A",
                                "hasTrailingTrivia": true,
                                "trailingTrivia": [
                                    {
                                        "kind": "WhitespaceTrivia",
                                        "text": " "
                                    }
                                ]
                            }
                        ]
                    },
                    {
<<<<<<< HEAD
                        "kind": "HeritageClause",
                        "fullStart": 18,
                        "fullEnd": 31,
                        "start": 18,
                        "end": 30,
=======
                        "kind": "ImplementsHeritageClause",
>>>>>>> 85e84683
                        "fullWidth": 13,
                        "width": 12,
                        "extendsOrImplementsKeyword": {
                            "kind": "ImplementsKeyword",
                            "fullStart": 18,
                            "fullEnd": 29,
                            "start": 18,
                            "end": 28,
                            "fullWidth": 11,
                            "width": 10,
                            "text": "implements",
                            "value": "implements",
                            "valueText": "implements",
                            "hasTrailingTrivia": true,
                            "trailingTrivia": [
                                {
                                    "kind": "WhitespaceTrivia",
                                    "text": " "
                                }
                            ]
                        },
                        "typeNames": [
                            {
                                "kind": "IdentifierName",
                                "fullStart": 29,
                                "fullEnd": 31,
                                "start": 29,
                                "end": 30,
                                "fullWidth": 2,
                                "width": 1,
                                "text": "B",
                                "value": "B",
                                "valueText": "B",
                                "hasTrailingTrivia": true,
                                "trailingTrivia": [
                                    {
                                        "kind": "WhitespaceTrivia",
                                        "text": " "
                                    }
                                ]
                            }
                        ]
                    },
                    {
<<<<<<< HEAD
                        "kind": "HeritageClause",
                        "fullStart": 31,
                        "fullEnd": 44,
                        "start": 31,
                        "end": 43,
=======
                        "kind": "ImplementsHeritageClause",
>>>>>>> 85e84683
                        "fullWidth": 13,
                        "width": 12,
                        "extendsOrImplementsKeyword": {
                            "kind": "ImplementsKeyword",
                            "fullStart": 31,
                            "fullEnd": 42,
                            "start": 31,
                            "end": 41,
                            "fullWidth": 11,
                            "width": 10,
                            "text": "implements",
                            "value": "implements",
                            "valueText": "implements",
                            "hasTrailingTrivia": true,
                            "trailingTrivia": [
                                {
                                    "kind": "WhitespaceTrivia",
                                    "text": " "
                                }
                            ]
                        },
                        "typeNames": [
                            {
                                "kind": "IdentifierName",
                                "fullStart": 42,
                                "fullEnd": 44,
                                "start": 42,
                                "end": 43,
                                "fullWidth": 2,
                                "width": 1,
                                "text": "C",
                                "value": "C",
                                "valueText": "C",
                                "hasTrailingTrivia": true,
                                "trailingTrivia": [
                                    {
                                        "kind": "WhitespaceTrivia",
                                        "text": " "
                                    }
                                ]
                            }
                        ]
                    }
                ],
                "openBraceToken": {
                    "kind": "OpenBraceToken",
                    "fullStart": 44,
                    "fullEnd": 47,
                    "start": 44,
                    "end": 45,
                    "fullWidth": 3,
                    "width": 1,
                    "text": "{",
                    "value": "{",
                    "valueText": "{",
                    "hasTrailingTrivia": true,
                    "hasTrailingNewLine": true,
                    "trailingTrivia": [
                        {
                            "kind": "NewLineTrivia",
                            "text": "\r\n"
                        }
                    ]
                },
                "closeBraceToken": {
                    "kind": "CloseBraceToken",
                    "fullStart": 47,
                    "fullEnd": 48,
                    "start": 47,
                    "end": 48,
                    "fullWidth": 1,
                    "width": 1,
                    "text": "}",
                    "value": "}",
                    "valueText": "}"
                }
            }
        ],
        "endOfFileToken": {
            "kind": "EndOfFileToken",
            "fullStart": 48,
            "fullEnd": 48,
            "start": 48,
            "end": 48,
            "fullWidth": 0,
            "width": 0,
            "text": ""
        }
    },
    "lineMap": {
        "lineStarts": [
            0,
            47
        ],
        "length": 48
    }
}<|MERGE_RESOLUTION|>--- conflicted
+++ resolved
@@ -70,15 +70,11 @@
                 },
                 "heritageClauses": [
                     {
-<<<<<<< HEAD
-                        "kind": "HeritageClause",
+                        "kind": "ExtendsHeritageClause",
                         "fullStart": 8,
                         "fullEnd": 18,
                         "start": 8,
                         "end": 17,
-=======
-                        "kind": "ExtendsHeritageClause",
->>>>>>> 85e84683
                         "fullWidth": 10,
                         "width": 9,
                         "extendsOrImplementsKeyword": {
@@ -123,15 +119,11 @@
                         ]
                     },
                     {
-<<<<<<< HEAD
-                        "kind": "HeritageClause",
+                        "kind": "ImplementsHeritageClause",
                         "fullStart": 18,
                         "fullEnd": 31,
                         "start": 18,
                         "end": 30,
-=======
-                        "kind": "ImplementsHeritageClause",
->>>>>>> 85e84683
                         "fullWidth": 13,
                         "width": 12,
                         "extendsOrImplementsKeyword": {
@@ -176,15 +168,11 @@
                         ]
                     },
                     {
-<<<<<<< HEAD
-                        "kind": "HeritageClause",
+                        "kind": "ImplementsHeritageClause",
                         "fullStart": 31,
                         "fullEnd": 44,
                         "start": 31,
                         "end": 43,
-=======
-                        "kind": "ImplementsHeritageClause",
->>>>>>> 85e84683
                         "fullWidth": 13,
                         "width": 12,
                         "extendsOrImplementsKeyword": {
