{
    "isDeclaration": false,
    "languageVersion": "EcmaScript5",
    "parseOptions": {
        "allowAutomaticSemicolonInsertion": true
    },
    "sourceUnit": {
        "kind": "SourceUnit",
        "fullStart": 0,
        "fullEnd": 182,
        "start": 8,
        "end": 182,
        "fullWidth": 182,
        "width": 174,
        "isIncrementallyUnusable": true,
        "moduleElements": [
            {
                "kind": "ClassDeclaration",
                "fullStart": 0,
                "fullEnd": 182,
                "start": 8,
                "end": 182,
                "fullWidth": 182,
                "width": 174,
                "modifiers": [
                    {
                        "kind": "ExportKeyword",
                        "fullStart": 0,
                        "fullEnd": 15,
                        "start": 8,
                        "end": 14,
                        "fullWidth": 15,
                        "width": 6,
                        "text": "export",
                        "value": "export",
                        "valueText": "export",
                        "hasLeadingTrivia": true,
                        "hasLeadingNewLine": true,
                        "hasTrailingTrivia": true,
                        "leadingTrivia": [
                            {
                                "kind": "NewLineTrivia",
                                "text": "\r\n"
                            },
                            {
                                "kind": "NewLineTrivia",
                                "text": "\r\n"
                            },
                            {
                                "kind": "WhitespaceTrivia",
                                "text": "    "
                            }
                        ],
                        "trailingTrivia": [
                            {
                                "kind": "WhitespaceTrivia",
                                "text": " "
                            }
                        ]
                    }
                ],
                "classKeyword": {
                    "kind": "ClassKeyword",
                    "fullStart": 15,
                    "fullEnd": 21,
                    "start": 15,
                    "end": 20,
                    "fullWidth": 6,
                    "width": 5,
                    "text": "class",
                    "value": "class",
                    "valueText": "class",
                    "hasTrailingTrivia": true,
                    "trailingTrivia": [
                        {
                            "kind": "WhitespaceTrivia",
                            "text": " "
                        }
                    ]
                },
                "identifier": {
                    "kind": "IdentifierName",
                    "fullStart": 21,
                    "fullEnd": 35,
                    "start": 21,
                    "end": 34,
                    "fullWidth": 14,
                    "width": 13,
                    "text": "LoggerAdapter",
                    "value": "LoggerAdapter",
                    "valueText": "LoggerAdapter",
                    "hasTrailingTrivia": true,
                    "trailingTrivia": [
                        {
                            "kind": "WhitespaceTrivia",
                            "text": " "
                        }
                    ]
                },
                "heritageClauses": [
                    {
                        "kind": "HeritageClause",
                        "fullStart": 35,
                        "fullEnd": 54,
                        "start": 35,
                        "end": 53,
                        "fullWidth": 19,
                        "width": 18,
                        "extendsOrImplementsKeyword": {
                            "kind": "ImplementsKeyword",
                            "fullStart": 35,
                            "fullEnd": 46,
                            "start": 35,
                            "end": 45,
                            "fullWidth": 11,
                            "width": 10,
                            "text": "implements",
                            "value": "implements",
                            "valueText": "implements",
                            "hasTrailingTrivia": true,
                            "trailingTrivia": [
                                {
                                    "kind": "WhitespaceTrivia",
                                    "text": " "
                                }
                            ]
                        },
                        "typeNames": [
                            {
                                "kind": "IdentifierName",
                                "fullStart": 46,
                                "fullEnd": 54,
                                "start": 46,
                                "end": 53,
                                "fullWidth": 8,
                                "width": 7,
                                "text": "ILogger",
                                "value": "ILogger",
                                "valueText": "ILogger",
                                "hasTrailingTrivia": true,
                                "trailingTrivia": [
                                    {
                                        "kind": "WhitespaceTrivia",
                                        "text": " "
                                    }
                                ]
                            }
                        ]
                    }
                ],
                "openBraceToken": {
                    "kind": "OpenBraceToken",
                    "fullStart": 54,
                    "fullEnd": 57,
                    "start": 54,
                    "end": 55,
                    "fullWidth": 3,
                    "width": 1,
                    "text": "{",
                    "value": "{",
                    "valueText": "{",
                    "hasTrailingTrivia": true,
                    "hasTrailingNewLine": true,
                    "trailingTrivia": [
                        {
                            "kind": "NewLineTrivia",
                            "text": "\r\n"
                        }
                    ]
                },
                "classElements": [
                    {
                        "kind": "ConstructorDeclaration",
                        "fullStart": 57,
                        "fullEnd": 177,
                        "start": 65,
                        "end": 175,
                        "fullWidth": 120,
                        "width": 110,
                        "modifiers": [],
                        "constructorKeyword": {
                            "kind": "ConstructorKeyword",
                            "fullStart": 57,
                            "fullEnd": 77,
                            "start": 65,
                            "end": 76,
                            "fullWidth": 20,
                            "width": 11,
                            "text": "constructor",
                            "value": "constructor",
                            "valueText": "constructor",
                            "hasLeadingTrivia": true,
                            "hasTrailingTrivia": true,
                            "leadingTrivia": [
                                {
                                    "kind": "WhitespaceTrivia",
                                    "text": "        "
                                }
                            ],
                            "trailingTrivia": [
                                {
                                    "kind": "WhitespaceTrivia",
                                    "text": " "
                                }
                            ]
                        },
                        "parameterList": {
                            "kind": "ParameterList",
                            "fullStart": 77,
                            "fullEnd": 102,
                            "start": 77,
                            "end": 101,
                            "fullWidth": 25,
                            "width": 24,
                            "openParenToken": {
                                "kind": "OpenParenToken",
                                "fullStart": 77,
                                "fullEnd": 78,
                                "start": 77,
                                "end": 78,
                                "fullWidth": 1,
                                "width": 1,
                                "text": "(",
                                "value": "(",
                                "valueText": "("
                            },
                            "parameters": [
                                {
                                    "kind": "Parameter",
                                    "fullStart": 78,
                                    "fullEnd": 100,
                                    "start": 78,
                                    "end": 100,
                                    "fullWidth": 22,
<<<<<<< HEAD
                                    "width": 22,
                                    "publicOrPrivateKeyword": {
                                        "kind": "PublicKeyword",
                                        "fullStart": 78,
                                        "fullEnd": 85,
                                        "start": 78,
                                        "end": 84,
                                        "fullWidth": 7,
                                        "width": 6,
                                        "text": "public",
                                        "value": "public",
                                        "valueText": "public",
                                        "hasTrailingTrivia": true,
                                        "trailingTrivia": [
                                            {
                                                "kind": "WhitespaceTrivia",
                                                "text": " "
                                            }
                                        ]
                                    },
=======
                                    "modifiers": [
                                        {
                                            "kind": "PublicKeyword",
                                            "width": 6,
                                            "fullWidth": 7,
                                            "text": "public",
                                            "value": "public",
                                            "valueText": "public",
                                            "hasTrailingTrivia": true,
                                            "trailingTrivia": [
                                                {
                                                    "kind": "WhitespaceTrivia",
                                                    "text": " "
                                                }
                                            ]
                                        }
                                    ],
>>>>>>> e3c38734
                                    "identifier": {
                                        "kind": "IdentifierName",
                                        "fullStart": 85,
                                        "fullEnd": 91,
                                        "start": 85,
                                        "end": 91,
                                        "fullWidth": 6,
                                        "width": 6,
                                        "text": "logger",
                                        "value": "logger",
                                        "valueText": "logger"
                                    },
                                    "typeAnnotation": {
                                        "kind": "TypeAnnotation",
                                        "fullStart": 91,
                                        "fullEnd": 100,
                                        "start": 91,
                                        "end": 100,
                                        "fullWidth": 9,
                                        "width": 9,
                                        "colonToken": {
                                            "kind": "ColonToken",
                                            "fullStart": 91,
                                            "fullEnd": 93,
                                            "start": 91,
                                            "end": 92,
                                            "fullWidth": 2,
                                            "width": 1,
                                            "text": ":",
                                            "value": ":",
                                            "valueText": ":",
                                            "hasTrailingTrivia": true,
                                            "trailingTrivia": [
                                                {
                                                    "kind": "WhitespaceTrivia",
                                                    "text": " "
                                                }
                                            ]
                                        },
                                        "type": {
                                            "kind": "IdentifierName",
                                            "fullStart": 93,
                                            "fullEnd": 100,
                                            "start": 93,
                                            "end": 100,
                                            "fullWidth": 7,
                                            "width": 7,
                                            "text": "ILogger",
                                            "value": "ILogger",
                                            "valueText": "ILogger"
                                        }
                                    }
                                }
                            ],
                            "closeParenToken": {
                                "kind": "CloseParenToken",
                                "fullStart": 100,
                                "fullEnd": 102,
                                "start": 100,
                                "end": 101,
                                "fullWidth": 2,
                                "width": 1,
                                "text": ")",
                                "value": ")",
                                "valueText": ")",
                                "hasTrailingTrivia": true,
                                "trailingTrivia": [
                                    {
                                        "kind": "WhitespaceTrivia",
                                        "text": " "
                                    }
                                ]
                            }
                        },
                        "block": {
                            "kind": "Block",
                            "fullStart": 102,
                            "fullEnd": 177,
                            "start": 102,
                            "end": 175,
                            "fullWidth": 75,
                            "width": 73,
                            "openBraceToken": {
                                "kind": "OpenBraceToken",
                                "fullStart": 102,
                                "fullEnd": 106,
                                "start": 102,
                                "end": 103,
                                "fullWidth": 4,
                                "width": 1,
                                "text": "{",
                                "value": "{",
                                "valueText": "{",
                                "hasTrailingTrivia": true,
                                "hasTrailingNewLine": true,
                                "trailingTrivia": [
                                    {
                                        "kind": "WhitespaceTrivia",
                                        "text": " "
                                    },
                                    {
                                        "kind": "NewLineTrivia",
                                        "text": "\r\n"
                                    }
                                ]
                            },
                            "statements": [
                                {
                                    "kind": "ExpressionStatement",
                                    "fullStart": 106,
                                    "fullEnd": 166,
                                    "start": 118,
                                    "end": 164,
                                    "fullWidth": 60,
                                    "width": 46,
                                    "expression": {
                                        "kind": "AssignmentExpression",
                                        "fullStart": 106,
                                        "fullEnd": 163,
                                        "start": 118,
                                        "end": 163,
                                        "fullWidth": 57,
                                        "width": 45,
                                        "left": {
                                            "kind": "MemberAccessExpression",
                                            "fullStart": 106,
                                            "fullEnd": 136,
                                            "start": 118,
                                            "end": 135,
                                            "fullWidth": 30,
                                            "width": 17,
                                            "expression": {
                                                "kind": "ThisKeyword",
                                                "fullStart": 106,
                                                "fullEnd": 122,
                                                "start": 118,
                                                "end": 122,
                                                "fullWidth": 16,
                                                "width": 4,
                                                "text": "this",
                                                "value": "this",
                                                "valueText": "this",
                                                "hasLeadingTrivia": true,
                                                "leadingTrivia": [
                                                    {
                                                        "kind": "WhitespaceTrivia",
                                                        "text": "            "
                                                    }
                                                ]
                                            },
                                            "dotToken": {
                                                "kind": "DotToken",
                                                "fullStart": 122,
                                                "fullEnd": 123,
                                                "start": 122,
                                                "end": 123,
                                                "fullWidth": 1,
                                                "width": 1,
                                                "text": ".",
                                                "value": ".",
                                                "valueText": "."
                                            },
                                            "name": {
                                                "kind": "IdentifierName",
                                                "fullStart": 123,
                                                "fullEnd": 136,
                                                "start": 123,
                                                "end": 135,
                                                "fullWidth": 13,
                                                "width": 12,
                                                "text": "_information",
                                                "value": "_information",
                                                "valueText": "_information",
                                                "hasTrailingTrivia": true,
                                                "trailingTrivia": [
                                                    {
                                                        "kind": "WhitespaceTrivia",
                                                        "text": " "
                                                    }
                                                ]
                                            }
                                        },
                                        "operatorToken": {
                                            "kind": "EqualsToken",
                                            "fullStart": 136,
                                            "fullEnd": 138,
                                            "start": 136,
                                            "end": 137,
                                            "fullWidth": 2,
                                            "width": 1,
                                            "text": "=",
                                            "value": "=",
                                            "valueText": "=",
                                            "hasTrailingTrivia": true,
                                            "trailingTrivia": [
                                                {
                                                    "kind": "WhitespaceTrivia",
                                                    "text": " "
                                                }
                                            ]
                                        },
                                        "right": {
                                            "kind": "InvocationExpression",
                                            "fullStart": 138,
                                            "fullEnd": 163,
                                            "start": 138,
                                            "end": 163,
                                            "fullWidth": 25,
                                            "width": 25,
                                            "expression": {
                                                "kind": "MemberAccessExpression",
                                                "fullStart": 138,
                                                "fullEnd": 161,
                                                "start": 138,
                                                "end": 161,
                                                "fullWidth": 23,
                                                "width": 23,
                                                "expression": {
                                                    "kind": "MemberAccessExpression",
                                                    "fullStart": 138,
                                                    "fullEnd": 149,
                                                    "start": 138,
                                                    "end": 149,
                                                    "fullWidth": 11,
                                                    "width": 11,
                                                    "expression": {
                                                        "kind": "ThisKeyword",
                                                        "fullStart": 138,
                                                        "fullEnd": 142,
                                                        "start": 138,
                                                        "end": 142,
                                                        "fullWidth": 4,
                                                        "width": 4,
                                                        "text": "this",
                                                        "value": "this",
                                                        "valueText": "this"
                                                    },
                                                    "dotToken": {
                                                        "kind": "DotToken",
                                                        "fullStart": 142,
                                                        "fullEnd": 143,
                                                        "start": 142,
                                                        "end": 143,
                                                        "fullWidth": 1,
                                                        "width": 1,
                                                        "text": ".",
                                                        "value": ".",
                                                        "valueText": "."
                                                    },
                                                    "name": {
                                                        "kind": "IdentifierName",
                                                        "fullStart": 143,
                                                        "fullEnd": 149,
                                                        "start": 143,
                                                        "end": 149,
                                                        "fullWidth": 6,
                                                        "width": 6,
                                                        "text": "logger",
                                                        "value": "logger",
                                                        "valueText": "logger"
                                                    }
                                                },
                                                "dotToken": {
                                                    "kind": "DotToken",
                                                    "fullStart": 149,
                                                    "fullEnd": 150,
                                                    "start": 149,
                                                    "end": 150,
                                                    "fullWidth": 1,
                                                    "width": 1,
                                                    "text": ".",
                                                    "value": ".",
                                                    "valueText": "."
                                                },
                                                "name": {
                                                    "kind": "IdentifierName",
                                                    "fullStart": 150,
                                                    "fullEnd": 161,
                                                    "start": 150,
                                                    "end": 161,
                                                    "fullWidth": 11,
                                                    "width": 11,
                                                    "text": "information",
                                                    "value": "information",
                                                    "valueText": "information"
                                                }
                                            },
                                            "argumentList": {
                                                "kind": "ArgumentList",
                                                "fullStart": 161,
                                                "fullEnd": 163,
                                                "start": 161,
                                                "end": 163,
                                                "fullWidth": 2,
                                                "width": 2,
                                                "openParenToken": {
                                                    "kind": "OpenParenToken",
                                                    "fullStart": 161,
                                                    "fullEnd": 162,
                                                    "start": 161,
                                                    "end": 162,
                                                    "fullWidth": 1,
                                                    "width": 1,
                                                    "text": "(",
                                                    "value": "(",
                                                    "valueText": "("
                                                },
                                                "arguments": [],
                                                "closeParenToken": {
                                                    "kind": "CloseParenToken",
                                                    "fullStart": 162,
                                                    "fullEnd": 163,
                                                    "start": 162,
                                                    "end": 163,
                                                    "fullWidth": 1,
                                                    "width": 1,
                                                    "text": ")",
                                                    "value": ")",
                                                    "valueText": ")"
                                                }
                                            }
                                        }
                                    },
                                    "semicolonToken": {
                                        "kind": "SemicolonToken",
                                        "fullStart": 163,
                                        "fullEnd": 166,
                                        "start": 163,
                                        "end": 164,
                                        "fullWidth": 3,
                                        "width": 1,
                                        "text": ";",
                                        "value": ";",
                                        "valueText": ";",
                                        "hasTrailingTrivia": true,
                                        "hasTrailingNewLine": true,
                                        "trailingTrivia": [
                                            {
                                                "kind": "NewLineTrivia",
                                                "text": "\r\n"
                                            }
                                        ]
                                    }
                                }
                            ],
                            "closeBraceToken": {
                                "kind": "CloseBraceToken",
                                "fullStart": 166,
                                "fullEnd": 177,
                                "start": 174,
                                "end": 175,
                                "fullWidth": 11,
                                "width": 1,
                                "text": "}",
                                "value": "}",
                                "valueText": "}",
                                "hasLeadingTrivia": true,
                                "hasTrailingTrivia": true,
                                "hasTrailingNewLine": true,
                                "leadingTrivia": [
                                    {
                                        "kind": "WhitespaceTrivia",
                                        "text": "        "
                                    }
                                ],
                                "trailingTrivia": [
                                    {
                                        "kind": "NewLineTrivia",
                                        "text": "\r\n"
                                    }
                                ]
                            }
                        }
                    }
                ],
                "closeBraceToken": {
                    "kind": "CloseBraceToken",
                    "fullStart": 177,
                    "fullEnd": 182,
                    "start": 181,
                    "end": 182,
                    "fullWidth": 5,
                    "width": 1,
                    "text": "}",
                    "value": "}",
                    "valueText": "}",
                    "hasLeadingTrivia": true,
                    "leadingTrivia": [
                        {
                            "kind": "WhitespaceTrivia",
                            "text": "    "
                        }
                    ]
                }
            }
        ],
        "endOfFileToken": {
            "kind": "EndOfFileToken",
            "fullStart": 182,
            "fullEnd": 182,
            "start": 182,
            "end": 182,
            "fullWidth": 0,
            "width": 0,
            "text": ""
        }
    },
    "lineMap": {
        "lineStarts": [
            0,
            2,
            4,
            57,
            106,
            166,
            177
        ],
        "length": 182
    }
}<|MERGE_RESOLUTION|>--- conflicted
+++ resolved
@@ -232,33 +232,16 @@
                                     "start": 78,
                                     "end": 100,
                                     "fullWidth": 22,
-<<<<<<< HEAD
                                     "width": 22,
-                                    "publicOrPrivateKeyword": {
-                                        "kind": "PublicKeyword",
-                                        "fullStart": 78,
-                                        "fullEnd": 85,
-                                        "start": 78,
-                                        "end": 84,
-                                        "fullWidth": 7,
-                                        "width": 6,
-                                        "text": "public",
-                                        "value": "public",
-                                        "valueText": "public",
-                                        "hasTrailingTrivia": true,
-                                        "trailingTrivia": [
-                                            {
-                                                "kind": "WhitespaceTrivia",
-                                                "text": " "
-                                            }
-                                        ]
-                                    },
-=======
                                     "modifiers": [
                                         {
                                             "kind": "PublicKeyword",
+                                            "fullStart": 78,
+                                            "fullEnd": 85,
+                                            "start": 78,
+                                            "end": 84,
+                                            "fullWidth": 7,
                                             "width": 6,
-                                            "fullWidth": 7,
                                             "text": "public",
                                             "value": "public",
                                             "valueText": "public",
@@ -271,7 +254,6 @@
                                             ]
                                         }
                                     ],
->>>>>>> e3c38734
                                     "identifier": {
                                         "kind": "IdentifierName",
                                         "fullStart": 85,
