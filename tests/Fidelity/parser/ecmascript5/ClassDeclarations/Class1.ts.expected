{
    "isDeclaration": false,
    "languageVersion": "EcmaScript5",
    "parseOptions": {
        "allowAutomaticSemicolonInsertion": true
    },
    "sourceUnit": {
        "kind": "SourceUnit",
        "fullStart": 0,
        "fullEnd": 368,
        "start": 4,
        "end": 368,
        "fullWidth": 368,
        "width": 364,
        "isIncrementallyUnusable": true,
        "moduleElements": [
            {
                "kind": "ClassDeclaration",
                "fullStart": 0,
                "fullEnd": 368,
                "start": 4,
                "end": 368,
                "fullWidth": 368,
                "width": 364,
                "modifiers": [
                    {
                        "kind": "ExportKeyword",
                        "fullStart": 0,
                        "fullEnd": 11,
                        "start": 4,
                        "end": 10,
                        "fullWidth": 11,
                        "width": 6,
                        "text": "export",
                        "value": "export",
                        "valueText": "export",
                        "hasLeadingTrivia": true,
                        "hasTrailingTrivia": true,
                        "leadingTrivia": [
                            {
                                "kind": "WhitespaceTrivia",
                                "text": "    "
                            }
                        ],
                        "trailingTrivia": [
                            {
                                "kind": "WhitespaceTrivia",
                                "text": " "
                            }
                        ]
                    }
                ],
                "classKeyword": {
                    "kind": "ClassKeyword",
                    "fullStart": 11,
                    "fullEnd": 17,
                    "start": 11,
                    "end": 16,
                    "fullWidth": 6,
                    "width": 5,
                    "text": "class",
                    "value": "class",
                    "valueText": "class",
                    "hasTrailingTrivia": true,
                    "trailingTrivia": [
                        {
                            "kind": "WhitespaceTrivia",
                            "text": " "
                        }
                    ]
                },
                "identifier": {
                    "kind": "IdentifierName",
                    "fullStart": 17,
                    "fullEnd": 28,
                    "start": 17,
                    "end": 27,
                    "fullWidth": 11,
                    "width": 10,
                    "text": "NullLogger",
                    "value": "NullLogger",
                    "valueText": "NullLogger",
                    "hasTrailingTrivia": true,
                    "trailingTrivia": [
                        {
                            "kind": "WhitespaceTrivia",
                            "text": " "
                        }
                    ]
                },
                "heritageClauses": [
                    {
                        "kind": "HeritageClause",
                        "fullStart": 28,
                        "fullEnd": 47,
                        "start": 28,
                        "end": 46,
                        "fullWidth": 19,
                        "width": 18,
                        "extendsOrImplementsKeyword": {
                            "kind": "ImplementsKeyword",
                            "fullStart": 28,
                            "fullEnd": 39,
                            "start": 28,
                            "end": 38,
                            "fullWidth": 11,
                            "width": 10,
                            "text": "implements",
                            "value": "implements",
                            "valueText": "implements",
                            "hasTrailingTrivia": true,
                            "trailingTrivia": [
                                {
                                    "kind": "WhitespaceTrivia",
                                    "text": " "
                                }
                            ]
                        },
                        "typeNames": [
                            {
                                "kind": "IdentifierName",
                                "fullStart": 39,
                                "fullEnd": 47,
                                "start": 39,
                                "end": 46,
                                "fullWidth": 8,
                                "width": 7,
                                "text": "ILogger",
                                "value": "ILogger",
                                "valueText": "ILogger",
                                "hasTrailingTrivia": true,
                                "trailingTrivia": [
                                    {
                                        "kind": "WhitespaceTrivia",
                                        "text": " "
                                    }
                                ]
                            }
                        ]
                    }
                ],
                "openBraceToken": {
                    "kind": "OpenBraceToken",
                    "fullStart": 47,
                    "fullEnd": 50,
                    "start": 47,
                    "end": 48,
                    "fullWidth": 3,
                    "width": 1,
                    "text": "{",
                    "value": "{",
                    "valueText": "{",
                    "hasTrailingTrivia": true,
                    "hasTrailingNewLine": true,
                    "trailingTrivia": [
                        {
                            "kind": "NewLineTrivia",
                            "text": "\r\n"
                        }
                    ]
                },
                "classElements": [
                    {
                        "kind": "MemberFunctionDeclaration",
                        "fullStart": 50,
                        "fullEnd": 107,
                        "start": 58,
                        "end": 105,
                        "fullWidth": 57,
                        "width": 47,
                        "modifiers": [
                            {
                                "kind": "PublicKeyword",
                                "fullStart": 50,
                                "fullEnd": 65,
                                "start": 58,
                                "end": 64,
                                "fullWidth": 15,
                                "width": 6,
                                "text": "public",
                                "value": "public",
                                "valueText": "public",
                                "hasLeadingTrivia": true,
                                "hasTrailingTrivia": true,
                                "leadingTrivia": [
                                    {
                                        "kind": "WhitespaceTrivia",
                                        "text": "        "
                                    }
                                ],
                                "trailingTrivia": [
                                    {
                                        "kind": "WhitespaceTrivia",
                                        "text": " "
                                    }
                                ]
                            }
                        ],
                        "propertyName": {
                            "kind": "IdentifierName",
                            "fullStart": 65,
                            "fullEnd": 76,
                            "start": 65,
                            "end": 76,
                            "fullWidth": 11,
                            "width": 11,
                            "text": "information",
                            "value": "information",
                            "valueText": "information"
                        },
                        "callSignature": {
                            "kind": "CallSignature",
                            "fullStart": 76,
                            "fullEnd": 88,
                            "start": 76,
                            "end": 87,
                            "fullWidth": 12,
                            "width": 11,
                            "parameterList": {
                                "kind": "ParameterList",
                                "fullStart": 76,
                                "fullEnd": 78,
                                "start": 76,
                                "end": 78,
                                "fullWidth": 2,
                                "width": 2,
                                "openParenToken": {
                                    "kind": "OpenParenToken",
                                    "fullStart": 76,
                                    "fullEnd": 77,
                                    "start": 76,
                                    "end": 77,
                                    "fullWidth": 1,
                                    "width": 1,
                                    "text": "(",
                                    "value": "(",
                                    "valueText": "("
                                },
                                "parameters": [],
                                "closeParenToken": {
                                    "kind": "CloseParenToken",
                                    "fullStart": 77,
                                    "fullEnd": 78,
                                    "start": 77,
                                    "end": 78,
                                    "fullWidth": 1,
                                    "width": 1,
                                    "text": ")",
                                    "value": ")",
                                    "valueText": ")"
                                }
                            },
                            "typeAnnotation": {
                                "kind": "TypeAnnotation",
                                "fullStart": 78,
                                "fullEnd": 88,
                                "start": 78,
                                "end": 87,
                                "fullWidth": 10,
                                "width": 9,
                                "colonToken": {
                                    "kind": "ColonToken",
                                    "fullStart": 78,
                                    "fullEnd": 80,
                                    "start": 78,
                                    "end": 79,
                                    "fullWidth": 2,
                                    "width": 1,
                                    "text": ":",
                                    "value": ":",
                                    "valueText": ":",
                                    "hasTrailingTrivia": true,
                                    "trailingTrivia": [
                                        {
                                            "kind": "WhitespaceTrivia",
                                            "text": " "
                                        }
                                    ]
                                },
                                "type": {
                                    "kind": "BooleanKeyword",
                                    "fullStart": 80,
                                    "fullEnd": 88,
                                    "start": 80,
                                    "end": 87,
                                    "fullWidth": 8,
                                    "width": 7,
                                    "text": "boolean",
                                    "value": "boolean",
                                    "valueText": "boolean",
                                    "hasTrailingTrivia": true,
                                    "trailingTrivia": [
                                        {
                                            "kind": "WhitespaceTrivia",
                                            "text": " "
                                        }
                                    ]
                                }
                            }
                        },
                        "block": {
                            "kind": "Block",
                            "fullStart": 88,
                            "fullEnd": 107,
                            "start": 88,
                            "end": 105,
                            "fullWidth": 19,
                            "width": 17,
                            "openBraceToken": {
                                "kind": "OpenBraceToken",
                                "fullStart": 88,
                                "fullEnd": 90,
                                "start": 88,
                                "end": 89,
                                "fullWidth": 2,
                                "width": 1,
                                "text": "{",
                                "value": "{",
                                "valueText": "{",
                                "hasTrailingTrivia": true,
                                "trailingTrivia": [
                                    {
                                        "kind": "WhitespaceTrivia",
                                        "text": " "
                                    }
                                ]
                            },
                            "statements": [
                                {
                                    "kind": "ReturnStatement",
                                    "fullStart": 90,
                                    "fullEnd": 104,
                                    "start": 90,
                                    "end": 103,
                                    "fullWidth": 14,
                                    "width": 13,
                                    "returnKeyword": {
                                        "kind": "ReturnKeyword",
                                        "fullStart": 90,
                                        "fullEnd": 97,
                                        "start": 90,
                                        "end": 96,
                                        "fullWidth": 7,
                                        "width": 6,
                                        "text": "return",
                                        "value": "return",
                                        "valueText": "return",
                                        "hasTrailingTrivia": true,
                                        "trailingTrivia": [
                                            {
                                                "kind": "WhitespaceTrivia",
                                                "text": " "
                                            }
                                        ]
                                    },
                                    "expression": {
                                        "kind": "FalseKeyword",
                                        "fullStart": 97,
                                        "fullEnd": 102,
                                        "start": 97,
                                        "end": 102,
                                        "fullWidth": 5,
                                        "width": 5,
                                        "text": "false",
                                        "value": false,
                                        "valueText": "false"
                                    },
                                    "semicolonToken": {
                                        "kind": "SemicolonToken",
                                        "fullStart": 102,
                                        "fullEnd": 104,
                                        "start": 102,
                                        "end": 103,
                                        "fullWidth": 2,
                                        "width": 1,
                                        "text": ";",
                                        "value": ";",
                                        "valueText": ";",
                                        "hasTrailingTrivia": true,
                                        "trailingTrivia": [
                                            {
                                                "kind": "WhitespaceTrivia",
                                                "text": " "
                                            }
                                        ]
                                    }
                                }
                            ],
                            "closeBraceToken": {
                                "kind": "CloseBraceToken",
                                "fullStart": 104,
                                "fullEnd": 107,
                                "start": 104,
                                "end": 105,
                                "fullWidth": 3,
                                "width": 1,
                                "text": "}",
                                "value": "}",
                                "valueText": "}",
                                "hasTrailingTrivia": true,
                                "hasTrailingNewLine": true,
                                "trailingTrivia": [
                                    {
                                        "kind": "NewLineTrivia",
                                        "text": "\r\n"
                                    }
                                ]
                            }
                        }
                    },
                    {
                        "kind": "MemberFunctionDeclaration",
                        "fullStart": 107,
                        "fullEnd": 158,
                        "start": 115,
                        "end": 156,
                        "fullWidth": 51,
                        "width": 41,
                        "modifiers": [
                            {
                                "kind": "PublicKeyword",
                                "fullStart": 107,
                                "fullEnd": 122,
                                "start": 115,
                                "end": 121,
                                "fullWidth": 15,
                                "width": 6,
                                "text": "public",
                                "value": "public",
                                "valueText": "public",
                                "hasLeadingTrivia": true,
                                "hasTrailingTrivia": true,
                                "leadingTrivia": [
                                    {
                                        "kind": "WhitespaceTrivia",
                                        "text": "        "
                                    }
                                ],
                                "trailingTrivia": [
                                    {
                                        "kind": "WhitespaceTrivia",
                                        "text": " "
                                    }
                                ]
                            }
                        ],
                        "propertyName": {
                            "kind": "IdentifierName",
                            "fullStart": 122,
                            "fullEnd": 127,
                            "start": 122,
                            "end": 127,
                            "fullWidth": 5,
                            "width": 5,
                            "text": "debug",
                            "value": "debug",
                            "valueText": "debug"
                        },
                        "callSignature": {
                            "kind": "CallSignature",
                            "fullStart": 127,
                            "fullEnd": 139,
                            "start": 127,
                            "end": 138,
                            "fullWidth": 12,
                            "width": 11,
                            "parameterList": {
                                "kind": "ParameterList",
                                "fullStart": 127,
                                "fullEnd": 129,
                                "start": 127,
                                "end": 129,
                                "fullWidth": 2,
                                "width": 2,
                                "openParenToken": {
                                    "kind": "OpenParenToken",
                                    "fullStart": 127,
                                    "fullEnd": 128,
                                    "start": 127,
                                    "end": 128,
                                    "fullWidth": 1,
                                    "width": 1,
                                    "text": "(",
                                    "value": "(",
                                    "valueText": "("
                                },
                                "parameters": [],
                                "closeParenToken": {
                                    "kind": "CloseParenToken",
                                    "fullStart": 128,
                                    "fullEnd": 129,
                                    "start": 128,
                                    "end": 129,
                                    "fullWidth": 1,
                                    "width": 1,
                                    "text": ")",
                                    "value": ")",
                                    "valueText": ")"
                                }
                            },
                            "typeAnnotation": {
                                "kind": "TypeAnnotation",
                                "fullStart": 129,
                                "fullEnd": 139,
                                "start": 129,
                                "end": 138,
                                "fullWidth": 10,
                                "width": 9,
                                "colonToken": {
                                    "kind": "ColonToken",
                                    "fullStart": 129,
                                    "fullEnd": 131,
                                    "start": 129,
                                    "end": 130,
                                    "fullWidth": 2,
                                    "width": 1,
                                    "text": ":",
                                    "value": ":",
                                    "valueText": ":",
                                    "hasTrailingTrivia": true,
                                    "trailingTrivia": [
                                        {
                                            "kind": "WhitespaceTrivia",
                                            "text": " "
                                        }
                                    ]
                                },
                                "type": {
                                    "kind": "BooleanKeyword",
                                    "fullStart": 131,
                                    "fullEnd": 139,
                                    "start": 131,
                                    "end": 138,
                                    "fullWidth": 8,
                                    "width": 7,
                                    "text": "boolean",
                                    "value": "boolean",
                                    "valueText": "boolean",
                                    "hasTrailingTrivia": true,
                                    "trailingTrivia": [
                                        {
                                            "kind": "WhitespaceTrivia",
                                            "text": " "
                                        }
                                    ]
                                }
                            }
                        },
                        "block": {
                            "kind": "Block",
                            "fullStart": 139,
                            "fullEnd": 158,
                            "start": 139,
                            "end": 156,
                            "fullWidth": 19,
                            "width": 17,
                            "openBraceToken": {
                                "kind": "OpenBraceToken",
                                "fullStart": 139,
                                "fullEnd": 141,
                                "start": 139,
                                "end": 140,
                                "fullWidth": 2,
                                "width": 1,
                                "text": "{",
                                "value": "{",
                                "valueText": "{",
                                "hasTrailingTrivia": true,
                                "trailingTrivia": [
                                    {
                                        "kind": "WhitespaceTrivia",
                                        "text": " "
                                    }
                                ]
                            },
                            "statements": [
                                {
                                    "kind": "ReturnStatement",
                                    "fullStart": 141,
                                    "fullEnd": 155,
                                    "start": 141,
                                    "end": 154,
                                    "fullWidth": 14,
                                    "width": 13,
                                    "returnKeyword": {
                                        "kind": "ReturnKeyword",
                                        "fullStart": 141,
                                        "fullEnd": 148,
                                        "start": 141,
                                        "end": 147,
                                        "fullWidth": 7,
                                        "width": 6,
                                        "text": "return",
                                        "value": "return",
                                        "valueText": "return",
                                        "hasTrailingTrivia": true,
                                        "trailingTrivia": [
                                            {
                                                "kind": "WhitespaceTrivia",
                                                "text": " "
                                            }
                                        ]
                                    },
                                    "expression": {
                                        "kind": "FalseKeyword",
                                        "fullStart": 148,
                                        "fullEnd": 153,
                                        "start": 148,
                                        "end": 153,
                                        "fullWidth": 5,
                                        "width": 5,
                                        "text": "false",
                                        "value": false,
                                        "valueText": "false"
                                    },
                                    "semicolonToken": {
                                        "kind": "SemicolonToken",
                                        "fullStart": 153,
                                        "fullEnd": 155,
                                        "start": 153,
                                        "end": 154,
                                        "fullWidth": 2,
                                        "width": 1,
                                        "text": ";",
                                        "value": ";",
                                        "valueText": ";",
                                        "hasTrailingTrivia": true,
                                        "trailingTrivia": [
                                            {
                                                "kind": "WhitespaceTrivia",
                                                "text": " "
                                            }
                                        ]
                                    }
                                }
                            ],
                            "closeBraceToken": {
                                "kind": "CloseBraceToken",
                                "fullStart": 155,
                                "fullEnd": 158,
                                "start": 155,
                                "end": 156,
                                "fullWidth": 3,
                                "width": 1,
                                "text": "}",
                                "value": "}",
                                "valueText": "}",
                                "hasTrailingTrivia": true,
                                "hasTrailingNewLine": true,
                                "trailingTrivia": [
                                    {
                                        "kind": "NewLineTrivia",
                                        "text": "\r\n"
                                    }
                                ]
                            }
                        }
                    },
                    {
                        "kind": "MemberFunctionDeclaration",
                        "fullStart": 158,
                        "fullEnd": 211,
                        "start": 166,
                        "end": 209,
                        "fullWidth": 53,
                        "width": 43,
                        "modifiers": [
                            {
                                "kind": "PublicKeyword",
                                "fullStart": 158,
                                "fullEnd": 173,
                                "start": 166,
                                "end": 172,
                                "fullWidth": 15,
                                "width": 6,
                                "text": "public",
                                "value": "public",
                                "valueText": "public",
                                "hasLeadingTrivia": true,
                                "hasTrailingTrivia": true,
                                "leadingTrivia": [
                                    {
                                        "kind": "WhitespaceTrivia",
                                        "text": "        "
                                    }
                                ],
                                "trailingTrivia": [
                                    {
                                        "kind": "WhitespaceTrivia",
                                        "text": " "
                                    }
                                ]
                            }
                        ],
                        "propertyName": {
                            "kind": "IdentifierName",
                            "fullStart": 173,
                            "fullEnd": 180,
                            "start": 173,
                            "end": 180,
                            "fullWidth": 7,
                            "width": 7,
                            "text": "warning",
                            "value": "warning",
                            "valueText": "warning"
                        },
                        "callSignature": {
                            "kind": "CallSignature",
                            "fullStart": 180,
                            "fullEnd": 192,
                            "start": 180,
                            "end": 191,
                            "fullWidth": 12,
                            "width": 11,
                            "parameterList": {
                                "kind": "ParameterList",
                                "fullStart": 180,
                                "fullEnd": 182,
                                "start": 180,
                                "end": 182,
                                "fullWidth": 2,
                                "width": 2,
                                "openParenToken": {
                                    "kind": "OpenParenToken",
                                    "fullStart": 180,
                                    "fullEnd": 181,
                                    "start": 180,
                                    "end": 181,
                                    "fullWidth": 1,
                                    "width": 1,
                                    "text": "(",
                                    "value": "(",
                                    "valueText": "("
                                },
                                "parameters": [],
                                "closeParenToken": {
                                    "kind": "CloseParenToken",
                                    "fullStart": 181,
                                    "fullEnd": 182,
                                    "start": 181,
                                    "end": 182,
                                    "fullWidth": 1,
                                    "width": 1,
                                    "text": ")",
                                    "value": ")",
                                    "valueText": ")"
                                }
                            },
                            "typeAnnotation": {
                                "kind": "TypeAnnotation",
                                "fullStart": 182,
                                "fullEnd": 192,
                                "start": 182,
                                "end": 191,
                                "fullWidth": 10,
                                "width": 9,
                                "colonToken": {
                                    "kind": "ColonToken",
                                    "fullStart": 182,
                                    "fullEnd": 184,
                                    "start": 182,
                                    "end": 183,
                                    "fullWidth": 2,
                                    "width": 1,
                                    "text": ":",
                                    "value": ":",
                                    "valueText": ":",
                                    "hasTrailingTrivia": true,
                                    "trailingTrivia": [
                                        {
                                            "kind": "WhitespaceTrivia",
                                            "text": " "
                                        }
                                    ]
                                },
                                "type": {
                                    "kind": "BooleanKeyword",
                                    "fullStart": 184,
                                    "fullEnd": 192,
                                    "start": 184,
                                    "end": 191,
                                    "fullWidth": 8,
                                    "width": 7,
                                    "text": "boolean",
                                    "value": "boolean",
                                    "valueText": "boolean",
                                    "hasTrailingTrivia": true,
                                    "trailingTrivia": [
                                        {
                                            "kind": "WhitespaceTrivia",
                                            "text": " "
                                        }
                                    ]
                                }
                            }
                        },
                        "block": {
                            "kind": "Block",
                            "fullStart": 192,
                            "fullEnd": 211,
                            "start": 192,
                            "end": 209,
                            "fullWidth": 19,
                            "width": 17,
                            "openBraceToken": {
                                "kind": "OpenBraceToken",
                                "fullStart": 192,
                                "fullEnd": 194,
                                "start": 192,
                                "end": 193,
                                "fullWidth": 2,
                                "width": 1,
                                "text": "{",
                                "value": "{",
                                "valueText": "{",
                                "hasTrailingTrivia": true,
                                "trailingTrivia": [
                                    {
                                        "kind": "WhitespaceTrivia",
                                        "text": " "
                                    }
                                ]
                            },
                            "statements": [
                                {
                                    "kind": "ReturnStatement",
                                    "fullStart": 194,
                                    "fullEnd": 208,
                                    "start": 194,
                                    "end": 207,
                                    "fullWidth": 14,
                                    "width": 13,
                                    "returnKeyword": {
                                        "kind": "ReturnKeyword",
                                        "fullStart": 194,
                                        "fullEnd": 201,
                                        "start": 194,
                                        "end": 200,
                                        "fullWidth": 7,
                                        "width": 6,
                                        "text": "return",
                                        "value": "return",
                                        "valueText": "return",
                                        "hasTrailingTrivia": true,
                                        "trailingTrivia": [
                                            {
                                                "kind": "WhitespaceTrivia",
                                                "text": " "
                                            }
                                        ]
                                    },
                                    "expression": {
                                        "kind": "FalseKeyword",
                                        "fullStart": 201,
                                        "fullEnd": 206,
                                        "start": 201,
                                        "end": 206,
                                        "fullWidth": 5,
                                        "width": 5,
                                        "text": "false",
                                        "value": false,
                                        "valueText": "false"
                                    },
                                    "semicolonToken": {
                                        "kind": "SemicolonToken",
                                        "fullStart": 206,
                                        "fullEnd": 208,
                                        "start": 206,
                                        "end": 207,
                                        "fullWidth": 2,
                                        "width": 1,
                                        "text": ";",
                                        "value": ";",
                                        "valueText": ";",
                                        "hasTrailingTrivia": true,
                                        "trailingTrivia": [
                                            {
                                                "kind": "WhitespaceTrivia",
                                                "text": " "
                                            }
                                        ]
                                    }
                                }
                            ],
                            "closeBraceToken": {
                                "kind": "CloseBraceToken",
                                "fullStart": 208,
                                "fullEnd": 211,
                                "start": 208,
                                "end": 209,
                                "fullWidth": 3,
                                "width": 1,
                                "text": "}",
                                "value": "}",
                                "valueText": "}",
                                "hasTrailingTrivia": true,
                                "hasTrailingNewLine": true,
                                "trailingTrivia": [
                                    {
                                        "kind": "NewLineTrivia",
                                        "text": "\r\n"
                                    }
                                ]
                            }
                        }
                    },
                    {
                        "kind": "MemberFunctionDeclaration",
                        "fullStart": 211,
                        "fullEnd": 262,
                        "start": 219,
                        "end": 260,
                        "fullWidth": 51,
                        "width": 41,
                        "modifiers": [
                            {
                                "kind": "PublicKeyword",
                                "fullStart": 211,
                                "fullEnd": 226,
                                "start": 219,
                                "end": 225,
                                "fullWidth": 15,
                                "width": 6,
                                "text": "public",
                                "value": "public",
                                "valueText": "public",
                                "hasLeadingTrivia": true,
                                "hasTrailingTrivia": true,
                                "leadingTrivia": [
                                    {
                                        "kind": "WhitespaceTrivia",
                                        "text": "        "
                                    }
                                ],
                                "trailingTrivia": [
                                    {
                                        "kind": "WhitespaceTrivia",
                                        "text": " "
                                    }
                                ]
                            }
                        ],
                        "propertyName": {
                            "kind": "IdentifierName",
                            "fullStart": 226,
                            "fullEnd": 231,
                            "start": 226,
                            "end": 231,
                            "fullWidth": 5,
                            "width": 5,
                            "text": "error",
                            "value": "error",
                            "valueText": "error"
                        },
                        "callSignature": {
                            "kind": "CallSignature",
                            "fullStart": 231,
                            "fullEnd": 243,
                            "start": 231,
                            "end": 242,
                            "fullWidth": 12,
                            "width": 11,
                            "parameterList": {
                                "kind": "ParameterList",
                                "fullStart": 231,
                                "fullEnd": 233,
                                "start": 231,
                                "end": 233,
                                "fullWidth": 2,
                                "width": 2,
                                "openParenToken": {
                                    "kind": "OpenParenToken",
                                    "fullStart": 231,
                                    "fullEnd": 232,
                                    "start": 231,
                                    "end": 232,
                                    "fullWidth": 1,
                                    "width": 1,
                                    "text": "(",
                                    "value": "(",
                                    "valueText": "("
                                },
                                "parameters": [],
                                "closeParenToken": {
                                    "kind": "CloseParenToken",
                                    "fullStart": 232,
                                    "fullEnd": 233,
                                    "start": 232,
                                    "end": 233,
                                    "fullWidth": 1,
                                    "width": 1,
                                    "text": ")",
                                    "value": ")",
                                    "valueText": ")"
                                }
                            },
                            "typeAnnotation": {
                                "kind": "TypeAnnotation",
                                "fullStart": 233,
                                "fullEnd": 243,
                                "start": 233,
                                "end": 242,
                                "fullWidth": 10,
                                "width": 9,
                                "colonToken": {
                                    "kind": "ColonToken",
                                    "fullStart": 233,
                                    "fullEnd": 235,
                                    "start": 233,
                                    "end": 234,
                                    "fullWidth": 2,
                                    "width": 1,
                                    "text": ":",
                                    "value": ":",
                                    "valueText": ":",
                                    "hasTrailingTrivia": true,
                                    "trailingTrivia": [
                                        {
                                            "kind": "WhitespaceTrivia",
                                            "text": " "
                                        }
                                    ]
                                },
                                "type": {
                                    "kind": "BooleanKeyword",
                                    "fullStart": 235,
                                    "fullEnd": 243,
                                    "start": 235,
                                    "end": 242,
                                    "fullWidth": 8,
                                    "width": 7,
                                    "text": "boolean",
                                    "value": "boolean",
                                    "valueText": "boolean",
                                    "hasTrailingTrivia": true,
                                    "trailingTrivia": [
                                        {
                                            "kind": "WhitespaceTrivia",
                                            "text": " "
                                        }
                                    ]
                                }
                            }
                        },
                        "block": {
                            "kind": "Block",
                            "fullStart": 243,
                            "fullEnd": 262,
                            "start": 243,
                            "end": 260,
                            "fullWidth": 19,
                            "width": 17,
                            "openBraceToken": {
                                "kind": "OpenBraceToken",
                                "fullStart": 243,
                                "fullEnd": 245,
                                "start": 243,
                                "end": 244,
                                "fullWidth": 2,
                                "width": 1,
                                "text": "{",
                                "value": "{",
                                "valueText": "{",
                                "hasTrailingTrivia": true,
                                "trailingTrivia": [
                                    {
                                        "kind": "WhitespaceTrivia",
                                        "text": " "
                                    }
                                ]
                            },
                            "statements": [
                                {
                                    "kind": "ReturnStatement",
                                    "fullStart": 245,
                                    "fullEnd": 259,
                                    "start": 245,
                                    "end": 258,
                                    "fullWidth": 14,
                                    "width": 13,
                                    "returnKeyword": {
                                        "kind": "ReturnKeyword",
                                        "fullStart": 245,
                                        "fullEnd": 252,
                                        "start": 245,
                                        "end": 251,
                                        "fullWidth": 7,
                                        "width": 6,
                                        "text": "return",
                                        "value": "return",
                                        "valueText": "return",
                                        "hasTrailingTrivia": true,
                                        "trailingTrivia": [
                                            {
                                                "kind": "WhitespaceTrivia",
                                                "text": " "
                                            }
                                        ]
                                    },
                                    "expression": {
                                        "kind": "FalseKeyword",
                                        "fullStart": 252,
                                        "fullEnd": 257,
                                        "start": 252,
                                        "end": 257,
                                        "fullWidth": 5,
                                        "width": 5,
                                        "text": "false",
                                        "value": false,
                                        "valueText": "false"
                                    },
                                    "semicolonToken": {
                                        "kind": "SemicolonToken",
                                        "fullStart": 257,
                                        "fullEnd": 259,
                                        "start": 257,
                                        "end": 258,
                                        "fullWidth": 2,
                                        "width": 1,
                                        "text": ";",
                                        "value": ";",
                                        "valueText": ";",
                                        "hasTrailingTrivia": true,
                                        "trailingTrivia": [
                                            {
                                                "kind": "WhitespaceTrivia",
                                                "text": " "
                                            }
                                        ]
                                    }
                                }
                            ],
                            "closeBraceToken": {
                                "kind": "CloseBraceToken",
                                "fullStart": 259,
                                "fullEnd": 262,
                                "start": 259,
                                "end": 260,
                                "fullWidth": 3,
                                "width": 1,
                                "text": "}",
                                "value": "}",
                                "valueText": "}",
                                "hasTrailingTrivia": true,
                                "hasTrailingNewLine": true,
                                "trailingTrivia": [
                                    {
                                        "kind": "NewLineTrivia",
                                        "text": "\r\n"
                                    }
                                ]
                            }
                        }
                    },
                    {
                        "kind": "MemberFunctionDeclaration",
                        "fullStart": 262,
                        "fullEnd": 313,
                        "start": 270,
                        "end": 311,
                        "fullWidth": 51,
                        "width": 41,
                        "modifiers": [
                            {
                                "kind": "PublicKeyword",
                                "fullStart": 262,
                                "fullEnd": 277,
                                "start": 270,
                                "end": 276,
                                "fullWidth": 15,
                                "width": 6,
                                "text": "public",
                                "value": "public",
                                "valueText": "public",
                                "hasLeadingTrivia": true,
                                "hasTrailingTrivia": true,
                                "leadingTrivia": [
                                    {
                                        "kind": "WhitespaceTrivia",
                                        "text": "        "
                                    }
                                ],
                                "trailingTrivia": [
                                    {
                                        "kind": "WhitespaceTrivia",
                                        "text": " "
                                    }
                                ]
                            }
                        ],
                        "propertyName": {
                            "kind": "IdentifierName",
                            "fullStart": 277,
                            "fullEnd": 282,
                            "start": 277,
                            "end": 282,
                            "fullWidth": 5,
                            "width": 5,
                            "text": "fatal",
                            "value": "fatal",
                            "valueText": "fatal"
                        },
                        "callSignature": {
                            "kind": "CallSignature",
                            "fullStart": 282,
                            "fullEnd": 294,
                            "start": 282,
                            "end": 293,
                            "fullWidth": 12,
                            "width": 11,
                            "parameterList": {
                                "kind": "ParameterList",
                                "fullStart": 282,
                                "fullEnd": 284,
                                "start": 282,
                                "end": 284,
                                "fullWidth": 2,
                                "width": 2,
                                "openParenToken": {
                                    "kind": "OpenParenToken",
                                    "fullStart": 282,
                                    "fullEnd": 283,
                                    "start": 282,
                                    "end": 283,
                                    "fullWidth": 1,
                                    "width": 1,
                                    "text": "(",
                                    "value": "(",
                                    "valueText": "("
                                },
                                "parameters": [],
                                "closeParenToken": {
                                    "kind": "CloseParenToken",
                                    "fullStart": 283,
                                    "fullEnd": 284,
                                    "start": 283,
                                    "end": 284,
                                    "fullWidth": 1,
                                    "width": 1,
                                    "text": ")",
                                    "value": ")",
                                    "valueText": ")"
                                }
                            },
                            "typeAnnotation": {
                                "kind": "TypeAnnotation",
                                "fullStart": 284,
                                "fullEnd": 294,
                                "start": 284,
                                "end": 293,
                                "fullWidth": 10,
                                "width": 9,
                                "colonToken": {
                                    "kind": "ColonToken",
                                    "fullStart": 284,
                                    "fullEnd": 286,
                                    "start": 284,
                                    "end": 285,
                                    "fullWidth": 2,
                                    "width": 1,
                                    "text": ":",
                                    "value": ":",
                                    "valueText": ":",
                                    "hasTrailingTrivia": true,
                                    "trailingTrivia": [
                                        {
                                            "kind": "WhitespaceTrivia",
                                            "text": " "
                                        }
                                    ]
                                },
                                "type": {
                                    "kind": "BooleanKeyword",
                                    "fullStart": 286,
                                    "fullEnd": 294,
                                    "start": 286,
                                    "end": 293,
                                    "fullWidth": 8,
                                    "width": 7,
                                    "text": "boolean",
                                    "value": "boolean",
                                    "valueText": "boolean",
                                    "hasTrailingTrivia": true,
                                    "trailingTrivia": [
                                        {
                                            "kind": "WhitespaceTrivia",
                                            "text": " "
                                        }
                                    ]
                                }
                            }
                        },
                        "block": {
                            "kind": "Block",
                            "fullStart": 294,
                            "fullEnd": 313,
                            "start": 294,
                            "end": 311,
                            "fullWidth": 19,
                            "width": 17,
                            "openBraceToken": {
                                "kind": "OpenBraceToken",
                                "fullStart": 294,
                                "fullEnd": 296,
                                "start": 294,
                                "end": 295,
                                "fullWidth": 2,
                                "width": 1,
                                "text": "{",
                                "value": "{",
                                "valueText": "{",
                                "hasTrailingTrivia": true,
                                "trailingTrivia": [
                                    {
                                        "kind": "WhitespaceTrivia",
                                        "text": " "
                                    }
                                ]
                            },
                            "statements": [
                                {
                                    "kind": "ReturnStatement",
                                    "fullStart": 296,
                                    "fullEnd": 310,
                                    "start": 296,
                                    "end": 309,
                                    "fullWidth": 14,
                                    "width": 13,
                                    "returnKeyword": {
                                        "kind": "ReturnKeyword",
                                        "fullStart": 296,
                                        "fullEnd": 303,
                                        "start": 296,
                                        "end": 302,
                                        "fullWidth": 7,
                                        "width": 6,
                                        "text": "return",
                                        "value": "return",
                                        "valueText": "return",
                                        "hasTrailingTrivia": true,
                                        "trailingTrivia": [
                                            {
                                                "kind": "WhitespaceTrivia",
                                                "text": " "
                                            }
                                        ]
                                    },
                                    "expression": {
                                        "kind": "FalseKeyword",
                                        "fullStart": 303,
                                        "fullEnd": 308,
                                        "start": 303,
                                        "end": 308,
                                        "fullWidth": 5,
                                        "width": 5,
                                        "text": "false",
                                        "value": false,
                                        "valueText": "false"
                                    },
                                    "semicolonToken": {
                                        "kind": "SemicolonToken",
                                        "fullStart": 308,
                                        "fullEnd": 310,
                                        "start": 308,
                                        "end": 309,
                                        "fullWidth": 2,
                                        "width": 1,
                                        "text": ";",
                                        "value": ";",
                                        "valueText": ";",
                                        "hasTrailingTrivia": true,
                                        "trailingTrivia": [
                                            {
                                                "kind": "WhitespaceTrivia",
                                                "text": " "
                                            }
                                        ]
                                    }
                                }
                            ],
                            "closeBraceToken": {
                                "kind": "CloseBraceToken",
                                "fullStart": 310,
                                "fullEnd": 313,
                                "start": 310,
                                "end": 311,
                                "fullWidth": 3,
                                "width": 1,
                                "text": "}",
                                "value": "}",
                                "valueText": "}",
                                "hasTrailingTrivia": true,
                                "hasTrailingNewLine": true,
                                "trailingTrivia": [
                                    {
                                        "kind": "NewLineTrivia",
                                        "text": "\r\n"
                                    }
                                ]
                            }
                        }
                    },
                    {
                        "kind": "MemberFunctionDeclaration",
                        "fullStart": 313,
                        "fullEnd": 363,
                        "start": 321,
                        "end": 361,
                        "fullWidth": 50,
                        "width": 40,
                        "modifiers": [
                            {
                                "kind": "PublicKeyword",
                                "fullStart": 313,
                                "fullEnd": 328,
                                "start": 321,
                                "end": 327,
                                "fullWidth": 15,
                                "width": 6,
                                "text": "public",
                                "value": "public",
                                "valueText": "public",
                                "hasLeadingTrivia": true,
                                "hasTrailingTrivia": true,
                                "leadingTrivia": [
                                    {
                                        "kind": "WhitespaceTrivia",
                                        "text": "        "
                                    }
                                ],
                                "trailingTrivia": [
                                    {
                                        "kind": "WhitespaceTrivia",
                                        "text": " "
                                    }
                                ]
                            }
                        ],
                        "propertyName": {
                            "kind": "IdentifierName",
                            "fullStart": 328,
                            "fullEnd": 331,
                            "start": 328,
                            "end": 331,
                            "fullWidth": 3,
                            "width": 3,
                            "text": "log",
                            "value": "log",
                            "valueText": "log"
                        },
                        "callSignature": {
                            "kind": "CallSignature",
                            "fullStart": 331,
                            "fullEnd": 349,
                            "start": 331,
                            "end": 348,
                            "fullWidth": 18,
                            "width": 17,
                            "parameterList": {
                                "kind": "ParameterList",
                                "fullStart": 331,
                                "fullEnd": 342,
                                "start": 331,
                                "end": 342,
                                "fullWidth": 11,
                                "width": 11,
                                "openParenToken": {
                                    "kind": "OpenParenToken",
                                    "fullStart": 331,
                                    "fullEnd": 332,
                                    "start": 331,
                                    "end": 332,
                                    "fullWidth": 1,
                                    "width": 1,
                                    "text": "(",
                                    "value": "(",
                                    "valueText": "("
                                },
                                "parameters": [
                                    {
                                        "kind": "Parameter",
                                        "fullStart": 332,
                                        "fullEnd": 341,
                                        "start": 332,
                                        "end": 341,
                                        "fullWidth": 9,
<<<<<<< HEAD
                                        "width": 9,
=======
                                        "modifiers": [],
>>>>>>> e3c38734
                                        "identifier": {
                                            "kind": "IdentifierName",
                                            "fullStart": 332,
                                            "fullEnd": 333,
                                            "start": 332,
                                            "end": 333,
                                            "fullWidth": 1,
                                            "width": 1,
                                            "text": "s",
                                            "value": "s",
                                            "valueText": "s"
                                        },
                                        "typeAnnotation": {
                                            "kind": "TypeAnnotation",
                                            "fullStart": 333,
                                            "fullEnd": 341,
                                            "start": 333,
                                            "end": 341,
                                            "fullWidth": 8,
                                            "width": 8,
                                            "colonToken": {
                                                "kind": "ColonToken",
                                                "fullStart": 333,
                                                "fullEnd": 335,
                                                "start": 333,
                                                "end": 334,
                                                "fullWidth": 2,
                                                "width": 1,
                                                "text": ":",
                                                "value": ":",
                                                "valueText": ":",
                                                "hasTrailingTrivia": true,
                                                "trailingTrivia": [
                                                    {
                                                        "kind": "WhitespaceTrivia",
                                                        "text": " "
                                                    }
                                                ]
                                            },
                                            "type": {
                                                "kind": "StringKeyword",
                                                "fullStart": 335,
                                                "fullEnd": 341,
                                                "start": 335,
                                                "end": 341,
                                                "fullWidth": 6,
                                                "width": 6,
                                                "text": "string",
                                                "value": "string",
                                                "valueText": "string"
                                            }
                                        }
                                    }
                                ],
                                "closeParenToken": {
                                    "kind": "CloseParenToken",
                                    "fullStart": 341,
                                    "fullEnd": 342,
                                    "start": 341,
                                    "end": 342,
                                    "fullWidth": 1,
                                    "width": 1,
                                    "text": ")",
                                    "value": ")",
                                    "valueText": ")"
                                }
                            },
                            "typeAnnotation": {
                                "kind": "TypeAnnotation",
                                "fullStart": 342,
                                "fullEnd": 349,
                                "start": 342,
                                "end": 348,
                                "fullWidth": 7,
                                "width": 6,
                                "colonToken": {
                                    "kind": "ColonToken",
                                    "fullStart": 342,
                                    "fullEnd": 344,
                                    "start": 342,
                                    "end": 343,
                                    "fullWidth": 2,
                                    "width": 1,
                                    "text": ":",
                                    "value": ":",
                                    "valueText": ":",
                                    "hasTrailingTrivia": true,
                                    "trailingTrivia": [
                                        {
                                            "kind": "WhitespaceTrivia",
                                            "text": " "
                                        }
                                    ]
                                },
                                "type": {
                                    "kind": "VoidKeyword",
                                    "fullStart": 344,
                                    "fullEnd": 349,
                                    "start": 344,
                                    "end": 348,
                                    "fullWidth": 5,
                                    "width": 4,
                                    "text": "void",
                                    "value": "void",
                                    "valueText": "void",
                                    "hasTrailingTrivia": true,
                                    "trailingTrivia": [
                                        {
                                            "kind": "WhitespaceTrivia",
                                            "text": " "
                                        }
                                    ]
                                }
                            }
                        },
                        "block": {
                            "kind": "Block",
                            "fullStart": 349,
                            "fullEnd": 363,
                            "start": 349,
                            "end": 361,
                            "fullWidth": 14,
                            "width": 12,
                            "openBraceToken": {
                                "kind": "OpenBraceToken",
                                "fullStart": 349,
                                "fullEnd": 352,
                                "start": 349,
                                "end": 350,
                                "fullWidth": 3,
                                "width": 1,
                                "text": "{",
                                "value": "{",
                                "valueText": "{",
                                "hasTrailingTrivia": true,
                                "hasTrailingNewLine": true,
                                "trailingTrivia": [
                                    {
                                        "kind": "NewLineTrivia",
                                        "text": "\r\n"
                                    }
                                ]
                            },
                            "statements": [],
                            "closeBraceToken": {
                                "kind": "CloseBraceToken",
                                "fullStart": 352,
                                "fullEnd": 363,
                                "start": 360,
                                "end": 361,
                                "fullWidth": 11,
                                "width": 1,
                                "text": "}",
                                "value": "}",
                                "valueText": "}",
                                "hasLeadingTrivia": true,
                                "hasTrailingTrivia": true,
                                "hasTrailingNewLine": true,
                                "leadingTrivia": [
                                    {
                                        "kind": "WhitespaceTrivia",
                                        "text": "        "
                                    }
                                ],
                                "trailingTrivia": [
                                    {
                                        "kind": "NewLineTrivia",
                                        "text": "\r\n"
                                    }
                                ]
                            }
                        }
                    }
                ],
                "closeBraceToken": {
                    "kind": "CloseBraceToken",
                    "fullStart": 363,
                    "fullEnd": 368,
                    "start": 367,
                    "end": 368,
                    "fullWidth": 5,
                    "width": 1,
                    "text": "}",
                    "value": "}",
                    "valueText": "}",
                    "hasLeadingTrivia": true,
                    "leadingTrivia": [
                        {
                            "kind": "WhitespaceTrivia",
                            "text": "    "
                        }
                    ]
                }
            }
        ],
        "endOfFileToken": {
            "kind": "EndOfFileToken",
            "fullStart": 368,
            "fullEnd": 368,
            "start": 368,
            "end": 368,
            "fullWidth": 0,
            "width": 0,
            "text": ""
        }
    },
    "lineMap": {
        "lineStarts": [
            0,
            50,
            107,
            158,
            211,
            262,
            313,
            352,
            363
        ],
        "length": 368
    }
}<|MERGE_RESOLUTION|>--- conflicted
+++ resolved
@@ -1484,11 +1484,8 @@
                                         "start": 332,
                                         "end": 341,
                                         "fullWidth": 9,
-<<<<<<< HEAD
                                         "width": 9,
-=======
                                         "modifiers": [],
->>>>>>> e3c38734
                                         "identifier": {
                                             "kind": "IdentifierName",
                                             "fullStart": 332,
