{
    "isDeclaration": false,
    "languageVersion": "EcmaScript5",
    "parseOptions": {
        "allowAutomaticSemicolonInsertion": true
    },
    "diagnostics": [
        {
            "start": 21,
            "length": 12,
            "diagnosticCode": "'implements' clause already seen."
        }
    ],
    "sourceUnit": {
        "kind": "SourceUnit",
        "fullStart": 0,
        "fullEnd": 38,
        "start": 0,
        "end": 38,
        "fullWidth": 38,
        "width": 38,
        "isIncrementallyUnusable": true,
        "moduleElements": [
            {
                "kind": "ClassDeclaration",
                "fullStart": 0,
                "fullEnd": 38,
                "start": 0,
                "end": 38,
                "fullWidth": 38,
                "width": 38,
                "modifiers": [],
                "classKeyword": {
                    "kind": "ClassKeyword",
                    "fullStart": 0,
                    "fullEnd": 6,
                    "start": 0,
                    "end": 5,
                    "fullWidth": 6,
                    "width": 5,
                    "text": "class",
                    "value": "class",
                    "valueText": "class",
                    "hasTrailingTrivia": true,
                    "trailingTrivia": [
                        {
                            "kind": "WhitespaceTrivia",
                            "text": " "
                        }
                    ]
                },
                "identifier": {
                    "kind": "IdentifierName",
                    "fullStart": 6,
                    "fullEnd": 8,
                    "start": 6,
                    "end": 7,
                    "fullWidth": 2,
                    "width": 1,
                    "text": "C",
                    "value": "C",
                    "valueText": "C",
                    "hasTrailingTrivia": true,
                    "trailingTrivia": [
                        {
                            "kind": "WhitespaceTrivia",
                            "text": " "
                        }
                    ]
                },
                "heritageClauses": [
                    {
<<<<<<< HEAD
                        "kind": "HeritageClause",
                        "fullStart": 8,
                        "fullEnd": 21,
                        "start": 8,
                        "end": 20,
=======
                        "kind": "ImplementsHeritageClause",
>>>>>>> 85e84683
                        "fullWidth": 13,
                        "width": 12,
                        "extendsOrImplementsKeyword": {
                            "kind": "ImplementsKeyword",
                            "fullStart": 8,
                            "fullEnd": 19,
                            "start": 8,
                            "end": 18,
                            "fullWidth": 11,
                            "width": 10,
                            "text": "implements",
                            "value": "implements",
                            "valueText": "implements",
                            "hasTrailingTrivia": true,
                            "trailingTrivia": [
                                {
                                    "kind": "WhitespaceTrivia",
                                    "text": " "
                                }
                            ]
                        },
                        "typeNames": [
                            {
                                "kind": "IdentifierName",
                                "fullStart": 19,
                                "fullEnd": 21,
                                "start": 19,
                                "end": 20,
                                "fullWidth": 2,
                                "width": 1,
                                "text": "A",
                                "value": "A",
                                "valueText": "A",
                                "hasTrailingTrivia": true,
                                "trailingTrivia": [
                                    {
                                        "kind": "WhitespaceTrivia",
                                        "text": " "
                                    }
                                ]
                            }
                        ]
                    },
                    {
<<<<<<< HEAD
                        "kind": "HeritageClause",
                        "fullStart": 21,
                        "fullEnd": 34,
                        "start": 21,
                        "end": 33,
=======
                        "kind": "ImplementsHeritageClause",
>>>>>>> 85e84683
                        "fullWidth": 13,
                        "width": 12,
                        "extendsOrImplementsKeyword": {
                            "kind": "ImplementsKeyword",
                            "fullStart": 21,
                            "fullEnd": 32,
                            "start": 21,
                            "end": 31,
                            "fullWidth": 11,
                            "width": 10,
                            "text": "implements",
                            "value": "implements",
                            "valueText": "implements",
                            "hasTrailingTrivia": true,
                            "trailingTrivia": [
                                {
                                    "kind": "WhitespaceTrivia",
                                    "text": " "
                                }
                            ]
                        },
                        "typeNames": [
                            {
                                "kind": "IdentifierName",
                                "fullStart": 32,
                                "fullEnd": 34,
                                "start": 32,
                                "end": 33,
                                "fullWidth": 2,
                                "width": 1,
                                "text": "B",
                                "value": "B",
                                "valueText": "B",
                                "hasTrailingTrivia": true,
                                "trailingTrivia": [
                                    {
                                        "kind": "WhitespaceTrivia",
                                        "text": " "
                                    }
                                ]
                            }
                        ]
                    }
                ],
                "openBraceToken": {
                    "kind": "OpenBraceToken",
                    "fullStart": 34,
                    "fullEnd": 37,
                    "start": 34,
                    "end": 35,
                    "fullWidth": 3,
                    "width": 1,
                    "text": "{",
                    "value": "{",
                    "valueText": "{",
                    "hasTrailingTrivia": true,
                    "hasTrailingNewLine": true,
                    "trailingTrivia": [
                        {
                            "kind": "NewLineTrivia",
                            "text": "\r\n"
                        }
                    ]
                },
                "closeBraceToken": {
                    "kind": "CloseBraceToken",
                    "fullStart": 37,
                    "fullEnd": 38,
                    "start": 37,
                    "end": 38,
                    "fullWidth": 1,
                    "width": 1,
                    "text": "}",
                    "value": "}",
                    "valueText": "}"
                }
            }
        ],
        "endOfFileToken": {
            "kind": "EndOfFileToken",
            "fullStart": 38,
            "fullEnd": 38,
            "start": 38,
            "end": 38,
            "fullWidth": 0,
            "width": 0,
            "text": ""
        }
    },
    "lineMap": {
        "lineStarts": [
            0,
            37
        ],
        "length": 38
    }
}<|MERGE_RESOLUTION|>--- conflicted
+++ resolved
@@ -70,15 +70,11 @@
                 },
                 "heritageClauses": [
                     {
-<<<<<<< HEAD
-                        "kind": "HeritageClause",
+                        "kind": "ImplementsHeritageClause",
                         "fullStart": 8,
                         "fullEnd": 21,
                         "start": 8,
                         "end": 20,
-=======
-                        "kind": "ImplementsHeritageClause",
->>>>>>> 85e84683
                         "fullWidth": 13,
                         "width": 12,
                         "extendsOrImplementsKeyword": {
@@ -123,15 +119,11 @@
                         ]
                     },
                     {
-<<<<<<< HEAD
-                        "kind": "HeritageClause",
+                        "kind": "ImplementsHeritageClause",
                         "fullStart": 21,
                         "fullEnd": 34,
                         "start": 21,
                         "end": 33,
-=======
-                        "kind": "ImplementsHeritageClause",
->>>>>>> 85e84683
                         "fullWidth": 13,
                         "width": 12,
                         "extendsOrImplementsKeyword": {
