--- conflicted
+++ resolved
@@ -431,11 +431,8 @@
                                                     "start": 140,
                                                     "end": 154,
                                                     "fullWidth": 14,
-<<<<<<< HEAD
                                                     "width": 14,
-=======
                                                     "modifiers": [],
->>>>>>> e3c38734
                                                     "identifier": {
                                                         "kind": "IdentifierName",
                                                         "fullStart": 140,
@@ -1101,11 +1098,8 @@
                                         "start": 321,
                                         "end": 335,
                                         "fullWidth": 14,
-<<<<<<< HEAD
                                         "width": 14,
-=======
                                         "modifiers": [],
->>>>>>> e3c38734
                                         "identifier": {
                                             "kind": "IdentifierName",
                                             "fullStart": 321,
@@ -1621,11 +1615,8 @@
                                         "start": 489,
                                         "end": 498,
                                         "fullWidth": 9,
-<<<<<<< HEAD
                                         "width": 9,
-=======
                                         "modifiers": [],
->>>>>>> e3c38734
                                         "identifier": {
                                             "kind": "IdentifierName",
                                             "fullStart": 489,
@@ -2108,11 +2099,8 @@
                                         "start": 615,
                                         "end": 633,
                                         "fullWidth": 18,
-<<<<<<< HEAD
                                         "width": 18,
-=======
                                         "modifiers": [],
->>>>>>> e3c38734
                                         "identifier": {
                                             "kind": "IdentifierName",
                                             "fullStart": 615,
@@ -2192,11 +2180,8 @@
                                         "start": 635,
                                         "end": 644,
                                         "fullWidth": 9,
-<<<<<<< HEAD
                                         "width": 9,
-=======
                                         "modifiers": [],
->>>>>>> e3c38734
                                         "identifier": {
                                             "kind": "IdentifierName",
                                             "fullStart": 635,
