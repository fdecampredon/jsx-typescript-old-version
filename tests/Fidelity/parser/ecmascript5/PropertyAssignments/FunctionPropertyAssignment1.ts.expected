--- conflicted
+++ resolved
@@ -58,12 +58,8 @@
                             "start": 4,
                             "end": 21,
                             "fullWidth": 17,
-<<<<<<< HEAD
                             "width": 17,
-                            "identifier": {
-=======
                             "propertyName": {
->>>>>>> 85e84683
                                 "kind": "IdentifierName",
                                 "fullStart": 4,
                                 "fullEnd": 6,
