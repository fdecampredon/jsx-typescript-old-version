--- conflicted
+++ resolved
@@ -58,12 +58,8 @@
                             "start": 4,
                             "end": 23,
                             "fullWidth": 19,
-<<<<<<< HEAD
                             "width": 19,
-                            "identifier": {
-=======
                             "propertyName": {
->>>>>>> 85e84683
                                 "kind": "IdentifierName",
                                 "fullStart": 4,
                                 "fullEnd": 6,
