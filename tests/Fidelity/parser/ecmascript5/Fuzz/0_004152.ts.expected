{
    "isDeclaration": false,
    "languageVersion": "EcmaScript5",
    "parseOptions": {
        "allowAutomaticSemicolonInsertion": true
    },
    "diagnostics": [
        {
            "start": 65,
            "length": 1,
            "diagnosticCode": "Unexpected token; '{0}' expected.",
            "arguments": [
                "expression"
            ]
        },
        {
            "start": 66,
            "length": 1,
            "diagnosticCode": "'{0}' expected.",
            "arguments": [
                ";"
            ]
        },
        {
            "start": 69,
            "length": 1,
            "diagnosticCode": "'{0}' expected.",
            "arguments": [
                ";"
            ]
        },
        {
            "start": 72,
            "length": 1,
            "diagnosticCode": "'{0}' expected.",
            "arguments": [
                ";"
            ]
        },
        {
            "start": 75,
            "length": 1,
            "diagnosticCode": "'{0}' expected.",
            "arguments": [
                ";"
            ]
        },
        {
            "start": 78,
            "length": 1,
            "diagnosticCode": "'{0}' expected.",
            "arguments": [
                ";"
            ]
        },
        {
            "start": 81,
            "length": 1,
            "diagnosticCode": "'{0}' expected.",
            "arguments": [
                ";"
            ]
        },
        {
            "start": 84,
            "length": 1,
            "diagnosticCode": "'{0}' expected.",
            "arguments": [
                ";"
            ]
        },
        {
            "start": 87,
            "length": 1,
            "diagnosticCode": "'{0}' expected.",
            "arguments": [
                ";"
            ]
        },
        {
            "start": 90,
            "length": 1,
            "diagnosticCode": "'{0}' expected.",
            "arguments": [
                ";"
            ]
        },
        {
            "start": 93,
            "length": 1,
            "diagnosticCode": "'{0}' expected.",
            "arguments": [
                ";"
            ]
        },
        {
            "start": 96,
            "length": 1,
            "diagnosticCode": "'{0}' expected.",
            "arguments": [
                ";"
            ]
        },
        {
            "start": 99,
            "length": 1,
            "diagnosticCode": "'{0}' expected.",
            "arguments": [
                ";"
            ]
        },
        {
            "start": 102,
            "length": 1,
            "diagnosticCode": "'{0}' expected.",
            "arguments": [
                ";"
            ]
        },
        {
            "start": 105,
            "length": 1,
            "diagnosticCode": "'{0}' expected.",
            "arguments": [
                ";"
            ]
        },
        {
            "start": 106,
            "length": 1,
            "diagnosticCode": "Unexpected token; '{0}' expected.",
            "arguments": [
                "constructor, function, accessor or variable"
            ]
        },
        {
            "start": 114,
            "length": 1,
            "diagnosticCode": "'{0}' expected.",
            "arguments": [
                ";"
            ]
        },
        {
            "start": 117,
            "length": 1,
            "diagnosticCode": "'{0}' expected.",
            "arguments": [
                ";"
            ]
        },
        {
            "start": 118,
            "length": 1,
            "diagnosticCode": "Unexpected token; '{0}' expected.",
            "arguments": [
                "constructor, function, accessor or variable"
            ]
        }
    ],
    "sourceUnit": {
        "kind": "SourceUnit",
        "fullStart": 0,
        "fullEnd": 163,
        "start": 0,
        "end": 163,
        "fullWidth": 163,
        "width": 163,
        "isIncrementallyUnusable": true,
        "moduleElements": [
            {
                "kind": "ClassDeclaration",
                "fullStart": 0,
                "fullEnd": 163,
                "start": 0,
                "end": 163,
                "fullWidth": 163,
                "width": 163,
                "isIncrementallyUnusable": true,
                "modifiers": [
                    {
                        "kind": "ExportKeyword",
                        "fullStart": 0,
                        "fullEnd": 7,
                        "start": 0,
                        "end": 6,
                        "fullWidth": 7,
                        "width": 6,
                        "text": "export",
                        "value": "export",
                        "valueText": "export",
                        "hasTrailingTrivia": true,
                        "trailingTrivia": [
                            {
                                "kind": "WhitespaceTrivia",
                                "text": " "
                            }
                        ]
                    }
                ],
                "classKeyword": {
                    "kind": "ClassKeyword",
                    "fullStart": 7,
                    "fullEnd": 13,
                    "start": 7,
                    "end": 12,
                    "fullWidth": 6,
                    "width": 5,
                    "text": "class",
                    "value": "class",
                    "valueText": "class",
                    "hasTrailingTrivia": true,
                    "trailingTrivia": [
                        {
                            "kind": "WhitespaceTrivia",
                            "text": " "
                        }
                    ]
                },
                "identifier": {
                    "kind": "IdentifierName",
                    "fullStart": 13,
                    "fullEnd": 18,
                    "start": 13,
                    "end": 17,
                    "fullWidth": 5,
                    "width": 4,
                    "text": "Game",
                    "value": "Game",
                    "valueText": "Game",
                    "hasTrailingTrivia": true,
                    "trailingTrivia": [
                        {
                            "kind": "WhitespaceTrivia",
                            "text": " "
                        }
                    ]
                },
                "heritageClauses": [],
                "openBraceToken": {
                    "kind": "OpenBraceToken",
                    "fullStart": 18,
                    "fullEnd": 21,
                    "start": 18,
                    "end": 19,
                    "fullWidth": 3,
                    "width": 1,
                    "text": "{",
                    "value": "{",
                    "valueText": "{",
                    "hasTrailingTrivia": true,
                    "hasTrailingNewLine": true,
                    "trailingTrivia": [
                        {
                            "kind": "NewLineTrivia",
                            "text": "\r\n"
                        }
                    ]
                },
                "classElements": [
                    {
                        "kind": "MemberVariableDeclaration",
                        "fullStart": 21,
                        "fullEnd": 68,
                        "start": 25,
                        "end": 66,
                        "fullWidth": 47,
                        "width": 41,
                        "isIncrementallyUnusable": true,
                        "modifiers": [
                            {
                                "kind": "PrivateKeyword",
                                "fullStart": 21,
                                "fullEnd": 33,
                                "start": 25,
                                "end": 32,
                                "fullWidth": 12,
                                "width": 7,
                                "text": "private",
                                "value": "private",
                                "valueText": "private",
                                "hasLeadingTrivia": true,
                                "hasTrailingTrivia": true,
                                "leadingTrivia": [
                                    {
                                        "kind": "WhitespaceTrivia",
                                        "text": "    "
                                    }
                                ],
                                "trailingTrivia": [
                                    {
                                        "kind": "WhitespaceTrivia",
                                        "text": " "
                                    }
                                ]
                            }
                        ],
                        "variableDeclarator": {
                            "kind": "VariableDeclarator",
                            "fullStart": 33,
                            "fullEnd": 68,
                            "start": 33,
                            "end": 66,
                            "fullWidth": 35,
                            "width": 33,
                            "isIncrementallyUnusable": true,
                            "propertyName": {
                                "kind": "IdentifierName",
                                "fullStart": 33,
                                "fullEnd": 42,
                                "start": 33,
                                "end": 41,
                                "fullWidth": 9,
                                "width": 8,
                                "text": "position",
                                "value": "position",
                                "valueText": "position",
                                "hasTrailingTrivia": true,
                                "trailingTrivia": [
                                    {
                                        "kind": "WhitespaceTrivia",
                                        "text": " "
                                    }
                                ]
                            },
                            "equalsValueClause": {
                                "kind": "EqualsValueClause",
                                "fullStart": 42,
                                "fullEnd": 68,
                                "start": 42,
                                "end": 66,
                                "fullWidth": 26,
                                "width": 24,
                                "isIncrementallyUnusable": true,
                                "equalsToken": {
                                    "kind": "EqualsToken",
                                    "fullStart": 42,
                                    "fullEnd": 44,
                                    "start": 42,
                                    "end": 43,
                                    "fullWidth": 2,
                                    "width": 1,
                                    "text": "=",
                                    "value": "=",
                                    "valueText": "=",
                                    "hasTrailingTrivia": true,
                                    "trailingTrivia": [
                                        {
                                            "kind": "WhitespaceTrivia",
                                            "text": " "
                                        }
                                    ]
                                },
                                "value": {
                                    "kind": "ObjectCreationExpression",
                                    "fullStart": 44,
                                    "fullEnd": 68,
                                    "start": 44,
                                    "end": 66,
                                    "fullWidth": 24,
                                    "width": 22,
                                    "isIncrementallyUnusable": true,
                                    "newKeyword": {
                                        "kind": "NewKeyword",
                                        "fullStart": 44,
                                        "fullEnd": 48,
                                        "start": 44,
                                        "end": 47,
                                        "fullWidth": 4,
                                        "width": 3,
                                        "text": "new",
                                        "value": "new",
                                        "valueText": "new",
                                        "hasTrailingTrivia": true,
                                        "trailingTrivia": [
                                            {
                                                "kind": "WhitespaceTrivia",
                                                "text": " "
                                            }
                                        ]
                                    },
                                    "expression": {
                                        "kind": "IdentifierName",
                                        "fullStart": 48,
                                        "fullEnd": 63,
                                        "start": 48,
                                        "end": 63,
                                        "fullWidth": 15,
                                        "width": 15,
                                        "text": "DisplayPosition",
                                        "value": "DisplayPosition",
                                        "valueText": "DisplayPosition"
                                    },
                                    "argumentList": {
                                        "kind": "ArgumentList",
                                        "fullStart": 63,
                                        "fullEnd": 68,
                                        "start": 63,
                                        "end": 66,
                                        "fullWidth": 5,
                                        "width": 3,
                                        "isIncrementallyUnusable": true,
                                        "openParenToken": {
                                            "kind": "OpenParenToken",
                                            "fullStart": 63,
                                            "fullEnd": 64,
                                            "start": 63,
                                            "end": 64,
                                            "fullWidth": 1,
                                            "width": 1,
                                            "text": "(",
                                            "value": "(",
                                            "valueText": "("
                                        },
                                        "arguments": [
                                            {
                                                "kind": "ArrayLiteralExpression",
                                                "fullStart": 64,
                                                "fullEnd": 65,
                                                "start": 64,
                                                "end": 65,
                                                "fullWidth": 1,
                                                "width": 1,
                                                "isIncrementallyUnusable": true,
                                                "openBracketToken": {
                                                    "kind": "OpenBracketToken",
                                                    "fullStart": 64,
                                                    "fullEnd": 65,
                                                    "start": 64,
                                                    "end": 65,
                                                    "fullWidth": 1,
                                                    "width": 1,
                                                    "text": "[",
                                                    "value": "[",
                                                    "valueText": "["
                                                },
                                                "expressions": [],
                                                "closeBracketToken": {
                                                    "kind": "CloseBracketToken",
                                                    "fullStart": -1,
                                                    "fullEnd": -1,
                                                    "start": -1,
                                                    "end": -1,
                                                    "fullWidth": 0,
                                                    "width": 0,
                                                    "text": ""
                                                }
                                            }
                                        ],
                                        "closeParenToken": {
                                            "kind": "CloseParenToken",
                                            "fullStart": 65,
                                            "fullEnd": 68,
                                            "start": 65,
                                            "end": 66,
                                            "fullWidth": 3,
                                            "width": 1,
                                            "text": ")",
                                            "value": ")",
                                            "valueText": ")",
                                            "hasTrailingTrivia": true,
                                            "hasTrailingSkippedText": true,
                                            "trailingTrivia": [
                                                {
                                                    "kind": "SkippedTokenTrivia",
                                                    "skippedToken": {
                                                        "kind": "CommaToken",
                                                        "fullStart": 66,
                                                        "fullEnd": 67,
                                                        "start": 66,
                                                        "end": 67,
                                                        "fullWidth": 1,
                                                        "width": 1,
                                                        "text": ",",
                                                        "value": ",",
                                                        "valueText": ","
                                                    }
                                                },
                                                {
                                                    "kind": "WhitespaceTrivia",
                                                    "text": " "
                                                }
                                            ]
                                        }
                                    }
                                }
                            }
                        },
                        "semicolonToken": {
                            "kind": "SemicolonToken",
                            "fullStart": -1,
                            "fullEnd": -1,
                            "start": -1,
                            "end": -1,
                            "fullWidth": 0,
                            "width": 0,
                            "text": ""
                        }
                    },
                    {
                        "kind": "MemberVariableDeclaration",
                        "fullStart": 68,
                        "fullEnd": 71,
                        "start": 68,
                        "end": 69,
                        "fullWidth": 3,
                        "width": 1,
                        "isIncrementallyUnusable": true,
                        "modifiers": [],
                        "variableDeclarator": {
                            "kind": "VariableDeclarator",
                            "fullStart": 68,
                            "fullEnd": 71,
                            "start": 68,
                            "end": 69,
                            "fullWidth": 3,
                            "width": 1,
                            "isIncrementallyUnusable": true,
                            "propertyName": {
                                "kind": "NumericLiteral",
                                "fullStart": 68,
                                "fullEnd": 71,
                                "start": 68,
                                "end": 69,
                                "fullWidth": 3,
                                "width": 1,
                                "text": "3",
                                "value": 3,
                                "valueText": "3",
                                "hasTrailingTrivia": true,
                                "hasTrailingSkippedText": true,
                                "trailingTrivia": [
                                    {
                                        "kind": "SkippedTokenTrivia",
                                        "skippedToken": {
                                            "kind": "CommaToken",
                                            "fullStart": 69,
                                            "fullEnd": 70,
                                            "start": 69,
                                            "end": 70,
                                            "fullWidth": 1,
                                            "width": 1,
                                            "text": ",",
                                            "value": ",",
                                            "valueText": ","
                                        }
                                    },
                                    {
                                        "kind": "WhitespaceTrivia",
                                        "text": " "
                                    }
                                ]
                            }
                        },
                        "semicolonToken": {
                            "kind": "SemicolonToken",
                            "fullStart": -1,
                            "fullEnd": -1,
                            "start": -1,
                            "end": -1,
                            "fullWidth": 0,
                            "width": 0,
                            "text": ""
                        }
                    },
                    {
                        "kind": "MemberVariableDeclaration",
                        "fullStart": 71,
                        "fullEnd": 74,
                        "start": 71,
                        "end": 72,
                        "fullWidth": 3,
                        "width": 1,
                        "isIncrementallyUnusable": true,
                        "modifiers": [],
                        "variableDeclarator": {
                            "kind": "VariableDeclarator",
                            "fullStart": 71,
                            "fullEnd": 74,
                            "start": 71,
                            "end": 72,
                            "fullWidth": 3,
                            "width": 1,
                            "isIncrementallyUnusable": true,
                            "propertyName": {
                                "kind": "NumericLiteral",
                                "fullStart": 71,
                                "fullEnd": 74,
                                "start": 71,
                                "end": 72,
                                "fullWidth": 3,
                                "width": 1,
                                "text": "3",
                                "value": 3,
                                "valueText": "3",
                                "hasTrailingTrivia": true,
                                "hasTrailingSkippedText": true,
                                "trailingTrivia": [
                                    {
                                        "kind": "SkippedTokenTrivia",
                                        "skippedToken": {
                                            "kind": "CommaToken",
                                            "fullStart": 72,
                                            "fullEnd": 73,
                                            "start": 72,
                                            "end": 73,
                                            "fullWidth": 1,
                                            "width": 1,
                                            "text": ",",
                                            "value": ",",
                                            "valueText": ","
                                        }
                                    },
                                    {
                                        "kind": "WhitespaceTrivia",
                                        "text": " "
                                    }
                                ]
                            }
                        },
                        "semicolonToken": {
                            "kind": "SemicolonToken",
                            "fullStart": -1,
                            "fullEnd": -1,
                            "start": -1,
                            "end": -1,
                            "fullWidth": 0,
                            "width": 0,
                            "text": ""
                        }
                    },
                    {
                        "kind": "MemberVariableDeclaration",
                        "fullStart": 74,
                        "fullEnd": 77,
                        "start": 74,
                        "end": 75,
                        "fullWidth": 3,
                        "width": 1,
                        "isIncrementallyUnusable": true,
                        "modifiers": [],
                        "variableDeclarator": {
                            "kind": "VariableDeclarator",
                            "fullStart": 74,
                            "fullEnd": 77,
                            "start": 74,
                            "end": 75,
                            "fullWidth": 3,
                            "width": 1,
                            "isIncrementallyUnusable": true,
                            "propertyName": {
                                "kind": "NumericLiteral",
                                "fullStart": 74,
                                "fullEnd": 77,
                                "start": 74,
                                "end": 75,
                                "fullWidth": 3,
                                "width": 1,
                                "text": "3",
                                "value": 3,
                                "valueText": "3",
                                "hasTrailingTrivia": true,
                                "hasTrailingSkippedText": true,
                                "trailingTrivia": [
                                    {
                                        "kind": "SkippedTokenTrivia",
                                        "skippedToken": {
                                            "kind": "CommaToken",
                                            "fullStart": 75,
                                            "fullEnd": 76,
                                            "start": 75,
                                            "end": 76,
                                            "fullWidth": 1,
                                            "width": 1,
                                            "text": ",",
                                            "value": ",",
                                            "valueText": ","
                                        }
                                    },
                                    {
                                        "kind": "WhitespaceTrivia",
                                        "text": " "
                                    }
                                ]
                            }
                        },
                        "semicolonToken": {
                            "kind": "SemicolonToken",
                            "fullStart": -1,
                            "fullEnd": -1,
                            "start": -1,
                            "end": -1,
                            "fullWidth": 0,
                            "width": 0,
                            "text": ""
                        }
                    },
                    {
                        "kind": "MemberVariableDeclaration",
                        "fullStart": 77,
                        "fullEnd": 80,
                        "start": 77,
                        "end": 78,
                        "fullWidth": 3,
                        "width": 1,
                        "isIncrementallyUnusable": true,
                        "modifiers": [],
                        "variableDeclarator": {
                            "kind": "VariableDeclarator",
                            "fullStart": 77,
                            "fullEnd": 80,
                            "start": 77,
                            "end": 78,
                            "fullWidth": 3,
                            "width": 1,
                            "isIncrementallyUnusable": true,
                            "propertyName": {
                                "kind": "NumericLiteral",
                                "fullStart": 77,
                                "fullEnd": 80,
                                "start": 77,
                                "end": 78,
                                "fullWidth": 3,
                                "width": 1,
                                "text": "3",
                                "value": 3,
                                "valueText": "3",
                                "hasTrailingTrivia": true,
                                "hasTrailingSkippedText": true,
                                "trailingTrivia": [
                                    {
                                        "kind": "SkippedTokenTrivia",
                                        "skippedToken": {
                                            "kind": "CommaToken",
                                            "fullStart": 78,
                                            "fullEnd": 79,
                                            "start": 78,
                                            "end": 79,
                                            "fullWidth": 1,
                                            "width": 1,
                                            "text": ",",
                                            "value": ",",
                                            "valueText": ","
                                        }
                                    },
                                    {
                                        "kind": "WhitespaceTrivia",
                                        "text": " "
                                    }
                                ]
                            }
                        },
                        "semicolonToken": {
                            "kind": "SemicolonToken",
                            "fullStart": -1,
                            "fullEnd": -1,
                            "start": -1,
                            "end": -1,
                            "fullWidth": 0,
                            "width": 0,
                            "text": ""
                        }
                    },
                    {
                        "kind": "MemberVariableDeclaration",
                        "fullStart": 80,
                        "fullEnd": 83,
                        "start": 80,
                        "end": 81,
                        "fullWidth": 3,
                        "width": 1,
                        "isIncrementallyUnusable": true,
                        "modifiers": [],
                        "variableDeclarator": {
                            "kind": "VariableDeclarator",
                            "fullStart": 80,
                            "fullEnd": 83,
                            "start": 80,
                            "end": 81,
                            "fullWidth": 3,
                            "width": 1,
                            "isIncrementallyUnusable": true,
                            "propertyName": {
                                "kind": "NumericLiteral",
                                "fullStart": 80,
                                "fullEnd": 83,
                                "start": 80,
                                "end": 81,
                                "fullWidth": 3,
                                "width": 1,
                                "text": "3",
                                "value": 3,
                                "valueText": "3",
                                "hasTrailingTrivia": true,
                                "hasTrailingSkippedText": true,
                                "trailingTrivia": [
                                    {
                                        "kind": "SkippedTokenTrivia",
                                        "skippedToken": {
                                            "kind": "CommaToken",
                                            "fullStart": 81,
                                            "fullEnd": 82,
                                            "start": 81,
                                            "end": 82,
                                            "fullWidth": 1,
                                            "width": 1,
                                            "text": ",",
                                            "value": ",",
                                            "valueText": ","
                                        }
                                    },
                                    {
                                        "kind": "WhitespaceTrivia",
                                        "text": " "
                                    }
                                ]
                            }
                        },
                        "semicolonToken": {
                            "kind": "SemicolonToken",
                            "fullStart": -1,
                            "fullEnd": -1,
                            "start": -1,
                            "end": -1,
                            "fullWidth": 0,
                            "width": 0,
                            "text": ""
                        }
                    },
                    {
                        "kind": "MemberVariableDeclaration",
                        "fullStart": 83,
                        "fullEnd": 86,
                        "start": 83,
                        "end": 84,
                        "fullWidth": 3,
                        "width": 1,
                        "isIncrementallyUnusable": true,
                        "modifiers": [],
                        "variableDeclarator": {
                            "kind": "VariableDeclarator",
                            "fullStart": 83,
                            "fullEnd": 86,
                            "start": 83,
                            "end": 84,
                            "fullWidth": 3,
                            "width": 1,
                            "isIncrementallyUnusable": true,
                            "propertyName": {
                                "kind": "NumericLiteral",
                                "fullStart": 83,
                                "fullEnd": 86,
                                "start": 83,
                                "end": 84,
                                "fullWidth": 3,
                                "width": 1,
                                "text": "0",
                                "value": 0,
                                "valueText": "0",
                                "hasTrailingTrivia": true,
                                "hasTrailingSkippedText": true,
                                "trailingTrivia": [
                                    {
                                        "kind": "SkippedTokenTrivia",
                                        "skippedToken": {
                                            "kind": "CommaToken",
                                            "fullStart": 84,
                                            "fullEnd": 85,
                                            "start": 84,
                                            "end": 85,
                                            "fullWidth": 1,
                                            "width": 1,
                                            "text": ",",
                                            "value": ",",
                                            "valueText": ","
                                        }
                                    },
                                    {
                                        "kind": "WhitespaceTrivia",
                                        "text": " "
                                    }
                                ]
                            }
                        },
                        "semicolonToken": {
                            "kind": "SemicolonToken",
                            "fullStart": -1,
                            "fullEnd": -1,
                            "start": -1,
                            "end": -1,
                            "fullWidth": 0,
                            "width": 0,
                            "text": ""
                        }
                    },
                    {
                        "kind": "MemberVariableDeclaration",
                        "fullStart": 86,
                        "fullEnd": 89,
                        "start": 86,
                        "end": 87,
                        "fullWidth": 3,
                        "width": 1,
                        "isIncrementallyUnusable": true,
                        "modifiers": [],
                        "variableDeclarator": {
                            "kind": "VariableDeclarator",
                            "fullStart": 86,
                            "fullEnd": 89,
                            "start": 86,
                            "end": 87,
                            "fullWidth": 3,
                            "width": 1,
                            "isIncrementallyUnusable": true,
                            "propertyName": {
                                "kind": "NumericLiteral",
                                "fullStart": 86,
                                "fullEnd": 89,
                                "start": 86,
                                "end": 87,
                                "fullWidth": 3,
                                "width": 1,
                                "text": "3",
                                "value": 3,
                                "valueText": "3",
                                "hasTrailingTrivia": true,
                                "hasTrailingSkippedText": true,
                                "trailingTrivia": [
                                    {
                                        "kind": "SkippedTokenTrivia",
                                        "skippedToken": {
                                            "kind": "CommaToken",
                                            "fullStart": 87,
                                            "fullEnd": 88,
                                            "start": 87,
                                            "end": 88,
                                            "fullWidth": 1,
                                            "width": 1,
                                            "text": ",",
                                            "value": ",",
                                            "valueText": ","
                                        }
                                    },
                                    {
                                        "kind": "WhitespaceTrivia",
                                        "text": " "
                                    }
                                ]
                            }
                        },
                        "semicolonToken": {
                            "kind": "SemicolonToken",
                            "fullStart": -1,
                            "fullEnd": -1,
                            "start": -1,
                            "end": -1,
                            "fullWidth": 0,
                            "width": 0,
                            "text": ""
                        }
                    },
                    {
                        "kind": "MemberVariableDeclaration",
                        "fullStart": 89,
                        "fullEnd": 92,
                        "start": 89,
                        "end": 90,
                        "fullWidth": 3,
                        "width": 1,
                        "isIncrementallyUnusable": true,
                        "modifiers": [],
                        "variableDeclarator": {
                            "kind": "VariableDeclarator",
                            "fullStart": 89,
                            "fullEnd": 92,
                            "start": 89,
                            "end": 90,
                            "fullWidth": 3,
                            "width": 1,
                            "isIncrementallyUnusable": true,
                            "propertyName": {
                                "kind": "NumericLiteral",
                                "fullStart": 89,
                                "fullEnd": 92,
                                "start": 89,
                                "end": 90,
                                "fullWidth": 3,
                                "width": 1,
                                "text": "3",
                                "value": 3,
                                "valueText": "3",
                                "hasTrailingTrivia": true,
                                "hasTrailingSkippedText": true,
                                "trailingTrivia": [
                                    {
                                        "kind": "SkippedTokenTrivia",
                                        "skippedToken": {
                                            "kind": "CommaToken",
                                            "fullStart": 90,
                                            "fullEnd": 91,
                                            "start": 90,
                                            "end": 91,
                                            "fullWidth": 1,
                                            "width": 1,
                                            "text": ",",
                                            "value": ",",
                                            "valueText": ","
                                        }
                                    },
                                    {
                                        "kind": "WhitespaceTrivia",
                                        "text": " "
                                    }
                                ]
                            }
                        },
                        "semicolonToken": {
                            "kind": "SemicolonToken",
                            "fullStart": -1,
                            "fullEnd": -1,
                            "start": -1,
                            "end": -1,
                            "fullWidth": 0,
                            "width": 0,
                            "text": ""
                        }
                    },
                    {
                        "kind": "MemberVariableDeclaration",
                        "fullStart": 92,
                        "fullEnd": 95,
                        "start": 92,
                        "end": 93,
                        "fullWidth": 3,
                        "width": 1,
                        "isIncrementallyUnusable": true,
                        "modifiers": [],
                        "variableDeclarator": {
                            "kind": "VariableDeclarator",
                            "fullStart": 92,
                            "fullEnd": 95,
                            "start": 92,
                            "end": 93,
                            "fullWidth": 3,
                            "width": 1,
                            "isIncrementallyUnusable": true,
                            "propertyName": {
                                "kind": "NumericLiteral",
                                "fullStart": 92,
                                "fullEnd": 95,
                                "start": 92,
                                "end": 93,
                                "fullWidth": 3,
                                "width": 1,
                                "text": "3",
                                "value": 3,
                                "valueText": "3",
                                "hasTrailingTrivia": true,
                                "hasTrailingSkippedText": true,
                                "trailingTrivia": [
                                    {
                                        "kind": "SkippedTokenTrivia",
                                        "skippedToken": {
                                            "kind": "CommaToken",
                                            "fullStart": 93,
                                            "fullEnd": 94,
                                            "start": 93,
                                            "end": 94,
                                            "fullWidth": 1,
                                            "width": 1,
                                            "text": ",",
                                            "value": ",",
                                            "valueText": ","
                                        }
                                    },
                                    {
                                        "kind": "WhitespaceTrivia",
                                        "text": " "
                                    }
                                ]
                            }
                        },
                        "semicolonToken": {
                            "kind": "SemicolonToken",
                            "fullStart": -1,
                            "fullEnd": -1,
                            "start": -1,
                            "end": -1,
                            "fullWidth": 0,
                            "width": 0,
                            "text": ""
                        }
                    },
                    {
                        "kind": "MemberVariableDeclaration",
                        "fullStart": 95,
                        "fullEnd": 98,
                        "start": 95,
                        "end": 96,
                        "fullWidth": 3,
                        "width": 1,
                        "isIncrementallyUnusable": true,
                        "modifiers": [],
                        "variableDeclarator": {
                            "kind": "VariableDeclarator",
                            "fullStart": 95,
                            "fullEnd": 98,
                            "start": 95,
                            "end": 96,
                            "fullWidth": 3,
                            "width": 1,
                            "isIncrementallyUnusable": true,
                            "propertyName": {
                                "kind": "NumericLiteral",
                                "fullStart": 95,
                                "fullEnd": 98,
                                "start": 95,
                                "end": 96,
                                "fullWidth": 3,
                                "width": 1,
                                "text": "3",
                                "value": 3,
                                "valueText": "3",
                                "hasTrailingTrivia": true,
                                "hasTrailingSkippedText": true,
                                "trailingTrivia": [
                                    {
                                        "kind": "SkippedTokenTrivia",
                                        "skippedToken": {
                                            "kind": "CommaToken",
                                            "fullStart": 96,
                                            "fullEnd": 97,
                                            "start": 96,
                                            "end": 97,
                                            "fullWidth": 1,
                                            "width": 1,
                                            "text": ",",
                                            "value": ",",
                                            "valueText": ","
                                        }
                                    },
                                    {
                                        "kind": "WhitespaceTrivia",
                                        "text": " "
                                    }
                                ]
                            }
                        },
                        "semicolonToken": {
                            "kind": "SemicolonToken",
                            "fullStart": -1,
                            "fullEnd": -1,
                            "start": -1,
                            "end": -1,
                            "fullWidth": 0,
                            "width": 0,
                            "text": ""
                        }
                    },
                    {
                        "kind": "MemberVariableDeclaration",
                        "fullStart": 98,
                        "fullEnd": 101,
                        "start": 98,
                        "end": 99,
                        "fullWidth": 3,
                        "width": 1,
                        "isIncrementallyUnusable": true,
                        "modifiers": [],
                        "variableDeclarator": {
                            "kind": "VariableDeclarator",
                            "fullStart": 98,
                            "fullEnd": 101,
                            "start": 98,
                            "end": 99,
                            "fullWidth": 3,
                            "width": 1,
                            "isIncrementallyUnusable": true,
                            "propertyName": {
                                "kind": "NumericLiteral",
                                "fullStart": 98,
                                "fullEnd": 101,
                                "start": 98,
                                "end": 99,
                                "fullWidth": 3,
                                "width": 1,
                                "text": "3",
                                "value": 3,
                                "valueText": "3",
                                "hasTrailingTrivia": true,
                                "hasTrailingSkippedText": true,
                                "trailingTrivia": [
                                    {
                                        "kind": "SkippedTokenTrivia",
                                        "skippedToken": {
                                            "kind": "CommaToken",
                                            "fullStart": 99,
                                            "fullEnd": 100,
                                            "start": 99,
                                            "end": 100,
                                            "fullWidth": 1,
                                            "width": 1,
                                            "text": ",",
                                            "value": ",",
                                            "valueText": ","
                                        }
                                    },
                                    {
                                        "kind": "WhitespaceTrivia",
                                        "text": " "
                                    }
                                ]
                            }
                        },
                        "semicolonToken": {
                            "kind": "SemicolonToken",
                            "fullStart": -1,
                            "fullEnd": -1,
                            "start": -1,
                            "end": -1,
                            "fullWidth": 0,
                            "width": 0,
                            "text": ""
                        }
                    },
                    {
                        "kind": "MemberVariableDeclaration",
                        "fullStart": 101,
                        "fullEnd": 104,
                        "start": 101,
                        "end": 102,
                        "fullWidth": 3,
                        "width": 1,
                        "isIncrementallyUnusable": true,
                        "modifiers": [],
                        "variableDeclarator": {
                            "kind": "VariableDeclarator",
                            "fullStart": 101,
                            "fullEnd": 104,
                            "start": 101,
                            "end": 102,
                            "fullWidth": 3,
                            "width": 1,
                            "isIncrementallyUnusable": true,
                            "propertyName": {
                                "kind": "NumericLiteral",
                                "fullStart": 101,
                                "fullEnd": 104,
                                "start": 101,
                                "end": 102,
                                "fullWidth": 3,
                                "width": 1,
                                "text": "3",
                                "value": 3,
                                "valueText": "3",
                                "hasTrailingTrivia": true,
                                "hasTrailingSkippedText": true,
                                "trailingTrivia": [
                                    {
                                        "kind": "SkippedTokenTrivia",
                                        "skippedToken": {
                                            "kind": "CommaToken",
                                            "fullStart": 102,
                                            "fullEnd": 103,
                                            "start": 102,
                                            "end": 103,
                                            "fullWidth": 1,
                                            "width": 1,
                                            "text": ",",
                                            "value": ",",
                                            "valueText": ","
                                        }
                                    },
                                    {
                                        "kind": "WhitespaceTrivia",
                                        "text": " "
                                    }
                                ]
                            }
                        },
                        "semicolonToken": {
                            "kind": "SemicolonToken",
                            "fullStart": -1,
                            "fullEnd": -1,
                            "start": -1,
                            "end": -1,
                            "fullWidth": 0,
                            "width": 0,
                            "text": ""
                        }
                    },
                    {
                        "kind": "MemberVariableDeclaration",
                        "fullStart": 104,
                        "fullEnd": 108,
                        "start": 104,
                        "end": 105,
                        "fullWidth": 4,
                        "width": 1,
                        "isIncrementallyUnusable": true,
                        "modifiers": [],
                        "variableDeclarator": {
                            "kind": "VariableDeclarator",
                            "fullStart": 104,
                            "fullEnd": 108,
                            "start": 104,
                            "end": 105,
                            "fullWidth": 4,
                            "width": 1,
                            "isIncrementallyUnusable": true,
                            "propertyName": {
                                "kind": "NumericLiteral",
                                "fullStart": 104,
                                "fullEnd": 108,
                                "start": 104,
                                "end": 105,
                                "fullWidth": 4,
                                "width": 1,
                                "text": "0",
                                "value": 0,
                                "valueText": "0",
                                "hasTrailingTrivia": true,
                                "hasTrailingSkippedText": true,
                                "trailingTrivia": [
                                    {
                                        "kind": "SkippedTokenTrivia",
                                        "skippedToken": {
                                            "kind": "CloseBracketToken",
                                            "fullStart": 105,
                                            "fullEnd": 106,
                                            "start": 105,
                                            "end": 106,
                                            "fullWidth": 1,
                                            "width": 1,
                                            "text": "]",
                                            "value": "]",
                                            "valueText": "]"
                                        }
                                    },
                                    {
                                        "kind": "SkippedTokenTrivia",
                                        "skippedToken": {
                                            "kind": "CommaToken",
                                            "fullStart": 106,
                                            "fullEnd": 107,
                                            "start": 106,
                                            "end": 107,
                                            "fullWidth": 1,
                                            "width": 1,
                                            "text": ",",
                                            "value": ",",
                                            "valueText": ","
                                        }
                                    },
                                    {
                                        "kind": "WhitespaceTrivia",
                                        "text": " "
                                    }
                                ]
                            }
                        },
                        "semicolonToken": {
                            "kind": "SemicolonToken",
                            "fullStart": -1,
                            "fullEnd": -1,
                            "start": -1,
                            "end": -1,
                            "fullWidth": 0,
                            "width": 0,
                            "text": ""
                        }
                    },
                    {
                        "kind": "MemberVariableDeclaration",
                        "fullStart": 108,
                        "fullEnd": 116,
                        "start": 108,
                        "end": 114,
                        "fullWidth": 8,
                        "width": 6,
                        "isIncrementallyUnusable": true,
                        "modifiers": [],
                        "variableDeclarator": {
                            "kind": "VariableDeclarator",
                            "fullStart": 108,
                            "fullEnd": 116,
                            "start": 108,
                            "end": 114,
                            "fullWidth": 8,
                            "width": 6,
                            "isIncrementallyUnusable": true,
                            "propertyName": {
                                "kind": "IdentifierName",
                                "fullStart": 108,
                                "fullEnd": 116,
                                "start": 108,
                                "end": 114,
                                "fullWidth": 8,
                                "width": 6,
                                "text": "NoMove",
                                "value": "NoMove",
                                "valueText": "NoMove",
                                "hasTrailingTrivia": true,
                                "hasTrailingSkippedText": true,
                                "trailingTrivia": [
                                    {
                                        "kind": "SkippedTokenTrivia",
                                        "skippedToken": {
                                            "kind": "CommaToken",
                                            "fullStart": 114,
                                            "fullEnd": 115,
                                            "start": 114,
                                            "end": 115,
                                            "fullWidth": 1,
                                            "width": 1,
                                            "text": ",",
                                            "value": ",",
                                            "valueText": ","
                                        }
                                    },
                                    {
                                        "kind": "WhitespaceTrivia",
                                        "text": " "
                                    }
                                ]
                            }
                        },
                        "semicolonToken": {
                            "kind": "SemicolonToken",
                            "fullStart": -1,
                            "fullEnd": -1,
                            "start": -1,
                            "end": -1,
                            "fullWidth": 0,
                            "width": 0,
                            "text": ""
                        }
                    },
                    {
                        "kind": "MemberVariableDeclaration",
                        "fullStart": 116,
                        "fullEnd": 121,
                        "start": 116,
                        "end": 117,
                        "fullWidth": 5,
                        "width": 1,
                        "isIncrementallyUnusable": true,
                        "modifiers": [],
                        "variableDeclarator": {
                            "kind": "VariableDeclarator",
                            "fullStart": 116,
                            "fullEnd": 121,
                            "start": 116,
                            "end": 117,
                            "fullWidth": 5,
                            "width": 1,
                            "isIncrementallyUnusable": true,
                            "propertyName": {
                                "kind": "NumericLiteral",
                                "fullStart": 116,
                                "fullEnd": 121,
                                "start": 116,
                                "end": 117,
                                "fullWidth": 5,
                                "width": 1,
                                "text": "0",
                                "value": 0,
                                "valueText": "0",
                                "hasTrailingTrivia": true,
                                "hasTrailingNewLine": true,
                                "hasTrailingSkippedText": true,
                                "trailingTrivia": [
                                    {
                                        "kind": "SkippedTokenTrivia",
                                        "skippedToken": {
                                            "kind": "CloseParenToken",
                                            "fullStart": 117,
                                            "fullEnd": 118,
                                            "start": 117,
                                            "end": 118,
                                            "fullWidth": 1,
                                            "width": 1,
                                            "text": ")",
                                            "value": ")",
                                            "valueText": ")"
                                        }
                                    },
                                    {
                                        "kind": "SkippedTokenTrivia",
                                        "skippedToken": {
                                            "kind": "SemicolonToken",
                                            "fullStart": 118,
                                            "fullEnd": 119,
                                            "start": 118,
                                            "end": 119,
                                            "fullWidth": 1,
                                            "width": 1,
                                            "text": ";",
                                            "value": ";",
                                            "valueText": ";"
                                        }
                                    },
                                    {
                                        "kind": "NewLineTrivia",
                                        "text": "\r\n"
                                    }
                                ]
                            }
                        },
                        "semicolonToken": {
                            "kind": "SemicolonToken",
                            "fullStart": -1,
                            "fullEnd": -1,
                            "start": -1,
                            "end": -1,
                            "fullWidth": 0,
                            "width": 0,
                            "text": ""
                        }
                    },
                    {
                        "kind": "MemberVariableDeclaration",
                        "fullStart": 121,
                        "fullEnd": 162,
                        "start": 125,
                        "end": 160,
                        "fullWidth": 41,
                        "width": 35,
                        "modifiers": [
                            {
                                "kind": "PrivateKeyword",
                                "fullStart": 121,
                                "fullEnd": 133,
                                "start": 125,
                                "end": 132,
                                "fullWidth": 12,
                                "width": 7,
                                "text": "private",
                                "value": "private",
                                "valueText": "private",
                                "hasLeadingTrivia": true,
                                "hasTrailingTrivia": true,
                                "leadingTrivia": [
                                    {
                                        "kind": "WhitespaceTrivia",
                                        "text": "    "
                                    }
                                ],
                                "trailingTrivia": [
                                    {
                                        "kind": "WhitespaceTrivia",
                                        "text": " "
                                    }
                                ]
                            }
                        ],
                        "variableDeclarator": {
                            "kind": "VariableDeclarator",
                            "fullStart": 133,
                            "fullEnd": 159,
                            "start": 133,
                            "end": 159,
                            "fullWidth": 26,
<<<<<<< HEAD
                            "width": 26,
                            "identifier": {
=======
                            "propertyName": {
>>>>>>> 85e84683
                                "kind": "IdentifierName",
                                "fullStart": 133,
                                "fullEnd": 143,
                                "start": 133,
                                "end": 143,
                                "fullWidth": 10,
                                "width": 10,
                                "text": "prevConfig",
                                "value": "prevConfig",
                                "valueText": "prevConfig"
                            },
                            "typeAnnotation": {
                                "kind": "TypeAnnotation",
                                "fullStart": 143,
                                "fullEnd": 159,
                                "start": 143,
                                "end": 159,
                                "fullWidth": 16,
                                "width": 16,
                                "colonToken": {
                                    "kind": "ColonToken",
                                    "fullStart": 143,
                                    "fullEnd": 145,
                                    "start": 143,
                                    "end": 144,
                                    "fullWidth": 2,
                                    "width": 1,
                                    "text": ":",
                                    "value": ":",
                                    "valueText": ":",
                                    "hasTrailingTrivia": true,
                                    "trailingTrivia": [
                                        {
                                            "kind": "WhitespaceTrivia",
                                            "text": " "
                                        }
                                    ]
                                },
                                "type": {
                                    "kind": "ArrayType",
                                    "fullStart": 145,
                                    "fullEnd": 159,
                                    "start": 145,
                                    "end": 159,
                                    "fullWidth": 14,
                                    "width": 14,
                                    "type": {
                                        "kind": "ArrayType",
                                        "fullStart": 145,
                                        "fullEnd": 157,
                                        "start": 145,
                                        "end": 157,
                                        "fullWidth": 12,
                                        "width": 12,
                                        "type": {
                                            "kind": "IdentifierName",
                                            "fullStart": 145,
                                            "fullEnd": 155,
                                            "start": 145,
                                            "end": 155,
                                            "fullWidth": 10,
                                            "width": 10,
                                            "text": "SeedCoords",
                                            "value": "SeedCoords",
                                            "valueText": "SeedCoords"
                                        },
                                        "openBracketToken": {
                                            "kind": "OpenBracketToken",
                                            "fullStart": 155,
                                            "fullEnd": 156,
                                            "start": 155,
                                            "end": 156,
                                            "fullWidth": 1,
                                            "width": 1,
                                            "text": "[",
                                            "value": "[",
                                            "valueText": "["
                                        },
                                        "closeBracketToken": {
                                            "kind": "CloseBracketToken",
                                            "fullStart": 156,
                                            "fullEnd": 157,
                                            "start": 156,
                                            "end": 157,
                                            "fullWidth": 1,
                                            "width": 1,
                                            "text": "]",
                                            "value": "]",
                                            "valueText": "]"
                                        }
                                    },
                                    "openBracketToken": {
                                        "kind": "OpenBracketToken",
                                        "fullStart": 157,
                                        "fullEnd": 158,
                                        "start": 157,
                                        "end": 158,
                                        "fullWidth": 1,
                                        "width": 1,
                                        "text": "[",
                                        "value": "[",
                                        "valueText": "["
                                    },
                                    "closeBracketToken": {
                                        "kind": "CloseBracketToken",
                                        "fullStart": 158,
                                        "fullEnd": 159,
                                        "start": 158,
                                        "end": 159,
                                        "fullWidth": 1,
                                        "width": 1,
                                        "text": "]",
                                        "value": "]",
                                        "valueText": "]"
                                    }
                                }
                            }
                        },
                        "semicolonToken": {
                            "kind": "SemicolonToken",
                            "fullStart": 159,
                            "fullEnd": 162,
                            "start": 159,
                            "end": 160,
                            "fullWidth": 3,
                            "width": 1,
                            "text": ";",
                            "value": ";",
                            "valueText": ";",
                            "hasTrailingTrivia": true,
                            "hasTrailingNewLine": true,
                            "trailingTrivia": [
                                {
                                    "kind": "NewLineTrivia",
                                    "text": "\r\n"
                                }
                            ]
                        }
                    }
                ],
                "closeBraceToken": {
                    "kind": "CloseBraceToken",
                    "fullStart": 162,
                    "fullEnd": 163,
                    "start": 162,
                    "end": 163,
                    "fullWidth": 1,
                    "width": 1,
                    "text": "}",
                    "value": "}",
                    "valueText": "}"
                }
            }
        ],
        "endOfFileToken": {
            "kind": "EndOfFileToken",
            "fullStart": 163,
            "fullEnd": 163,
            "start": 163,
            "end": 163,
            "fullWidth": 0,
            "width": 0,
            "text": ""
        }
    },
    "lineMap": {
        "lineStarts": [
            0,
            21,
            121,
            162
        ],
        "length": 163
    }
}<|MERGE_RESOLUTION|>--- conflicted
+++ resolved
@@ -1561,12 +1561,8 @@
                             "start": 133,
                             "end": 159,
                             "fullWidth": 26,
-<<<<<<< HEAD
                             "width": 26,
-                            "identifier": {
-=======
                             "propertyName": {
->>>>>>> 85e84683
                                 "kind": "IdentifierName",
                                 "fullStart": 133,
                                 "fullEnd": 143,
