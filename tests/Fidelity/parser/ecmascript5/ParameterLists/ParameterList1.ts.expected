{
    "isDeclaration": false,
    "languageVersion": "EcmaScript5",
    "parseOptions": {
        "allowAutomaticSemicolonInsertion": true
    },
    "diagnostics": [
        {
            "start": 16,
            "length": 4,
            "diagnosticCode": "Rest parameter must be last in list."
        }
    ],
    "sourceUnit": {
        "kind": "SourceUnit",
        "fullStart": 0,
        "fullEnd": 31,
        "start": 0,
        "end": 31,
        "fullWidth": 31,
        "width": 31,
        "isIncrementallyUnusable": true,
        "moduleElements": [
            {
                "kind": "ClassDeclaration",
                "fullStart": 0,
                "fullEnd": 31,
                "start": 0,
                "end": 31,
                "fullWidth": 31,
                "width": 31,
                "modifiers": [],
                "classKeyword": {
                    "kind": "ClassKeyword",
                    "fullStart": 0,
                    "fullEnd": 6,
                    "start": 0,
                    "end": 5,
                    "fullWidth": 6,
                    "width": 5,
                    "text": "class",
                    "value": "class",
                    "valueText": "class",
                    "hasTrailingTrivia": true,
                    "trailingTrivia": [
                        {
                            "kind": "WhitespaceTrivia",
                            "text": " "
                        }
                    ]
                },
                "identifier": {
                    "kind": "IdentifierName",
                    "fullStart": 6,
                    "fullEnd": 8,
                    "start": 6,
                    "end": 7,
                    "fullWidth": 2,
                    "width": 1,
                    "text": "C",
                    "value": "C",
                    "valueText": "C",
                    "hasTrailingTrivia": true,
                    "trailingTrivia": [
                        {
                            "kind": "WhitespaceTrivia",
                            "text": " "
                        }
                    ]
                },
                "openBraceToken": {
                    "kind": "OpenBraceToken",
                    "fullStart": 8,
                    "fullEnd": 11,
                    "start": 8,
                    "end": 9,
                    "fullWidth": 3,
                    "width": 1,
                    "text": "{",
                    "value": "{",
                    "valueText": "{",
                    "hasTrailingTrivia": true,
                    "hasTrailingNewLine": true,
                    "trailingTrivia": [
                        {
                            "kind": "NewLineTrivia",
                            "text": "\r\n"
                        }
                    ]
                },
                "classElements": [
                    {
                        "kind": "MemberFunctionDeclaration",
                        "fullStart": 11,
                        "fullEnd": 30,
                        "start": 14,
                        "end": 28,
                        "fullWidth": 19,
                        "width": 14,
                        "modifiers": [],
                        "propertyName": {
                            "kind": "IdentifierName",
                            "fullStart": 11,
                            "fullEnd": 15,
                            "start": 14,
                            "end": 15,
                            "fullWidth": 4,
                            "width": 1,
                            "text": "F",
                            "value": "F",
                            "valueText": "F",
                            "hasLeadingTrivia": true,
                            "leadingTrivia": [
                                {
                                    "kind": "WhitespaceTrivia",
                                    "text": "   "
                                }
                            ]
                        },
                        "callSignature": {
                            "kind": "CallSignature",
                            "fullStart": 15,
                            "fullEnd": 25,
                            "start": 15,
                            "end": 24,
                            "fullWidth": 10,
                            "width": 9,
                            "parameterList": {
                                "kind": "ParameterList",
                                "fullStart": 15,
                                "fullEnd": 25,
                                "start": 15,
                                "end": 24,
                                "fullWidth": 10,
                                "width": 9,
                                "openParenToken": {
                                    "kind": "OpenParenToken",
                                    "fullStart": 15,
                                    "fullEnd": 16,
                                    "start": 15,
                                    "end": 16,
                                    "fullWidth": 1,
                                    "width": 1,
                                    "text": "(",
                                    "value": "(",
                                    "valueText": "("
                                },
                                "parameters": [
                                    {
                                        "kind": "Parameter",
                                        "fullStart": 16,
                                        "fullEnd": 20,
                                        "start": 16,
                                        "end": 20,
                                        "fullWidth": 4,
                                        "width": 4,
                                        "dotDotDotToken": {
                                            "kind": "DotDotDotToken",
                                            "fullStart": 16,
                                            "fullEnd": 19,
                                            "start": 16,
                                            "end": 19,
                                            "fullWidth": 3,
                                            "width": 3,
                                            "text": "...",
                                            "value": "...",
                                            "valueText": "..."
                                        },
                                        "modifiers": [],
                                        "identifier": {
                                            "kind": "IdentifierName",
                                            "fullStart": 19,
                                            "fullEnd": 20,
                                            "start": 19,
                                            "end": 20,
                                            "fullWidth": 1,
                                            "width": 1,
                                            "text": "A",
                                            "value": "A",
                                            "valueText": "A"
                                        }
                                    },
                                    {
                                        "kind": "CommaToken",
                                        "fullStart": 20,
                                        "fullEnd": 22,
                                        "start": 20,
                                        "end": 21,
                                        "fullWidth": 2,
                                        "width": 1,
                                        "text": ",",
                                        "value": ",",
                                        "valueText": ",",
                                        "hasTrailingTrivia": true,
                                        "trailingTrivia": [
                                            {
                                                "kind": "WhitespaceTrivia",
                                                "text": " "
                                            }
                                        ]
                                    },
                                    {
                                        "kind": "Parameter",
                                        "fullStart": 22,
                                        "fullEnd": 23,
                                        "start": 22,
                                        "end": 23,
                                        "fullWidth": 1,
<<<<<<< HEAD
                                        "width": 1,
=======
                                        "modifiers": [],
>>>>>>> e3c38734
                                        "identifier": {
                                            "kind": "IdentifierName",
                                            "fullStart": 22,
                                            "fullEnd": 23,
                                            "start": 22,
                                            "end": 23,
                                            "fullWidth": 1,
                                            "width": 1,
                                            "text": "B",
                                            "value": "B",
                                            "valueText": "B"
                                        }
                                    }
                                ],
                                "closeParenToken": {
                                    "kind": "CloseParenToken",
                                    "fullStart": 23,
                                    "fullEnd": 25,
                                    "start": 23,
                                    "end": 24,
                                    "fullWidth": 2,
                                    "width": 1,
                                    "text": ")",
                                    "value": ")",
                                    "valueText": ")",
                                    "hasTrailingTrivia": true,
                                    "trailingTrivia": [
                                        {
                                            "kind": "WhitespaceTrivia",
                                            "text": " "
                                        }
                                    ]
                                }
                            }
                        },
                        "block": {
                            "kind": "Block",
                            "fullStart": 25,
                            "fullEnd": 30,
                            "start": 25,
                            "end": 28,
                            "fullWidth": 5,
                            "width": 3,
                            "openBraceToken": {
                                "kind": "OpenBraceToken",
                                "fullStart": 25,
                                "fullEnd": 27,
                                "start": 25,
                                "end": 26,
                                "fullWidth": 2,
                                "width": 1,
                                "text": "{",
                                "value": "{",
                                "valueText": "{",
                                "hasTrailingTrivia": true,
                                "trailingTrivia": [
                                    {
                                        "kind": "WhitespaceTrivia",
                                        "text": " "
                                    }
                                ]
                            },
                            "statements": [],
                            "closeBraceToken": {
                                "kind": "CloseBraceToken",
                                "fullStart": 27,
                                "fullEnd": 30,
                                "start": 27,
                                "end": 28,
                                "fullWidth": 3,
                                "width": 1,
                                "text": "}",
                                "value": "}",
                                "valueText": "}",
                                "hasTrailingTrivia": true,
                                "hasTrailingNewLine": true,
                                "trailingTrivia": [
                                    {
                                        "kind": "NewLineTrivia",
                                        "text": "\r\n"
                                    }
                                ]
                            }
                        }
                    }
                ],
                "closeBraceToken": {
                    "kind": "CloseBraceToken",
                    "fullStart": 30,
                    "fullEnd": 31,
                    "start": 30,
                    "end": 31,
                    "fullWidth": 1,
                    "width": 1,
                    "text": "}",
                    "value": "}",
                    "valueText": "}"
                }
            }
        ],
        "endOfFileToken": {
            "kind": "EndOfFileToken",
            "fullStart": 31,
            "fullEnd": 31,
            "start": 31,
            "end": 31,
            "fullWidth": 0,
            "width": 0,
            "text": ""
        }
    },
    "lineMap": {
        "lineStarts": [
            0,
            11,
            30
        ],
        "length": 31
    }
}<|MERGE_RESOLUTION|>--- conflicted
+++ resolved
@@ -206,11 +206,8 @@
                                         "start": 22,
                                         "end": 23,
                                         "fullWidth": 1,
-<<<<<<< HEAD
                                         "width": 1,
-=======
                                         "modifiers": [],
->>>>>>> e3c38734
                                         "identifier": {
                                             "kind": "IdentifierName",
                                             "fullStart": 22,
