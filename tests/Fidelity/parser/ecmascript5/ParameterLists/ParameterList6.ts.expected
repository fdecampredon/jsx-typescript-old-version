{
    "isDeclaration": false,
    "languageVersion": "EcmaScript5",
    "parseOptions": {
        "allowAutomaticSemicolonInsertion": true
    },
    "diagnostics": [
        {
            "start": 29,
            "length": 6,
            "diagnosticCode": "Parameter property declarations cannot be used in an ambient context."
        }
    ],
    "sourceUnit": {
        "kind": "SourceUnit",
        "fullStart": 0,
        "fullEnd": 56,
        "start": 0,
        "end": 56,
        "fullWidth": 56,
        "width": 56,
        "isIncrementallyUnusable": true,
        "moduleElements": [
            {
                "kind": "ClassDeclaration",
                "fullStart": 0,
                "fullEnd": 56,
                "start": 0,
                "end": 56,
                "fullWidth": 56,
                "width": 56,
                "modifiers": [],
                "classKeyword": {
                    "kind": "ClassKeyword",
                    "fullStart": 0,
                    "fullEnd": 6,
                    "start": 0,
                    "end": 5,
                    "fullWidth": 6,
                    "width": 5,
                    "text": "class",
                    "value": "class",
                    "valueText": "class",
                    "hasTrailingTrivia": true,
                    "trailingTrivia": [
                        {
                            "kind": "WhitespaceTrivia",
                            "text": " "
                        }
                    ]
                },
                "identifier": {
                    "kind": "IdentifierName",
                    "fullStart": 6,
                    "fullEnd": 8,
                    "start": 6,
                    "end": 7,
                    "fullWidth": 2,
                    "width": 1,
                    "text": "C",
                    "value": "C",
                    "valueText": "C",
                    "hasTrailingTrivia": true,
                    "trailingTrivia": [
                        {
                            "kind": "WhitespaceTrivia",
                            "text": " "
                        }
                    ]
                },
                "openBraceToken": {
                    "kind": "OpenBraceToken",
                    "fullStart": 8,
                    "fullEnd": 11,
                    "start": 8,
                    "end": 9,
                    "fullWidth": 3,
                    "width": 1,
                    "text": "{",
                    "value": "{",
                    "valueText": "{",
                    "hasTrailingTrivia": true,
                    "hasTrailingNewLine": true,
                    "trailingTrivia": [
                        {
                            "kind": "NewLineTrivia",
                            "text": "\r\n"
                        }
                    ]
                },
                "classElements": [
                    {
                        "kind": "ConstructorDeclaration",
                        "fullStart": 11,
                        "fullEnd": 55,
                        "start": 13,
                        "end": 53,
                        "fullWidth": 44,
                        "width": 40,
                        "modifiers": [],
                        "constructorKeyword": {
                            "kind": "ConstructorKeyword",
                            "fullStart": 11,
                            "fullEnd": 24,
                            "start": 13,
                            "end": 24,
                            "fullWidth": 13,
                            "width": 11,
                            "text": "constructor",
                            "value": "constructor",
                            "valueText": "constructor",
                            "hasLeadingTrivia": true,
                            "leadingTrivia": [
                                {
                                    "kind": "WhitespaceTrivia",
                                    "text": "  "
                                }
                            ]
                        },
                        "parameterList": {
                            "kind": "ParameterList",
                            "fullStart": 24,
                            "fullEnd": 47,
                            "start": 24,
                            "end": 46,
                            "fullWidth": 23,
                            "width": 22,
                            "openParenToken": {
                                "kind": "OpenParenToken",
                                "fullStart": 24,
                                "fullEnd": 25,
                                "start": 24,
                                "end": 25,
                                "fullWidth": 1,
                                "width": 1,
                                "text": "(",
                                "value": "(",
                                "valueText": "("
                            },
                            "parameters": [
                                {
                                    "kind": "Parameter",
                                    "fullStart": 25,
                                    "fullEnd": 45,
                                    "start": 25,
                                    "end": 45,
                                    "fullWidth": 20,
<<<<<<< HEAD
                                    "width": 20,
=======
                                    "modifiers": [],
>>>>>>> e3c38734
                                    "identifier": {
                                        "kind": "IdentifierName",
                                        "fullStart": 25,
                                        "fullEnd": 26,
                                        "start": 25,
                                        "end": 26,
                                        "fullWidth": 1,
                                        "width": 1,
                                        "text": "C",
                                        "value": "C",
                                        "valueText": "C"
                                    },
                                    "typeAnnotation": {
                                        "kind": "TypeAnnotation",
                                        "fullStart": 26,
                                        "fullEnd": 45,
                                        "start": 26,
                                        "end": 45,
                                        "fullWidth": 19,
                                        "width": 19,
                                        "colonToken": {
                                            "kind": "ColonToken",
                                            "fullStart": 26,
                                            "fullEnd": 28,
                                            "start": 26,
                                            "end": 27,
                                            "fullWidth": 2,
                                            "width": 1,
                                            "text": ":",
                                            "value": ":",
                                            "valueText": ":",
                                            "hasTrailingTrivia": true,
                                            "trailingTrivia": [
                                                {
                                                    "kind": "WhitespaceTrivia",
                                                    "text": " "
                                                }
                                            ]
                                        },
                                        "type": {
                                            "kind": "FunctionType",
                                            "fullStart": 28,
                                            "fullEnd": 45,
                                            "start": 28,
                                            "end": 45,
                                            "fullWidth": 17,
                                            "width": 17,
                                            "parameterList": {
                                                "kind": "ParameterList",
                                                "fullStart": 28,
                                                "fullEnd": 39,
                                                "start": 28,
                                                "end": 38,
                                                "fullWidth": 11,
                                                "width": 10,
                                                "openParenToken": {
                                                    "kind": "OpenParenToken",
                                                    "fullStart": 28,
                                                    "fullEnd": 29,
                                                    "start": 28,
                                                    "end": 29,
                                                    "fullWidth": 1,
                                                    "width": 1,
                                                    "text": "(",
                                                    "value": "(",
                                                    "valueText": "("
                                                },
                                                "parameters": [
                                                    {
                                                        "kind": "Parameter",
                                                        "fullStart": 29,
                                                        "fullEnd": 37,
                                                        "start": 29,
                                                        "end": 37,
                                                        "fullWidth": 8,
<<<<<<< HEAD
                                                        "width": 8,
                                                        "publicOrPrivateKeyword": {
                                                            "kind": "PublicKeyword",
                                                            "fullStart": 29,
                                                            "fullEnd": 36,
                                                            "start": 29,
                                                            "end": 35,
                                                            "fullWidth": 7,
                                                            "width": 6,
                                                            "text": "public",
                                                            "value": "public",
                                                            "valueText": "public",
                                                            "hasTrailingTrivia": true,
                                                            "trailingTrivia": [
                                                                {
                                                                    "kind": "WhitespaceTrivia",
                                                                    "text": " "
                                                                }
                                                            ]
                                                        },
=======
                                                        "modifiers": [
                                                            {
                                                                "kind": "PublicKeyword",
                                                                "width": 6,
                                                                "fullWidth": 7,
                                                                "text": "public",
                                                                "value": "public",
                                                                "valueText": "public",
                                                                "hasTrailingTrivia": true,
                                                                "trailingTrivia": [
                                                                    {
                                                                        "kind": "WhitespaceTrivia",
                                                                        "text": " "
                                                                    }
                                                                ]
                                                            }
                                                        ],
>>>>>>> e3c38734
                                                        "identifier": {
                                                            "kind": "IdentifierName",
                                                            "fullStart": 36,
                                                            "fullEnd": 37,
                                                            "start": 36,
                                                            "end": 37,
                                                            "fullWidth": 1,
                                                            "width": 1,
                                                            "text": "A",
                                                            "value": "A",
                                                            "valueText": "A"
                                                        }
                                                    }
                                                ],
                                                "closeParenToken": {
                                                    "kind": "CloseParenToken",
                                                    "fullStart": 37,
                                                    "fullEnd": 39,
                                                    "start": 37,
                                                    "end": 38,
                                                    "fullWidth": 2,
                                                    "width": 1,
                                                    "text": ")",
                                                    "value": ")",
                                                    "valueText": ")",
                                                    "hasTrailingTrivia": true,
                                                    "trailingTrivia": [
                                                        {
                                                            "kind": "WhitespaceTrivia",
                                                            "text": " "
                                                        }
                                                    ]
                                                }
                                            },
                                            "equalsGreaterThanToken": {
                                                "kind": "EqualsGreaterThanToken",
                                                "fullStart": 39,
                                                "fullEnd": 42,
                                                "start": 39,
                                                "end": 41,
                                                "fullWidth": 3,
                                                "width": 2,
                                                "text": "=>",
                                                "value": "=>",
                                                "valueText": "=>",
                                                "hasTrailingTrivia": true,
                                                "trailingTrivia": [
                                                    {
                                                        "kind": "WhitespaceTrivia",
                                                        "text": " "
                                                    }
                                                ]
                                            },
                                            "type": {
                                                "kind": "AnyKeyword",
                                                "fullStart": 42,
                                                "fullEnd": 45,
                                                "start": 42,
                                                "end": 45,
                                                "fullWidth": 3,
                                                "width": 3,
                                                "text": "any",
                                                "value": "any",
                                                "valueText": "any"
                                            }
                                        }
                                    }
                                }
                            ],
                            "closeParenToken": {
                                "kind": "CloseParenToken",
                                "fullStart": 45,
                                "fullEnd": 47,
                                "start": 45,
                                "end": 46,
                                "fullWidth": 2,
                                "width": 1,
                                "text": ")",
                                "value": ")",
                                "valueText": ")",
                                "hasTrailingTrivia": true,
                                "trailingTrivia": [
                                    {
                                        "kind": "WhitespaceTrivia",
                                        "text": " "
                                    }
                                ]
                            }
                        },
                        "block": {
                            "kind": "Block",
                            "fullStart": 47,
                            "fullEnd": 55,
                            "start": 47,
                            "end": 53,
                            "fullWidth": 8,
                            "width": 6,
                            "openBraceToken": {
                                "kind": "OpenBraceToken",
                                "fullStart": 47,
                                "fullEnd": 50,
                                "start": 47,
                                "end": 48,
                                "fullWidth": 3,
                                "width": 1,
                                "text": "{",
                                "value": "{",
                                "valueText": "{",
                                "hasTrailingTrivia": true,
                                "hasTrailingNewLine": true,
                                "trailingTrivia": [
                                    {
                                        "kind": "NewLineTrivia",
                                        "text": "\r\n"
                                    }
                                ]
                            },
                            "statements": [],
                            "closeBraceToken": {
                                "kind": "CloseBraceToken",
                                "fullStart": 50,
                                "fullEnd": 55,
                                "start": 52,
                                "end": 53,
                                "fullWidth": 5,
                                "width": 1,
                                "text": "}",
                                "value": "}",
                                "valueText": "}",
                                "hasLeadingTrivia": true,
                                "hasTrailingTrivia": true,
                                "hasTrailingNewLine": true,
                                "leadingTrivia": [
                                    {
                                        "kind": "WhitespaceTrivia",
                                        "text": "  "
                                    }
                                ],
                                "trailingTrivia": [
                                    {
                                        "kind": "NewLineTrivia",
                                        "text": "\r\n"
                                    }
                                ]
                            }
                        }
                    }
                ],
                "closeBraceToken": {
                    "kind": "CloseBraceToken",
                    "fullStart": 55,
                    "fullEnd": 56,
                    "start": 55,
                    "end": 56,
                    "fullWidth": 1,
                    "width": 1,
                    "text": "}",
                    "value": "}",
                    "valueText": "}"
                }
            }
        ],
        "endOfFileToken": {
            "kind": "EndOfFileToken",
            "fullStart": 56,
            "fullEnd": 56,
            "start": 56,
            "end": 56,
            "fullWidth": 0,
            "width": 0,
            "text": ""
        }
    },
    "lineMap": {
        "lineStarts": [
            0,
            11,
            50,
            55
        ],
        "length": 56
    }
}<|MERGE_RESOLUTION|>--- conflicted
+++ resolved
@@ -145,11 +145,8 @@
                                     "start": 25,
                                     "end": 45,
                                     "fullWidth": 20,
-<<<<<<< HEAD
                                     "width": 20,
-=======
                                     "modifiers": [],
->>>>>>> e3c38734
                                     "identifier": {
                                         "kind": "IdentifierName",
                                         "fullStart": 25,
@@ -225,33 +222,16 @@
                                                         "start": 29,
                                                         "end": 37,
                                                         "fullWidth": 8,
-<<<<<<< HEAD
                                                         "width": 8,
-                                                        "publicOrPrivateKeyword": {
-                                                            "kind": "PublicKeyword",
-                                                            "fullStart": 29,
-                                                            "fullEnd": 36,
-                                                            "start": 29,
-                                                            "end": 35,
-                                                            "fullWidth": 7,
-                                                            "width": 6,
-                                                            "text": "public",
-                                                            "value": "public",
-                                                            "valueText": "public",
-                                                            "hasTrailingTrivia": true,
-                                                            "trailingTrivia": [
-                                                                {
-                                                                    "kind": "WhitespaceTrivia",
-                                                                    "text": " "
-                                                                }
-                                                            ]
-                                                        },
-=======
                                                         "modifiers": [
                                                             {
                                                                 "kind": "PublicKeyword",
+                                                                "fullStart": 29,
+                                                                "fullEnd": 36,
+                                                                "start": 29,
+                                                                "end": 35,
+                                                                "fullWidth": 7,
                                                                 "width": 6,
-                                                                "fullWidth": 7,
                                                                 "text": "public",
                                                                 "value": "public",
                                                                 "valueText": "public",
@@ -264,7 +244,6 @@
                                                                 ]
                                                             }
                                                         ],
->>>>>>> e3c38734
                                                         "identifier": {
                                                             "kind": "IdentifierName",
                                                             "fullStart": 36,
