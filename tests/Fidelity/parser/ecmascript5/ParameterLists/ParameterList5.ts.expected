{
    "isDeclaration": false,
    "languageVersion": "EcmaScript5",
    "parseOptions": {
        "allowAutomaticSemicolonInsertion": true
    },
    "diagnostics": [
        {
            "start": 15,
            "length": 6,
            "diagnosticCode": "Parameter property declarations cannot be used in an ambient context."
        }
    ],
    "sourceUnit": {
        "kind": "SourceUnit",
        "fullStart": 0,
        "fullEnd": 34,
        "start": 0,
        "end": 34,
        "fullWidth": 34,
        "width": 34,
        "isIncrementallyUnusable": true,
        "moduleElements": [
            {
                "kind": "FunctionDeclaration",
                "fullStart": 0,
                "fullEnd": 34,
                "start": 0,
                "end": 34,
                "fullWidth": 34,
                "width": 34,
                "modifiers": [],
                "functionKeyword": {
                    "kind": "FunctionKeyword",
                    "fullStart": 0,
                    "fullEnd": 9,
                    "start": 0,
                    "end": 8,
                    "fullWidth": 9,
                    "width": 8,
                    "text": "function",
                    "value": "function",
                    "valueText": "function",
                    "hasTrailingTrivia": true,
                    "trailingTrivia": [
                        {
                            "kind": "WhitespaceTrivia",
                            "text": " "
                        }
                    ]
                },
                "identifier": {
                    "kind": "IdentifierName",
                    "fullStart": 9,
                    "fullEnd": 10,
                    "start": 9,
                    "end": 10,
                    "fullWidth": 1,
                    "width": 1,
                    "text": "A",
                    "value": "A",
                    "valueText": "A"
                },
                "callSignature": {
                    "kind": "CallSignature",
                    "fullStart": 10,
                    "fullEnd": 30,
                    "start": 10,
                    "end": 29,
                    "fullWidth": 20,
                    "width": 19,
                    "parameterList": {
                        "kind": "ParameterList",
                        "fullStart": 10,
                        "fullEnd": 12,
                        "start": 10,
                        "end": 12,
                        "fullWidth": 2,
                        "width": 2,
                        "openParenToken": {
                            "kind": "OpenParenToken",
                            "fullStart": 10,
                            "fullEnd": 11,
                            "start": 10,
                            "end": 11,
                            "fullWidth": 1,
                            "width": 1,
                            "text": "(",
                            "value": "(",
                            "valueText": "("
                        },
                        "parameters": [],
                        "closeParenToken": {
                            "kind": "CloseParenToken",
                            "fullStart": 11,
                            "fullEnd": 12,
                            "start": 11,
                            "end": 12,
                            "fullWidth": 1,
                            "width": 1,
                            "text": ")",
                            "value": ")",
                            "valueText": ")"
                        }
                    },
                    "typeAnnotation": {
                        "kind": "TypeAnnotation",
                        "fullStart": 12,
                        "fullEnd": 30,
                        "start": 12,
                        "end": 29,
                        "fullWidth": 18,
                        "width": 17,
                        "colonToken": {
                            "kind": "ColonToken",
                            "fullStart": 12,
                            "fullEnd": 14,
                            "start": 12,
                            "end": 13,
                            "fullWidth": 2,
                            "width": 1,
                            "text": ":",
                            "value": ":",
                            "valueText": ":",
                            "hasTrailingTrivia": true,
                            "trailingTrivia": [
                                {
                                    "kind": "WhitespaceTrivia",
                                    "text": " "
                                }
                            ]
                        },
                        "type": {
                            "kind": "FunctionType",
                            "fullStart": 14,
                            "fullEnd": 30,
                            "start": 14,
                            "end": 29,
                            "fullWidth": 16,
                            "width": 15,
                            "parameterList": {
                                "kind": "ParameterList",
                                "fullStart": 14,
                                "fullEnd": 25,
                                "start": 14,
                                "end": 24,
                                "fullWidth": 11,
                                "width": 10,
                                "openParenToken": {
                                    "kind": "OpenParenToken",
                                    "fullStart": 14,
                                    "fullEnd": 15,
                                    "start": 14,
                                    "end": 15,
                                    "fullWidth": 1,
                                    "width": 1,
                                    "text": "(",
                                    "value": "(",
                                    "valueText": "("
                                },
                                "parameters": [
                                    {
                                        "kind": "Parameter",
                                        "fullStart": 15,
                                        "fullEnd": 23,
                                        "start": 15,
                                        "end": 23,
                                        "fullWidth": 8,
<<<<<<< HEAD
                                        "width": 8,
                                        "publicOrPrivateKeyword": {
                                            "kind": "PublicKeyword",
                                            "fullStart": 15,
                                            "fullEnd": 22,
                                            "start": 15,
                                            "end": 21,
                                            "fullWidth": 7,
                                            "width": 6,
                                            "text": "public",
                                            "value": "public",
                                            "valueText": "public",
                                            "hasTrailingTrivia": true,
                                            "trailingTrivia": [
                                                {
                                                    "kind": "WhitespaceTrivia",
                                                    "text": " "
                                                }
                                            ]
                                        },
=======
                                        "modifiers": [
                                            {
                                                "kind": "PublicKeyword",
                                                "width": 6,
                                                "fullWidth": 7,
                                                "text": "public",
                                                "value": "public",
                                                "valueText": "public",
                                                "hasTrailingTrivia": true,
                                                "trailingTrivia": [
                                                    {
                                                        "kind": "WhitespaceTrivia",
                                                        "text": " "
                                                    }
                                                ]
                                            }
                                        ],
>>>>>>> e3c38734
                                        "identifier": {
                                            "kind": "IdentifierName",
                                            "fullStart": 22,
                                            "fullEnd": 23,
                                            "start": 22,
                                            "end": 23,
                                            "fullWidth": 1,
                                            "width": 1,
                                            "text": "B",
                                            "value": "B",
                                            "valueText": "B"
                                        }
                                    }
                                ],
                                "closeParenToken": {
                                    "kind": "CloseParenToken",
                                    "fullStart": 23,
                                    "fullEnd": 25,
                                    "start": 23,
                                    "end": 24,
                                    "fullWidth": 2,
                                    "width": 1,
                                    "text": ")",
                                    "value": ")",
                                    "valueText": ")",
                                    "hasTrailingTrivia": true,
                                    "trailingTrivia": [
                                        {
                                            "kind": "WhitespaceTrivia",
                                            "text": " "
                                        }
                                    ]
                                }
                            },
                            "equalsGreaterThanToken": {
                                "kind": "EqualsGreaterThanToken",
                                "fullStart": 25,
                                "fullEnd": 28,
                                "start": 25,
                                "end": 27,
                                "fullWidth": 3,
                                "width": 2,
                                "text": "=>",
                                "value": "=>",
                                "valueText": "=>",
                                "hasTrailingTrivia": true,
                                "trailingTrivia": [
                                    {
                                        "kind": "WhitespaceTrivia",
                                        "text": " "
                                    }
                                ]
                            },
                            "type": {
                                "kind": "IdentifierName",
                                "fullStart": 28,
                                "fullEnd": 30,
                                "start": 28,
                                "end": 29,
                                "fullWidth": 2,
                                "width": 1,
                                "text": "C",
                                "value": "C",
                                "valueText": "C",
                                "hasTrailingTrivia": true,
                                "trailingTrivia": [
                                    {
                                        "kind": "WhitespaceTrivia",
                                        "text": " "
                                    }
                                ]
                            }
                        }
                    }
                },
                "block": {
                    "kind": "Block",
                    "fullStart": 30,
                    "fullEnd": 34,
                    "start": 30,
                    "end": 34,
                    "fullWidth": 4,
                    "width": 4,
                    "openBraceToken": {
                        "kind": "OpenBraceToken",
                        "fullStart": 30,
                        "fullEnd": 33,
                        "start": 30,
                        "end": 31,
                        "fullWidth": 3,
                        "width": 1,
                        "text": "{",
                        "value": "{",
                        "valueText": "{",
                        "hasTrailingTrivia": true,
                        "hasTrailingNewLine": true,
                        "trailingTrivia": [
                            {
                                "kind": "NewLineTrivia",
                                "text": "\r\n"
                            }
                        ]
                    },
                    "statements": [],
                    "closeBraceToken": {
                        "kind": "CloseBraceToken",
                        "fullStart": 33,
                        "fullEnd": 34,
                        "start": 33,
                        "end": 34,
                        "fullWidth": 1,
                        "width": 1,
                        "text": "}",
                        "value": "}",
                        "valueText": "}"
                    }
                }
            }
        ],
        "endOfFileToken": {
            "kind": "EndOfFileToken",
            "fullStart": 34,
            "fullEnd": 34,
            "start": 34,
            "end": 34,
            "fullWidth": 0,
            "width": 0,
            "text": ""
        }
    },
    "lineMap": {
        "lineStarts": [
            0,
            33
        ],
        "length": 34
    }
}<|MERGE_RESOLUTION|>--- conflicted
+++ resolved
@@ -166,33 +166,16 @@
                                         "start": 15,
                                         "end": 23,
                                         "fullWidth": 8,
-<<<<<<< HEAD
                                         "width": 8,
-                                        "publicOrPrivateKeyword": {
-                                            "kind": "PublicKeyword",
-                                            "fullStart": 15,
-                                            "fullEnd": 22,
-                                            "start": 15,
-                                            "end": 21,
-                                            "fullWidth": 7,
-                                            "width": 6,
-                                            "text": "public",
-                                            "value": "public",
-                                            "valueText": "public",
-                                            "hasTrailingTrivia": true,
-                                            "trailingTrivia": [
-                                                {
-                                                    "kind": "WhitespaceTrivia",
-                                                    "text": " "
-                                                }
-                                            ]
-                                        },
-=======
                                         "modifiers": [
                                             {
                                                 "kind": "PublicKeyword",
+                                                "fullStart": 15,
+                                                "fullEnd": 22,
+                                                "start": 15,
+                                                "end": 21,
+                                                "fullWidth": 7,
                                                 "width": 6,
-                                                "fullWidth": 7,
                                                 "text": "public",
                                                 "value": "public",
                                                 "valueText": "public",
@@ -205,7 +188,6 @@
                                                 ]
                                             }
                                         ],
->>>>>>> e3c38734
                                         "identifier": {
                                             "kind": "IdentifierName",
                                             "fullStart": 22,
