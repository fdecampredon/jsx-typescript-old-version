--- conflicted
+++ resolved
@@ -152,11 +152,8 @@
                                 "start": 22,
                                 "end": 31,
                                 "fullWidth": 9,
-<<<<<<< HEAD
                                 "width": 9,
-=======
                                 "modifiers": [],
->>>>>>> e3c38734
                                 "identifier": {
                                     "kind": "IdentifierName",
                                     "fullStart": 22,
