--- conflicted
+++ resolved
@@ -131,11 +131,8 @@
                                 "start": 18,
                                 "end": 20,
                                 "fullWidth": 2,
-<<<<<<< HEAD
                                 "width": 2,
-=======
                                 "modifiers": [],
->>>>>>> e3c38734
                                 "identifier": {
                                     "kind": "IdentifierName",
                                     "fullStart": 18,
