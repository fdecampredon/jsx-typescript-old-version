{
    "isDeclaration": false,
    "languageVersion": "EcmaScript5",
    "parseOptions": {
        "allowAutomaticSemicolonInsertion": true
    },
    "diagnostics": [
        {
            "start": 12,
            "length": 10,
            "diagnosticCode": "Index signature parameter type must be 'string' or 'number'."
        },
        {
            "start": 66,
            "length": 13,
            "diagnosticCode": "Index signature parameter type must be 'string' or 'number'."
        }
    ],
    "sourceUnit": {
        "kind": "SourceUnit",
        "fullStart": 0,
        "fullEnd": 110,
        "start": 0,
        "end": 110,
        "fullWidth": 110,
        "width": 110,
        "isIncrementallyUnusable": true,
        "moduleElements": [
            {
                "kind": "VariableStatement",
                "fullStart": 0,
                "fullEnd": 53,
                "start": 0,
                "end": 27,
                "fullWidth": 53,
                "width": 27,
                "modifiers": [],
                "variableDeclaration": {
                    "kind": "VariableDeclaration",
                    "fullStart": 0,
                    "fullEnd": 26,
                    "start": 0,
                    "end": 26,
                    "fullWidth": 26,
                    "width": 26,
                    "varKeyword": {
                        "kind": "VarKeyword",
                        "fullStart": 0,
                        "fullEnd": 4,
                        "start": 0,
                        "end": 3,
                        "fullWidth": 4,
                        "width": 3,
                        "text": "var",
                        "value": "var",
                        "valueText": "var",
                        "hasTrailingTrivia": true,
                        "trailingTrivia": [
                            {
                                "kind": "WhitespaceTrivia",
                                "text": " "
                            }
                        ]
                    },
                    "variableDeclarators": [
                        {
                            "kind": "VariableDeclarator",
                            "fullStart": 4,
                            "fullEnd": 26,
                            "start": 4,
                            "end": 26,
                            "fullWidth": 22,
<<<<<<< HEAD
                            "width": 22,
                            "identifier": {
=======
                            "propertyName": {
>>>>>>> 85e84683
                                "kind": "IdentifierName",
                                "fullStart": 4,
                                "fullEnd": 7,
                                "start": 4,
                                "end": 7,
                                "fullWidth": 3,
                                "width": 3,
                                "text": "foo",
                                "value": "foo",
                                "valueText": "foo"
                            },
                            "typeAnnotation": {
                                "kind": "TypeAnnotation",
                                "fullStart": 7,
                                "fullEnd": 26,
                                "start": 7,
                                "end": 26,
                                "fullWidth": 19,
                                "width": 19,
                                "colonToken": {
                                    "kind": "ColonToken",
                                    "fullStart": 7,
                                    "fullEnd": 9,
                                    "start": 7,
                                    "end": 8,
                                    "fullWidth": 2,
                                    "width": 1,
                                    "text": ":",
                                    "value": ":",
                                    "valueText": ":",
                                    "hasTrailingTrivia": true,
                                    "trailingTrivia": [
                                        {
                                            "kind": "WhitespaceTrivia",
                                            "text": " "
                                        }
                                    ]
                                },
                                "type": {
                                    "kind": "ObjectType",
                                    "fullStart": 9,
                                    "fullEnd": 26,
                                    "start": 9,
                                    "end": 26,
                                    "fullWidth": 17,
                                    "width": 17,
                                    "openBraceToken": {
                                        "kind": "OpenBraceToken",
                                        "fullStart": 9,
                                        "fullEnd": 11,
                                        "start": 9,
                                        "end": 10,
                                        "fullWidth": 2,
                                        "width": 1,
                                        "text": "{",
                                        "value": "{",
                                        "valueText": "{",
                                        "hasTrailingTrivia": true,
                                        "trailingTrivia": [
                                            {
                                                "kind": "WhitespaceTrivia",
                                                "text": " "
                                            }
                                        ]
                                    },
                                    "typeMembers": [
                                        {
                                            "kind": "IndexSignature",
                                            "fullStart": 11,
                                            "fullEnd": 23,
                                            "start": 11,
                                            "end": 23,
                                            "fullWidth": 12,
                                            "width": 12,
                                            "openBracketToken": {
                                                "kind": "OpenBracketToken",
                                                "fullStart": 11,
                                                "fullEnd": 12,
                                                "start": 11,
                                                "end": 12,
                                                "fullWidth": 1,
                                                "width": 1,
                                                "text": "[",
                                                "value": "[",
                                                "valueText": "["
                                            },
                                            "parameter": {
                                                "kind": "Parameter",
                                                "fullStart": 12,
                                                "fullEnd": 22,
                                                "start": 12,
                                                "end": 22,
                                                "fullWidth": 10,
                                                "width": 10,
                                                "modifiers": [],
                                                "identifier": {
                                                    "kind": "IdentifierName",
                                                    "fullStart": 12,
                                                    "fullEnd": 17,
                                                    "start": 12,
                                                    "end": 17,
                                                    "fullWidth": 5,
                                                    "width": 5,
                                                    "text": "index",
                                                    "value": "index",
                                                    "valueText": "index"
                                                },
                                                "typeAnnotation": {
                                                    "kind": "TypeAnnotation",
                                                    "fullStart": 17,
                                                    "fullEnd": 22,
                                                    "start": 17,
                                                    "end": 22,
                                                    "fullWidth": 5,
                                                    "width": 5,
                                                    "colonToken": {
                                                        "kind": "ColonToken",
                                                        "fullStart": 17,
                                                        "fullEnd": 19,
                                                        "start": 17,
                                                        "end": 18,
                                                        "fullWidth": 2,
                                                        "width": 1,
                                                        "text": ":",
                                                        "value": ":",
                                                        "valueText": ":",
                                                        "hasTrailingTrivia": true,
                                                        "trailingTrivia": [
                                                            {
                                                                "kind": "WhitespaceTrivia",
                                                                "text": " "
                                                            }
                                                        ]
                                                    },
                                                    "type": {
                                                        "kind": "AnyKeyword",
                                                        "fullStart": 19,
                                                        "fullEnd": 22,
                                                        "start": 19,
                                                        "end": 22,
                                                        "fullWidth": 3,
                                                        "width": 3,
                                                        "text": "any",
                                                        "value": "any",
                                                        "valueText": "any"
                                                    }
                                                }
                                            },
                                            "closeBracketToken": {
                                                "kind": "CloseBracketToken",
                                                "fullStart": 22,
                                                "fullEnd": 23,
                                                "start": 22,
                                                "end": 23,
                                                "fullWidth": 1,
                                                "width": 1,
                                                "text": "]",
                                                "value": "]",
                                                "valueText": "]"
                                            }
                                        },
                                        {
                                            "kind": "SemicolonToken",
                                            "fullStart": 23,
                                            "fullEnd": 25,
                                            "start": 23,
                                            "end": 24,
                                            "fullWidth": 2,
                                            "width": 1,
                                            "text": ";",
                                            "value": ";",
                                            "valueText": ";",
                                            "hasTrailingTrivia": true,
                                            "trailingTrivia": [
                                                {
                                                    "kind": "WhitespaceTrivia",
                                                    "text": " "
                                                }
                                            ]
                                        }
                                    ],
                                    "closeBraceToken": {
                                        "kind": "CloseBraceToken",
                                        "fullStart": 25,
                                        "fullEnd": 26,
                                        "start": 25,
                                        "end": 26,
                                        "fullWidth": 1,
                                        "width": 1,
                                        "text": "}",
                                        "value": "}",
                                        "valueText": "}"
                                    }
                                }
                            }
                        }
                    ]
                },
                "semicolonToken": {
                    "kind": "SemicolonToken",
                    "fullStart": 26,
                    "fullEnd": 53,
                    "start": 26,
                    "end": 27,
                    "fullWidth": 27,
                    "width": 1,
                    "text": ";",
                    "value": ";",
                    "valueText": ";",
                    "hasTrailingTrivia": true,
                    "hasTrailingComment": true,
                    "hasTrailingNewLine": true,
                    "trailingTrivia": [
                        {
                            "kind": "WhitespaceTrivia",
                            "text": " "
                        },
                        {
                            "kind": "SingleLineCommentTrivia",
                            "text": "// expect an error here"
                        },
                        {
                            "kind": "NewLineTrivia",
                            "text": "\r\n"
                        }
                    ]
                }
            },
            {
                "kind": "VariableStatement",
                "fullStart": 53,
                "fullEnd": 110,
                "start": 53,
                "end": 84,
                "fullWidth": 57,
                "width": 31,
                "modifiers": [],
                "variableDeclaration": {
                    "kind": "VariableDeclaration",
                    "fullStart": 53,
                    "fullEnd": 83,
                    "start": 53,
                    "end": 83,
                    "fullWidth": 30,
                    "width": 30,
                    "varKeyword": {
                        "kind": "VarKeyword",
                        "fullStart": 53,
                        "fullEnd": 57,
                        "start": 53,
                        "end": 56,
                        "fullWidth": 4,
                        "width": 3,
                        "text": "var",
                        "value": "var",
                        "valueText": "var",
                        "hasTrailingTrivia": true,
                        "trailingTrivia": [
                            {
                                "kind": "WhitespaceTrivia",
                                "text": " "
                            }
                        ]
                    },
                    "variableDeclarators": [
                        {
                            "kind": "VariableDeclarator",
                            "fullStart": 57,
                            "fullEnd": 83,
                            "start": 57,
                            "end": 83,
                            "fullWidth": 26,
<<<<<<< HEAD
                            "width": 26,
                            "identifier": {
=======
                            "propertyName": {
>>>>>>> 85e84683
                                "kind": "IdentifierName",
                                "fullStart": 57,
                                "fullEnd": 61,
                                "start": 57,
                                "end": 61,
                                "fullWidth": 4,
                                "width": 4,
                                "text": "foo2",
                                "value": "foo2",
                                "valueText": "foo2"
                            },
                            "typeAnnotation": {
                                "kind": "TypeAnnotation",
                                "fullStart": 61,
                                "fullEnd": 83,
                                "start": 61,
                                "end": 83,
                                "fullWidth": 22,
                                "width": 22,
                                "colonToken": {
                                    "kind": "ColonToken",
                                    "fullStart": 61,
                                    "fullEnd": 63,
                                    "start": 61,
                                    "end": 62,
                                    "fullWidth": 2,
                                    "width": 1,
                                    "text": ":",
                                    "value": ":",
                                    "valueText": ":",
                                    "hasTrailingTrivia": true,
                                    "trailingTrivia": [
                                        {
                                            "kind": "WhitespaceTrivia",
                                            "text": " "
                                        }
                                    ]
                                },
                                "type": {
                                    "kind": "ObjectType",
                                    "fullStart": 63,
                                    "fullEnd": 83,
                                    "start": 63,
                                    "end": 83,
                                    "fullWidth": 20,
                                    "width": 20,
                                    "openBraceToken": {
                                        "kind": "OpenBraceToken",
                                        "fullStart": 63,
                                        "fullEnd": 65,
                                        "start": 63,
                                        "end": 64,
                                        "fullWidth": 2,
                                        "width": 1,
                                        "text": "{",
                                        "value": "{",
                                        "valueText": "{",
                                        "hasTrailingTrivia": true,
                                        "trailingTrivia": [
                                            {
                                                "kind": "WhitespaceTrivia",
                                                "text": " "
                                            }
                                        ]
                                    },
                                    "typeMembers": [
                                        {
                                            "kind": "IndexSignature",
                                            "fullStart": 65,
                                            "fullEnd": 80,
                                            "start": 65,
                                            "end": 80,
                                            "fullWidth": 15,
                                            "width": 15,
                                            "openBracketToken": {
                                                "kind": "OpenBracketToken",
                                                "fullStart": 65,
                                                "fullEnd": 66,
                                                "start": 65,
                                                "end": 66,
                                                "fullWidth": 1,
                                                "width": 1,
                                                "text": "[",
                                                "value": "[",
                                                "valueText": "["
                                            },
                                            "parameter": {
                                                "kind": "Parameter",
                                                "fullStart": 66,
                                                "fullEnd": 79,
                                                "start": 66,
                                                "end": 79,
                                                "fullWidth": 13,
                                                "width": 13,
                                                "modifiers": [],
                                                "identifier": {
                                                    "kind": "IdentifierName",
                                                    "fullStart": 66,
                                                    "fullEnd": 71,
                                                    "start": 66,
                                                    "end": 71,
                                                    "fullWidth": 5,
                                                    "width": 5,
                                                    "text": "index",
                                                    "value": "index",
                                                    "valueText": "index"
                                                },
                                                "typeAnnotation": {
                                                    "kind": "TypeAnnotation",
                                                    "fullStart": 71,
                                                    "fullEnd": 79,
                                                    "start": 71,
                                                    "end": 79,
                                                    "fullWidth": 8,
                                                    "width": 8,
                                                    "colonToken": {
                                                        "kind": "ColonToken",
                                                        "fullStart": 71,
                                                        "fullEnd": 73,
                                                        "start": 71,
                                                        "end": 72,
                                                        "fullWidth": 2,
                                                        "width": 1,
                                                        "text": ":",
                                                        "value": ":",
                                                        "valueText": ":",
                                                        "hasTrailingTrivia": true,
                                                        "trailingTrivia": [
                                                            {
                                                                "kind": "WhitespaceTrivia",
                                                                "text": " "
                                                            }
                                                        ]
                                                    },
                                                    "type": {
                                                        "kind": "IdentifierName",
                                                        "fullStart": 73,
                                                        "fullEnd": 79,
                                                        "start": 73,
                                                        "end": 79,
                                                        "fullWidth": 6,
                                                        "width": 6,
                                                        "text": "RegExp",
                                                        "value": "RegExp",
                                                        "valueText": "RegExp"
                                                    }
                                                }
                                            },
                                            "closeBracketToken": {
                                                "kind": "CloseBracketToken",
                                                "fullStart": 79,
                                                "fullEnd": 80,
                                                "start": 79,
                                                "end": 80,
                                                "fullWidth": 1,
                                                "width": 1,
                                                "text": "]",
                                                "value": "]",
                                                "valueText": "]"
                                            }
                                        },
                                        {
                                            "kind": "SemicolonToken",
                                            "fullStart": 80,
                                            "fullEnd": 82,
                                            "start": 80,
                                            "end": 81,
                                            "fullWidth": 2,
                                            "width": 1,
                                            "text": ";",
                                            "value": ";",
                                            "valueText": ";",
                                            "hasTrailingTrivia": true,
                                            "trailingTrivia": [
                                                {
                                                    "kind": "WhitespaceTrivia",
                                                    "text": " "
                                                }
                                            ]
                                        }
                                    ],
                                    "closeBraceToken": {
                                        "kind": "CloseBraceToken",
                                        "fullStart": 82,
                                        "fullEnd": 83,
                                        "start": 82,
                                        "end": 83,
                                        "fullWidth": 1,
                                        "width": 1,
                                        "text": "}",
                                        "value": "}",
                                        "valueText": "}"
                                    }
                                }
                            }
                        }
                    ]
                },
                "semicolonToken": {
                    "kind": "SemicolonToken",
                    "fullStart": 83,
                    "fullEnd": 110,
                    "start": 83,
                    "end": 84,
                    "fullWidth": 27,
                    "width": 1,
                    "text": ";",
                    "value": ";",
                    "valueText": ";",
                    "hasTrailingTrivia": true,
                    "hasTrailingComment": true,
                    "hasTrailingNewLine": true,
                    "trailingTrivia": [
                        {
                            "kind": "WhitespaceTrivia",
                            "text": " "
                        },
                        {
                            "kind": "SingleLineCommentTrivia",
                            "text": "// expect an error here"
                        },
                        {
                            "kind": "NewLineTrivia",
                            "text": "\r\n"
                        }
                    ]
                }
            }
        ],
        "endOfFileToken": {
            "kind": "EndOfFileToken",
            "fullStart": 110,
            "fullEnd": 110,
            "start": 110,
            "end": 110,
            "fullWidth": 0,
            "width": 0,
            "text": ""
        }
    },
    "lineMap": {
        "lineStarts": [
            0,
            53,
            110
        ],
        "length": 110
    }
}<|MERGE_RESOLUTION|>--- conflicted
+++ resolved
@@ -70,12 +70,8 @@
                             "start": 4,
                             "end": 26,
                             "fullWidth": 22,
-<<<<<<< HEAD
                             "width": 22,
-                            "identifier": {
-=======
                             "propertyName": {
->>>>>>> 85e84683
                                 "kind": "IdentifierName",
                                 "fullStart": 4,
                                 "fullEnd": 7,
@@ -348,12 +344,8 @@
                             "start": 57,
                             "end": 83,
                             "fullWidth": 26,
-<<<<<<< HEAD
                             "width": 26,
-                            "identifier": {
-=======
                             "propertyName": {
->>>>>>> 85e84683
                                 "kind": "IdentifierName",
                                 "fullStart": 57,
                                 "fullEnd": 61,
