{
    "isDeclaration": false,
    "languageVersion": "EcmaScript5",
    "parseOptions": {
        "allowAutomaticSemicolonInsertion": true
    },
    "sourceUnit": {
        "kind": "SourceUnit",
        "fullStart": 0,
        "fullEnd": 304,
        "start": 0,
        "end": 304,
        "fullWidth": 304,
        "width": 304,
        "moduleElements": [
            {
                "kind": "ClassDeclaration",
                "fullStart": 0,
                "fullEnd": 67,
                "start": 0,
                "end": 65,
                "fullWidth": 67,
                "width": 65,
                "modifiers": [],
                "classKeyword": {
                    "kind": "ClassKeyword",
                    "fullStart": 0,
                    "fullEnd": 6,
                    "start": 0,
                    "end": 5,
                    "fullWidth": 6,
                    "width": 5,
                    "text": "class",
                    "value": "class",
                    "valueText": "class",
                    "hasTrailingTrivia": true,
                    "trailingTrivia": [
                        {
                            "kind": "WhitespaceTrivia",
                            "text": " "
                        }
                    ]
                },
                "identifier": {
                    "kind": "IdentifierName",
                    "fullStart": 6,
                    "fullEnd": 8,
                    "start": 6,
                    "end": 7,
                    "fullWidth": 2,
                    "width": 1,
                    "text": "C",
                    "value": "C",
                    "valueText": "C",
                    "hasTrailingTrivia": true,
                    "trailingTrivia": [
                        {
                            "kind": "WhitespaceTrivia",
                            "text": " "
                        }
                    ]
                },
                "heritageClauses": [
                    {
                        "kind": "HeritageClause",
                        "fullStart": 8,
                        "fullEnd": 33,
                        "start": 8,
                        "end": 32,
                        "fullWidth": 25,
                        "width": 24,
                        "extendsOrImplementsKeyword": {
                            "kind": "ExtendsKeyword",
                            "fullStart": 8,
                            "fullEnd": 16,
                            "start": 8,
                            "end": 15,
                            "fullWidth": 8,
                            "width": 7,
                            "text": "extends",
                            "value": "extends",
                            "valueText": "extends",
                            "hasTrailingTrivia": true,
                            "trailingTrivia": [
                                {
                                    "kind": "WhitespaceTrivia",
                                    "text": " "
                                }
                            ]
                        },
                        "typeNames": [
                            {
                                "kind": "GenericType",
                                "fullStart": 16,
                                "fullEnd": 33,
                                "start": 16,
                                "end": 32,
                                "fullWidth": 17,
                                "width": 16,
                                "name": {
                                    "kind": "IdentifierName",
                                    "fullStart": 16,
                                    "fullEnd": 17,
                                    "start": 16,
                                    "end": 17,
                                    "fullWidth": 1,
                                    "width": 1,
                                    "text": "A",
                                    "value": "A",
                                    "valueText": "A"
                                },
                                "typeArgumentList": {
                                    "kind": "TypeArgumentList",
                                    "fullStart": 17,
                                    "fullEnd": 33,
                                    "start": 17,
                                    "end": 32,
                                    "fullWidth": 16,
                                    "width": 15,
                                    "lessThanToken": {
                                        "kind": "LessThanToken",
                                        "fullStart": 17,
                                        "fullEnd": 18,
                                        "start": 17,
                                        "end": 18,
                                        "fullWidth": 1,
                                        "width": 1,
                                        "text": "<",
                                        "value": "<",
                                        "valueText": "<"
                                    },
                                    "typeArguments": [
                                        {
                                            "kind": "GenericType",
                                            "fullStart": 18,
                                            "fullEnd": 22,
                                            "start": 18,
                                            "end": 22,
                                            "fullWidth": 4,
                                            "width": 4,
                                            "name": {
                                                "kind": "IdentifierName",
                                                "fullStart": 18,
                                                "fullEnd": 19,
                                                "start": 18,
                                                "end": 19,
                                                "fullWidth": 1,
                                                "width": 1,
                                                "text": "X",
                                                "value": "X",
                                                "valueText": "X"
                                            },
                                            "typeArgumentList": {
                                                "kind": "TypeArgumentList",
                                                "fullStart": 19,
                                                "fullEnd": 22,
                                                "start": 19,
                                                "end": 22,
                                                "fullWidth": 3,
                                                "width": 3,
                                                "lessThanToken": {
                                                    "kind": "LessThanToken",
                                                    "fullStart": 19,
                                                    "fullEnd": 20,
                                                    "start": 19,
                                                    "end": 20,
                                                    "fullWidth": 1,
                                                    "width": 1,
                                                    "text": "<",
                                                    "value": "<",
                                                    "valueText": "<"
                                                },
                                                "typeArguments": [
                                                    {
                                                        "kind": "IdentifierName",
                                                        "fullStart": 20,
                                                        "fullEnd": 21,
                                                        "start": 20,
                                                        "end": 21,
                                                        "fullWidth": 1,
                                                        "width": 1,
                                                        "text": "T",
                                                        "value": "T",
                                                        "valueText": "T"
                                                    }
                                                ],
                                                "greaterThanToken": {
                                                    "kind": "GreaterThanToken",
                                                    "fullStart": 21,
                                                    "fullEnd": 22,
                                                    "start": 21,
                                                    "end": 22,
                                                    "fullWidth": 1,
                                                    "width": 1,
                                                    "text": ">",
                                                    "value": ">",
                                                    "valueText": ">"
                                                }
                                            }
                                        },
                                        {
                                            "kind": "CommaToken",
                                            "fullStart": 22,
                                            "fullEnd": 24,
                                            "start": 22,
                                            "end": 23,
                                            "fullWidth": 2,
                                            "width": 1,
                                            "text": ",",
                                            "value": ",",
                                            "valueText": ",",
                                            "hasTrailingTrivia": true,
                                            "trailingTrivia": [
                                                {
                                                    "kind": "WhitespaceTrivia",
                                                    "text": " "
                                                }
                                            ]
                                        },
                                        {
                                            "kind": "GenericType",
                                            "fullStart": 24,
                                            "fullEnd": 31,
                                            "start": 24,
                                            "end": 31,
                                            "fullWidth": 7,
                                            "width": 7,
                                            "name": {
                                                "kind": "IdentifierName",
                                                "fullStart": 24,
                                                "fullEnd": 25,
                                                "start": 24,
                                                "end": 25,
                                                "fullWidth": 1,
                                                "width": 1,
                                                "text": "Y",
                                                "value": "Y",
                                                "valueText": "Y"
                                            },
                                            "typeArgumentList": {
                                                "kind": "TypeArgumentList",
                                                "fullStart": 25,
                                                "fullEnd": 31,
                                                "start": 25,
                                                "end": 31,
                                                "fullWidth": 6,
                                                "width": 6,
                                                "lessThanToken": {
                                                    "kind": "LessThanToken",
                                                    "fullStart": 25,
                                                    "fullEnd": 26,
                                                    "start": 25,
                                                    "end": 26,
                                                    "fullWidth": 1,
                                                    "width": 1,
                                                    "text": "<",
                                                    "value": "<",
                                                    "valueText": "<"
                                                },
                                                "typeArguments": [
                                                    {
                                                        "kind": "GenericType",
                                                        "fullStart": 26,
                                                        "fullEnd": 30,
                                                        "start": 26,
                                                        "end": 30,
                                                        "fullWidth": 4,
                                                        "width": 4,
                                                        "name": {
                                                            "kind": "IdentifierName",
                                                            "fullStart": 26,
                                                            "fullEnd": 27,
                                                            "start": 26,
                                                            "end": 27,
                                                            "fullWidth": 1,
                                                            "width": 1,
                                                            "text": "Z",
                                                            "value": "Z",
                                                            "valueText": "Z"
                                                        },
                                                        "typeArgumentList": {
                                                            "kind": "TypeArgumentList",
                                                            "fullStart": 27,
                                                            "fullEnd": 30,
                                                            "start": 27,
                                                            "end": 30,
                                                            "fullWidth": 3,
                                                            "width": 3,
                                                            "lessThanToken": {
                                                                "kind": "LessThanToken",
                                                                "fullStart": 27,
                                                                "fullEnd": 28,
                                                                "start": 27,
                                                                "end": 28,
                                                                "fullWidth": 1,
                                                                "width": 1,
                                                                "text": "<",
                                                                "value": "<",
                                                                "valueText": "<"
                                                            },
                                                            "typeArguments": [
                                                                {
                                                                    "kind": "IdentifierName",
                                                                    "fullStart": 28,
                                                                    "fullEnd": 29,
                                                                    "start": 28,
                                                                    "end": 29,
                                                                    "fullWidth": 1,
                                                                    "width": 1,
                                                                    "text": "T",
                                                                    "value": "T",
                                                                    "valueText": "T"
                                                                }
                                                            ],
                                                            "greaterThanToken": {
                                                                "kind": "GreaterThanToken",
                                                                "fullStart": 29,
                                                                "fullEnd": 30,
                                                                "start": 29,
                                                                "end": 30,
                                                                "fullWidth": 1,
                                                                "width": 1,
                                                                "text": ">",
                                                                "value": ">",
                                                                "valueText": ">"
                                                            }
                                                        }
                                                    }
                                                ],
                                                "greaterThanToken": {
                                                    "kind": "GreaterThanToken",
                                                    "fullStart": 30,
                                                    "fullEnd": 31,
                                                    "start": 30,
                                                    "end": 31,
                                                    "fullWidth": 1,
                                                    "width": 1,
                                                    "text": ">",
                                                    "value": ">",
                                                    "valueText": ">"
                                                }
                                            }
                                        }
                                    ],
                                    "greaterThanToken": {
                                        "kind": "GreaterThanToken",
                                        "fullStart": 31,
                                        "fullEnd": 33,
                                        "start": 31,
                                        "end": 32,
                                        "fullWidth": 2,
                                        "width": 1,
                                        "text": ">",
                                        "value": ">",
                                        "valueText": ">",
                                        "hasTrailingTrivia": true,
                                        "trailingTrivia": [
                                            {
                                                "kind": "WhitespaceTrivia",
                                                "text": " "
                                            }
                                        ]
                                    }
                                }
                            }
                        ]
                    },
                    {
                        "kind": "HeritageClause",
                        "fullStart": 33,
                        "fullEnd": 61,
                        "start": 33,
                        "end": 60,
                        "fullWidth": 28,
                        "width": 27,
                        "extendsOrImplementsKeyword": {
                            "kind": "ImplementsKeyword",
                            "fullStart": 33,
                            "fullEnd": 44,
                            "start": 33,
                            "end": 43,
                            "fullWidth": 11,
                            "width": 10,
                            "text": "implements",
                            "value": "implements",
                            "valueText": "implements",
                            "hasTrailingTrivia": true,
                            "trailingTrivia": [
                                {
                                    "kind": "WhitespaceTrivia",
                                    "text": " "
                                }
                            ]
                        },
                        "typeNames": [
                            {
                                "kind": "GenericType",
                                "fullStart": 44,
                                "fullEnd": 61,
                                "start": 44,
                                "end": 60,
                                "fullWidth": 17,
                                "width": 16,
                                "name": {
                                    "kind": "IdentifierName",
                                    "fullStart": 44,
                                    "fullEnd": 45,
                                    "start": 44,
                                    "end": 45,
                                    "fullWidth": 1,
                                    "width": 1,
                                    "text": "B",
                                    "value": "B",
                                    "valueText": "B"
                                },
                                "typeArgumentList": {
                                    "kind": "TypeArgumentList",
                                    "fullStart": 45,
                                    "fullEnd": 61,
                                    "start": 45,
                                    "end": 60,
                                    "fullWidth": 16,
                                    "width": 15,
                                    "lessThanToken": {
                                        "kind": "LessThanToken",
                                        "fullStart": 45,
                                        "fullEnd": 46,
                                        "start": 45,
                                        "end": 46,
                                        "fullWidth": 1,
                                        "width": 1,
                                        "text": "<",
                                        "value": "<",
                                        "valueText": "<"
                                    },
                                    "typeArguments": [
                                        {
                                            "kind": "GenericType",
                                            "fullStart": 46,
                                            "fullEnd": 50,
                                            "start": 46,
                                            "end": 50,
                                            "fullWidth": 4,
                                            "width": 4,
                                            "name": {
                                                "kind": "IdentifierName",
                                                "fullStart": 46,
                                                "fullEnd": 47,
                                                "start": 46,
                                                "end": 47,
                                                "fullWidth": 1,
                                                "width": 1,
                                                "text": "X",
                                                "value": "X",
                                                "valueText": "X"
                                            },
                                            "typeArgumentList": {
                                                "kind": "TypeArgumentList",
                                                "fullStart": 47,
                                                "fullEnd": 50,
                                                "start": 47,
                                                "end": 50,
                                                "fullWidth": 3,
                                                "width": 3,
                                                "lessThanToken": {
                                                    "kind": "LessThanToken",
                                                    "fullStart": 47,
                                                    "fullEnd": 48,
                                                    "start": 47,
                                                    "end": 48,
                                                    "fullWidth": 1,
                                                    "width": 1,
                                                    "text": "<",
                                                    "value": "<",
                                                    "valueText": "<"
                                                },
                                                "typeArguments": [
                                                    {
                                                        "kind": "IdentifierName",
                                                        "fullStart": 48,
                                                        "fullEnd": 49,
                                                        "start": 48,
                                                        "end": 49,
                                                        "fullWidth": 1,
                                                        "width": 1,
                                                        "text": "T",
                                                        "value": "T",
                                                        "valueText": "T"
                                                    }
                                                ],
                                                "greaterThanToken": {
                                                    "kind": "GreaterThanToken",
                                                    "fullStart": 49,
                                                    "fullEnd": 50,
                                                    "start": 49,
                                                    "end": 50,
                                                    "fullWidth": 1,
                                                    "width": 1,
                                                    "text": ">",
                                                    "value": ">",
                                                    "valueText": ">"
                                                }
                                            }
                                        },
                                        {
                                            "kind": "CommaToken",
                                            "fullStart": 50,
                                            "fullEnd": 52,
                                            "start": 50,
                                            "end": 51,
                                            "fullWidth": 2,
                                            "width": 1,
                                            "text": ",",
                                            "value": ",",
                                            "valueText": ",",
                                            "hasTrailingTrivia": true,
                                            "trailingTrivia": [
                                                {
                                                    "kind": "WhitespaceTrivia",
                                                    "text": " "
                                                }
                                            ]
                                        },
                                        {
                                            "kind": "GenericType",
                                            "fullStart": 52,
                                            "fullEnd": 59,
                                            "start": 52,
                                            "end": 59,
                                            "fullWidth": 7,
                                            "width": 7,
                                            "name": {
                                                "kind": "IdentifierName",
                                                "fullStart": 52,
                                                "fullEnd": 53,
                                                "start": 52,
                                                "end": 53,
                                                "fullWidth": 1,
                                                "width": 1,
                                                "text": "Y",
                                                "value": "Y",
                                                "valueText": "Y"
                                            },
                                            "typeArgumentList": {
                                                "kind": "TypeArgumentList",
                                                "fullStart": 53,
                                                "fullEnd": 59,
                                                "start": 53,
                                                "end": 59,
                                                "fullWidth": 6,
                                                "width": 6,
                                                "lessThanToken": {
                                                    "kind": "LessThanToken",
                                                    "fullStart": 53,
                                                    "fullEnd": 54,
                                                    "start": 53,
                                                    "end": 54,
                                                    "fullWidth": 1,
                                                    "width": 1,
                                                    "text": "<",
                                                    "value": "<",
                                                    "valueText": "<"
                                                },
                                                "typeArguments": [
                                                    {
                                                        "kind": "GenericType",
                                                        "fullStart": 54,
                                                        "fullEnd": 58,
                                                        "start": 54,
                                                        "end": 58,
                                                        "fullWidth": 4,
                                                        "width": 4,
                                                        "name": {
                                                            "kind": "IdentifierName",
                                                            "fullStart": 54,
                                                            "fullEnd": 55,
                                                            "start": 54,
                                                            "end": 55,
                                                            "fullWidth": 1,
                                                            "width": 1,
                                                            "text": "Z",
                                                            "value": "Z",
                                                            "valueText": "Z"
                                                        },
                                                        "typeArgumentList": {
                                                            "kind": "TypeArgumentList",
                                                            "fullStart": 55,
                                                            "fullEnd": 58,
                                                            "start": 55,
                                                            "end": 58,
                                                            "fullWidth": 3,
                                                            "width": 3,
                                                            "lessThanToken": {
                                                                "kind": "LessThanToken",
                                                                "fullStart": 55,
                                                                "fullEnd": 56,
                                                                "start": 55,
                                                                "end": 56,
                                                                "fullWidth": 1,
                                                                "width": 1,
                                                                "text": "<",
                                                                "value": "<",
                                                                "valueText": "<"
                                                            },
                                                            "typeArguments": [
                                                                {
                                                                    "kind": "IdentifierName",
                                                                    "fullStart": 56,
                                                                    "fullEnd": 57,
                                                                    "start": 56,
                                                                    "end": 57,
                                                                    "fullWidth": 1,
                                                                    "width": 1,
                                                                    "text": "T",
                                                                    "value": "T",
                                                                    "valueText": "T"
                                                                }
                                                            ],
                                                            "greaterThanToken": {
                                                                "kind": "GreaterThanToken",
                                                                "fullStart": 57,
                                                                "fullEnd": 58,
                                                                "start": 57,
                                                                "end": 58,
                                                                "fullWidth": 1,
                                                                "width": 1,
                                                                "text": ">",
                                                                "value": ">",
                                                                "valueText": ">"
                                                            }
                                                        }
                                                    }
                                                ],
                                                "greaterThanToken": {
                                                    "kind": "GreaterThanToken",
                                                    "fullStart": 58,
                                                    "fullEnd": 59,
                                                    "start": 58,
                                                    "end": 59,
                                                    "fullWidth": 1,
                                                    "width": 1,
                                                    "text": ">",
                                                    "value": ">",
                                                    "valueText": ">"
                                                }
                                            }
                                        }
                                    ],
                                    "greaterThanToken": {
                                        "kind": "GreaterThanToken",
                                        "fullStart": 59,
                                        "fullEnd": 61,
                                        "start": 59,
                                        "end": 60,
                                        "fullWidth": 2,
                                        "width": 1,
                                        "text": ">",
                                        "value": ">",
                                        "valueText": ">",
                                        "hasTrailingTrivia": true,
                                        "trailingTrivia": [
                                            {
                                                "kind": "WhitespaceTrivia",
                                                "text": " "
                                            }
                                        ]
                                    }
                                }
                            }
                        ]
                    }
                ],
                "openBraceToken": {
                    "kind": "OpenBraceToken",
                    "fullStart": 61,
                    "fullEnd": 64,
                    "start": 61,
                    "end": 62,
                    "fullWidth": 3,
                    "width": 1,
                    "text": "{",
                    "value": "{",
                    "valueText": "{",
                    "hasTrailingTrivia": true,
                    "hasTrailingNewLine": true,
                    "trailingTrivia": [
                        {
                            "kind": "NewLineTrivia",
                            "text": "\r\n"
                        }
                    ]
                },
                "closeBraceToken": {
                    "kind": "CloseBraceToken",
                    "fullStart": 64,
                    "fullEnd": 67,
                    "start": 64,
                    "end": 65,
                    "fullWidth": 3,
                    "width": 1,
                    "text": "}",
                    "value": "}",
                    "valueText": "}",
                    "hasTrailingTrivia": true,
                    "hasTrailingNewLine": true,
                    "trailingTrivia": [
                        {
                            "kind": "NewLineTrivia",
                            "text": "\r\n"
                        }
                    ]
                }
            },
            {
                "kind": "VariableStatement",
                "fullStart": 67,
                "fullEnd": 96,
                "start": 69,
                "end": 94,
                "fullWidth": 29,
                "width": 25,
                "modifiers": [],
                "variableDeclaration": {
                    "kind": "VariableDeclaration",
                    "fullStart": 67,
                    "fullEnd": 93,
                    "start": 69,
                    "end": 93,
                    "fullWidth": 26,
                    "width": 24,
                    "varKeyword": {
                        "kind": "VarKeyword",
                        "fullStart": 67,
                        "fullEnd": 73,
                        "start": 69,
                        "end": 72,
                        "fullWidth": 6,
                        "width": 3,
                        "text": "var",
                        "value": "var",
                        "valueText": "var",
                        "hasLeadingTrivia": true,
                        "hasLeadingNewLine": true,
                        "hasTrailingTrivia": true,
                        "leadingTrivia": [
                            {
                                "kind": "NewLineTrivia",
                                "text": "\r\n"
                            }
                        ],
                        "trailingTrivia": [
                            {
                                "kind": "WhitespaceTrivia",
                                "text": " "
                            }
                        ]
                    },
                    "variableDeclarators": [
                        {
                            "kind": "VariableDeclarator",
                            "fullStart": 73,
                            "fullEnd": 93,
                            "start": 73,
                            "end": 93,
                            "fullWidth": 20,
                            "width": 20,
                            "identifier": {
                                "kind": "IdentifierName",
                                "fullStart": 73,
                                "fullEnd": 75,
                                "start": 73,
                                "end": 75,
                                "fullWidth": 2,
                                "width": 2,
                                "text": "v1",
                                "value": "v1",
                                "valueText": "v1"
                            },
                            "typeAnnotation": {
                                "kind": "TypeAnnotation",
                                "fullStart": 75,
                                "fullEnd": 93,
                                "start": 75,
                                "end": 93,
                                "fullWidth": 18,
                                "width": 18,
                                "colonToken": {
                                    "kind": "ColonToken",
                                    "fullStart": 75,
                                    "fullEnd": 77,
                                    "start": 75,
                                    "end": 76,
                                    "fullWidth": 2,
                                    "width": 1,
                                    "text": ":",
                                    "value": ":",
                                    "valueText": ":",
                                    "hasTrailingTrivia": true,
                                    "trailingTrivia": [
                                        {
                                            "kind": "WhitespaceTrivia",
                                            "text": " "
                                        }
                                    ]
                                },
                                "type": {
                                    "kind": "GenericType",
                                    "fullStart": 77,
                                    "fullEnd": 93,
                                    "start": 77,
                                    "end": 93,
                                    "fullWidth": 16,
                                    "width": 16,
                                    "name": {
                                        "kind": "IdentifierName",
                                        "fullStart": 77,
                                        "fullEnd": 78,
                                        "start": 77,
                                        "end": 78,
                                        "fullWidth": 1,
                                        "width": 1,
                                        "text": "C",
                                        "value": "C",
                                        "valueText": "C"
                                    },
                                    "typeArgumentList": {
                                        "kind": "TypeArgumentList",
                                        "fullStart": 78,
                                        "fullEnd": 93,
                                        "start": 78,
                                        "end": 93,
                                        "fullWidth": 15,
                                        "width": 15,
                                        "lessThanToken": {
                                            "kind": "LessThanToken",
                                            "fullStart": 78,
                                            "fullEnd": 79,
                                            "start": 78,
                                            "end": 79,
                                            "fullWidth": 1,
                                            "width": 1,
                                            "text": "<",
                                            "value": "<",
                                            "valueText": "<"
                                        },
                                        "typeArguments": [
                                            {
                                                "kind": "GenericType",
                                                "fullStart": 79,
                                                "fullEnd": 83,
                                                "start": 79,
                                                "end": 83,
                                                "fullWidth": 4,
                                                "width": 4,
                                                "name": {
                                                    "kind": "IdentifierName",
                                                    "fullStart": 79,
                                                    "fullEnd": 80,
                                                    "start": 79,
                                                    "end": 80,
                                                    "fullWidth": 1,
                                                    "width": 1,
                                                    "text": "X",
                                                    "value": "X",
                                                    "valueText": "X"
                                                },
                                                "typeArgumentList": {
                                                    "kind": "TypeArgumentList",
                                                    "fullStart": 80,
                                                    "fullEnd": 83,
                                                    "start": 80,
                                                    "end": 83,
                                                    "fullWidth": 3,
                                                    "width": 3,
                                                    "lessThanToken": {
                                                        "kind": "LessThanToken",
                                                        "fullStart": 80,
                                                        "fullEnd": 81,
                                                        "start": 80,
                                                        "end": 81,
                                                        "fullWidth": 1,
                                                        "width": 1,
                                                        "text": "<",
                                                        "value": "<",
                                                        "valueText": "<"
                                                    },
                                                    "typeArguments": [
                                                        {
                                                            "kind": "IdentifierName",
                                                            "fullStart": 81,
                                                            "fullEnd": 82,
                                                            "start": 81,
                                                            "end": 82,
                                                            "fullWidth": 1,
                                                            "width": 1,
                                                            "text": "T",
                                                            "value": "T",
                                                            "valueText": "T"
                                                        }
                                                    ],
                                                    "greaterThanToken": {
                                                        "kind": "GreaterThanToken",
                                                        "fullStart": 82,
                                                        "fullEnd": 83,
                                                        "start": 82,
                                                        "end": 83,
                                                        "fullWidth": 1,
                                                        "width": 1,
                                                        "text": ">",
                                                        "value": ">",
                                                        "valueText": ">"
                                                    }
                                                }
                                            },
                                            {
                                                "kind": "CommaToken",
                                                "fullStart": 83,
                                                "fullEnd": 85,
                                                "start": 83,
                                                "end": 84,
                                                "fullWidth": 2,
                                                "width": 1,
                                                "text": ",",
                                                "value": ",",
                                                "valueText": ",",
                                                "hasTrailingTrivia": true,
                                                "trailingTrivia": [
                                                    {
                                                        "kind": "WhitespaceTrivia",
                                                        "text": " "
                                                    }
                                                ]
                                            },
                                            {
                                                "kind": "GenericType",
                                                "fullStart": 85,
                                                "fullEnd": 92,
                                                "start": 85,
                                                "end": 92,
                                                "fullWidth": 7,
                                                "width": 7,
                                                "name": {
                                                    "kind": "IdentifierName",
                                                    "fullStart": 85,
                                                    "fullEnd": 86,
                                                    "start": 85,
                                                    "end": 86,
                                                    "fullWidth": 1,
                                                    "width": 1,
                                                    "text": "Y",
                                                    "value": "Y",
                                                    "valueText": "Y"
                                                },
                                                "typeArgumentList": {
                                                    "kind": "TypeArgumentList",
                                                    "fullStart": 86,
                                                    "fullEnd": 92,
                                                    "start": 86,
                                                    "end": 92,
                                                    "fullWidth": 6,
                                                    "width": 6,
                                                    "lessThanToken": {
                                                        "kind": "LessThanToken",
                                                        "fullStart": 86,
                                                        "fullEnd": 87,
                                                        "start": 86,
                                                        "end": 87,
                                                        "fullWidth": 1,
                                                        "width": 1,
                                                        "text": "<",
                                                        "value": "<",
                                                        "valueText": "<"
                                                    },
                                                    "typeArguments": [
                                                        {
                                                            "kind": "GenericType",
                                                            "fullStart": 87,
                                                            "fullEnd": 91,
                                                            "start": 87,
                                                            "end": 91,
                                                            "fullWidth": 4,
                                                            "width": 4,
                                                            "name": {
                                                                "kind": "IdentifierName",
                                                                "fullStart": 87,
                                                                "fullEnd": 88,
                                                                "start": 87,
                                                                "end": 88,
                                                                "fullWidth": 1,
                                                                "width": 1,
                                                                "text": "Z",
                                                                "value": "Z",
                                                                "valueText": "Z"
                                                            },
                                                            "typeArgumentList": {
                                                                "kind": "TypeArgumentList",
                                                                "fullStart": 88,
                                                                "fullEnd": 91,
                                                                "start": 88,
                                                                "end": 91,
                                                                "fullWidth": 3,
                                                                "width": 3,
                                                                "lessThanToken": {
                                                                    "kind": "LessThanToken",
                                                                    "fullStart": 88,
                                                                    "fullEnd": 89,
                                                                    "start": 88,
                                                                    "end": 89,
                                                                    "fullWidth": 1,
                                                                    "width": 1,
                                                                    "text": "<",
                                                                    "value": "<",
                                                                    "valueText": "<"
                                                                },
                                                                "typeArguments": [
                                                                    {
                                                                        "kind": "IdentifierName",
                                                                        "fullStart": 89,
                                                                        "fullEnd": 90,
                                                                        "start": 89,
                                                                        "end": 90,
                                                                        "fullWidth": 1,
                                                                        "width": 1,
                                                                        "text": "T",
                                                                        "value": "T",
                                                                        "valueText": "T"
                                                                    }
                                                                ],
                                                                "greaterThanToken": {
                                                                    "kind": "GreaterThanToken",
                                                                    "fullStart": 90,
                                                                    "fullEnd": 91,
                                                                    "start": 90,
                                                                    "end": 91,
                                                                    "fullWidth": 1,
                                                                    "width": 1,
                                                                    "text": ">",
                                                                    "value": ">",
                                                                    "valueText": ">"
                                                                }
                                                            }
                                                        }
                                                    ],
                                                    "greaterThanToken": {
                                                        "kind": "GreaterThanToken",
                                                        "fullStart": 91,
                                                        "fullEnd": 92,
                                                        "start": 91,
                                                        "end": 92,
                                                        "fullWidth": 1,
                                                        "width": 1,
                                                        "text": ">",
                                                        "value": ">",
                                                        "valueText": ">"
                                                    }
                                                }
                                            }
                                        ],
                                        "greaterThanToken": {
                                            "kind": "GreaterThanToken",
                                            "fullStart": 92,
                                            "fullEnd": 93,
                                            "start": 92,
                                            "end": 93,
                                            "fullWidth": 1,
                                            "width": 1,
                                            "text": ">",
                                            "value": ">",
                                            "valueText": ">"
                                        }
                                    }
                                }
                            }
                        }
                    ]
                },
                "semicolonToken": {
                    "kind": "SemicolonToken",
                    "fullStart": 93,
                    "fullEnd": 96,
                    "start": 93,
                    "end": 94,
                    "fullWidth": 3,
                    "width": 1,
                    "text": ";",
                    "value": ";",
                    "valueText": ";",
                    "hasTrailingTrivia": true,
                    "hasTrailingNewLine": true,
                    "trailingTrivia": [
                        {
                            "kind": "NewLineTrivia",
                            "text": "\r\n"
                        }
                    ]
                }
            },
            {
                "kind": "VariableStatement",
                "fullStart": 96,
                "fullEnd": 130,
                "start": 96,
                "end": 128,
                "fullWidth": 34,
                "width": 32,
                "modifiers": [],
                "variableDeclaration": {
                    "kind": "VariableDeclaration",
                    "fullStart": 96,
                    "fullEnd": 127,
                    "start": 96,
                    "end": 127,
                    "fullWidth": 31,
                    "width": 31,
                    "varKeyword": {
                        "kind": "VarKeyword",
                        "fullStart": 96,
                        "fullEnd": 100,
                        "start": 96,
                        "end": 99,
                        "fullWidth": 4,
                        "width": 3,
                        "text": "var",
                        "value": "var",
                        "valueText": "var",
                        "hasTrailingTrivia": true,
                        "trailingTrivia": [
                            {
                                "kind": "WhitespaceTrivia",
                                "text": " "
                            }
                        ]
                    },
                    "variableDeclarators": [
                        {
                            "kind": "VariableDeclarator",
                            "fullStart": 100,
                            "fullEnd": 127,
                            "start": 100,
                            "end": 127,
                            "fullWidth": 27,
                            "width": 27,
                            "identifier": {
                                "kind": "IdentifierName",
                                "fullStart": 100,
                                "fullEnd": 102,
                                "start": 100,
                                "end": 102,
                                "fullWidth": 2,
                                "width": 2,
                                "text": "v2",
                                "value": "v2",
                                "valueText": "v2"
                            },
                            "typeAnnotation": {
                                "kind": "TypeAnnotation",
                                "fullStart": 102,
                                "fullEnd": 121,
                                "start": 102,
                                "end": 120,
                                "fullWidth": 19,
                                "width": 18,
                                "colonToken": {
                                    "kind": "ColonToken",
                                    "fullStart": 102,
                                    "fullEnd": 104,
                                    "start": 102,
                                    "end": 103,
                                    "fullWidth": 2,
                                    "width": 1,
                                    "text": ":",
                                    "value": ":",
                                    "valueText": ":",
                                    "hasTrailingTrivia": true,
                                    "trailingTrivia": [
                                        {
                                            "kind": "WhitespaceTrivia",
                                            "text": " "
                                        }
                                    ]
                                },
                                "type": {
                                    "kind": "GenericType",
                                    "fullStart": 104,
                                    "fullEnd": 121,
                                    "start": 104,
                                    "end": 120,
                                    "fullWidth": 17,
                                    "width": 16,
                                    "name": {
                                        "kind": "IdentifierName",
                                        "fullStart": 104,
                                        "fullEnd": 105,
                                        "start": 104,
                                        "end": 105,
                                        "fullWidth": 1,
                                        "width": 1,
                                        "text": "D",
                                        "value": "D",
                                        "valueText": "D"
                                    },
                                    "typeArgumentList": {
                                        "kind": "TypeArgumentList",
                                        "fullStart": 105,
                                        "fullEnd": 121,
                                        "start": 105,
                                        "end": 120,
                                        "fullWidth": 16,
                                        "width": 15,
                                        "lessThanToken": {
                                            "kind": "LessThanToken",
                                            "fullStart": 105,
                                            "fullEnd": 106,
                                            "start": 105,
                                            "end": 106,
                                            "fullWidth": 1,
                                            "width": 1,
                                            "text": "<",
                                            "value": "<",
                                            "valueText": "<"
                                        },
                                        "typeArguments": [
                                            {
                                                "kind": "GenericType",
                                                "fullStart": 106,
                                                "fullEnd": 110,
                                                "start": 106,
                                                "end": 110,
                                                "fullWidth": 4,
                                                "width": 4,
                                                "name": {
                                                    "kind": "IdentifierName",
                                                    "fullStart": 106,
                                                    "fullEnd": 107,
                                                    "start": 106,
                                                    "end": 107,
                                                    "fullWidth": 1,
                                                    "width": 1,
                                                    "text": "X",
                                                    "value": "X",
                                                    "valueText": "X"
                                                },
                                                "typeArgumentList": {
                                                    "kind": "TypeArgumentList",
                                                    "fullStart": 107,
                                                    "fullEnd": 110,
                                                    "start": 107,
                                                    "end": 110,
                                                    "fullWidth": 3,
                                                    "width": 3,
                                                    "lessThanToken": {
                                                        "kind": "LessThanToken",
                                                        "fullStart": 107,
                                                        "fullEnd": 108,
                                                        "start": 107,
                                                        "end": 108,
                                                        "fullWidth": 1,
                                                        "width": 1,
                                                        "text": "<",
                                                        "value": "<",
                                                        "valueText": "<"
                                                    },
                                                    "typeArguments": [
                                                        {
                                                            "kind": "IdentifierName",
                                                            "fullStart": 108,
                                                            "fullEnd": 109,
                                                            "start": 108,
                                                            "end": 109,
                                                            "fullWidth": 1,
                                                            "width": 1,
                                                            "text": "T",
                                                            "value": "T",
                                                            "valueText": "T"
                                                        }
                                                    ],
                                                    "greaterThanToken": {
                                                        "kind": "GreaterThanToken",
                                                        "fullStart": 109,
                                                        "fullEnd": 110,
                                                        "start": 109,
                                                        "end": 110,
                                                        "fullWidth": 1,
                                                        "width": 1,
                                                        "text": ">",
                                                        "value": ">",
                                                        "valueText": ">"
                                                    }
                                                }
                                            },
                                            {
                                                "kind": "CommaToken",
                                                "fullStart": 110,
                                                "fullEnd": 112,
                                                "start": 110,
                                                "end": 111,
                                                "fullWidth": 2,
                                                "width": 1,
                                                "text": ",",
                                                "value": ",",
                                                "valueText": ",",
                                                "hasTrailingTrivia": true,
                                                "trailingTrivia": [
                                                    {
                                                        "kind": "WhitespaceTrivia",
                                                        "text": " "
                                                    }
                                                ]
                                            },
                                            {
                                                "kind": "GenericType",
                                                "fullStart": 112,
                                                "fullEnd": 119,
                                                "start": 112,
                                                "end": 119,
                                                "fullWidth": 7,
                                                "width": 7,
                                                "name": {
                                                    "kind": "IdentifierName",
                                                    "fullStart": 112,
                                                    "fullEnd": 113,
                                                    "start": 112,
                                                    "end": 113,
                                                    "fullWidth": 1,
                                                    "width": 1,
                                                    "text": "Y",
                                                    "value": "Y",
                                                    "valueText": "Y"
                                                },
                                                "typeArgumentList": {
                                                    "kind": "TypeArgumentList",
                                                    "fullStart": 113,
                                                    "fullEnd": 119,
                                                    "start": 113,
                                                    "end": 119,
                                                    "fullWidth": 6,
                                                    "width": 6,
                                                    "lessThanToken": {
                                                        "kind": "LessThanToken",
                                                        "fullStart": 113,
                                                        "fullEnd": 114,
                                                        "start": 113,
                                                        "end": 114,
                                                        "fullWidth": 1,
                                                        "width": 1,
                                                        "text": "<",
                                                        "value": "<",
                                                        "valueText": "<"
                                                    },
                                                    "typeArguments": [
                                                        {
                                                            "kind": "GenericType",
                                                            "fullStart": 114,
                                                            "fullEnd": 118,
                                                            "start": 114,
                                                            "end": 118,
                                                            "fullWidth": 4,
                                                            "width": 4,
                                                            "name": {
                                                                "kind": "IdentifierName",
                                                                "fullStart": 114,
                                                                "fullEnd": 115,
                                                                "start": 114,
                                                                "end": 115,
                                                                "fullWidth": 1,
                                                                "width": 1,
                                                                "text": "Z",
                                                                "value": "Z",
                                                                "valueText": "Z"
                                                            },
                                                            "typeArgumentList": {
                                                                "kind": "TypeArgumentList",
                                                                "fullStart": 115,
                                                                "fullEnd": 118,
                                                                "start": 115,
                                                                "end": 118,
                                                                "fullWidth": 3,
                                                                "width": 3,
                                                                "lessThanToken": {
                                                                    "kind": "LessThanToken",
                                                                    "fullStart": 115,
                                                                    "fullEnd": 116,
                                                                    "start": 115,
                                                                    "end": 116,
                                                                    "fullWidth": 1,
                                                                    "width": 1,
                                                                    "text": "<",
                                                                    "value": "<",
                                                                    "valueText": "<"
                                                                },
                                                                "typeArguments": [
                                                                    {
                                                                        "kind": "IdentifierName",
                                                                        "fullStart": 116,
                                                                        "fullEnd": 117,
                                                                        "start": 116,
                                                                        "end": 117,
                                                                        "fullWidth": 1,
                                                                        "width": 1,
                                                                        "text": "T",
                                                                        "value": "T",
                                                                        "valueText": "T"
                                                                    }
                                                                ],
                                                                "greaterThanToken": {
                                                                    "kind": "GreaterThanToken",
                                                                    "fullStart": 117,
                                                                    "fullEnd": 118,
                                                                    "start": 117,
                                                                    "end": 118,
                                                                    "fullWidth": 1,
                                                                    "width": 1,
                                                                    "text": ">",
                                                                    "value": ">",
                                                                    "valueText": ">"
                                                                }
                                                            }
                                                        }
                                                    ],
                                                    "greaterThanToken": {
                                                        "kind": "GreaterThanToken",
                                                        "fullStart": 118,
                                                        "fullEnd": 119,
                                                        "start": 118,
                                                        "end": 119,
                                                        "fullWidth": 1,
                                                        "width": 1,
                                                        "text": ">",
                                                        "value": ">",
                                                        "valueText": ">"
                                                    }
                                                }
                                            }
                                        ],
                                        "greaterThanToken": {
                                            "kind": "GreaterThanToken",
                                            "fullStart": 119,
                                            "fullEnd": 121,
                                            "start": 119,
                                            "end": 120,
                                            "fullWidth": 2,
                                            "width": 1,
                                            "text": ">",
                                            "value": ">",
                                            "valueText": ">",
                                            "hasTrailingTrivia": true,
                                            "trailingTrivia": [
                                                {
                                                    "kind": "WhitespaceTrivia",
                                                    "text": " "
                                                }
                                            ]
                                        }
                                    }
                                }
                            },
                            "equalsValueClause": {
                                "kind": "EqualsValueClause",
                                "fullStart": 121,
                                "fullEnd": 127,
                                "start": 121,
                                "end": 127,
                                "fullWidth": 6,
                                "width": 6,
                                "equalsToken": {
                                    "kind": "EqualsToken",
                                    "fullStart": 121,
                                    "fullEnd": 123,
                                    "start": 121,
                                    "end": 122,
                                    "fullWidth": 2,
                                    "width": 1,
                                    "text": "=",
                                    "value": "=",
                                    "valueText": "=",
                                    "hasTrailingTrivia": true,
                                    "trailingTrivia": [
                                        {
                                            "kind": "WhitespaceTrivia",
                                            "text": " "
                                        }
                                    ]
                                },
                                "value": {
                                    "kind": "NullKeyword",
                                    "fullStart": 123,
                                    "fullEnd": 127,
                                    "start": 123,
                                    "end": 127,
                                    "fullWidth": 4,
                                    "width": 4,
                                    "text": "null"
                                }
                            }
                        }
                    ]
                },
                "semicolonToken": {
                    "kind": "SemicolonToken",
                    "fullStart": 127,
                    "fullEnd": 130,
                    "start": 127,
                    "end": 128,
                    "fullWidth": 3,
                    "width": 1,
                    "text": ";",
                    "value": ";",
                    "valueText": ";",
                    "hasTrailingTrivia": true,
                    "hasTrailingNewLine": true,
                    "trailingTrivia": [
                        {
                            "kind": "NewLineTrivia",
                            "text": "\r\n"
                        }
                    ]
                }
            },
            {
                "kind": "VariableStatement",
                "fullStart": 130,
                "fullEnd": 159,
                "start": 130,
                "end": 157,
                "fullWidth": 29,
                "width": 27,
                "modifiers": [],
                "variableDeclaration": {
                    "kind": "VariableDeclaration",
                    "fullStart": 130,
                    "fullEnd": 156,
                    "start": 130,
                    "end": 156,
                    "fullWidth": 26,
                    "width": 26,
                    "varKeyword": {
                        "kind": "VarKeyword",
                        "fullStart": 130,
                        "fullEnd": 134,
                        "start": 130,
                        "end": 133,
                        "fullWidth": 4,
                        "width": 3,
                        "text": "var",
                        "value": "var",
                        "valueText": "var",
                        "hasTrailingTrivia": true,
                        "trailingTrivia": [
                            {
                                "kind": "WhitespaceTrivia",
                                "text": " "
                            }
                        ]
                    },
                    "variableDeclarators": [
                        {
                            "kind": "VariableDeclarator",
                            "fullStart": 134,
                            "fullEnd": 156,
                            "start": 134,
                            "end": 156,
                            "fullWidth": 22,
                            "width": 22,
                            "identifier": {
                                "kind": "IdentifierName",
                                "fullStart": 134,
                                "fullEnd": 136,
                                "start": 134,
                                "end": 136,
                                "fullWidth": 2,
                                "width": 2,
                                "text": "v3",
                                "value": "v3",
                                "valueText": "v3"
                            },
                            "typeAnnotation": {
                                "kind": "TypeAnnotation",
                                "fullStart": 136,
                                "fullEnd": 156,
                                "start": 136,
                                "end": 156,
                                "fullWidth": 20,
                                "width": 20,
                                "colonToken": {
                                    "kind": "ColonToken",
                                    "fullStart": 136,
                                    "fullEnd": 138,
                                    "start": 136,
                                    "end": 137,
                                    "fullWidth": 2,
                                    "width": 1,
                                    "text": ":",
                                    "value": ":",
                                    "valueText": ":",
                                    "hasTrailingTrivia": true,
                                    "trailingTrivia": [
                                        {
                                            "kind": "WhitespaceTrivia",
                                            "text": " "
                                        }
                                    ]
                                },
                                "type": {
                                    "kind": "GenericType",
                                    "fullStart": 138,
                                    "fullEnd": 156,
                                    "start": 138,
                                    "end": 156,
                                    "fullWidth": 18,
                                    "width": 18,
                                    "name": {
                                        "kind": "QualifiedName",
                                        "fullStart": 138,
                                        "fullEnd": 141,
                                        "start": 138,
                                        "end": 141,
                                        "fullWidth": 3,
                                        "width": 3,
                                        "left": {
                                            "kind": "IdentifierName",
                                            "fullStart": 138,
                                            "fullEnd": 139,
                                            "start": 138,
                                            "end": 139,
                                            "fullWidth": 1,
                                            "width": 1,
                                            "text": "E",
                                            "value": "E",
                                            "valueText": "E"
                                        },
                                        "dotToken": {
                                            "kind": "DotToken",
                                            "fullStart": 139,
                                            "fullEnd": 140,
                                            "start": 139,
                                            "end": 140,
                                            "fullWidth": 1,
                                            "width": 1,
                                            "text": ".",
                                            "value": ".",
                                            "valueText": "."
                                        },
                                        "right": {
                                            "kind": "IdentifierName",
                                            "fullStart": 140,
                                            "fullEnd": 141,
                                            "start": 140,
                                            "end": 141,
                                            "fullWidth": 1,
                                            "width": 1,
                                            "text": "F",
                                            "value": "F",
                                            "valueText": "F"
                                        }
                                    },
                                    "typeArgumentList": {
                                        "kind": "TypeArgumentList",
                                        "fullStart": 141,
                                        "fullEnd": 156,
                                        "start": 141,
                                        "end": 156,
                                        "fullWidth": 15,
                                        "width": 15,
                                        "lessThanToken": {
                                            "kind": "LessThanToken",
                                            "fullStart": 141,
                                            "fullEnd": 142,
                                            "start": 141,
                                            "end": 142,
                                            "fullWidth": 1,
                                            "width": 1,
                                            "text": "<",
                                            "value": "<",
                                            "valueText": "<"
                                        },
                                        "typeArguments": [
                                            {
                                                "kind": "GenericType",
                                                "fullStart": 142,
                                                "fullEnd": 146,
                                                "start": 142,
                                                "end": 146,
                                                "fullWidth": 4,
                                                "width": 4,
                                                "name": {
                                                    "kind": "IdentifierName",
                                                    "fullStart": 142,
                                                    "fullEnd": 143,
                                                    "start": 142,
                                                    "end": 143,
                                                    "fullWidth": 1,
                                                    "width": 1,
                                                    "text": "X",
                                                    "value": "X",
                                                    "valueText": "X"
                                                },
                                                "typeArgumentList": {
                                                    "kind": "TypeArgumentList",
                                                    "fullStart": 143,
                                                    "fullEnd": 146,
                                                    "start": 143,
                                                    "end": 146,
                                                    "fullWidth": 3,
                                                    "width": 3,
                                                    "lessThanToken": {
                                                        "kind": "LessThanToken",
                                                        "fullStart": 143,
                                                        "fullEnd": 144,
                                                        "start": 143,
                                                        "end": 144,
                                                        "fullWidth": 1,
                                                        "width": 1,
                                                        "text": "<",
                                                        "value": "<",
                                                        "valueText": "<"
                                                    },
                                                    "typeArguments": [
                                                        {
                                                            "kind": "IdentifierName",
                                                            "fullStart": 144,
                                                            "fullEnd": 145,
                                                            "start": 144,
                                                            "end": 145,
                                                            "fullWidth": 1,
                                                            "width": 1,
                                                            "text": "T",
                                                            "value": "T",
                                                            "valueText": "T"
                                                        }
                                                    ],
                                                    "greaterThanToken": {
                                                        "kind": "GreaterThanToken",
                                                        "fullStart": 145,
                                                        "fullEnd": 146,
                                                        "start": 145,
                                                        "end": 146,
                                                        "fullWidth": 1,
                                                        "width": 1,
                                                        "text": ">",
                                                        "value": ">",
                                                        "valueText": ">"
                                                    }
                                                }
                                            },
                                            {
                                                "kind": "CommaToken",
                                                "fullStart": 146,
                                                "fullEnd": 148,
                                                "start": 146,
                                                "end": 147,
                                                "fullWidth": 2,
                                                "width": 1,
                                                "text": ",",
                                                "value": ",",
                                                "valueText": ",",
                                                "hasTrailingTrivia": true,
                                                "trailingTrivia": [
                                                    {
                                                        "kind": "WhitespaceTrivia",
                                                        "text": " "
                                                    }
                                                ]
                                            },
                                            {
                                                "kind": "GenericType",
                                                "fullStart": 148,
                                                "fullEnd": 155,
                                                "start": 148,
                                                "end": 155,
                                                "fullWidth": 7,
                                                "width": 7,
                                                "name": {
                                                    "kind": "IdentifierName",
                                                    "fullStart": 148,
                                                    "fullEnd": 149,
                                                    "start": 148,
                                                    "end": 149,
                                                    "fullWidth": 1,
                                                    "width": 1,
                                                    "text": "Y",
                                                    "value": "Y",
                                                    "valueText": "Y"
                                                },
                                                "typeArgumentList": {
                                                    "kind": "TypeArgumentList",
                                                    "fullStart": 149,
                                                    "fullEnd": 155,
                                                    "start": 149,
                                                    "end": 155,
                                                    "fullWidth": 6,
                                                    "width": 6,
                                                    "lessThanToken": {
                                                        "kind": "LessThanToken",
                                                        "fullStart": 149,
                                                        "fullEnd": 150,
                                                        "start": 149,
                                                        "end": 150,
                                                        "fullWidth": 1,
                                                        "width": 1,
                                                        "text": "<",
                                                        "value": "<",
                                                        "valueText": "<"
                                                    },
                                                    "typeArguments": [
                                                        {
                                                            "kind": "GenericType",
                                                            "fullStart": 150,
                                                            "fullEnd": 154,
                                                            "start": 150,
                                                            "end": 154,
                                                            "fullWidth": 4,
                                                            "width": 4,
                                                            "name": {
                                                                "kind": "IdentifierName",
                                                                "fullStart": 150,
                                                                "fullEnd": 151,
                                                                "start": 150,
                                                                "end": 151,
                                                                "fullWidth": 1,
                                                                "width": 1,
                                                                "text": "Z",
                                                                "value": "Z",
                                                                "valueText": "Z"
                                                            },
                                                            "typeArgumentList": {
                                                                "kind": "TypeArgumentList",
                                                                "fullStart": 151,
                                                                "fullEnd": 154,
                                                                "start": 151,
                                                                "end": 154,
                                                                "fullWidth": 3,
                                                                "width": 3,
                                                                "lessThanToken": {
                                                                    "kind": "LessThanToken",
                                                                    "fullStart": 151,
                                                                    "fullEnd": 152,
                                                                    "start": 151,
                                                                    "end": 152,
                                                                    "fullWidth": 1,
                                                                    "width": 1,
                                                                    "text": "<",
                                                                    "value": "<",
                                                                    "valueText": "<"
                                                                },
                                                                "typeArguments": [
                                                                    {
                                                                        "kind": "IdentifierName",
                                                                        "fullStart": 152,
                                                                        "fullEnd": 153,
                                                                        "start": 152,
                                                                        "end": 153,
                                                                        "fullWidth": 1,
                                                                        "width": 1,
                                                                        "text": "T",
                                                                        "value": "T",
                                                                        "valueText": "T"
                                                                    }
                                                                ],
                                                                "greaterThanToken": {
                                                                    "kind": "GreaterThanToken",
                                                                    "fullStart": 153,
                                                                    "fullEnd": 154,
                                                                    "start": 153,
                                                                    "end": 154,
                                                                    "fullWidth": 1,
                                                                    "width": 1,
                                                                    "text": ">",
                                                                    "value": ">",
                                                                    "valueText": ">"
                                                                }
                                                            }
                                                        }
                                                    ],
                                                    "greaterThanToken": {
                                                        "kind": "GreaterThanToken",
                                                        "fullStart": 154,
                                                        "fullEnd": 155,
                                                        "start": 154,
                                                        "end": 155,
                                                        "fullWidth": 1,
                                                        "width": 1,
                                                        "text": ">",
                                                        "value": ">",
                                                        "valueText": ">"
                                                    }
                                                }
                                            }
                                        ],
                                        "greaterThanToken": {
                                            "kind": "GreaterThanToken",
                                            "fullStart": 155,
                                            "fullEnd": 156,
                                            "start": 155,
                                            "end": 156,
                                            "fullWidth": 1,
                                            "width": 1,
                                            "text": ">",
                                            "value": ">",
                                            "valueText": ">"
                                        }
                                    }
                                }
                            }
                        }
                    ]
                },
                "semicolonToken": {
                    "kind": "SemicolonToken",
                    "fullStart": 156,
                    "fullEnd": 159,
                    "start": 156,
                    "end": 157,
                    "fullWidth": 3,
                    "width": 1,
                    "text": ";",
                    "value": ";",
                    "valueText": ";",
                    "hasTrailingTrivia": true,
                    "hasTrailingNewLine": true,
                    "trailingTrivia": [
                        {
                            "kind": "NewLineTrivia",
                            "text": "\r\n"
                        }
                    ]
                }
            },
            {
                "kind": "VariableStatement",
                "fullStart": 159,
                "fullEnd": 190,
                "start": 159,
                "end": 188,
                "fullWidth": 31,
                "width": 29,
                "modifiers": [],
                "variableDeclaration": {
                    "kind": "VariableDeclaration",
                    "fullStart": 159,
                    "fullEnd": 187,
                    "start": 159,
                    "end": 187,
                    "fullWidth": 28,
                    "width": 28,
                    "varKeyword": {
                        "kind": "VarKeyword",
                        "fullStart": 159,
                        "fullEnd": 163,
                        "start": 159,
                        "end": 162,
                        "fullWidth": 4,
                        "width": 3,
                        "text": "var",
                        "value": "var",
                        "valueText": "var",
                        "hasTrailingTrivia": true,
                        "trailingTrivia": [
                            {
                                "kind": "WhitespaceTrivia",
                                "text": " "
                            }
                        ]
                    },
                    "variableDeclarators": [
                        {
                            "kind": "VariableDeclarator",
                            "fullStart": 163,
                            "fullEnd": 187,
                            "start": 163,
                            "end": 187,
                            "fullWidth": 24,
                            "width": 24,
                            "identifier": {
                                "kind": "IdentifierName",
                                "fullStart": 163,
                                "fullEnd": 165,
                                "start": 163,
                                "end": 165,
                                "fullWidth": 2,
                                "width": 2,
                                "text": "v4",
                                "value": "v4",
                                "valueText": "v4"
                            },
                            "typeAnnotation": {
                                "kind": "TypeAnnotation",
                                "fullStart": 165,
                                "fullEnd": 187,
                                "start": 165,
                                "end": 187,
                                "fullWidth": 22,
                                "width": 22,
                                "colonToken": {
                                    "kind": "ColonToken",
                                    "fullStart": 165,
                                    "fullEnd": 167,
                                    "start": 165,
                                    "end": 166,
                                    "fullWidth": 2,
                                    "width": 1,
                                    "text": ":",
                                    "value": ":",
                                    "valueText": ":",
                                    "hasTrailingTrivia": true,
                                    "trailingTrivia": [
                                        {
                                            "kind": "WhitespaceTrivia",
                                            "text": " "
                                        }
                                    ]
                                },
                                "type": {
                                    "kind": "GenericType",
                                    "fullStart": 167,
                                    "fullEnd": 187,
                                    "start": 167,
                                    "end": 187,
                                    "fullWidth": 20,
                                    "width": 20,
                                    "name": {
                                        "kind": "QualifiedName",
                                        "fullStart": 167,
                                        "fullEnd": 172,
                                        "start": 167,
                                        "end": 172,
                                        "fullWidth": 5,
                                        "width": 5,
                                        "left": {
                                            "kind": "QualifiedName",
                                            "fullStart": 167,
                                            "fullEnd": 170,
                                            "start": 167,
                                            "end": 170,
                                            "fullWidth": 3,
                                            "width": 3,
                                            "left": {
                                                "kind": "IdentifierName",
                                                "fullStart": 167,
                                                "fullEnd": 168,
                                                "start": 167,
                                                "end": 168,
                                                "fullWidth": 1,
                                                "width": 1,
                                                "text": "G",
                                                "value": "G",
                                                "valueText": "G"
                                            },
                                            "dotToken": {
                                                "kind": "DotToken",
                                                "fullStart": 168,
                                                "fullEnd": 169,
                                                "start": 168,
                                                "end": 169,
                                                "fullWidth": 1,
                                                "width": 1,
                                                "text": ".",
                                                "value": ".",
                                                "valueText": "."
                                            },
                                            "right": {
                                                "kind": "IdentifierName",
                                                "fullStart": 169,
                                                "fullEnd": 170,
                                                "start": 169,
                                                "end": 170,
                                                "fullWidth": 1,
                                                "width": 1,
                                                "text": "H",
                                                "value": "H",
                                                "valueText": "H"
                                            }
                                        },
                                        "dotToken": {
                                            "kind": "DotToken",
                                            "fullStart": 170,
                                            "fullEnd": 171,
                                            "start": 170,
                                            "end": 171,
                                            "fullWidth": 1,
                                            "width": 1,
                                            "text": ".",
                                            "value": ".",
                                            "valueText": "."
                                        },
                                        "right": {
                                            "kind": "IdentifierName",
                                            "fullStart": 171,
                                            "fullEnd": 172,
                                            "start": 171,
                                            "end": 172,
                                            "fullWidth": 1,
                                            "width": 1,
                                            "text": "I",
                                            "value": "I",
                                            "valueText": "I"
                                        }
                                    },
                                    "typeArgumentList": {
                                        "kind": "TypeArgumentList",
                                        "fullStart": 172,
                                        "fullEnd": 187,
                                        "start": 172,
                                        "end": 187,
                                        "fullWidth": 15,
                                        "width": 15,
                                        "lessThanToken": {
                                            "kind": "LessThanToken",
                                            "fullStart": 172,
                                            "fullEnd": 173,
                                            "start": 172,
                                            "end": 173,
                                            "fullWidth": 1,
                                            "width": 1,
                                            "text": "<",
                                            "value": "<",
                                            "valueText": "<"
                                        },
                                        "typeArguments": [
                                            {
                                                "kind": "GenericType",
                                                "fullStart": 173,
                                                "fullEnd": 177,
                                                "start": 173,
                                                "end": 177,
                                                "fullWidth": 4,
                                                "width": 4,
                                                "name": {
                                                    "kind": "IdentifierName",
                                                    "fullStart": 173,
                                                    "fullEnd": 174,
                                                    "start": 173,
                                                    "end": 174,
                                                    "fullWidth": 1,
                                                    "width": 1,
                                                    "text": "X",
                                                    "value": "X",
                                                    "valueText": "X"
                                                },
                                                "typeArgumentList": {
                                                    "kind": "TypeArgumentList",
                                                    "fullStart": 174,
                                                    "fullEnd": 177,
                                                    "start": 174,
                                                    "end": 177,
                                                    "fullWidth": 3,
                                                    "width": 3,
                                                    "lessThanToken": {
                                                        "kind": "LessThanToken",
                                                        "fullStart": 174,
                                                        "fullEnd": 175,
                                                        "start": 174,
                                                        "end": 175,
                                                        "fullWidth": 1,
                                                        "width": 1,
                                                        "text": "<",
                                                        "value": "<",
                                                        "valueText": "<"
                                                    },
                                                    "typeArguments": [
                                                        {
                                                            "kind": "IdentifierName",
                                                            "fullStart": 175,
                                                            "fullEnd": 176,
                                                            "start": 175,
                                                            "end": 176,
                                                            "fullWidth": 1,
                                                            "width": 1,
                                                            "text": "T",
                                                            "value": "T",
                                                            "valueText": "T"
                                                        }
                                                    ],
                                                    "greaterThanToken": {
                                                        "kind": "GreaterThanToken",
                                                        "fullStart": 176,
                                                        "fullEnd": 177,
                                                        "start": 176,
                                                        "end": 177,
                                                        "fullWidth": 1,
                                                        "width": 1,
                                                        "text": ">",
                                                        "value": ">",
                                                        "valueText": ">"
                                                    }
                                                }
                                            },
                                            {
                                                "kind": "CommaToken",
                                                "fullStart": 177,
                                                "fullEnd": 179,
                                                "start": 177,
                                                "end": 178,
                                                "fullWidth": 2,
                                                "width": 1,
                                                "text": ",",
                                                "value": ",",
                                                "valueText": ",",
                                                "hasTrailingTrivia": true,
                                                "trailingTrivia": [
                                                    {
                                                        "kind": "WhitespaceTrivia",
                                                        "text": " "
                                                    }
                                                ]
                                            },
                                            {
                                                "kind": "GenericType",
                                                "fullStart": 179,
                                                "fullEnd": 186,
                                                "start": 179,
                                                "end": 186,
                                                "fullWidth": 7,
                                                "width": 7,
                                                "name": {
                                                    "kind": "IdentifierName",
                                                    "fullStart": 179,
                                                    "fullEnd": 180,
                                                    "start": 179,
                                                    "end": 180,
                                                    "fullWidth": 1,
                                                    "width": 1,
                                                    "text": "Y",
                                                    "value": "Y",
                                                    "valueText": "Y"
                                                },
                                                "typeArgumentList": {
                                                    "kind": "TypeArgumentList",
                                                    "fullStart": 180,
                                                    "fullEnd": 186,
                                                    "start": 180,
                                                    "end": 186,
                                                    "fullWidth": 6,
                                                    "width": 6,
                                                    "lessThanToken": {
                                                        "kind": "LessThanToken",
                                                        "fullStart": 180,
                                                        "fullEnd": 181,
                                                        "start": 180,
                                                        "end": 181,
                                                        "fullWidth": 1,
                                                        "width": 1,
                                                        "text": "<",
                                                        "value": "<",
                                                        "valueText": "<"
                                                    },
                                                    "typeArguments": [
                                                        {
                                                            "kind": "GenericType",
                                                            "fullStart": 181,
                                                            "fullEnd": 185,
                                                            "start": 181,
                                                            "end": 185,
                                                            "fullWidth": 4,
                                                            "width": 4,
                                                            "name": {
                                                                "kind": "IdentifierName",
                                                                "fullStart": 181,
                                                                "fullEnd": 182,
                                                                "start": 181,
                                                                "end": 182,
                                                                "fullWidth": 1,
                                                                "width": 1,
                                                                "text": "Z",
                                                                "value": "Z",
                                                                "valueText": "Z"
                                                            },
                                                            "typeArgumentList": {
                                                                "kind": "TypeArgumentList",
                                                                "fullStart": 182,
                                                                "fullEnd": 185,
                                                                "start": 182,
                                                                "end": 185,
                                                                "fullWidth": 3,
                                                                "width": 3,
                                                                "lessThanToken": {
                                                                    "kind": "LessThanToken",
                                                                    "fullStart": 182,
                                                                    "fullEnd": 183,
                                                                    "start": 182,
                                                                    "end": 183,
                                                                    "fullWidth": 1,
                                                                    "width": 1,
                                                                    "text": "<",
                                                                    "value": "<",
                                                                    "valueText": "<"
                                                                },
                                                                "typeArguments": [
                                                                    {
                                                                        "kind": "IdentifierName",
                                                                        "fullStart": 183,
                                                                        "fullEnd": 184,
                                                                        "start": 183,
                                                                        "end": 184,
                                                                        "fullWidth": 1,
                                                                        "width": 1,
                                                                        "text": "T",
                                                                        "value": "T",
                                                                        "valueText": "T"
                                                                    }
                                                                ],
                                                                "greaterThanToken": {
                                                                    "kind": "GreaterThanToken",
                                                                    "fullStart": 184,
                                                                    "fullEnd": 185,
                                                                    "start": 184,
                                                                    "end": 185,
                                                                    "fullWidth": 1,
                                                                    "width": 1,
                                                                    "text": ">",
                                                                    "value": ">",
                                                                    "valueText": ">"
                                                                }
                                                            }
                                                        }
                                                    ],
                                                    "greaterThanToken": {
                                                        "kind": "GreaterThanToken",
                                                        "fullStart": 185,
                                                        "fullEnd": 186,
                                                        "start": 185,
                                                        "end": 186,
                                                        "fullWidth": 1,
                                                        "width": 1,
                                                        "text": ">",
                                                        "value": ">",
                                                        "valueText": ">"
                                                    }
                                                }
                                            }
                                        ],
                                        "greaterThanToken": {
                                            "kind": "GreaterThanToken",
                                            "fullStart": 186,
                                            "fullEnd": 187,
                                            "start": 186,
                                            "end": 187,
                                            "fullWidth": 1,
                                            "width": 1,
                                            "text": ">",
                                            "value": ">",
                                            "valueText": ">"
                                        }
                                    }
                                }
                            }
                        }
                    ]
                },
                "semicolonToken": {
                    "kind": "SemicolonToken",
                    "fullStart": 187,
                    "fullEnd": 190,
                    "start": 187,
                    "end": 188,
                    "fullWidth": 3,
                    "width": 1,
                    "text": ";",
                    "value": ";",
                    "valueText": ";",
                    "hasTrailingTrivia": true,
                    "hasTrailingNewLine": true,
                    "trailingTrivia": [
                        {
                            "kind": "NewLineTrivia",
                            "text": "\r\n"
                        }
                    ]
                }
            },
            {
                "kind": "VariableStatement",
                "fullStart": 190,
                "fullEnd": 219,
                "start": 190,
                "end": 217,
                "fullWidth": 29,
                "width": 27,
                "modifiers": [],
                "variableDeclaration": {
                    "kind": "VariableDeclaration",
                    "fullStart": 190,
                    "fullEnd": 216,
                    "start": 190,
                    "end": 216,
                    "fullWidth": 26,
                    "width": 26,
                    "varKeyword": {
                        "kind": "VarKeyword",
                        "fullStart": 190,
                        "fullEnd": 194,
                        "start": 190,
                        "end": 193,
                        "fullWidth": 4,
                        "width": 3,
                        "text": "var",
                        "value": "var",
                        "valueText": "var",
                        "hasTrailingTrivia": true,
                        "trailingTrivia": [
                            {
                                "kind": "WhitespaceTrivia",
                                "text": " "
                            }
                        ]
                    },
                    "variableDeclarators": [
                        {
                            "kind": "VariableDeclarator",
                            "fullStart": 194,
                            "fullEnd": 216,
                            "start": 194,
                            "end": 216,
                            "fullWidth": 22,
                            "width": 22,
                            "identifier": {
                                "kind": "IdentifierName",
                                "fullStart": 194,
                                "fullEnd": 196,
                                "start": 194,
                                "end": 196,
                                "fullWidth": 2,
                                "width": 2,
                                "text": "v6",
                                "value": "v6",
                                "valueText": "v6"
                            },
                            "typeAnnotation": {
                                "kind": "TypeAnnotation",
                                "fullStart": 196,
                                "fullEnd": 216,
                                "start": 196,
                                "end": 216,
                                "fullWidth": 20,
                                "width": 20,
                                "colonToken": {
                                    "kind": "ColonToken",
                                    "fullStart": 196,
                                    "fullEnd": 198,
                                    "start": 196,
                                    "end": 197,
                                    "fullWidth": 2,
                                    "width": 1,
                                    "text": ":",
                                    "value": ":",
                                    "valueText": ":",
                                    "hasTrailingTrivia": true,
                                    "trailingTrivia": [
                                        {
                                            "kind": "WhitespaceTrivia",
                                            "text": " "
                                        }
                                    ]
                                },
                                "type": {
                                    "kind": "ArrayType",
                                    "fullStart": 198,
                                    "fullEnd": 216,
                                    "start": 198,
                                    "end": 216,
                                    "fullWidth": 18,
                                    "width": 18,
                                    "type": {
                                        "kind": "GenericType",
                                        "fullStart": 198,
                                        "fullEnd": 214,
                                        "start": 198,
                                        "end": 214,
                                        "fullWidth": 16,
                                        "width": 16,
                                        "name": {
                                            "kind": "IdentifierName",
                                            "fullStart": 198,
                                            "fullEnd": 199,
                                            "start": 198,
                                            "end": 199,
                                            "fullWidth": 1,
                                            "width": 1,
                                            "text": "K",
                                            "value": "K",
                                            "valueText": "K"
                                        },
                                        "typeArgumentList": {
                                            "kind": "TypeArgumentList",
                                            "fullStart": 199,
                                            "fullEnd": 214,
                                            "start": 199,
                                            "end": 214,
                                            "fullWidth": 15,
                                            "width": 15,
                                            "lessThanToken": {
                                                "kind": "LessThanToken",
                                                "fullStart": 199,
                                                "fullEnd": 200,
                                                "start": 199,
                                                "end": 200,
                                                "fullWidth": 1,
                                                "width": 1,
                                                "text": "<",
                                                "value": "<",
                                                "valueText": "<"
                                            },
                                            "typeArguments": [
                                                {
                                                    "kind": "GenericType",
                                                    "fullStart": 200,
                                                    "fullEnd": 204,
                                                    "start": 200,
                                                    "end": 204,
                                                    "fullWidth": 4,
                                                    "width": 4,
                                                    "name": {
                                                        "kind": "IdentifierName",
                                                        "fullStart": 200,
                                                        "fullEnd": 201,
                                                        "start": 200,
                                                        "end": 201,
                                                        "fullWidth": 1,
                                                        "width": 1,
                                                        "text": "X",
                                                        "value": "X",
                                                        "valueText": "X"
                                                    },
                                                    "typeArgumentList": {
                                                        "kind": "TypeArgumentList",
                                                        "fullStart": 201,
                                                        "fullEnd": 204,
                                                        "start": 201,
                                                        "end": 204,
                                                        "fullWidth": 3,
                                                        "width": 3,
                                                        "lessThanToken": {
                                                            "kind": "LessThanToken",
                                                            "fullStart": 201,
                                                            "fullEnd": 202,
                                                            "start": 201,
                                                            "end": 202,
                                                            "fullWidth": 1,
                                                            "width": 1,
                                                            "text": "<",
                                                            "value": "<",
                                                            "valueText": "<"
                                                        },
                                                        "typeArguments": [
                                                            {
                                                                "kind": "IdentifierName",
                                                                "fullStart": 202,
                                                                "fullEnd": 203,
                                                                "start": 202,
                                                                "end": 203,
                                                                "fullWidth": 1,
                                                                "width": 1,
                                                                "text": "T",
                                                                "value": "T",
                                                                "valueText": "T"
                                                            }
                                                        ],
                                                        "greaterThanToken": {
                                                            "kind": "GreaterThanToken",
                                                            "fullStart": 203,
                                                            "fullEnd": 204,
                                                            "start": 203,
                                                            "end": 204,
                                                            "fullWidth": 1,
                                                            "width": 1,
                                                            "text": ">",
                                                            "value": ">",
                                                            "valueText": ">"
                                                        }
                                                    }
                                                },
                                                {
                                                    "kind": "CommaToken",
                                                    "fullStart": 204,
                                                    "fullEnd": 206,
                                                    "start": 204,
                                                    "end": 205,
                                                    "fullWidth": 2,
                                                    "width": 1,
                                                    "text": ",",
                                                    "value": ",",
                                                    "valueText": ",",
                                                    "hasTrailingTrivia": true,
                                                    "trailingTrivia": [
                                                        {
                                                            "kind": "WhitespaceTrivia",
                                                            "text": " "
                                                        }
                                                    ]
                                                },
                                                {
                                                    "kind": "GenericType",
                                                    "fullStart": 206,
                                                    "fullEnd": 213,
                                                    "start": 206,
                                                    "end": 213,
                                                    "fullWidth": 7,
                                                    "width": 7,
                                                    "name": {
                                                        "kind": "IdentifierName",
                                                        "fullStart": 206,
                                                        "fullEnd": 207,
                                                        "start": 206,
                                                        "end": 207,
                                                        "fullWidth": 1,
                                                        "width": 1,
                                                        "text": "Y",
                                                        "value": "Y",
                                                        "valueText": "Y"
                                                    },
                                                    "typeArgumentList": {
                                                        "kind": "TypeArgumentList",
                                                        "fullStart": 207,
                                                        "fullEnd": 213,
                                                        "start": 207,
                                                        "end": 213,
                                                        "fullWidth": 6,
                                                        "width": 6,
                                                        "lessThanToken": {
                                                            "kind": "LessThanToken",
                                                            "fullStart": 207,
                                                            "fullEnd": 208,
                                                            "start": 207,
                                                            "end": 208,
                                                            "fullWidth": 1,
                                                            "width": 1,
                                                            "text": "<",
                                                            "value": "<",
                                                            "valueText": "<"
                                                        },
                                                        "typeArguments": [
                                                            {
                                                                "kind": "GenericType",
                                                                "fullStart": 208,
                                                                "fullEnd": 212,
                                                                "start": 208,
                                                                "end": 212,
                                                                "fullWidth": 4,
                                                                "width": 4,
                                                                "name": {
                                                                    "kind": "IdentifierName",
                                                                    "fullStart": 208,
                                                                    "fullEnd": 209,
                                                                    "start": 208,
                                                                    "end": 209,
                                                                    "fullWidth": 1,
                                                                    "width": 1,
                                                                    "text": "Z",
                                                                    "value": "Z",
                                                                    "valueText": "Z"
                                                                },
                                                                "typeArgumentList": {
                                                                    "kind": "TypeArgumentList",
                                                                    "fullStart": 209,
                                                                    "fullEnd": 212,
                                                                    "start": 209,
                                                                    "end": 212,
                                                                    "fullWidth": 3,
                                                                    "width": 3,
                                                                    "lessThanToken": {
                                                                        "kind": "LessThanToken",
                                                                        "fullStart": 209,
                                                                        "fullEnd": 210,
                                                                        "start": 209,
                                                                        "end": 210,
                                                                        "fullWidth": 1,
                                                                        "width": 1,
                                                                        "text": "<",
                                                                        "value": "<",
                                                                        "valueText": "<"
                                                                    },
                                                                    "typeArguments": [
                                                                        {
                                                                            "kind": "IdentifierName",
                                                                            "fullStart": 210,
                                                                            "fullEnd": 211,
                                                                            "start": 210,
                                                                            "end": 211,
                                                                            "fullWidth": 1,
                                                                            "width": 1,
                                                                            "text": "T",
                                                                            "value": "T",
                                                                            "valueText": "T"
                                                                        }
                                                                    ],
                                                                    "greaterThanToken": {
                                                                        "kind": "GreaterThanToken",
                                                                        "fullStart": 211,
                                                                        "fullEnd": 212,
                                                                        "start": 211,
                                                                        "end": 212,
                                                                        "fullWidth": 1,
                                                                        "width": 1,
                                                                        "text": ">",
                                                                        "value": ">",
                                                                        "valueText": ">"
                                                                    }
                                                                }
                                                            }
                                                        ],
                                                        "greaterThanToken": {
                                                            "kind": "GreaterThanToken",
                                                            "fullStart": 212,
                                                            "fullEnd": 213,
                                                            "start": 212,
                                                            "end": 213,
                                                            "fullWidth": 1,
                                                            "width": 1,
                                                            "text": ">",
                                                            "value": ">",
                                                            "valueText": ">"
                                                        }
                                                    }
                                                }
                                            ],
                                            "greaterThanToken": {
                                                "kind": "GreaterThanToken",
                                                "fullStart": 213,
                                                "fullEnd": 214,
                                                "start": 213,
                                                "end": 214,
                                                "fullWidth": 1,
                                                "width": 1,
                                                "text": ">",
                                                "value": ">",
                                                "valueText": ">"
                                            }
                                        }
                                    },
                                    "openBracketToken": {
                                        "kind": "OpenBracketToken",
                                        "fullStart": 214,
                                        "fullEnd": 215,
                                        "start": 214,
                                        "end": 215,
                                        "fullWidth": 1,
                                        "width": 1,
                                        "text": "[",
                                        "value": "[",
                                        "valueText": "["
                                    },
                                    "closeBracketToken": {
                                        "kind": "CloseBracketToken",
                                        "fullStart": 215,
                                        "fullEnd": 216,
                                        "start": 215,
                                        "end": 216,
                                        "fullWidth": 1,
                                        "width": 1,
                                        "text": "]",
                                        "value": "]",
                                        "valueText": "]"
                                    }
                                }
                            }
                        }
                    ]
                },
                "semicolonToken": {
                    "kind": "SemicolonToken",
                    "fullStart": 216,
                    "fullEnd": 219,
                    "start": 216,
                    "end": 217,
                    "fullWidth": 3,
                    "width": 1,
                    "text": ";",
                    "value": ";",
                    "valueText": ";",
                    "hasTrailingTrivia": true,
                    "hasTrailingNewLine": true,
                    "trailingTrivia": [
                        {
                            "kind": "NewLineTrivia",
                            "text": "\r\n"
                        }
                    ]
                }
            },
            {
                "kind": "FunctionDeclaration",
                "fullStart": 219,
                "fullEnd": 262,
                "start": 223,
                "end": 260,
                "fullWidth": 43,
                "width": 37,
                "modifiers": [],
                "functionKeyword": {
                    "kind": "FunctionKeyword",
                    "fullStart": 219,
                    "fullEnd": 232,
                    "start": 223,
                    "end": 231,
                    "fullWidth": 13,
                    "width": 8,
                    "text": "function",
                    "value": "function",
                    "valueText": "function",
                    "hasLeadingTrivia": true,
                    "hasLeadingNewLine": true,
                    "hasTrailingTrivia": true,
                    "leadingTrivia": [
                        {
                            "kind": "NewLineTrivia",
                            "text": "\r\n"
                        },
                        {
                            "kind": "NewLineTrivia",
                            "text": "\r\n"
                        }
                    ],
                    "trailingTrivia": [
                        {
                            "kind": "WhitespaceTrivia",
                            "text": " "
                        }
                    ]
                },
                "identifier": {
                    "kind": "IdentifierName",
                    "fullStart": 232,
                    "fullEnd": 234,
                    "start": 232,
                    "end": 234,
                    "fullWidth": 2,
                    "width": 2,
                    "text": "f1",
                    "value": "f1",
                    "valueText": "f1"
                },
                "callSignature": {
                    "kind": "CallSignature",
                    "fullStart": 234,
                    "fullEnd": 256,
                    "start": 234,
                    "end": 255,
                    "fullWidth": 22,
                    "width": 21,
                    "parameterList": {
                        "kind": "ParameterList",
                        "fullStart": 234,
                        "fullEnd": 256,
                        "start": 234,
                        "end": 255,
                        "fullWidth": 22,
                        "width": 21,
                        "openParenToken": {
                            "kind": "OpenParenToken",
                            "fullStart": 234,
                            "fullEnd": 235,
                            "start": 234,
                            "end": 235,
                            "fullWidth": 1,
                            "width": 1,
                            "text": "(",
                            "value": "(",
                            "valueText": "("
                        },
                        "parameters": [
                            {
                                "kind": "Parameter",
                                "fullStart": 235,
                                "fullEnd": 254,
                                "start": 235,
                                "end": 254,
                                "fullWidth": 19,
<<<<<<< HEAD
                                "width": 19,
=======
                                "modifiers": [],
>>>>>>> e3c38734
                                "identifier": {
                                    "kind": "IdentifierName",
                                    "fullStart": 235,
                                    "fullEnd": 236,
                                    "start": 235,
                                    "end": 236,
                                    "fullWidth": 1,
                                    "width": 1,
                                    "text": "a",
                                    "value": "a",
                                    "valueText": "a"
                                },
                                "typeAnnotation": {
                                    "kind": "TypeAnnotation",
                                    "fullStart": 236,
                                    "fullEnd": 254,
                                    "start": 236,
                                    "end": 254,
                                    "fullWidth": 18,
                                    "width": 18,
                                    "colonToken": {
                                        "kind": "ColonToken",
                                        "fullStart": 236,
                                        "fullEnd": 238,
                                        "start": 236,
                                        "end": 237,
                                        "fullWidth": 2,
                                        "width": 1,
                                        "text": ":",
                                        "value": ":",
                                        "valueText": ":",
                                        "hasTrailingTrivia": true,
                                        "trailingTrivia": [
                                            {
                                                "kind": "WhitespaceTrivia",
                                                "text": " "
                                            }
                                        ]
                                    },
                                    "type": {
                                        "kind": "GenericType",
                                        "fullStart": 238,
                                        "fullEnd": 254,
                                        "start": 238,
                                        "end": 254,
                                        "fullWidth": 16,
                                        "width": 16,
                                        "name": {
                                            "kind": "IdentifierName",
                                            "fullStart": 238,
                                            "fullEnd": 239,
                                            "start": 238,
                                            "end": 239,
                                            "fullWidth": 1,
                                            "width": 1,
                                            "text": "E",
                                            "value": "E",
                                            "valueText": "E"
                                        },
                                        "typeArgumentList": {
                                            "kind": "TypeArgumentList",
                                            "fullStart": 239,
                                            "fullEnd": 254,
                                            "start": 239,
                                            "end": 254,
                                            "fullWidth": 15,
                                            "width": 15,
                                            "lessThanToken": {
                                                "kind": "LessThanToken",
                                                "fullStart": 239,
                                                "fullEnd": 240,
                                                "start": 239,
                                                "end": 240,
                                                "fullWidth": 1,
                                                "width": 1,
                                                "text": "<",
                                                "value": "<",
                                                "valueText": "<"
                                            },
                                            "typeArguments": [
                                                {
                                                    "kind": "GenericType",
                                                    "fullStart": 240,
                                                    "fullEnd": 244,
                                                    "start": 240,
                                                    "end": 244,
                                                    "fullWidth": 4,
                                                    "width": 4,
                                                    "name": {
                                                        "kind": "IdentifierName",
                                                        "fullStart": 240,
                                                        "fullEnd": 241,
                                                        "start": 240,
                                                        "end": 241,
                                                        "fullWidth": 1,
                                                        "width": 1,
                                                        "text": "X",
                                                        "value": "X",
                                                        "valueText": "X"
                                                    },
                                                    "typeArgumentList": {
                                                        "kind": "TypeArgumentList",
                                                        "fullStart": 241,
                                                        "fullEnd": 244,
                                                        "start": 241,
                                                        "end": 244,
                                                        "fullWidth": 3,
                                                        "width": 3,
                                                        "lessThanToken": {
                                                            "kind": "LessThanToken",
                                                            "fullStart": 241,
                                                            "fullEnd": 242,
                                                            "start": 241,
                                                            "end": 242,
                                                            "fullWidth": 1,
                                                            "width": 1,
                                                            "text": "<",
                                                            "value": "<",
                                                            "valueText": "<"
                                                        },
                                                        "typeArguments": [
                                                            {
                                                                "kind": "IdentifierName",
                                                                "fullStart": 242,
                                                                "fullEnd": 243,
                                                                "start": 242,
                                                                "end": 243,
                                                                "fullWidth": 1,
                                                                "width": 1,
                                                                "text": "T",
                                                                "value": "T",
                                                                "valueText": "T"
                                                            }
                                                        ],
                                                        "greaterThanToken": {
                                                            "kind": "GreaterThanToken",
                                                            "fullStart": 243,
                                                            "fullEnd": 244,
                                                            "start": 243,
                                                            "end": 244,
                                                            "fullWidth": 1,
                                                            "width": 1,
                                                            "text": ">",
                                                            "value": ">",
                                                            "valueText": ">"
                                                        }
                                                    }
                                                },
                                                {
                                                    "kind": "CommaToken",
                                                    "fullStart": 244,
                                                    "fullEnd": 246,
                                                    "start": 244,
                                                    "end": 245,
                                                    "fullWidth": 2,
                                                    "width": 1,
                                                    "text": ",",
                                                    "value": ",",
                                                    "valueText": ",",
                                                    "hasTrailingTrivia": true,
                                                    "trailingTrivia": [
                                                        {
                                                            "kind": "WhitespaceTrivia",
                                                            "text": " "
                                                        }
                                                    ]
                                                },
                                                {
                                                    "kind": "GenericType",
                                                    "fullStart": 246,
                                                    "fullEnd": 253,
                                                    "start": 246,
                                                    "end": 253,
                                                    "fullWidth": 7,
                                                    "width": 7,
                                                    "name": {
                                                        "kind": "IdentifierName",
                                                        "fullStart": 246,
                                                        "fullEnd": 247,
                                                        "start": 246,
                                                        "end": 247,
                                                        "fullWidth": 1,
                                                        "width": 1,
                                                        "text": "Y",
                                                        "value": "Y",
                                                        "valueText": "Y"
                                                    },
                                                    "typeArgumentList": {
                                                        "kind": "TypeArgumentList",
                                                        "fullStart": 247,
                                                        "fullEnd": 253,
                                                        "start": 247,
                                                        "end": 253,
                                                        "fullWidth": 6,
                                                        "width": 6,
                                                        "lessThanToken": {
                                                            "kind": "LessThanToken",
                                                            "fullStart": 247,
                                                            "fullEnd": 248,
                                                            "start": 247,
                                                            "end": 248,
                                                            "fullWidth": 1,
                                                            "width": 1,
                                                            "text": "<",
                                                            "value": "<",
                                                            "valueText": "<"
                                                        },
                                                        "typeArguments": [
                                                            {
                                                                "kind": "GenericType",
                                                                "fullStart": 248,
                                                                "fullEnd": 252,
                                                                "start": 248,
                                                                "end": 252,
                                                                "fullWidth": 4,
                                                                "width": 4,
                                                                "name": {
                                                                    "kind": "IdentifierName",
                                                                    "fullStart": 248,
                                                                    "fullEnd": 249,
                                                                    "start": 248,
                                                                    "end": 249,
                                                                    "fullWidth": 1,
                                                                    "width": 1,
                                                                    "text": "Z",
                                                                    "value": "Z",
                                                                    "valueText": "Z"
                                                                },
                                                                "typeArgumentList": {
                                                                    "kind": "TypeArgumentList",
                                                                    "fullStart": 249,
                                                                    "fullEnd": 252,
                                                                    "start": 249,
                                                                    "end": 252,
                                                                    "fullWidth": 3,
                                                                    "width": 3,
                                                                    "lessThanToken": {
                                                                        "kind": "LessThanToken",
                                                                        "fullStart": 249,
                                                                        "fullEnd": 250,
                                                                        "start": 249,
                                                                        "end": 250,
                                                                        "fullWidth": 1,
                                                                        "width": 1,
                                                                        "text": "<",
                                                                        "value": "<",
                                                                        "valueText": "<"
                                                                    },
                                                                    "typeArguments": [
                                                                        {
                                                                            "kind": "IdentifierName",
                                                                            "fullStart": 250,
                                                                            "fullEnd": 251,
                                                                            "start": 250,
                                                                            "end": 251,
                                                                            "fullWidth": 1,
                                                                            "width": 1,
                                                                            "text": "T",
                                                                            "value": "T",
                                                                            "valueText": "T"
                                                                        }
                                                                    ],
                                                                    "greaterThanToken": {
                                                                        "kind": "GreaterThanToken",
                                                                        "fullStart": 251,
                                                                        "fullEnd": 252,
                                                                        "start": 251,
                                                                        "end": 252,
                                                                        "fullWidth": 1,
                                                                        "width": 1,
                                                                        "text": ">",
                                                                        "value": ">",
                                                                        "valueText": ">"
                                                                    }
                                                                }
                                                            }
                                                        ],
                                                        "greaterThanToken": {
                                                            "kind": "GreaterThanToken",
                                                            "fullStart": 252,
                                                            "fullEnd": 253,
                                                            "start": 252,
                                                            "end": 253,
                                                            "fullWidth": 1,
                                                            "width": 1,
                                                            "text": ">",
                                                            "value": ">",
                                                            "valueText": ">"
                                                        }
                                                    }
                                                }
                                            ],
                                            "greaterThanToken": {
                                                "kind": "GreaterThanToken",
                                                "fullStart": 253,
                                                "fullEnd": 254,
                                                "start": 253,
                                                "end": 254,
                                                "fullWidth": 1,
                                                "width": 1,
                                                "text": ">",
                                                "value": ">",
                                                "valueText": ">"
                                            }
                                        }
                                    }
                                }
                            }
                        ],
                        "closeParenToken": {
                            "kind": "CloseParenToken",
                            "fullStart": 254,
                            "fullEnd": 256,
                            "start": 254,
                            "end": 255,
                            "fullWidth": 2,
                            "width": 1,
                            "text": ")",
                            "value": ")",
                            "valueText": ")",
                            "hasTrailingTrivia": true,
                            "trailingTrivia": [
                                {
                                    "kind": "WhitespaceTrivia",
                                    "text": " "
                                }
                            ]
                        }
                    }
                },
                "block": {
                    "kind": "Block",
                    "fullStart": 256,
                    "fullEnd": 262,
                    "start": 256,
                    "end": 260,
                    "fullWidth": 6,
                    "width": 4,
                    "openBraceToken": {
                        "kind": "OpenBraceToken",
                        "fullStart": 256,
                        "fullEnd": 259,
                        "start": 256,
                        "end": 257,
                        "fullWidth": 3,
                        "width": 1,
                        "text": "{",
                        "value": "{",
                        "valueText": "{",
                        "hasTrailingTrivia": true,
                        "hasTrailingNewLine": true,
                        "trailingTrivia": [
                            {
                                "kind": "NewLineTrivia",
                                "text": "\r\n"
                            }
                        ]
                    },
                    "statements": [],
                    "closeBraceToken": {
                        "kind": "CloseBraceToken",
                        "fullStart": 259,
                        "fullEnd": 262,
                        "start": 259,
                        "end": 260,
                        "fullWidth": 3,
                        "width": 1,
                        "text": "}",
                        "value": "}",
                        "valueText": "}",
                        "hasTrailingTrivia": true,
                        "hasTrailingNewLine": true,
                        "trailingTrivia": [
                            {
                                "kind": "NewLineTrivia",
                                "text": "\r\n"
                            }
                        ]
                    }
                }
            },
            {
                "kind": "FunctionDeclaration",
                "fullStart": 262,
                "fullEnd": 302,
                "start": 264,
                "end": 300,
                "fullWidth": 40,
                "width": 36,
                "modifiers": [],
                "functionKeyword": {
                    "kind": "FunctionKeyword",
                    "fullStart": 262,
                    "fullEnd": 273,
                    "start": 264,
                    "end": 272,
                    "fullWidth": 11,
                    "width": 8,
                    "text": "function",
                    "value": "function",
                    "valueText": "function",
                    "hasLeadingTrivia": true,
                    "hasLeadingNewLine": true,
                    "hasTrailingTrivia": true,
                    "leadingTrivia": [
                        {
                            "kind": "NewLineTrivia",
                            "text": "\r\n"
                        }
                    ],
                    "trailingTrivia": [
                        {
                            "kind": "WhitespaceTrivia",
                            "text": " "
                        }
                    ]
                },
                "identifier": {
                    "kind": "IdentifierName",
                    "fullStart": 273,
                    "fullEnd": 275,
                    "start": 273,
                    "end": 275,
                    "fullWidth": 2,
                    "width": 2,
                    "text": "f2",
                    "value": "f2",
                    "valueText": "f2"
                },
                "callSignature": {
                    "kind": "CallSignature",
                    "fullStart": 275,
                    "fullEnd": 296,
                    "start": 275,
                    "end": 295,
                    "fullWidth": 21,
                    "width": 20,
                    "parameterList": {
                        "kind": "ParameterList",
                        "fullStart": 275,
                        "fullEnd": 277,
                        "start": 275,
                        "end": 277,
                        "fullWidth": 2,
                        "width": 2,
                        "openParenToken": {
                            "kind": "OpenParenToken",
                            "fullStart": 275,
                            "fullEnd": 276,
                            "start": 275,
                            "end": 276,
                            "fullWidth": 1,
                            "width": 1,
                            "text": "(",
                            "value": "(",
                            "valueText": "("
                        },
                        "parameters": [],
                        "closeParenToken": {
                            "kind": "CloseParenToken",
                            "fullStart": 276,
                            "fullEnd": 277,
                            "start": 276,
                            "end": 277,
                            "fullWidth": 1,
                            "width": 1,
                            "text": ")",
                            "value": ")",
                            "valueText": ")"
                        }
                    },
                    "typeAnnotation": {
                        "kind": "TypeAnnotation",
                        "fullStart": 277,
                        "fullEnd": 296,
                        "start": 277,
                        "end": 295,
                        "fullWidth": 19,
                        "width": 18,
                        "colonToken": {
                            "kind": "ColonToken",
                            "fullStart": 277,
                            "fullEnd": 279,
                            "start": 277,
                            "end": 278,
                            "fullWidth": 2,
                            "width": 1,
                            "text": ":",
                            "value": ":",
                            "valueText": ":",
                            "hasTrailingTrivia": true,
                            "trailingTrivia": [
                                {
                                    "kind": "WhitespaceTrivia",
                                    "text": " "
                                }
                            ]
                        },
                        "type": {
                            "kind": "GenericType",
                            "fullStart": 279,
                            "fullEnd": 296,
                            "start": 279,
                            "end": 295,
                            "fullWidth": 17,
                            "width": 16,
                            "name": {
                                "kind": "IdentifierName",
                                "fullStart": 279,
                                "fullEnd": 280,
                                "start": 279,
                                "end": 280,
                                "fullWidth": 1,
                                "width": 1,
                                "text": "F",
                                "value": "F",
                                "valueText": "F"
                            },
                            "typeArgumentList": {
                                "kind": "TypeArgumentList",
                                "fullStart": 280,
                                "fullEnd": 296,
                                "start": 280,
                                "end": 295,
                                "fullWidth": 16,
                                "width": 15,
                                "lessThanToken": {
                                    "kind": "LessThanToken",
                                    "fullStart": 280,
                                    "fullEnd": 281,
                                    "start": 280,
                                    "end": 281,
                                    "fullWidth": 1,
                                    "width": 1,
                                    "text": "<",
                                    "value": "<",
                                    "valueText": "<"
                                },
                                "typeArguments": [
                                    {
                                        "kind": "GenericType",
                                        "fullStart": 281,
                                        "fullEnd": 285,
                                        "start": 281,
                                        "end": 285,
                                        "fullWidth": 4,
                                        "width": 4,
                                        "name": {
                                            "kind": "IdentifierName",
                                            "fullStart": 281,
                                            "fullEnd": 282,
                                            "start": 281,
                                            "end": 282,
                                            "fullWidth": 1,
                                            "width": 1,
                                            "text": "X",
                                            "value": "X",
                                            "valueText": "X"
                                        },
                                        "typeArgumentList": {
                                            "kind": "TypeArgumentList",
                                            "fullStart": 282,
                                            "fullEnd": 285,
                                            "start": 282,
                                            "end": 285,
                                            "fullWidth": 3,
                                            "width": 3,
                                            "lessThanToken": {
                                                "kind": "LessThanToken",
                                                "fullStart": 282,
                                                "fullEnd": 283,
                                                "start": 282,
                                                "end": 283,
                                                "fullWidth": 1,
                                                "width": 1,
                                                "text": "<",
                                                "value": "<",
                                                "valueText": "<"
                                            },
                                            "typeArguments": [
                                                {
                                                    "kind": "IdentifierName",
                                                    "fullStart": 283,
                                                    "fullEnd": 284,
                                                    "start": 283,
                                                    "end": 284,
                                                    "fullWidth": 1,
                                                    "width": 1,
                                                    "text": "T",
                                                    "value": "T",
                                                    "valueText": "T"
                                                }
                                            ],
                                            "greaterThanToken": {
                                                "kind": "GreaterThanToken",
                                                "fullStart": 284,
                                                "fullEnd": 285,
                                                "start": 284,
                                                "end": 285,
                                                "fullWidth": 1,
                                                "width": 1,
                                                "text": ">",
                                                "value": ">",
                                                "valueText": ">"
                                            }
                                        }
                                    },
                                    {
                                        "kind": "CommaToken",
                                        "fullStart": 285,
                                        "fullEnd": 287,
                                        "start": 285,
                                        "end": 286,
                                        "fullWidth": 2,
                                        "width": 1,
                                        "text": ",",
                                        "value": ",",
                                        "valueText": ",",
                                        "hasTrailingTrivia": true,
                                        "trailingTrivia": [
                                            {
                                                "kind": "WhitespaceTrivia",
                                                "text": " "
                                            }
                                        ]
                                    },
                                    {
                                        "kind": "GenericType",
                                        "fullStart": 287,
                                        "fullEnd": 294,
                                        "start": 287,
                                        "end": 294,
                                        "fullWidth": 7,
                                        "width": 7,
                                        "name": {
                                            "kind": "IdentifierName",
                                            "fullStart": 287,
                                            "fullEnd": 288,
                                            "start": 287,
                                            "end": 288,
                                            "fullWidth": 1,
                                            "width": 1,
                                            "text": "Y",
                                            "value": "Y",
                                            "valueText": "Y"
                                        },
                                        "typeArgumentList": {
                                            "kind": "TypeArgumentList",
                                            "fullStart": 288,
                                            "fullEnd": 294,
                                            "start": 288,
                                            "end": 294,
                                            "fullWidth": 6,
                                            "width": 6,
                                            "lessThanToken": {
                                                "kind": "LessThanToken",
                                                "fullStart": 288,
                                                "fullEnd": 289,
                                                "start": 288,
                                                "end": 289,
                                                "fullWidth": 1,
                                                "width": 1,
                                                "text": "<",
                                                "value": "<",
                                                "valueText": "<"
                                            },
                                            "typeArguments": [
                                                {
                                                    "kind": "GenericType",
                                                    "fullStart": 289,
                                                    "fullEnd": 293,
                                                    "start": 289,
                                                    "end": 293,
                                                    "fullWidth": 4,
                                                    "width": 4,
                                                    "name": {
                                                        "kind": "IdentifierName",
                                                        "fullStart": 289,
                                                        "fullEnd": 290,
                                                        "start": 289,
                                                        "end": 290,
                                                        "fullWidth": 1,
                                                        "width": 1,
                                                        "text": "Z",
                                                        "value": "Z",
                                                        "valueText": "Z"
                                                    },
                                                    "typeArgumentList": {
                                                        "kind": "TypeArgumentList",
                                                        "fullStart": 290,
                                                        "fullEnd": 293,
                                                        "start": 290,
                                                        "end": 293,
                                                        "fullWidth": 3,
                                                        "width": 3,
                                                        "lessThanToken": {
                                                            "kind": "LessThanToken",
                                                            "fullStart": 290,
                                                            "fullEnd": 291,
                                                            "start": 290,
                                                            "end": 291,
                                                            "fullWidth": 1,
                                                            "width": 1,
                                                            "text": "<",
                                                            "value": "<",
                                                            "valueText": "<"
                                                        },
                                                        "typeArguments": [
                                                            {
                                                                "kind": "IdentifierName",
                                                                "fullStart": 291,
                                                                "fullEnd": 292,
                                                                "start": 291,
                                                                "end": 292,
                                                                "fullWidth": 1,
                                                                "width": 1,
                                                                "text": "T",
                                                                "value": "T",
                                                                "valueText": "T"
                                                            }
                                                        ],
                                                        "greaterThanToken": {
                                                            "kind": "GreaterThanToken",
                                                            "fullStart": 292,
                                                            "fullEnd": 293,
                                                            "start": 292,
                                                            "end": 293,
                                                            "fullWidth": 1,
                                                            "width": 1,
                                                            "text": ">",
                                                            "value": ">",
                                                            "valueText": ">"
                                                        }
                                                    }
                                                }
                                            ],
                                            "greaterThanToken": {
                                                "kind": "GreaterThanToken",
                                                "fullStart": 293,
                                                "fullEnd": 294,
                                                "start": 293,
                                                "end": 294,
                                                "fullWidth": 1,
                                                "width": 1,
                                                "text": ">",
                                                "value": ">",
                                                "valueText": ">"
                                            }
                                        }
                                    }
                                ],
                                "greaterThanToken": {
                                    "kind": "GreaterThanToken",
                                    "fullStart": 294,
                                    "fullEnd": 296,
                                    "start": 294,
                                    "end": 295,
                                    "fullWidth": 2,
                                    "width": 1,
                                    "text": ">",
                                    "value": ">",
                                    "valueText": ">",
                                    "hasTrailingTrivia": true,
                                    "trailingTrivia": [
                                        {
                                            "kind": "WhitespaceTrivia",
                                            "text": " "
                                        }
                                    ]
                                }
                            }
                        }
                    }
                },
                "block": {
                    "kind": "Block",
                    "fullStart": 296,
                    "fullEnd": 302,
                    "start": 296,
                    "end": 300,
                    "fullWidth": 6,
                    "width": 4,
                    "openBraceToken": {
                        "kind": "OpenBraceToken",
                        "fullStart": 296,
                        "fullEnd": 299,
                        "start": 296,
                        "end": 297,
                        "fullWidth": 3,
                        "width": 1,
                        "text": "{",
                        "value": "{",
                        "valueText": "{",
                        "hasTrailingTrivia": true,
                        "hasTrailingNewLine": true,
                        "trailingTrivia": [
                            {
                                "kind": "NewLineTrivia",
                                "text": "\r\n"
                            }
                        ]
                    },
                    "statements": [],
                    "closeBraceToken": {
                        "kind": "CloseBraceToken",
                        "fullStart": 299,
                        "fullEnd": 302,
                        "start": 299,
                        "end": 300,
                        "fullWidth": 3,
                        "width": 1,
                        "text": "}",
                        "value": "}",
                        "valueText": "}",
                        "hasTrailingTrivia": true,
                        "hasTrailingNewLine": true,
                        "trailingTrivia": [
                            {
                                "kind": "NewLineTrivia",
                                "text": "\r\n"
                            }
                        ]
                    }
                }
            }
        ],
        "endOfFileToken": {
            "kind": "EndOfFileToken",
            "fullStart": 302,
            "fullEnd": 304,
            "start": 304,
            "end": 304,
            "fullWidth": 2,
            "width": 0,
            "text": "",
            "hasLeadingTrivia": true,
            "hasLeadingNewLine": true,
            "leadingTrivia": [
                {
                    "kind": "NewLineTrivia",
                    "text": "\r\n"
                }
            ]
        }
    },
    "lineMap": {
        "lineStarts": [
            0,
            64,
            67,
            69,
            96,
            130,
            159,
            190,
            219,
            221,
            223,
            259,
            262,
            264,
            299,
            302,
            304
        ],
        "length": 304
    }
}<|MERGE_RESOLUTION|>--- conflicted
+++ resolved
@@ -2864,11 +2864,8 @@
                                 "start": 235,
                                 "end": 254,
                                 "fullWidth": 19,
-<<<<<<< HEAD
                                 "width": 19,
-=======
                                 "modifiers": [],
->>>>>>> e3c38734
                                 "identifier": {
                                     "kind": "IdentifierName",
                                     "fullStart": 235,
