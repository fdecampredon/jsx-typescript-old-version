{
    "isDeclaration": false,
    "languageVersion": "EcmaScript5",
    "parseOptions": {
        "allowAutomaticSemicolonInsertion": true
    },
    "sourceUnit": {
        "kind": "SourceUnit",
        "fullStart": 0,
        "fullEnd": 157,
        "start": 0,
        "end": 157,
        "fullWidth": 157,
        "width": 157,
        "isIncrementallyUnusable": true,
        "moduleElements": [
            {
                "kind": "VariableStatement",
                "fullStart": 0,
                "fullEnd": 21,
                "start": 0,
                "end": 19,
                "fullWidth": 21,
                "width": 19,
                "modifiers": [],
                "variableDeclaration": {
                    "kind": "VariableDeclaration",
                    "fullStart": 0,
                    "fullEnd": 18,
                    "start": 0,
                    "end": 18,
                    "fullWidth": 18,
                    "width": 18,
                    "varKeyword": {
                        "kind": "VarKeyword",
                        "fullStart": 0,
                        "fullEnd": 4,
                        "start": 0,
                        "end": 3,
                        "fullWidth": 4,
                        "width": 3,
                        "text": "var",
                        "value": "var",
                        "valueText": "var",
                        "hasTrailingTrivia": true,
                        "trailingTrivia": [
                            {
                                "kind": "WhitespaceTrivia",
                                "text": " "
                            }
                        ]
                    },
                    "variableDeclarators": [
                        {
                            "kind": "VariableDeclarator",
                            "fullStart": 4,
                            "fullEnd": 18,
                            "start": 4,
                            "end": 18,
                            "fullWidth": 14,
<<<<<<< HEAD
                            "width": 14,
                            "identifier": {
=======
                            "propertyName": {
>>>>>>> 85e84683
                                "kind": "IdentifierName",
                                "fullStart": 4,
                                "fullEnd": 6,
                                "start": 4,
                                "end": 5,
                                "fullWidth": 2,
                                "width": 1,
                                "text": "v",
                                "value": "v",
                                "valueText": "v",
                                "hasTrailingTrivia": true,
                                "trailingTrivia": [
                                    {
                                        "kind": "WhitespaceTrivia",
                                        "text": " "
                                    }
                                ]
                            },
                            "typeAnnotation": {
                                "kind": "TypeAnnotation",
                                "fullStart": 6,
                                "fullEnd": 15,
                                "start": 6,
                                "end": 14,
                                "fullWidth": 9,
                                "width": 8,
                                "colonToken": {
                                    "kind": "ColonToken",
                                    "fullStart": 6,
                                    "fullEnd": 8,
                                    "start": 6,
                                    "end": 7,
                                    "fullWidth": 2,
                                    "width": 1,
                                    "text": ":",
                                    "value": ":",
                                    "valueText": ":",
                                    "hasTrailingTrivia": true,
                                    "trailingTrivia": [
                                        {
                                            "kind": "WhitespaceTrivia",
                                            "text": " "
                                        }
                                    ]
                                },
                                "type": {
                                    "kind": "GenericType",
                                    "fullStart": 8,
                                    "fullEnd": 15,
                                    "start": 8,
                                    "end": 14,
                                    "fullWidth": 7,
                                    "width": 6,
                                    "name": {
                                        "kind": "IdentifierName",
                                        "fullStart": 8,
                                        "fullEnd": 11,
                                        "start": 8,
                                        "end": 11,
                                        "fullWidth": 3,
                                        "width": 3,
                                        "text": "Foo",
                                        "value": "Foo",
                                        "valueText": "Foo"
                                    },
                                    "typeArgumentList": {
                                        "kind": "TypeArgumentList",
                                        "fullStart": 11,
                                        "fullEnd": 15,
                                        "start": 11,
                                        "end": 14,
                                        "fullWidth": 4,
                                        "width": 3,
                                        "lessThanToken": {
                                            "kind": "LessThanToken",
                                            "fullStart": 11,
                                            "fullEnd": 12,
                                            "start": 11,
                                            "end": 12,
                                            "fullWidth": 1,
                                            "width": 1,
                                            "text": "<",
                                            "value": "<",
                                            "valueText": "<"
                                        },
                                        "typeArguments": [
                                            {
                                                "kind": "IdentifierName",
                                                "fullStart": 12,
                                                "fullEnd": 13,
                                                "start": 12,
                                                "end": 13,
                                                "fullWidth": 1,
                                                "width": 1,
                                                "text": "T",
                                                "value": "T",
                                                "valueText": "T"
                                            }
                                        ],
                                        "greaterThanToken": {
                                            "kind": "GreaterThanToken",
                                            "fullStart": 13,
                                            "fullEnd": 15,
                                            "start": 13,
                                            "end": 14,
                                            "fullWidth": 2,
                                            "width": 1,
                                            "text": ">",
                                            "value": ">",
                                            "valueText": ">",
                                            "hasTrailingTrivia": true,
                                            "trailingTrivia": [
                                                {
                                                    "kind": "WhitespaceTrivia",
                                                    "text": " "
                                                }
                                            ]
                                        }
                                    }
                                }
                            },
                            "equalsValueClause": {
                                "kind": "EqualsValueClause",
                                "fullStart": 15,
                                "fullEnd": 18,
                                "start": 15,
                                "end": 18,
                                "fullWidth": 3,
                                "width": 3,
                                "equalsToken": {
                                    "kind": "EqualsToken",
                                    "fullStart": 15,
                                    "fullEnd": 17,
                                    "start": 15,
                                    "end": 16,
                                    "fullWidth": 2,
                                    "width": 1,
                                    "text": "=",
                                    "value": "=",
                                    "valueText": "=",
                                    "hasTrailingTrivia": true,
                                    "trailingTrivia": [
                                        {
                                            "kind": "WhitespaceTrivia",
                                            "text": " "
                                        }
                                    ]
                                },
                                "value": {
                                    "kind": "NumericLiteral",
                                    "fullStart": 17,
                                    "fullEnd": 18,
                                    "start": 17,
                                    "end": 18,
                                    "fullWidth": 1,
                                    "width": 1,
                                    "text": "1",
                                    "value": 1,
                                    "valueText": "1"
                                }
                            }
                        }
                    ]
                },
                "semicolonToken": {
                    "kind": "SemicolonToken",
                    "fullStart": 18,
                    "fullEnd": 21,
                    "start": 18,
                    "end": 19,
                    "fullWidth": 3,
                    "width": 1,
                    "text": ";",
                    "value": ";",
                    "valueText": ";",
                    "hasTrailingTrivia": true,
                    "hasTrailingNewLine": true,
                    "trailingTrivia": [
                        {
                            "kind": "NewLineTrivia",
                            "text": "\r\n"
                        }
                    ]
                }
            },
            {
                "kind": "VariableStatement",
                "fullStart": 21,
                "fullEnd": 41,
                "start": 21,
                "end": 39,
                "fullWidth": 20,
                "width": 18,
                "modifiers": [],
                "variableDeclaration": {
                    "kind": "VariableDeclaration",
                    "fullStart": 21,
                    "fullEnd": 38,
                    "start": 21,
                    "end": 38,
                    "fullWidth": 17,
                    "width": 17,
                    "varKeyword": {
                        "kind": "VarKeyword",
                        "fullStart": 21,
                        "fullEnd": 25,
                        "start": 21,
                        "end": 24,
                        "fullWidth": 4,
                        "width": 3,
                        "text": "var",
                        "value": "var",
                        "valueText": "var",
                        "hasTrailingTrivia": true,
                        "trailingTrivia": [
                            {
                                "kind": "WhitespaceTrivia",
                                "text": " "
                            }
                        ]
                    },
                    "variableDeclarators": [
                        {
                            "kind": "VariableDeclarator",
                            "fullStart": 25,
                            "fullEnd": 38,
                            "start": 25,
                            "end": 38,
                            "fullWidth": 13,
<<<<<<< HEAD
                            "width": 13,
                            "identifier": {
=======
                            "propertyName": {
>>>>>>> 85e84683
                                "kind": "IdentifierName",
                                "fullStart": 25,
                                "fullEnd": 27,
                                "start": 25,
                                "end": 26,
                                "fullWidth": 2,
                                "width": 1,
                                "text": "v",
                                "value": "v",
                                "valueText": "v",
                                "hasTrailingTrivia": true,
                                "trailingTrivia": [
                                    {
                                        "kind": "WhitespaceTrivia",
                                        "text": " "
                                    }
                                ]
                            },
                            "typeAnnotation": {
                                "kind": "TypeAnnotation",
                                "fullStart": 27,
                                "fullEnd": 35,
                                "start": 27,
                                "end": 35,
                                "fullWidth": 8,
                                "width": 8,
                                "colonToken": {
                                    "kind": "ColonToken",
                                    "fullStart": 27,
                                    "fullEnd": 29,
                                    "start": 27,
                                    "end": 28,
                                    "fullWidth": 2,
                                    "width": 1,
                                    "text": ":",
                                    "value": ":",
                                    "valueText": ":",
                                    "hasTrailingTrivia": true,
                                    "trailingTrivia": [
                                        {
                                            "kind": "WhitespaceTrivia",
                                            "text": " "
                                        }
                                    ]
                                },
                                "type": {
                                    "kind": "GenericType",
                                    "fullStart": 29,
                                    "fullEnd": 35,
                                    "start": 29,
                                    "end": 35,
                                    "fullWidth": 6,
                                    "width": 6,
                                    "name": {
                                        "kind": "IdentifierName",
                                        "fullStart": 29,
                                        "fullEnd": 32,
                                        "start": 29,
                                        "end": 32,
                                        "fullWidth": 3,
                                        "width": 3,
                                        "text": "Foo",
                                        "value": "Foo",
                                        "valueText": "Foo"
                                    },
                                    "typeArgumentList": {
                                        "kind": "TypeArgumentList",
                                        "fullStart": 32,
                                        "fullEnd": 35,
                                        "start": 32,
                                        "end": 35,
                                        "fullWidth": 3,
                                        "width": 3,
                                        "lessThanToken": {
                                            "kind": "LessThanToken",
                                            "fullStart": 32,
                                            "fullEnd": 33,
                                            "start": 32,
                                            "end": 33,
                                            "fullWidth": 1,
                                            "width": 1,
                                            "text": "<",
                                            "value": "<",
                                            "valueText": "<"
                                        },
                                        "typeArguments": [
                                            {
                                                "kind": "IdentifierName",
                                                "fullStart": 33,
                                                "fullEnd": 34,
                                                "start": 33,
                                                "end": 34,
                                                "fullWidth": 1,
                                                "width": 1,
                                                "text": "T",
                                                "value": "T",
                                                "valueText": "T"
                                            }
                                        ],
                                        "greaterThanToken": {
                                            "kind": "GreaterThanToken",
                                            "fullStart": 34,
                                            "fullEnd": 35,
                                            "start": 34,
                                            "end": 35,
                                            "fullWidth": 1,
                                            "width": 1,
                                            "text": ">",
                                            "value": ">",
                                            "valueText": ">"
                                        }
                                    }
                                }
                            },
                            "equalsValueClause": {
                                "kind": "EqualsValueClause",
                                "fullStart": 35,
                                "fullEnd": 38,
                                "start": 35,
                                "end": 38,
                                "fullWidth": 3,
                                "width": 3,
                                "equalsToken": {
                                    "kind": "EqualsToken",
                                    "fullStart": 35,
                                    "fullEnd": 37,
                                    "start": 35,
                                    "end": 36,
                                    "fullWidth": 2,
                                    "width": 1,
                                    "text": "=",
                                    "value": "=",
                                    "valueText": "=",
                                    "hasTrailingTrivia": true,
                                    "trailingTrivia": [
                                        {
                                            "kind": "WhitespaceTrivia",
                                            "text": " "
                                        }
                                    ]
                                },
                                "value": {
                                    "kind": "NumericLiteral",
                                    "fullStart": 37,
                                    "fullEnd": 38,
                                    "start": 37,
                                    "end": 38,
                                    "fullWidth": 1,
                                    "width": 1,
                                    "text": "1",
                                    "value": 1,
                                    "valueText": "1"
                                }
                            }
                        }
                    ]
                },
                "semicolonToken": {
                    "kind": "SemicolonToken",
                    "fullStart": 38,
                    "fullEnd": 41,
                    "start": 38,
                    "end": 39,
                    "fullWidth": 3,
                    "width": 1,
                    "text": ";",
                    "value": ";",
                    "valueText": ";",
                    "hasTrailingTrivia": true,
                    "hasTrailingNewLine": true,
                    "trailingTrivia": [
                        {
                            "kind": "NewLineTrivia",
                            "text": "\r\n"
                        }
                    ]
                }
            },
            {
                "kind": "VariableStatement",
                "fullStart": 41,
                "fullEnd": 69,
                "start": 43,
                "end": 67,
                "fullWidth": 28,
                "width": 24,
                "modifiers": [],
                "variableDeclaration": {
                    "kind": "VariableDeclaration",
                    "fullStart": 41,
                    "fullEnd": 66,
                    "start": 43,
                    "end": 66,
                    "fullWidth": 25,
                    "width": 23,
                    "varKeyword": {
                        "kind": "VarKeyword",
                        "fullStart": 41,
                        "fullEnd": 47,
                        "start": 43,
                        "end": 46,
                        "fullWidth": 6,
                        "width": 3,
                        "text": "var",
                        "value": "var",
                        "valueText": "var",
                        "hasLeadingTrivia": true,
                        "hasLeadingNewLine": true,
                        "hasTrailingTrivia": true,
                        "leadingTrivia": [
                            {
                                "kind": "NewLineTrivia",
                                "text": "\r\n"
                            }
                        ],
                        "trailingTrivia": [
                            {
                                "kind": "WhitespaceTrivia",
                                "text": " "
                            }
                        ]
                    },
                    "variableDeclarators": [
                        {
                            "kind": "VariableDeclarator",
                            "fullStart": 47,
                            "fullEnd": 66,
                            "start": 47,
                            "end": 66,
                            "fullWidth": 19,
<<<<<<< HEAD
                            "width": 19,
                            "identifier": {
=======
                            "propertyName": {
>>>>>>> 85e84683
                                "kind": "IdentifierName",
                                "fullStart": 47,
                                "fullEnd": 49,
                                "start": 47,
                                "end": 48,
                                "fullWidth": 2,
                                "width": 1,
                                "text": "v",
                                "value": "v",
                                "valueText": "v",
                                "hasTrailingTrivia": true,
                                "trailingTrivia": [
                                    {
                                        "kind": "WhitespaceTrivia",
                                        "text": " "
                                    }
                                ]
                            },
                            "typeAnnotation": {
                                "kind": "TypeAnnotation",
                                "fullStart": 49,
                                "fullEnd": 63,
                                "start": 49,
                                "end": 62,
                                "fullWidth": 14,
                                "width": 13,
                                "colonToken": {
                                    "kind": "ColonToken",
                                    "fullStart": 49,
                                    "fullEnd": 51,
                                    "start": 49,
                                    "end": 50,
                                    "fullWidth": 2,
                                    "width": 1,
                                    "text": ":",
                                    "value": ":",
                                    "valueText": ":",
                                    "hasTrailingTrivia": true,
                                    "trailingTrivia": [
                                        {
                                            "kind": "WhitespaceTrivia",
                                            "text": " "
                                        }
                                    ]
                                },
                                "type": {
                                    "kind": "GenericType",
                                    "fullStart": 51,
                                    "fullEnd": 63,
                                    "start": 51,
                                    "end": 62,
                                    "fullWidth": 12,
                                    "width": 11,
                                    "name": {
                                        "kind": "IdentifierName",
                                        "fullStart": 51,
                                        "fullEnd": 54,
                                        "start": 51,
                                        "end": 54,
                                        "fullWidth": 3,
                                        "width": 3,
                                        "text": "Foo",
                                        "value": "Foo",
                                        "valueText": "Foo"
                                    },
                                    "typeArgumentList": {
                                        "kind": "TypeArgumentList",
                                        "fullStart": 54,
                                        "fullEnd": 63,
                                        "start": 54,
                                        "end": 62,
                                        "fullWidth": 9,
                                        "width": 8,
                                        "lessThanToken": {
                                            "kind": "LessThanToken",
                                            "fullStart": 54,
                                            "fullEnd": 55,
                                            "start": 54,
                                            "end": 55,
                                            "fullWidth": 1,
                                            "width": 1,
                                            "text": "<",
                                            "value": "<",
                                            "valueText": "<"
                                        },
                                        "typeArguments": [
                                            {
                                                "kind": "GenericType",
                                                "fullStart": 55,
                                                "fullEnd": 61,
                                                "start": 55,
                                                "end": 61,
                                                "fullWidth": 6,
                                                "width": 6,
                                                "name": {
                                                    "kind": "IdentifierName",
                                                    "fullStart": 55,
                                                    "fullEnd": 58,
                                                    "start": 55,
                                                    "end": 58,
                                                    "fullWidth": 3,
                                                    "width": 3,
                                                    "text": "Bar",
                                                    "value": "Bar",
                                                    "valueText": "Bar"
                                                },
                                                "typeArgumentList": {
                                                    "kind": "TypeArgumentList",
                                                    "fullStart": 58,
                                                    "fullEnd": 61,
                                                    "start": 58,
                                                    "end": 61,
                                                    "fullWidth": 3,
                                                    "width": 3,
                                                    "lessThanToken": {
                                                        "kind": "LessThanToken",
                                                        "fullStart": 58,
                                                        "fullEnd": 59,
                                                        "start": 58,
                                                        "end": 59,
                                                        "fullWidth": 1,
                                                        "width": 1,
                                                        "text": "<",
                                                        "value": "<",
                                                        "valueText": "<"
                                                    },
                                                    "typeArguments": [
                                                        {
                                                            "kind": "IdentifierName",
                                                            "fullStart": 59,
                                                            "fullEnd": 60,
                                                            "start": 59,
                                                            "end": 60,
                                                            "fullWidth": 1,
                                                            "width": 1,
                                                            "text": "T",
                                                            "value": "T",
                                                            "valueText": "T"
                                                        }
                                                    ],
                                                    "greaterThanToken": {
                                                        "kind": "GreaterThanToken",
                                                        "fullStart": 60,
                                                        "fullEnd": 61,
                                                        "start": 60,
                                                        "end": 61,
                                                        "fullWidth": 1,
                                                        "width": 1,
                                                        "text": ">",
                                                        "value": ">",
                                                        "valueText": ">"
                                                    }
                                                }
                                            }
                                        ],
                                        "greaterThanToken": {
                                            "kind": "GreaterThanToken",
                                            "fullStart": 61,
                                            "fullEnd": 63,
                                            "start": 61,
                                            "end": 62,
                                            "fullWidth": 2,
                                            "width": 1,
                                            "text": ">",
                                            "value": ">",
                                            "valueText": ">",
                                            "hasTrailingTrivia": true,
                                            "trailingTrivia": [
                                                {
                                                    "kind": "WhitespaceTrivia",
                                                    "text": " "
                                                }
                                            ]
                                        }
                                    }
                                }
                            },
                            "equalsValueClause": {
                                "kind": "EqualsValueClause",
                                "fullStart": 63,
                                "fullEnd": 66,
                                "start": 63,
                                "end": 66,
                                "fullWidth": 3,
                                "width": 3,
                                "equalsToken": {
                                    "kind": "EqualsToken",
                                    "fullStart": 63,
                                    "fullEnd": 65,
                                    "start": 63,
                                    "end": 64,
                                    "fullWidth": 2,
                                    "width": 1,
                                    "text": "=",
                                    "value": "=",
                                    "valueText": "=",
                                    "hasTrailingTrivia": true,
                                    "trailingTrivia": [
                                        {
                                            "kind": "WhitespaceTrivia",
                                            "text": " "
                                        }
                                    ]
                                },
                                "value": {
                                    "kind": "NumericLiteral",
                                    "fullStart": 65,
                                    "fullEnd": 66,
                                    "start": 65,
                                    "end": 66,
                                    "fullWidth": 1,
                                    "width": 1,
                                    "text": "1",
                                    "value": 1,
                                    "valueText": "1"
                                }
                            }
                        }
                    ]
                },
                "semicolonToken": {
                    "kind": "SemicolonToken",
                    "fullStart": 66,
                    "fullEnd": 69,
                    "start": 66,
                    "end": 67,
                    "fullWidth": 3,
                    "width": 1,
                    "text": ";",
                    "value": ";",
                    "valueText": ";",
                    "hasTrailingTrivia": true,
                    "hasTrailingNewLine": true,
                    "trailingTrivia": [
                        {
                            "kind": "NewLineTrivia",
                            "text": "\r\n"
                        }
                    ]
                }
            },
            {
                "kind": "VariableStatement",
                "fullStart": 69,
                "fullEnd": 94,
                "start": 69,
                "end": 92,
                "fullWidth": 25,
                "width": 23,
                "modifiers": [],
                "variableDeclaration": {
                    "kind": "VariableDeclaration",
                    "fullStart": 69,
                    "fullEnd": 91,
                    "start": 69,
                    "end": 91,
                    "fullWidth": 22,
                    "width": 22,
                    "varKeyword": {
                        "kind": "VarKeyword",
                        "fullStart": 69,
                        "fullEnd": 73,
                        "start": 69,
                        "end": 72,
                        "fullWidth": 4,
                        "width": 3,
                        "text": "var",
                        "value": "var",
                        "valueText": "var",
                        "hasTrailingTrivia": true,
                        "trailingTrivia": [
                            {
                                "kind": "WhitespaceTrivia",
                                "text": " "
                            }
                        ]
                    },
                    "variableDeclarators": [
                        {
                            "kind": "VariableDeclarator",
                            "fullStart": 73,
                            "fullEnd": 91,
                            "start": 73,
                            "end": 91,
                            "fullWidth": 18,
<<<<<<< HEAD
                            "width": 18,
                            "identifier": {
=======
                            "propertyName": {
>>>>>>> 85e84683
                                "kind": "IdentifierName",
                                "fullStart": 73,
                                "fullEnd": 75,
                                "start": 73,
                                "end": 74,
                                "fullWidth": 2,
                                "width": 1,
                                "text": "v",
                                "value": "v",
                                "valueText": "v",
                                "hasTrailingTrivia": true,
                                "trailingTrivia": [
                                    {
                                        "kind": "WhitespaceTrivia",
                                        "text": " "
                                    }
                                ]
                            },
                            "typeAnnotation": {
                                "kind": "TypeAnnotation",
                                "fullStart": 75,
                                "fullEnd": 88,
                                "start": 75,
                                "end": 88,
                                "fullWidth": 13,
                                "width": 13,
                                "colonToken": {
                                    "kind": "ColonToken",
                                    "fullStart": 75,
                                    "fullEnd": 77,
                                    "start": 75,
                                    "end": 76,
                                    "fullWidth": 2,
                                    "width": 1,
                                    "text": ":",
                                    "value": ":",
                                    "valueText": ":",
                                    "hasTrailingTrivia": true,
                                    "trailingTrivia": [
                                        {
                                            "kind": "WhitespaceTrivia",
                                            "text": " "
                                        }
                                    ]
                                },
                                "type": {
                                    "kind": "GenericType",
                                    "fullStart": 77,
                                    "fullEnd": 88,
                                    "start": 77,
                                    "end": 88,
                                    "fullWidth": 11,
                                    "width": 11,
                                    "name": {
                                        "kind": "IdentifierName",
                                        "fullStart": 77,
                                        "fullEnd": 80,
                                        "start": 77,
                                        "end": 80,
                                        "fullWidth": 3,
                                        "width": 3,
                                        "text": "Foo",
                                        "value": "Foo",
                                        "valueText": "Foo"
                                    },
                                    "typeArgumentList": {
                                        "kind": "TypeArgumentList",
                                        "fullStart": 80,
                                        "fullEnd": 88,
                                        "start": 80,
                                        "end": 88,
                                        "fullWidth": 8,
                                        "width": 8,
                                        "lessThanToken": {
                                            "kind": "LessThanToken",
                                            "fullStart": 80,
                                            "fullEnd": 81,
                                            "start": 80,
                                            "end": 81,
                                            "fullWidth": 1,
                                            "width": 1,
                                            "text": "<",
                                            "value": "<",
                                            "valueText": "<"
                                        },
                                        "typeArguments": [
                                            {
                                                "kind": "GenericType",
                                                "fullStart": 81,
                                                "fullEnd": 87,
                                                "start": 81,
                                                "end": 87,
                                                "fullWidth": 6,
                                                "width": 6,
                                                "name": {
                                                    "kind": "IdentifierName",
                                                    "fullStart": 81,
                                                    "fullEnd": 84,
                                                    "start": 81,
                                                    "end": 84,
                                                    "fullWidth": 3,
                                                    "width": 3,
                                                    "text": "Bar",
                                                    "value": "Bar",
                                                    "valueText": "Bar"
                                                },
                                                "typeArgumentList": {
                                                    "kind": "TypeArgumentList",
                                                    "fullStart": 84,
                                                    "fullEnd": 87,
                                                    "start": 84,
                                                    "end": 87,
                                                    "fullWidth": 3,
                                                    "width": 3,
                                                    "lessThanToken": {
                                                        "kind": "LessThanToken",
                                                        "fullStart": 84,
                                                        "fullEnd": 85,
                                                        "start": 84,
                                                        "end": 85,
                                                        "fullWidth": 1,
                                                        "width": 1,
                                                        "text": "<",
                                                        "value": "<",
                                                        "valueText": "<"
                                                    },
                                                    "typeArguments": [
                                                        {
                                                            "kind": "IdentifierName",
                                                            "fullStart": 85,
                                                            "fullEnd": 86,
                                                            "start": 85,
                                                            "end": 86,
                                                            "fullWidth": 1,
                                                            "width": 1,
                                                            "text": "T",
                                                            "value": "T",
                                                            "valueText": "T"
                                                        }
                                                    ],
                                                    "greaterThanToken": {
                                                        "kind": "GreaterThanToken",
                                                        "fullStart": 86,
                                                        "fullEnd": 87,
                                                        "start": 86,
                                                        "end": 87,
                                                        "fullWidth": 1,
                                                        "width": 1,
                                                        "text": ">",
                                                        "value": ">",
                                                        "valueText": ">"
                                                    }
                                                }
                                            }
                                        ],
                                        "greaterThanToken": {
                                            "kind": "GreaterThanToken",
                                            "fullStart": 87,
                                            "fullEnd": 88,
                                            "start": 87,
                                            "end": 88,
                                            "fullWidth": 1,
                                            "width": 1,
                                            "text": ">",
                                            "value": ">",
                                            "valueText": ">"
                                        }
                                    }
                                }
                            },
                            "equalsValueClause": {
                                "kind": "EqualsValueClause",
                                "fullStart": 88,
                                "fullEnd": 91,
                                "start": 88,
                                "end": 91,
                                "fullWidth": 3,
                                "width": 3,
                                "equalsToken": {
                                    "kind": "EqualsToken",
                                    "fullStart": 88,
                                    "fullEnd": 90,
                                    "start": 88,
                                    "end": 89,
                                    "fullWidth": 2,
                                    "width": 1,
                                    "text": "=",
                                    "value": "=",
                                    "valueText": "=",
                                    "hasTrailingTrivia": true,
                                    "trailingTrivia": [
                                        {
                                            "kind": "WhitespaceTrivia",
                                            "text": " "
                                        }
                                    ]
                                },
                                "value": {
                                    "kind": "NumericLiteral",
                                    "fullStart": 90,
                                    "fullEnd": 91,
                                    "start": 90,
                                    "end": 91,
                                    "fullWidth": 1,
                                    "width": 1,
                                    "text": "1",
                                    "value": 1,
                                    "valueText": "1"
                                }
                            }
                        }
                    ]
                },
                "semicolonToken": {
                    "kind": "SemicolonToken",
                    "fullStart": 91,
                    "fullEnd": 94,
                    "start": 91,
                    "end": 92,
                    "fullWidth": 3,
                    "width": 1,
                    "text": ";",
                    "value": ";",
                    "valueText": ";",
                    "hasTrailingTrivia": true,
                    "hasTrailingNewLine": true,
                    "trailingTrivia": [
                        {
                            "kind": "NewLineTrivia",
                            "text": "\r\n"
                        }
                    ]
                }
            },
            {
                "kind": "VariableStatement",
                "fullStart": 94,
                "fullEnd": 128,
                "start": 96,
                "end": 126,
                "fullWidth": 34,
                "width": 30,
                "modifiers": [],
                "variableDeclaration": {
                    "kind": "VariableDeclaration",
                    "fullStart": 94,
                    "fullEnd": 125,
                    "start": 96,
                    "end": 125,
                    "fullWidth": 31,
                    "width": 29,
                    "varKeyword": {
                        "kind": "VarKeyword",
                        "fullStart": 94,
                        "fullEnd": 100,
                        "start": 96,
                        "end": 99,
                        "fullWidth": 6,
                        "width": 3,
                        "text": "var",
                        "value": "var",
                        "valueText": "var",
                        "hasLeadingTrivia": true,
                        "hasLeadingNewLine": true,
                        "hasTrailingTrivia": true,
                        "leadingTrivia": [
                            {
                                "kind": "NewLineTrivia",
                                "text": "\r\n"
                            }
                        ],
                        "trailingTrivia": [
                            {
                                "kind": "WhitespaceTrivia",
                                "text": " "
                            }
                        ]
                    },
                    "variableDeclarators": [
                        {
                            "kind": "VariableDeclarator",
                            "fullStart": 100,
                            "fullEnd": 125,
                            "start": 100,
                            "end": 125,
                            "fullWidth": 25,
<<<<<<< HEAD
                            "width": 25,
                            "identifier": {
=======
                            "propertyName": {
>>>>>>> 85e84683
                                "kind": "IdentifierName",
                                "fullStart": 100,
                                "fullEnd": 102,
                                "start": 100,
                                "end": 101,
                                "fullWidth": 2,
                                "width": 1,
                                "text": "v",
                                "value": "v",
                                "valueText": "v",
                                "hasTrailingTrivia": true,
                                "trailingTrivia": [
                                    {
                                        "kind": "WhitespaceTrivia",
                                        "text": " "
                                    }
                                ]
                            },
                            "typeAnnotation": {
                                "kind": "TypeAnnotation",
                                "fullStart": 102,
                                "fullEnd": 122,
                                "start": 102,
                                "end": 121,
                                "fullWidth": 20,
                                "width": 19,
                                "colonToken": {
                                    "kind": "ColonToken",
                                    "fullStart": 102,
                                    "fullEnd": 104,
                                    "start": 102,
                                    "end": 103,
                                    "fullWidth": 2,
                                    "width": 1,
                                    "text": ":",
                                    "value": ":",
                                    "valueText": ":",
                                    "hasTrailingTrivia": true,
                                    "trailingTrivia": [
                                        {
                                            "kind": "WhitespaceTrivia",
                                            "text": " "
                                        }
                                    ]
                                },
                                "type": {
                                    "kind": "GenericType",
                                    "fullStart": 104,
                                    "fullEnd": 122,
                                    "start": 104,
                                    "end": 121,
                                    "fullWidth": 18,
                                    "width": 17,
                                    "name": {
                                        "kind": "IdentifierName",
                                        "fullStart": 104,
                                        "fullEnd": 107,
                                        "start": 104,
                                        "end": 107,
                                        "fullWidth": 3,
                                        "width": 3,
                                        "text": "Foo",
                                        "value": "Foo",
                                        "valueText": "Foo"
                                    },
                                    "typeArgumentList": {
                                        "kind": "TypeArgumentList",
                                        "fullStart": 107,
                                        "fullEnd": 122,
                                        "start": 107,
                                        "end": 121,
                                        "fullWidth": 15,
                                        "width": 14,
                                        "lessThanToken": {
                                            "kind": "LessThanToken",
                                            "fullStart": 107,
                                            "fullEnd": 108,
                                            "start": 107,
                                            "end": 108,
                                            "fullWidth": 1,
                                            "width": 1,
                                            "text": "<",
                                            "value": "<",
                                            "valueText": "<"
                                        },
                                        "typeArguments": [
                                            {
                                                "kind": "GenericType",
                                                "fullStart": 108,
                                                "fullEnd": 120,
                                                "start": 108,
                                                "end": 120,
                                                "fullWidth": 12,
                                                "width": 12,
                                                "name": {
                                                    "kind": "IdentifierName",
                                                    "fullStart": 108,
                                                    "fullEnd": 111,
                                                    "start": 108,
                                                    "end": 111,
                                                    "fullWidth": 3,
                                                    "width": 3,
                                                    "text": "Bar",
                                                    "value": "Bar",
                                                    "valueText": "Bar"
                                                },
                                                "typeArgumentList": {
                                                    "kind": "TypeArgumentList",
                                                    "fullStart": 111,
                                                    "fullEnd": 120,
                                                    "start": 111,
                                                    "end": 120,
                                                    "fullWidth": 9,
                                                    "width": 9,
                                                    "lessThanToken": {
                                                        "kind": "LessThanToken",
                                                        "fullStart": 111,
                                                        "fullEnd": 112,
                                                        "start": 111,
                                                        "end": 112,
                                                        "fullWidth": 1,
                                                        "width": 1,
                                                        "text": "<",
                                                        "value": "<",
                                                        "valueText": "<"
                                                    },
                                                    "typeArguments": [
                                                        {
                                                            "kind": "GenericType",
                                                            "fullStart": 112,
                                                            "fullEnd": 119,
                                                            "start": 112,
                                                            "end": 119,
                                                            "fullWidth": 7,
                                                            "width": 7,
                                                            "name": {
                                                                "kind": "IdentifierName",
                                                                "fullStart": 112,
                                                                "fullEnd": 116,
                                                                "start": 112,
                                                                "end": 116,
                                                                "fullWidth": 4,
                                                                "width": 4,
                                                                "text": "Quux",
                                                                "value": "Quux",
                                                                "valueText": "Quux"
                                                            },
                                                            "typeArgumentList": {
                                                                "kind": "TypeArgumentList",
                                                                "fullStart": 116,
                                                                "fullEnd": 119,
                                                                "start": 116,
                                                                "end": 119,
                                                                "fullWidth": 3,
                                                                "width": 3,
                                                                "lessThanToken": {
                                                                    "kind": "LessThanToken",
                                                                    "fullStart": 116,
                                                                    "fullEnd": 117,
                                                                    "start": 116,
                                                                    "end": 117,
                                                                    "fullWidth": 1,
                                                                    "width": 1,
                                                                    "text": "<",
                                                                    "value": "<",
                                                                    "valueText": "<"
                                                                },
                                                                "typeArguments": [
                                                                    {
                                                                        "kind": "IdentifierName",
                                                                        "fullStart": 117,
                                                                        "fullEnd": 118,
                                                                        "start": 117,
                                                                        "end": 118,
                                                                        "fullWidth": 1,
                                                                        "width": 1,
                                                                        "text": "T",
                                                                        "value": "T",
                                                                        "valueText": "T"
                                                                    }
                                                                ],
                                                                "greaterThanToken": {
                                                                    "kind": "GreaterThanToken",
                                                                    "fullStart": 118,
                                                                    "fullEnd": 119,
                                                                    "start": 118,
                                                                    "end": 119,
                                                                    "fullWidth": 1,
                                                                    "width": 1,
                                                                    "text": ">",
                                                                    "value": ">",
                                                                    "valueText": ">"
                                                                }
                                                            }
                                                        }
                                                    ],
                                                    "greaterThanToken": {
                                                        "kind": "GreaterThanToken",
                                                        "fullStart": 119,
                                                        "fullEnd": 120,
                                                        "start": 119,
                                                        "end": 120,
                                                        "fullWidth": 1,
                                                        "width": 1,
                                                        "text": ">",
                                                        "value": ">",
                                                        "valueText": ">"
                                                    }
                                                }
                                            }
                                        ],
                                        "greaterThanToken": {
                                            "kind": "GreaterThanToken",
                                            "fullStart": 120,
                                            "fullEnd": 122,
                                            "start": 120,
                                            "end": 121,
                                            "fullWidth": 2,
                                            "width": 1,
                                            "text": ">",
                                            "value": ">",
                                            "valueText": ">",
                                            "hasTrailingTrivia": true,
                                            "trailingTrivia": [
                                                {
                                                    "kind": "WhitespaceTrivia",
                                                    "text": " "
                                                }
                                            ]
                                        }
                                    }
                                }
                            },
                            "equalsValueClause": {
                                "kind": "EqualsValueClause",
                                "fullStart": 122,
                                "fullEnd": 125,
                                "start": 122,
                                "end": 125,
                                "fullWidth": 3,
                                "width": 3,
                                "equalsToken": {
                                    "kind": "EqualsToken",
                                    "fullStart": 122,
                                    "fullEnd": 124,
                                    "start": 122,
                                    "end": 123,
                                    "fullWidth": 2,
                                    "width": 1,
                                    "text": "=",
                                    "value": "=",
                                    "valueText": "=",
                                    "hasTrailingTrivia": true,
                                    "trailingTrivia": [
                                        {
                                            "kind": "WhitespaceTrivia",
                                            "text": " "
                                        }
                                    ]
                                },
                                "value": {
                                    "kind": "NumericLiteral",
                                    "fullStart": 124,
                                    "fullEnd": 125,
                                    "start": 124,
                                    "end": 125,
                                    "fullWidth": 1,
                                    "width": 1,
                                    "text": "1",
                                    "value": 1,
                                    "valueText": "1"
                                }
                            }
                        }
                    ]
                },
                "semicolonToken": {
                    "kind": "SemicolonToken",
                    "fullStart": 125,
                    "fullEnd": 128,
                    "start": 125,
                    "end": 126,
                    "fullWidth": 3,
                    "width": 1,
                    "text": ";",
                    "value": ";",
                    "valueText": ";",
                    "hasTrailingTrivia": true,
                    "hasTrailingNewLine": true,
                    "trailingTrivia": [
                        {
                            "kind": "NewLineTrivia",
                            "text": "\r\n"
                        }
                    ]
                }
            },
            {
                "kind": "VariableStatement",
                "fullStart": 128,
                "fullEnd": 157,
                "start": 128,
                "end": 157,
                "fullWidth": 29,
                "width": 29,
                "modifiers": [],
                "variableDeclaration": {
                    "kind": "VariableDeclaration",
                    "fullStart": 128,
                    "fullEnd": 156,
                    "start": 128,
                    "end": 156,
                    "fullWidth": 28,
                    "width": 28,
                    "varKeyword": {
                        "kind": "VarKeyword",
                        "fullStart": 128,
                        "fullEnd": 132,
                        "start": 128,
                        "end": 131,
                        "fullWidth": 4,
                        "width": 3,
                        "text": "var",
                        "value": "var",
                        "valueText": "var",
                        "hasTrailingTrivia": true,
                        "trailingTrivia": [
                            {
                                "kind": "WhitespaceTrivia",
                                "text": " "
                            }
                        ]
                    },
                    "variableDeclarators": [
                        {
                            "kind": "VariableDeclarator",
                            "fullStart": 132,
                            "fullEnd": 156,
                            "start": 132,
                            "end": 156,
                            "fullWidth": 24,
<<<<<<< HEAD
                            "width": 24,
                            "identifier": {
=======
                            "propertyName": {
>>>>>>> 85e84683
                                "kind": "IdentifierName",
                                "fullStart": 132,
                                "fullEnd": 134,
                                "start": 132,
                                "end": 133,
                                "fullWidth": 2,
                                "width": 1,
                                "text": "v",
                                "value": "v",
                                "valueText": "v",
                                "hasTrailingTrivia": true,
                                "trailingTrivia": [
                                    {
                                        "kind": "WhitespaceTrivia",
                                        "text": " "
                                    }
                                ]
                            },
                            "typeAnnotation": {
                                "kind": "TypeAnnotation",
                                "fullStart": 134,
                                "fullEnd": 153,
                                "start": 134,
                                "end": 153,
                                "fullWidth": 19,
                                "width": 19,
                                "colonToken": {
                                    "kind": "ColonToken",
                                    "fullStart": 134,
                                    "fullEnd": 136,
                                    "start": 134,
                                    "end": 135,
                                    "fullWidth": 2,
                                    "width": 1,
                                    "text": ":",
                                    "value": ":",
                                    "valueText": ":",
                                    "hasTrailingTrivia": true,
                                    "trailingTrivia": [
                                        {
                                            "kind": "WhitespaceTrivia",
                                            "text": " "
                                        }
                                    ]
                                },
                                "type": {
                                    "kind": "GenericType",
                                    "fullStart": 136,
                                    "fullEnd": 153,
                                    "start": 136,
                                    "end": 153,
                                    "fullWidth": 17,
                                    "width": 17,
                                    "name": {
                                        "kind": "IdentifierName",
                                        "fullStart": 136,
                                        "fullEnd": 139,
                                        "start": 136,
                                        "end": 139,
                                        "fullWidth": 3,
                                        "width": 3,
                                        "text": "Foo",
                                        "value": "Foo",
                                        "valueText": "Foo"
                                    },
                                    "typeArgumentList": {
                                        "kind": "TypeArgumentList",
                                        "fullStart": 139,
                                        "fullEnd": 153,
                                        "start": 139,
                                        "end": 153,
                                        "fullWidth": 14,
                                        "width": 14,
                                        "lessThanToken": {
                                            "kind": "LessThanToken",
                                            "fullStart": 139,
                                            "fullEnd": 140,
                                            "start": 139,
                                            "end": 140,
                                            "fullWidth": 1,
                                            "width": 1,
                                            "text": "<",
                                            "value": "<",
                                            "valueText": "<"
                                        },
                                        "typeArguments": [
                                            {
                                                "kind": "GenericType",
                                                "fullStart": 140,
                                                "fullEnd": 152,
                                                "start": 140,
                                                "end": 152,
                                                "fullWidth": 12,
                                                "width": 12,
                                                "name": {
                                                    "kind": "IdentifierName",
                                                    "fullStart": 140,
                                                    "fullEnd": 143,
                                                    "start": 140,
                                                    "end": 143,
                                                    "fullWidth": 3,
                                                    "width": 3,
                                                    "text": "Bar",
                                                    "value": "Bar",
                                                    "valueText": "Bar"
                                                },
                                                "typeArgumentList": {
                                                    "kind": "TypeArgumentList",
                                                    "fullStart": 143,
                                                    "fullEnd": 152,
                                                    "start": 143,
                                                    "end": 152,
                                                    "fullWidth": 9,
                                                    "width": 9,
                                                    "lessThanToken": {
                                                        "kind": "LessThanToken",
                                                        "fullStart": 143,
                                                        "fullEnd": 144,
                                                        "start": 143,
                                                        "end": 144,
                                                        "fullWidth": 1,
                                                        "width": 1,
                                                        "text": "<",
                                                        "value": "<",
                                                        "valueText": "<"
                                                    },
                                                    "typeArguments": [
                                                        {
                                                            "kind": "GenericType",
                                                            "fullStart": 144,
                                                            "fullEnd": 151,
                                                            "start": 144,
                                                            "end": 151,
                                                            "fullWidth": 7,
                                                            "width": 7,
                                                            "name": {
                                                                "kind": "IdentifierName",
                                                                "fullStart": 144,
                                                                "fullEnd": 148,
                                                                "start": 144,
                                                                "end": 148,
                                                                "fullWidth": 4,
                                                                "width": 4,
                                                                "text": "Quux",
                                                                "value": "Quux",
                                                                "valueText": "Quux"
                                                            },
                                                            "typeArgumentList": {
                                                                "kind": "TypeArgumentList",
                                                                "fullStart": 148,
                                                                "fullEnd": 151,
                                                                "start": 148,
                                                                "end": 151,
                                                                "fullWidth": 3,
                                                                "width": 3,
                                                                "lessThanToken": {
                                                                    "kind": "LessThanToken",
                                                                    "fullStart": 148,
                                                                    "fullEnd": 149,
                                                                    "start": 148,
                                                                    "end": 149,
                                                                    "fullWidth": 1,
                                                                    "width": 1,
                                                                    "text": "<",
                                                                    "value": "<",
                                                                    "valueText": "<"
                                                                },
                                                                "typeArguments": [
                                                                    {
                                                                        "kind": "IdentifierName",
                                                                        "fullStart": 149,
                                                                        "fullEnd": 150,
                                                                        "start": 149,
                                                                        "end": 150,
                                                                        "fullWidth": 1,
                                                                        "width": 1,
                                                                        "text": "T",
                                                                        "value": "T",
                                                                        "valueText": "T"
                                                                    }
                                                                ],
                                                                "greaterThanToken": {
                                                                    "kind": "GreaterThanToken",
                                                                    "fullStart": 150,
                                                                    "fullEnd": 151,
                                                                    "start": 150,
                                                                    "end": 151,
                                                                    "fullWidth": 1,
                                                                    "width": 1,
                                                                    "text": ">",
                                                                    "value": ">",
                                                                    "valueText": ">"
                                                                }
                                                            }
                                                        }
                                                    ],
                                                    "greaterThanToken": {
                                                        "kind": "GreaterThanToken",
                                                        "fullStart": 151,
                                                        "fullEnd": 152,
                                                        "start": 151,
                                                        "end": 152,
                                                        "fullWidth": 1,
                                                        "width": 1,
                                                        "text": ">",
                                                        "value": ">",
                                                        "valueText": ">"
                                                    }
                                                }
                                            }
                                        ],
                                        "greaterThanToken": {
                                            "kind": "GreaterThanToken",
                                            "fullStart": 152,
                                            "fullEnd": 153,
                                            "start": 152,
                                            "end": 153,
                                            "fullWidth": 1,
                                            "width": 1,
                                            "text": ">",
                                            "value": ">",
                                            "valueText": ">"
                                        }
                                    }
                                }
                            },
                            "equalsValueClause": {
                                "kind": "EqualsValueClause",
                                "fullStart": 153,
                                "fullEnd": 156,
                                "start": 153,
                                "end": 156,
                                "fullWidth": 3,
                                "width": 3,
                                "equalsToken": {
                                    "kind": "EqualsToken",
                                    "fullStart": 153,
                                    "fullEnd": 155,
                                    "start": 153,
                                    "end": 154,
                                    "fullWidth": 2,
                                    "width": 1,
                                    "text": "=",
                                    "value": "=",
                                    "valueText": "=",
                                    "hasTrailingTrivia": true,
                                    "trailingTrivia": [
                                        {
                                            "kind": "WhitespaceTrivia",
                                            "text": " "
                                        }
                                    ]
                                },
                                "value": {
                                    "kind": "NumericLiteral",
                                    "fullStart": 155,
                                    "fullEnd": 156,
                                    "start": 155,
                                    "end": 156,
                                    "fullWidth": 1,
                                    "width": 1,
                                    "text": "1",
                                    "value": 1,
                                    "valueText": "1"
                                }
                            }
                        }
                    ]
                },
                "semicolonToken": {
                    "kind": "SemicolonToken",
                    "fullStart": 156,
                    "fullEnd": 157,
                    "start": 156,
                    "end": 157,
                    "fullWidth": 1,
                    "width": 1,
                    "text": ";",
                    "value": ";",
                    "valueText": ";"
                }
            }
        ],
        "endOfFileToken": {
            "kind": "EndOfFileToken",
            "fullStart": 157,
            "fullEnd": 157,
            "start": 157,
            "end": 157,
            "fullWidth": 0,
            "width": 0,
            "text": ""
        }
    },
    "lineMap": {
        "lineStarts": [
            0,
            21,
            41,
            43,
            69,
            94,
            96,
            128
        ],
        "length": 157
    }
}<|MERGE_RESOLUTION|>--- conflicted
+++ resolved
@@ -58,12 +58,8 @@
                             "start": 4,
                             "end": 18,
                             "fullWidth": 14,
-<<<<<<< HEAD
                             "width": 14,
-                            "identifier": {
-=======
                             "propertyName": {
->>>>>>> 85e84683
                                 "kind": "IdentifierName",
                                 "fullStart": 4,
                                 "fullEnd": 6,
@@ -293,12 +289,8 @@
                             "start": 25,
                             "end": 38,
                             "fullWidth": 13,
-<<<<<<< HEAD
                             "width": 13,
-                            "identifier": {
-=======
                             "propertyName": {
->>>>>>> 85e84683
                                 "kind": "IdentifierName",
                                 "fullStart": 25,
                                 "fullEnd": 27,
@@ -529,12 +521,8 @@
                             "start": 47,
                             "end": 66,
                             "fullWidth": 19,
-<<<<<<< HEAD
                             "width": 19,
-                            "identifier": {
-=======
                             "propertyName": {
->>>>>>> 85e84683
                                 "kind": "IdentifierName",
                                 "fullStart": 47,
                                 "fullEnd": 49,
@@ -820,12 +808,8 @@
                             "start": 73,
                             "end": 91,
                             "fullWidth": 18,
-<<<<<<< HEAD
                             "width": 18,
-                            "identifier": {
-=======
                             "propertyName": {
->>>>>>> 85e84683
                                 "kind": "IdentifierName",
                                 "fullStart": 73,
                                 "fullEnd": 75,
@@ -1112,12 +1096,8 @@
                             "start": 100,
                             "end": 125,
                             "fullWidth": 25,
-<<<<<<< HEAD
                             "width": 25,
-                            "identifier": {
-=======
                             "propertyName": {
->>>>>>> 85e84683
                                 "kind": "IdentifierName",
                                 "fullStart": 100,
                                 "fullEnd": 102,
@@ -1459,12 +1439,8 @@
                             "start": 132,
                             "end": 156,
                             "fullWidth": 24,
-<<<<<<< HEAD
                             "width": 24,
-                            "identifier": {
-=======
                             "propertyName": {
->>>>>>> 85e84683
                                 "kind": "IdentifierName",
                                 "fullStart": 132,
                                 "fullEnd": 134,
