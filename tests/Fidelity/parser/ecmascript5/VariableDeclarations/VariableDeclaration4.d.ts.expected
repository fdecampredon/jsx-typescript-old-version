{
    "isDeclaration": true,
    "languageVersion": "EcmaScript5",
    "parseOptions": {
        "allowAutomaticSemicolonInsertion": true
    },
    "sourceUnit": {
        "kind": "SourceUnit",
        "fullStart": 0,
        "fullEnd": 14,
        "start": 0,
        "end": 14,
        "fullWidth": 14,
        "width": 14,
        "isIncrementallyUnusable": true,
        "moduleElements": [
            {
                "kind": "VariableStatement",
                "fullStart": 0,
                "fullEnd": 14,
                "start": 0,
                "end": 14,
                "fullWidth": 14,
                "width": 14,
                "modifiers": [
                    {
                        "kind": "DeclareKeyword",
                        "fullStart": 0,
                        "fullEnd": 8,
                        "start": 0,
                        "end": 7,
                        "fullWidth": 8,
                        "width": 7,
                        "text": "declare",
                        "value": "declare",
                        "valueText": "declare",
                        "hasTrailingTrivia": true,
                        "trailingTrivia": [
                            {
                                "kind": "WhitespaceTrivia",
                                "text": " "
                            }
                        ]
                    }
                ],
                "variableDeclaration": {
                    "kind": "VariableDeclaration",
                    "fullStart": 8,
                    "fullEnd": 13,
                    "start": 8,
                    "end": 13,
                    "fullWidth": 5,
                    "width": 5,
                    "varKeyword": {
                        "kind": "VarKeyword",
                        "fullStart": 8,
                        "fullEnd": 12,
                        "start": 8,
                        "end": 11,
                        "fullWidth": 4,
                        "width": 3,
                        "text": "var",
                        "value": "var",
                        "valueText": "var",
                        "hasTrailingTrivia": true,
                        "trailingTrivia": [
                            {
                                "kind": "WhitespaceTrivia",
                                "text": " "
                            }
                        ]
                    },
                    "variableDeclarators": [
                        {
                            "kind": "VariableDeclarator",
                            "fullStart": 12,
                            "fullEnd": 13,
                            "start": 12,
                            "end": 13,
                            "fullWidth": 1,
<<<<<<< HEAD
                            "width": 1,
                            "identifier": {
=======
                            "propertyName": {
>>>>>>> 85e84683
                                "kind": "IdentifierName",
                                "fullStart": 12,
                                "fullEnd": 13,
                                "start": 12,
                                "end": 13,
                                "fullWidth": 1,
                                "width": 1,
                                "text": "v",
                                "value": "v",
                                "valueText": "v"
                            }
                        }
                    ]
                },
                "semicolonToken": {
                    "kind": "SemicolonToken",
                    "fullStart": 13,
                    "fullEnd": 14,
                    "start": 13,
                    "end": 14,
                    "fullWidth": 1,
                    "width": 1,
                    "text": ";",
                    "value": ";",
                    "valueText": ";"
                }
            }
        ],
        "endOfFileToken": {
            "kind": "EndOfFileToken",
            "fullStart": 14,
            "fullEnd": 14,
            "start": 14,
            "end": 14,
            "fullWidth": 0,
            "width": 0,
            "text": ""
        }
    },
    "lineMap": {
        "lineStarts": [
            0
        ],
        "length": 14
    }
}<|MERGE_RESOLUTION|>--- conflicted
+++ resolved
@@ -78,12 +78,8 @@
                             "start": 12,
                             "end": 13,
                             "fullWidth": 1,
-<<<<<<< HEAD
                             "width": 1,
-                            "identifier": {
-=======
                             "propertyName": {
->>>>>>> 85e84683
                                 "kind": "IdentifierName",
                                 "fullStart": 12,
                                 "fullEnd": 13,
