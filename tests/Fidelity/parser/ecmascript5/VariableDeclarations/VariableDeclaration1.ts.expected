{
    "isDeclaration": false,
    "languageVersion": "EcmaScript5",
    "parseOptions": {
        "allowAutomaticSemicolonInsertion": true
    },
    "sourceUnit": {
        "kind": "SourceUnit",
        "fullStart": 0,
        "fullEnd": 73,
        "start": 4,
        "end": 73,
        "fullWidth": 73,
        "width": 69,
        "isIncrementallyUnusable": true,
        "moduleElements": [
            {
                "kind": "VariableStatement",
                "fullStart": 0,
                "fullEnd": 73,
                "start": 4,
                "end": 73,
                "fullWidth": 73,
                "width": 69,
                "modifiers": [],
                "variableDeclaration": {
                    "kind": "VariableDeclaration",
                    "fullStart": 0,
                    "fullEnd": 72,
                    "start": 4,
                    "end": 72,
                    "fullWidth": 72,
                    "width": 68,
                    "varKeyword": {
                        "kind": "VarKeyword",
                        "fullStart": 0,
                        "fullEnd": 8,
                        "start": 4,
                        "end": 7,
                        "fullWidth": 8,
                        "width": 3,
                        "text": "var",
                        "value": "var",
                        "valueText": "var",
                        "hasLeadingTrivia": true,
                        "hasLeadingNewLine": true,
                        "hasTrailingTrivia": true,
                        "leadingTrivia": [
                            {
                                "kind": "NewLineTrivia",
                                "text": "\r\n"
                            },
                            {
                                "kind": "WhitespaceTrivia",
                                "text": "\t\t"
                            }
                        ],
                        "trailingTrivia": [
                            {
                                "kind": "WhitespaceTrivia",
                                "text": " "
                            }
                        ]
                    },
                    "variableDeclarators": [
                        {
                            "kind": "VariableDeclarator",
                            "fullStart": 8,
                            "fullEnd": 21,
                            "start": 8,
                            "end": 21,
                            "fullWidth": 13,
<<<<<<< HEAD
                            "width": 13,
                            "identifier": {
=======
                            "propertyName": {
>>>>>>> 85e84683
                                "kind": "IdentifierName",
                                "fullStart": 8,
                                "fullEnd": 18,
                                "start": 8,
                                "end": 17,
                                "fullWidth": 10,
                                "width": 9,
                                "text": "selection",
                                "value": "selection",
                                "valueText": "selection",
                                "hasTrailingTrivia": true,
                                "trailingTrivia": [
                                    {
                                        "kind": "WhitespaceTrivia",
                                        "text": " "
                                    }
                                ]
                            },
                            "equalsValueClause": {
                                "kind": "EqualsValueClause",
                                "fullStart": 18,
                                "fullEnd": 21,
                                "start": 18,
                                "end": 21,
                                "fullWidth": 3,
                                "width": 3,
                                "equalsToken": {
                                    "kind": "EqualsToken",
                                    "fullStart": 18,
                                    "fullEnd": 20,
                                    "start": 18,
                                    "end": 19,
                                    "fullWidth": 2,
                                    "width": 1,
                                    "text": "=",
                                    "value": "=",
                                    "valueText": "=",
                                    "hasTrailingTrivia": true,
                                    "trailingTrivia": [
                                        {
                                            "kind": "WhitespaceTrivia",
                                            "text": " "
                                        }
                                    ]
                                },
                                "value": {
                                    "kind": "IdentifierName",
                                    "fullStart": 20,
                                    "fullEnd": 21,
                                    "start": 20,
                                    "end": 21,
                                    "fullWidth": 1,
                                    "width": 1,
                                    "text": "a",
                                    "value": "a",
                                    "valueText": "a"
                                }
                            }
                        },
                        {
                            "kind": "CommaToken",
                            "fullStart": 21,
                            "fullEnd": 25,
                            "start": 21,
                            "end": 22,
                            "fullWidth": 4,
                            "width": 1,
                            "text": ",",
                            "value": ",",
                            "valueText": ",",
                            "hasTrailingTrivia": true,
                            "hasTrailingNewLine": true,
                            "trailingTrivia": [
                                {
                                    "kind": "WhitespaceTrivia",
                                    "text": " "
                                },
                                {
                                    "kind": "NewLineTrivia",
                                    "text": "\r\n"
                                }
                            ]
                        },
                        {
                            "kind": "VariableDeclarator",
                            "fullStart": 25,
                            "fullEnd": 40,
                            "start": 28,
                            "end": 40,
                            "fullWidth": 15,
<<<<<<< HEAD
                            "width": 12,
                            "identifier": {
=======
                            "propertyName": {
>>>>>>> 85e84683
                                "kind": "IdentifierName",
                                "fullStart": 25,
                                "fullEnd": 37,
                                "start": 28,
                                "end": 36,
                                "fullWidth": 12,
                                "width": 8,
                                "text": "position",
                                "value": "position",
                                "valueText": "position",
                                "hasLeadingTrivia": true,
                                "hasTrailingTrivia": true,
                                "leadingTrivia": [
                                    {
                                        "kind": "WhitespaceTrivia",
                                        "text": "\t\t\t"
                                    }
                                ],
                                "trailingTrivia": [
                                    {
                                        "kind": "WhitespaceTrivia",
                                        "text": " "
                                    }
                                ]
                            },
                            "equalsValueClause": {
                                "kind": "EqualsValueClause",
                                "fullStart": 37,
                                "fullEnd": 40,
                                "start": 37,
                                "end": 40,
                                "fullWidth": 3,
                                "width": 3,
                                "equalsToken": {
                                    "kind": "EqualsToken",
                                    "fullStart": 37,
                                    "fullEnd": 39,
                                    "start": 37,
                                    "end": 38,
                                    "fullWidth": 2,
                                    "width": 1,
                                    "text": "=",
                                    "value": "=",
                                    "valueText": "=",
                                    "hasTrailingTrivia": true,
                                    "trailingTrivia": [
                                        {
                                            "kind": "WhitespaceTrivia",
                                            "text": " "
                                        }
                                    ]
                                },
                                "value": {
                                    "kind": "IdentifierName",
                                    "fullStart": 39,
                                    "fullEnd": 40,
                                    "start": 39,
                                    "end": 40,
                                    "fullWidth": 1,
                                    "width": 1,
                                    "text": "b",
                                    "value": "b",
                                    "valueText": "b"
                                }
                            }
                        },
                        {
                            "kind": "CommaToken",
                            "fullStart": 40,
                            "fullEnd": 43,
                            "start": 40,
                            "end": 41,
                            "fullWidth": 3,
                            "width": 1,
                            "text": ",",
                            "value": ",",
                            "valueText": ",",
                            "hasTrailingTrivia": true,
                            "hasTrailingNewLine": true,
                            "trailingTrivia": [
                                {
                                    "kind": "NewLineTrivia",
                                    "text": "\r\n"
                                }
                            ]
                        },
                        {
                            "kind": "VariableDeclarator",
                            "fullStart": 43,
                            "fullEnd": 55,
                            "start": 46,
                            "end": 55,
                            "fullWidth": 12,
<<<<<<< HEAD
                            "width": 9,
                            "identifier": {
=======
                            "propertyName": {
>>>>>>> 85e84683
                                "kind": "IdentifierName",
                                "fullStart": 43,
                                "fullEnd": 52,
                                "start": 46,
                                "end": 51,
                                "fullWidth": 9,
                                "width": 5,
                                "text": "model",
                                "value": "model",
                                "valueText": "model",
                                "hasLeadingTrivia": true,
                                "hasTrailingTrivia": true,
                                "leadingTrivia": [
                                    {
                                        "kind": "WhitespaceTrivia",
                                        "text": "\t\t\t"
                                    }
                                ],
                                "trailingTrivia": [
                                    {
                                        "kind": "WhitespaceTrivia",
                                        "text": " "
                                    }
                                ]
                            },
                            "equalsValueClause": {
                                "kind": "EqualsValueClause",
                                "fullStart": 52,
                                "fullEnd": 55,
                                "start": 52,
                                "end": 55,
                                "fullWidth": 3,
                                "width": 3,
                                "equalsToken": {
                                    "kind": "EqualsToken",
                                    "fullStart": 52,
                                    "fullEnd": 54,
                                    "start": 52,
                                    "end": 53,
                                    "fullWidth": 2,
                                    "width": 1,
                                    "text": "=",
                                    "value": "=",
                                    "valueText": "=",
                                    "hasTrailingTrivia": true,
                                    "trailingTrivia": [
                                        {
                                            "kind": "WhitespaceTrivia",
                                            "text": " "
                                        }
                                    ]
                                },
                                "value": {
                                    "kind": "IdentifierName",
                                    "fullStart": 54,
                                    "fullEnd": 55,
                                    "start": 54,
                                    "end": 55,
                                    "fullWidth": 1,
                                    "width": 1,
                                    "text": "c",
                                    "value": "c",
                                    "valueText": "c"
                                }
                            }
                        },
                        {
                            "kind": "CommaToken",
                            "fullStart": 55,
                            "fullEnd": 58,
                            "start": 55,
                            "end": 56,
                            "fullWidth": 3,
                            "width": 1,
                            "text": ",",
                            "value": ",",
                            "valueText": ",",
                            "hasTrailingTrivia": true,
                            "hasTrailingNewLine": true,
                            "trailingTrivia": [
                                {
                                    "kind": "NewLineTrivia",
                                    "text": "\r\n"
                                }
                            ]
                        },
                        {
                            "kind": "VariableDeclarator",
                            "fullStart": 58,
                            "fullEnd": 72,
                            "start": 61,
                            "end": 72,
                            "fullWidth": 14,
<<<<<<< HEAD
                            "width": 11,
                            "identifier": {
=======
                            "propertyName": {
>>>>>>> 85e84683
                                "kind": "IdentifierName",
                                "fullStart": 58,
                                "fullEnd": 69,
                                "start": 61,
                                "end": 68,
                                "fullWidth": 11,
                                "width": 7,
                                "text": "support",
                                "value": "support",
                                "valueText": "support",
                                "hasLeadingTrivia": true,
                                "hasTrailingTrivia": true,
                                "leadingTrivia": [
                                    {
                                        "kind": "WhitespaceTrivia",
                                        "text": "\t\t\t"
                                    }
                                ],
                                "trailingTrivia": [
                                    {
                                        "kind": "WhitespaceTrivia",
                                        "text": " "
                                    }
                                ]
                            },
                            "equalsValueClause": {
                                "kind": "EqualsValueClause",
                                "fullStart": 69,
                                "fullEnd": 72,
                                "start": 69,
                                "end": 72,
                                "fullWidth": 3,
                                "width": 3,
                                "equalsToken": {
                                    "kind": "EqualsToken",
                                    "fullStart": 69,
                                    "fullEnd": 71,
                                    "start": 69,
                                    "end": 70,
                                    "fullWidth": 2,
                                    "width": 1,
                                    "text": "=",
                                    "value": "=",
                                    "valueText": "=",
                                    "hasTrailingTrivia": true,
                                    "trailingTrivia": [
                                        {
                                            "kind": "WhitespaceTrivia",
                                            "text": " "
                                        }
                                    ]
                                },
                                "value": {
                                    "kind": "IdentifierName",
                                    "fullStart": 71,
                                    "fullEnd": 72,
                                    "start": 71,
                                    "end": 72,
                                    "fullWidth": 1,
                                    "width": 1,
                                    "text": "d",
                                    "value": "d",
                                    "valueText": "d"
                                }
                            }
                        }
                    ]
                },
                "semicolonToken": {
                    "kind": "SemicolonToken",
                    "fullStart": 72,
                    "fullEnd": 73,
                    "start": 72,
                    "end": 73,
                    "fullWidth": 1,
                    "width": 1,
                    "text": ";",
                    "value": ";",
                    "valueText": ";"
                }
            }
        ],
        "endOfFileToken": {
            "kind": "EndOfFileToken",
            "fullStart": 73,
            "fullEnd": 73,
            "start": 73,
            "end": 73,
            "fullWidth": 0,
            "width": 0,
            "text": ""
        }
    },
    "lineMap": {
        "lineStarts": [
            0,
            2,
            25,
            43,
            58
        ],
        "length": 73
    }
}<|MERGE_RESOLUTION|>--- conflicted
+++ resolved
@@ -70,12 +70,8 @@
                             "start": 8,
                             "end": 21,
                             "fullWidth": 13,
-<<<<<<< HEAD
                             "width": 13,
-                            "identifier": {
-=======
                             "propertyName": {
->>>>>>> 85e84683
                                 "kind": "IdentifierName",
                                 "fullStart": 8,
                                 "fullEnd": 18,
@@ -166,12 +162,8 @@
                             "start": 28,
                             "end": 40,
                             "fullWidth": 15,
-<<<<<<< HEAD
                             "width": 12,
-                            "identifier": {
-=======
                             "propertyName": {
->>>>>>> 85e84683
                                 "kind": "IdentifierName",
                                 "fullStart": 25,
                                 "fullEnd": 37,
@@ -265,12 +257,8 @@
                             "start": 46,
                             "end": 55,
                             "fullWidth": 12,
-<<<<<<< HEAD
                             "width": 9,
-                            "identifier": {
-=======
                             "propertyName": {
->>>>>>> 85e84683
                                 "kind": "IdentifierName",
                                 "fullStart": 43,
                                 "fullEnd": 52,
@@ -364,12 +352,8 @@
                             "start": 61,
                             "end": 72,
                             "fullWidth": 14,
-<<<<<<< HEAD
                             "width": 11,
-                            "identifier": {
-=======
                             "propertyName": {
->>>>>>> 85e84683
                                 "kind": "IdentifierName",
                                 "fullStart": 58,
                                 "fullEnd": 69,
