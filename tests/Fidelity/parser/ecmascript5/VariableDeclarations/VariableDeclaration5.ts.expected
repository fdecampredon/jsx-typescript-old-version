{
    "isDeclaration": false,
    "languageVersion": "EcmaScript5",
    "parseOptions": {
        "allowAutomaticSemicolonInsertion": true
    },
    "diagnostics": [
        {
            "start": 5,
            "length": 1,
            "diagnosticCode": "Trailing separator not allowed."
        }
    ],
    "sourceUnit": {
        "kind": "SourceUnit",
        "fullStart": 0,
        "fullEnd": 6,
        "start": 0,
        "end": 6,
        "fullWidth": 6,
        "width": 6,
        "isIncrementallyUnusable": true,
        "moduleElements": [
            {
                "kind": "VariableStatement",
                "fullStart": 0,
                "fullEnd": 6,
                "start": 0,
                "end": 6,
                "fullWidth": 6,
                "width": 6,
                "isIncrementallyUnusable": true,
                "modifiers": [],
                "variableDeclaration": {
                    "kind": "VariableDeclaration",
                    "fullStart": 0,
                    "fullEnd": 6,
                    "start": 0,
                    "end": 6,
                    "fullWidth": 6,
                    "width": 6,
                    "varKeyword": {
                        "kind": "VarKeyword",
                        "fullStart": 0,
                        "fullEnd": 4,
                        "start": 0,
                        "end": 3,
                        "fullWidth": 4,
                        "width": 3,
                        "text": "var",
                        "value": "var",
                        "valueText": "var",
                        "hasTrailingTrivia": true,
                        "trailingTrivia": [
                            {
                                "kind": "WhitespaceTrivia",
                                "text": " "
                            }
                        ]
                    },
                    "variableDeclarators": [
                        {
                            "kind": "VariableDeclarator",
                            "fullStart": 4,
                            "fullEnd": 5,
                            "start": 4,
                            "end": 5,
                            "fullWidth": 1,
<<<<<<< HEAD
                            "width": 1,
                            "identifier": {
=======
                            "propertyName": {
>>>>>>> 85e84683
                                "kind": "IdentifierName",
                                "fullStart": 4,
                                "fullEnd": 5,
                                "start": 4,
                                "end": 5,
                                "fullWidth": 1,
                                "width": 1,
                                "text": "a",
                                "value": "a",
                                "valueText": "a"
                            }
                        },
                        {
                            "kind": "CommaToken",
                            "fullStart": 5,
                            "fullEnd": 6,
                            "start": 5,
                            "end": 6,
                            "fullWidth": 1,
                            "width": 1,
                            "text": ",",
                            "value": ",",
                            "valueText": ","
                        }
                    ]
                },
                "semicolonToken": {
                    "kind": "SemicolonToken",
                    "fullStart": -1,
                    "fullEnd": -1,
                    "start": -1,
                    "end": -1,
                    "fullWidth": 0,
                    "width": 0,
                    "text": ""
                }
            }
        ],
        "endOfFileToken": {
            "kind": "EndOfFileToken",
            "fullStart": 6,
            "fullEnd": 6,
            "start": 6,
            "end": 6,
            "fullWidth": 0,
            "width": 0,
            "text": ""
        }
    },
    "lineMap": {
        "lineStarts": [
            0
        ],
        "length": 6
    }
}<|MERGE_RESOLUTION|>--- conflicted
+++ resolved
@@ -66,12 +66,8 @@
                             "start": 4,
                             "end": 5,
                             "fullWidth": 1,
-<<<<<<< HEAD
                             "width": 1,
-                            "identifier": {
-=======
                             "propertyName": {
->>>>>>> 85e84683
                                 "kind": "IdentifierName",
                                 "fullStart": 4,
                                 "fullEnd": 5,
