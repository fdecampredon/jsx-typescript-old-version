{
    "isDeclaration": false,
    "languageVersion": "EcmaScript5",
    "parseOptions": {
        "allowAutomaticSemicolonInsertion": true
    },
    "diagnostics": [
        {
            "start": 54,
            "length": 1,
            "diagnosticCode": "Unexpected token; '{0}' expected.",
            "arguments": [
                "expression"
            ]
        }
    ],
    "sourceUnit": {
        "kind": "SourceUnit",
        "fullStart": 0,
        "fullEnd": 86,
        "start": 0,
        "end": 86,
        "fullWidth": 86,
        "width": 86,
        "isIncrementallyUnusable": true,
        "moduleElements": [
            {
                "kind": "ClassDeclaration",
                "fullStart": 0,
                "fullEnd": 57,
                "start": 0,
                "end": 55,
                "fullWidth": 57,
                "width": 55,
                "isIncrementallyUnusable": true,
                "modifiers": [],
                "classKeyword": {
                    "kind": "ClassKeyword",
                    "fullStart": 0,
                    "fullEnd": 6,
                    "start": 0,
                    "end": 5,
                    "fullWidth": 6,
                    "width": 5,
                    "text": "class",
                    "value": "class",
                    "valueText": "class",
                    "hasTrailingTrivia": true,
                    "trailingTrivia": [
                        {
                            "kind": "WhitespaceTrivia",
                            "text": " "
                        }
                    ]
                },
                "identifier": {
                    "kind": "IdentifierName",
                    "fullStart": 6,
                    "fullEnd": 11,
                    "start": 6,
                    "end": 10,
                    "fullWidth": 5,
                    "width": 4,
                    "text": "Type",
                    "value": "Type",
                    "valueText": "Type",
                    "hasTrailingTrivia": true,
                    "trailingTrivia": [
                        {
                            "kind": "WhitespaceTrivia",
                            "text": " "
                        }
                    ]
                },
                "openBraceToken": {
                    "kind": "OpenBraceToken",
                    "fullStart": 11,
                    "fullEnd": 14,
                    "start": 11,
                    "end": 12,
                    "fullWidth": 3,
                    "width": 1,
                    "text": "{",
                    "value": "{",
                    "valueText": "{",
                    "hasTrailingTrivia": true,
                    "hasTrailingNewLine": true,
                    "trailingTrivia": [
                        {
                            "kind": "NewLineTrivia",
                            "text": "\r\n"
                        }
                    ]
                },
                "classElements": [
                    {
                        "kind": "MemberVariableDeclaration",
                        "fullStart": 14,
                        "fullEnd": 54,
                        "start": 18,
                        "end": 37,
                        "fullWidth": 40,
                        "width": 19,
                        "isIncrementallyUnusable": true,
                        "modifiers": [
                            {
                                "kind": "PublicKeyword",
                                "fullStart": 14,
                                "fullEnd": 25,
                                "start": 18,
                                "end": 24,
                                "fullWidth": 11,
                                "width": 6,
                                "text": "public",
                                "value": "public",
                                "valueText": "public",
                                "hasLeadingTrivia": true,
                                "hasTrailingTrivia": true,
                                "leadingTrivia": [
                                    {
                                        "kind": "WhitespaceTrivia",
                                        "text": "    "
                                    }
                                ],
                                "trailingTrivia": [
                                    {
                                        "kind": "WhitespaceTrivia",
                                        "text": " "
                                    }
                                ]
                            }
                        ],
                        "variableDeclarator": {
                            "kind": "VariableDeclarator",
                            "fullStart": 25,
                            "fullEnd": 54,
                            "start": 25,
                            "end": 37,
                            "fullWidth": 29,
                            "width": 12,
                            "isIncrementallyUnusable": true,
                            "propertyName": {
                                "kind": "IdentifierName",
                                "fullStart": 25,
                                "fullEnd": 34,
                                "start": 25,
                                "end": 33,
                                "fullWidth": 9,
                                "width": 8,
                                "text": "examples",
                                "value": "examples",
                                "valueText": "examples",
                                "hasTrailingTrivia": true,
                                "trailingTrivia": [
                                    {
                                        "kind": "WhitespaceTrivia",
                                        "text": " "
                                    }
                                ]
                            },
                            "equalsValueClause": {
                                "kind": "EqualsValueClause",
                                "fullStart": 34,
                                "fullEnd": 54,
                                "start": 34,
                                "end": 37,
                                "fullWidth": 20,
                                "width": 3,
                                "isIncrementallyUnusable": true,
                                "equalsToken": {
                                    "kind": "EqualsToken",
                                    "fullStart": 34,
                                    "fullEnd": 36,
                                    "start": 34,
                                    "end": 35,
                                    "fullWidth": 2,
                                    "width": 1,
                                    "text": "=",
                                    "value": "=",
                                    "valueText": "=",
                                    "hasTrailingTrivia": true,
                                    "trailingTrivia": [
                                        {
                                            "kind": "WhitespaceTrivia",
                                            "text": " "
                                        }
                                    ]
                                },
                                "value": {
                                    "kind": "ArrayLiteralExpression",
                                    "fullStart": 36,
                                    "fullEnd": 54,
                                    "start": 36,
                                    "end": 37,
                                    "fullWidth": 18,
                                    "width": 1,
                                    "isIncrementallyUnusable": true,
                                    "openBracketToken": {
                                        "kind": "OpenBracketToken",
                                        "fullStart": 36,
                                        "fullEnd": 54,
                                        "start": 36,
                                        "end": 37,
                                        "fullWidth": 18,
                                        "width": 1,
                                        "text": "[",
                                        "value": "[",
                                        "valueText": "[",
                                        "hasTrailingTrivia": true,
                                        "hasTrailingComment": true,
                                        "hasTrailingNewLine": true,
                                        "trailingTrivia": [
                                            {
                                                "kind": "WhitespaceTrivia",
                                                "text": " "
                                            },
                                            {
                                                "kind": "SingleLineCommentTrivia",
                                                "text": "// typing here"
                                            },
                                            {
                                                "kind": "NewLineTrivia",
                                                "text": "\r\n"
                                            }
                                        ]
                                    },
                                    "expressions": [],
                                    "closeBracketToken": {
                                        "kind": "CloseBracketToken",
                                        "fullStart": -1,
                                        "fullEnd": -1,
                                        "start": -1,
                                        "end": -1,
                                        "fullWidth": 0,
                                        "width": 0,
                                        "text": ""
                                    }
                                }
                            }
                        },
                        "semicolonToken": {
                            "kind": "SemicolonToken",
                            "fullStart": -1,
                            "fullEnd": -1,
                            "start": -1,
                            "end": -1,
                            "fullWidth": 0,
                            "width": 0,
                            "text": ""
                        }
                    }
                ],
                "closeBraceToken": {
                    "kind": "CloseBraceToken",
                    "fullStart": 54,
                    "fullEnd": 57,
                    "start": 54,
                    "end": 55,
                    "fullWidth": 3,
                    "width": 1,
                    "text": "}",
                    "value": "}",
                    "valueText": "}",
                    "hasTrailingTrivia": true,
                    "hasTrailingNewLine": true,
                    "trailingTrivia": [
                        {
                            "kind": "NewLineTrivia",
                            "text": "\r\n"
                        }
                    ]
                }
            },
            {
                "kind": "ClassDeclaration",
                "fullStart": 57,
                "fullEnd": 86,
                "start": 57,
                "end": 84,
                "fullWidth": 29,
                "width": 27,
                "modifiers": [],
                "classKeyword": {
                    "kind": "ClassKeyword",
                    "fullStart": 57,
                    "fullEnd": 63,
                    "start": 57,
                    "end": 62,
                    "fullWidth": 6,
                    "width": 5,
                    "text": "class",
                    "value": "class",
                    "valueText": "class",
                    "hasTrailingTrivia": true,
                    "trailingTrivia": [
                        {
                            "kind": "WhitespaceTrivia",
                            "text": " "
                        }
                    ]
                },
                "identifier": {
                    "kind": "IdentifierName",
                    "fullStart": 63,
                    "fullEnd": 67,
                    "start": 63,
                    "end": 66,
                    "fullWidth": 4,
                    "width": 3,
                    "text": "Any",
                    "value": "Any",
                    "valueText": "Any",
                    "hasTrailingTrivia": true,
                    "trailingTrivia": [
                        {
                            "kind": "WhitespaceTrivia",
                            "text": " "
                        }
                    ]
                },
                "heritageClauses": [
                    {
<<<<<<< HEAD
                        "kind": "HeritageClause",
                        "fullStart": 67,
                        "fullEnd": 80,
                        "start": 67,
                        "end": 79,
=======
                        "kind": "ExtendsHeritageClause",
>>>>>>> 85e84683
                        "fullWidth": 13,
                        "width": 12,
                        "extendsOrImplementsKeyword": {
                            "kind": "ExtendsKeyword",
                            "fullStart": 67,
                            "fullEnd": 75,
                            "start": 67,
                            "end": 74,
                            "fullWidth": 8,
                            "width": 7,
                            "text": "extends",
                            "value": "extends",
                            "valueText": "extends",
                            "hasTrailingTrivia": true,
                            "trailingTrivia": [
                                {
                                    "kind": "WhitespaceTrivia",
                                    "text": " "
                                }
                            ]
                        },
                        "typeNames": [
                            {
                                "kind": "IdentifierName",
                                "fullStart": 75,
                                "fullEnd": 80,
                                "start": 75,
                                "end": 79,
                                "fullWidth": 5,
                                "width": 4,
                                "text": "Type",
                                "value": "Type",
                                "valueText": "Type",
                                "hasTrailingTrivia": true,
                                "trailingTrivia": [
                                    {
                                        "kind": "WhitespaceTrivia",
                                        "text": " "
                                    }
                                ]
                            }
                        ]
                    }
                ],
                "openBraceToken": {
                    "kind": "OpenBraceToken",
                    "fullStart": 80,
                    "fullEnd": 83,
                    "start": 80,
                    "end": 81,
                    "fullWidth": 3,
                    "width": 1,
                    "text": "{",
                    "value": "{",
                    "valueText": "{",
                    "hasTrailingTrivia": true,
                    "hasTrailingNewLine": true,
                    "trailingTrivia": [
                        {
                            "kind": "NewLineTrivia",
                            "text": "\r\n"
                        }
                    ]
                },
                "closeBraceToken": {
                    "kind": "CloseBraceToken",
                    "fullStart": 83,
                    "fullEnd": 86,
                    "start": 83,
                    "end": 84,
                    "fullWidth": 3,
                    "width": 1,
                    "text": "}",
                    "value": "}",
                    "valueText": "}",
                    "hasTrailingTrivia": true,
                    "hasTrailingNewLine": true,
                    "trailingTrivia": [
                        {
                            "kind": "NewLineTrivia",
                            "text": "\r\n"
                        }
                    ]
                }
            }
        ],
        "endOfFileToken": {
            "kind": "EndOfFileToken",
            "fullStart": 86,
            "fullEnd": 86,
            "start": 86,
            "end": 86,
            "fullWidth": 0,
            "width": 0,
            "text": ""
        }
    },
    "lineMap": {
        "lineStarts": [
            0,
            14,
            54,
            57,
            83,
            86
        ],
        "length": 86
    }
}<|MERGE_RESOLUTION|>--- conflicted
+++ resolved
@@ -320,15 +320,11 @@
                 },
                 "heritageClauses": [
                     {
-<<<<<<< HEAD
-                        "kind": "HeritageClause",
+                        "kind": "ExtendsHeritageClause",
                         "fullStart": 67,
                         "fullEnd": 80,
                         "start": 67,
                         "end": 79,
-=======
-                        "kind": "ExtendsHeritageClause",
->>>>>>> 85e84683
                         "fullWidth": 13,
                         "width": 12,
                         "extendsOrImplementsKeyword": {
