--- conflicted
+++ resolved
@@ -163,12 +163,8 @@
                             "start": 20,
                             "end": 42,
                             "fullWidth": 22,
-<<<<<<< HEAD
                             "width": 22,
-                            "identifier": {
-=======
                             "propertyName": {
->>>>>>> 85e84683
                                 "kind": "IdentifierName",
                                 "fullStart": 20,
                                 "fullEnd": 29,
