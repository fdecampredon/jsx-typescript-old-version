{
    "isDeclaration": false,
    "languageVersion": "EcmaScript5",
    "parseOptions": {
        "allowAutomaticSemicolonInsertion": true
    },
    "sourceUnit": {
        "kind": "SourceUnit",
        "fullStart": 0,
        "fullEnd": 21,
        "start": 0,
        "end": 21,
        "fullWidth": 21,
        "width": 21,
        "isIncrementallyUnusable": true,
        "moduleElements": [
            {
                "kind": "VariableStatement",
                "fullStart": 0,
                "fullEnd": 21,
                "start": 0,
                "end": 21,
                "fullWidth": 21,
                "width": 21,
                "modifiers": [],
                "variableDeclaration": {
                    "kind": "VariableDeclaration",
                    "fullStart": 0,
                    "fullEnd": 20,
                    "start": 0,
                    "end": 20,
                    "fullWidth": 20,
                    "width": 20,
                    "varKeyword": {
                        "kind": "VarKeyword",
                        "fullStart": 0,
                        "fullEnd": 4,
                        "start": 0,
                        "end": 3,
                        "fullWidth": 4,
                        "width": 3,
                        "text": "var",
                        "value": "var",
                        "valueText": "var",
                        "hasTrailingTrivia": true,
                        "trailingTrivia": [
                            {
                                "kind": "WhitespaceTrivia",
                                "text": " "
                            }
                        ]
                    },
                    "variableDeclarators": [
                        {
                            "kind": "VariableDeclarator",
                            "fullStart": 4,
                            "fullEnd": 20,
                            "start": 4,
                            "end": 20,
                            "fullWidth": 16,
<<<<<<< HEAD
                            "width": 16,
                            "identifier": {
=======
                            "propertyName": {
>>>>>>> 85e84683
                                "kind": "IdentifierName",
                                "fullStart": 4,
                                "fullEnd": 5,
                                "start": 4,
                                "end": 5,
                                "fullWidth": 1,
                                "width": 1,
                                "text": "n",
                                "value": "n",
                                "valueText": "n"
                            },
                            "typeAnnotation": {
                                "kind": "TypeAnnotation",
                                "fullStart": 5,
                                "fullEnd": 20,
                                "start": 5,
                                "end": 20,
                                "fullWidth": 15,
                                "width": 15,
                                "colonToken": {
                                    "kind": "ColonToken",
                                    "fullStart": 5,
                                    "fullEnd": 7,
                                    "start": 5,
                                    "end": 6,
                                    "fullWidth": 2,
                                    "width": 1,
                                    "text": ":",
                                    "value": ":",
                                    "valueText": ":",
                                    "hasTrailingTrivia": true,
                                    "trailingTrivia": [
                                        {
                                            "kind": "WhitespaceTrivia",
                                            "text": " "
                                        }
                                    ]
                                },
                                "type": {
                                    "kind": "ObjectType",
                                    "fullStart": 7,
                                    "fullEnd": 20,
                                    "start": 7,
                                    "end": 20,
                                    "fullWidth": 13,
                                    "width": 13,
                                    "openBraceToken": {
                                        "kind": "OpenBraceToken",
                                        "fullStart": 7,
                                        "fullEnd": 9,
                                        "start": 7,
                                        "end": 8,
                                        "fullWidth": 2,
                                        "width": 1,
                                        "text": "{",
                                        "value": "{",
                                        "valueText": "{",
                                        "hasTrailingTrivia": true,
                                        "trailingTrivia": [
                                            {
                                                "kind": "WhitespaceTrivia",
                                                "text": " "
                                            }
                                        ]
                                    },
                                    "typeMembers": [
                                        {
                                            "kind": "PropertySignature",
                                            "fullStart": 9,
                                            "fullEnd": 19,
                                            "start": 9,
                                            "end": 18,
                                            "fullWidth": 10,
                                            "width": 9,
                                            "propertyName": {
                                                "kind": "IdentifierName",
                                                "fullStart": 9,
                                                "fullEnd": 10,
                                                "start": 9,
                                                "end": 10,
                                                "fullWidth": 1,
                                                "width": 1,
                                                "text": "y",
                                                "value": "y",
                                                "valueText": "y"
                                            },
                                            "typeAnnotation": {
                                                "kind": "TypeAnnotation",
                                                "fullStart": 10,
                                                "fullEnd": 19,
                                                "start": 10,
                                                "end": 18,
                                                "fullWidth": 9,
                                                "width": 8,
                                                "colonToken": {
                                                    "kind": "ColonToken",
                                                    "fullStart": 10,
                                                    "fullEnd": 12,
                                                    "start": 10,
                                                    "end": 11,
                                                    "fullWidth": 2,
                                                    "width": 1,
                                                    "text": ":",
                                                    "value": ":",
                                                    "valueText": ":",
                                                    "hasTrailingTrivia": true,
                                                    "trailingTrivia": [
                                                        {
                                                            "kind": "WhitespaceTrivia",
                                                            "text": " "
                                                        }
                                                    ]
                                                },
                                                "type": {
                                                    "kind": "StringKeyword",
                                                    "fullStart": 12,
                                                    "fullEnd": 19,
                                                    "start": 12,
                                                    "end": 18,
                                                    "fullWidth": 7,
                                                    "width": 6,
                                                    "text": "string",
                                                    "value": "string",
                                                    "valueText": "string",
                                                    "hasTrailingTrivia": true,
                                                    "trailingTrivia": [
                                                        {
                                                            "kind": "WhitespaceTrivia",
                                                            "text": " "
                                                        }
                                                    ]
                                                }
                                            }
                                        }
                                    ],
                                    "closeBraceToken": {
                                        "kind": "CloseBraceToken",
                                        "fullStart": 19,
                                        "fullEnd": 20,
                                        "start": 19,
                                        "end": 20,
                                        "fullWidth": 1,
                                        "width": 1,
                                        "text": "}",
                                        "value": "}",
                                        "valueText": "}"
                                    }
                                }
                            }
                        }
                    ]
                },
                "semicolonToken": {
                    "kind": "SemicolonToken",
                    "fullStart": 20,
                    "fullEnd": 21,
                    "start": 20,
                    "end": 21,
                    "fullWidth": 1,
                    "width": 1,
                    "text": ";",
                    "value": ";",
                    "valueText": ";"
                }
            }
        ],
        "endOfFileToken": {
            "kind": "EndOfFileToken",
            "fullStart": 21,
            "fullEnd": 21,
            "start": 21,
            "end": 21,
            "fullWidth": 0,
            "width": 0,
            "text": ""
        }
    },
    "lineMap": {
        "lineStarts": [
            0
        ],
        "length": 21
    }
}<|MERGE_RESOLUTION|>--- conflicted
+++ resolved
@@ -58,12 +58,8 @@
                             "start": 4,
                             "end": 20,
                             "fullWidth": 16,
-<<<<<<< HEAD
                             "width": 16,
-                            "identifier": {
-=======
                             "propertyName": {
->>>>>>> 85e84683
                                 "kind": "IdentifierName",
                                 "fullStart": 4,
                                 "fullEnd": 5,
