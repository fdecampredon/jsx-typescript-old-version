--- conflicted
+++ resolved
@@ -164,11 +164,8 @@
                                     "start": 23,
                                     "end": 24,
                                     "fullWidth": 1,
-<<<<<<< HEAD
                                     "width": 1,
-=======
                                     "modifiers": [],
->>>>>>> e3c38734
                                     "identifier": {
                                         "kind": "IdentifierName",
                                         "fullStart": 23,
