--- conflicted
+++ resolved
@@ -110,12 +110,8 @@
                             "start": 506,
                             "end": 514,
                             "fullWidth": 8,
-<<<<<<< HEAD
                             "width": 8,
-                            "identifier": {
-=======
                             "propertyName": {
->>>>>>> 85e84683
                                 "kind": "IdentifierName",
                                 "fullStart": 506,
                                 "fullEnd": 511,
@@ -674,12 +670,8 @@
                             "start": 806,
                             "end": 817,
                             "fullWidth": 11,
-<<<<<<< HEAD
                             "width": 11,
-                            "identifier": {
-=======
                             "propertyName": {
->>>>>>> 85e84683
                                 "kind": "IdentifierName",
                                 "fullStart": 806,
                                 "fullEnd": 814,
@@ -1007,12 +999,8 @@
                             "start": 990,
                             "end": 1007,
                             "fullWidth": 17,
-<<<<<<< HEAD
                             "width": 17,
-                            "identifier": {
-=======
                             "propertyName": {
->>>>>>> 85e84683
                                 "kind": "IdentifierName",
                                 "fullStart": 990,
                                 "fullEnd": 995,
@@ -3531,12 +3519,8 @@
                             "start": 2164,
                             "end": 2180,
                             "fullWidth": 16,
-<<<<<<< HEAD
                             "width": 16,
-                            "identifier": {
-=======
                             "propertyName": {
->>>>>>> 85e84683
                                 "kind": "IdentifierName",
                                 "fullStart": 2164,
                                 "fullEnd": 2169,
