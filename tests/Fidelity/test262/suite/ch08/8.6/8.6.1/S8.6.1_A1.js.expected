--- conflicted
+++ resolved
@@ -94,12 +94,8 @@
                             "start": 299,
                             "end": 311,
                             "fullWidth": 12,
-<<<<<<< HEAD
                             "width": 12,
-                            "identifier": {
-=======
                             "propertyName": {
->>>>>>> 85e84683
                                 "kind": "IdentifierName",
                                 "fullStart": 299,
                                 "fullEnd": 303,
