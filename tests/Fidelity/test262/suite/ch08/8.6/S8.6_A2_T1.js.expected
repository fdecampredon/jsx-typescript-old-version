{
    "isDeclaration": false,
    "languageVersion": "EcmaScript5",
    "parseOptions": {
        "allowAutomaticSemicolonInsertion": true
    },
    "sourceUnit": {
        "kind": "SourceUnit",
        "fullStart": 0,
        "fullEnd": 637,
        "start": 295,
        "end": 637,
        "fullWidth": 637,
        "width": 342,
        "moduleElements": [
            {
                "kind": "VariableStatement",
                "fullStart": 0,
                "fullEnd": 318,
                "start": 295,
                "end": 317,
                "fullWidth": 318,
                "width": 22,
                "modifiers": [],
                "variableDeclaration": {
                    "kind": "VariableDeclaration",
                    "fullStart": 0,
                    "fullEnd": 316,
                    "start": 295,
                    "end": 316,
                    "fullWidth": 316,
                    "width": 21,
                    "varKeyword": {
                        "kind": "VarKeyword",
                        "fullStart": 0,
                        "fullEnd": 299,
                        "start": 295,
                        "end": 298,
                        "fullWidth": 299,
                        "width": 3,
                        "text": "var",
                        "value": "var",
                        "valueText": "var",
                        "hasLeadingTrivia": true,
                        "hasLeadingComment": true,
                        "hasLeadingNewLine": true,
                        "hasTrailingTrivia": true,
                        "leadingTrivia": [
                            {
                                "kind": "SingleLineCommentTrivia",
                                "text": "// Copyright 2009 the Sputnik authors.  All rights reserved."
                            },
                            {
                                "kind": "NewLineTrivia",
                                "text": "\n"
                            },
                            {
                                "kind": "SingleLineCommentTrivia",
                                "text": "// This code is governed by the BSD license found in the LICENSE file."
                            },
                            {
                                "kind": "NewLineTrivia",
                                "text": "\n"
                            },
                            {
                                "kind": "NewLineTrivia",
                                "text": "\n"
                            },
                            {
                                "kind": "MultiLineCommentTrivia",
                                "text": "/**\n * Do not crash with postincrement custom property\n *\n * @path ch08/8.6/S8.6_A2_T1.js\n * @description Try to implement postincrement for custom property\n */"
                            },
                            {
                                "kind": "NewLineTrivia",
                                "text": "\n"
                            },
                            {
                                "kind": "NewLineTrivia",
                                "text": "\n"
                            }
                        ],
                        "trailingTrivia": [
                            {
                                "kind": "WhitespaceTrivia",
                                "text": " "
                            }
                        ]
                    },
                    "variableDeclarators": [
                        {
                            "kind": "VariableDeclarator",
                            "fullStart": 299,
                            "fullEnd": 316,
                            "start": 299,
                            "end": 316,
                            "fullWidth": 17,
<<<<<<< HEAD
                            "width": 17,
                            "identifier": {
=======
                            "propertyName": {
>>>>>>> 85e84683
                                "kind": "IdentifierName",
                                "fullStart": 299,
                                "fullEnd": 304,
                                "start": 299,
                                "end": 304,
                                "fullWidth": 5,
                                "width": 5,
                                "text": "__map",
                                "value": "__map",
                                "valueText": "__map"
                            },
                            "equalsValueClause": {
                                "kind": "EqualsValueClause",
                                "fullStart": 304,
                                "fullEnd": 316,
                                "start": 304,
                                "end": 316,
                                "fullWidth": 12,
                                "width": 12,
                                "equalsToken": {
                                    "kind": "EqualsToken",
                                    "fullStart": 304,
                                    "fullEnd": 305,
                                    "start": 304,
                                    "end": 305,
                                    "fullWidth": 1,
                                    "width": 1,
                                    "text": "=",
                                    "value": "=",
                                    "valueText": "="
                                },
                                "value": {
                                    "kind": "ObjectLiteralExpression",
                                    "fullStart": 305,
                                    "fullEnd": 316,
                                    "start": 305,
                                    "end": 316,
                                    "fullWidth": 11,
                                    "width": 11,
                                    "openBraceToken": {
                                        "kind": "OpenBraceToken",
                                        "fullStart": 305,
                                        "fullEnd": 306,
                                        "start": 305,
                                        "end": 306,
                                        "fullWidth": 1,
                                        "width": 1,
                                        "text": "{",
                                        "value": "{",
                                        "valueText": "{"
                                    },
                                    "propertyAssignments": [
                                        {
                                            "kind": "SimplePropertyAssignment",
                                            "fullStart": 306,
                                            "fullEnd": 315,
                                            "start": 306,
                                            "end": 315,
                                            "fullWidth": 9,
                                            "width": 9,
                                            "propertyName": {
                                                "kind": "IdentifierName",
                                                "fullStart": 306,
                                                "fullEnd": 309,
                                                "start": 306,
                                                "end": 309,
                                                "fullWidth": 3,
                                                "width": 3,
                                                "text": "foo",
                                                "value": "foo",
                                                "valueText": "foo"
                                            },
                                            "colonToken": {
                                                "kind": "ColonToken",
                                                "fullStart": 309,
                                                "fullEnd": 310,
                                                "start": 309,
                                                "end": 310,
                                                "fullWidth": 1,
                                                "width": 1,
                                                "text": ":",
                                                "value": ":",
                                                "valueText": ":"
                                            },
                                            "expression": {
                                                "kind": "StringLiteral",
                                                "fullStart": 310,
                                                "fullEnd": 315,
                                                "start": 310,
                                                "end": 315,
                                                "fullWidth": 5,
                                                "width": 5,
                                                "text": "\"bar\"",
                                                "value": "bar",
                                                "valueText": "bar"
                                            }
                                        }
                                    ],
                                    "closeBraceToken": {
                                        "kind": "CloseBraceToken",
                                        "fullStart": 315,
                                        "fullEnd": 316,
                                        "start": 315,
                                        "end": 316,
                                        "fullWidth": 1,
                                        "width": 1,
                                        "text": "}",
                                        "value": "}",
                                        "valueText": "}"
                                    }
                                }
                            }
                        }
                    ]
                },
                "semicolonToken": {
                    "kind": "SemicolonToken",
                    "fullStart": 316,
                    "fullEnd": 318,
                    "start": 316,
                    "end": 317,
                    "fullWidth": 2,
                    "width": 1,
                    "text": ";",
                    "value": ";",
                    "valueText": ";",
                    "hasTrailingTrivia": true,
                    "hasTrailingNewLine": true,
                    "trailingTrivia": [
                        {
                            "kind": "NewLineTrivia",
                            "text": "\n"
                        }
                    ]
                }
            },
            {
                "kind": "ExpressionStatement",
                "fullStart": 318,
                "fullEnd": 422,
                "start": 409,
                "end": 421,
                "fullWidth": 104,
                "width": 12,
                "expression": {
                    "kind": "PostIncrementExpression",
                    "fullStart": 318,
                    "fullEnd": 420,
                    "start": 409,
                    "end": 420,
                    "fullWidth": 102,
                    "width": 11,
                    "operand": {
                        "kind": "MemberAccessExpression",
                        "fullStart": 318,
                        "fullEnd": 418,
                        "start": 409,
                        "end": 418,
                        "fullWidth": 100,
                        "width": 9,
                        "expression": {
                            "kind": "IdentifierName",
                            "fullStart": 318,
                            "fullEnd": 414,
                            "start": 409,
                            "end": 414,
                            "fullWidth": 96,
                            "width": 5,
                            "text": "__map",
                            "value": "__map",
                            "valueText": "__map",
                            "hasLeadingTrivia": true,
                            "hasLeadingComment": true,
                            "hasLeadingNewLine": true,
                            "leadingTrivia": [
                                {
                                    "kind": "NewLineTrivia",
                                    "text": "\n"
                                },
                                {
                                    "kind": "SingleLineCommentTrivia",
                                    "text": "//////////////////////////////////////////////////////////////////////////////"
                                },
                                {
                                    "kind": "NewLineTrivia",
                                    "text": "\n"
                                },
                                {
                                    "kind": "SingleLineCommentTrivia",
                                    "text": "//CHECK#1"
                                },
                                {
                                    "kind": "NewLineTrivia",
                                    "text": "\n"
                                },
                                {
                                    "kind": "NewLineTrivia",
                                    "text": "\n"
                                }
                            ]
                        },
                        "dotToken": {
                            "kind": "DotToken",
                            "fullStart": 414,
                            "fullEnd": 415,
                            "start": 414,
                            "end": 415,
                            "fullWidth": 1,
                            "width": 1,
                            "text": ".",
                            "value": ".",
                            "valueText": "."
                        },
                        "name": {
                            "kind": "IdentifierName",
                            "fullStart": 415,
                            "fullEnd": 418,
                            "start": 415,
                            "end": 418,
                            "fullWidth": 3,
                            "width": 3,
                            "text": "foo",
                            "value": "foo",
                            "valueText": "foo"
                        }
                    },
                    "operatorToken": {
                        "kind": "PlusPlusToken",
                        "fullStart": 418,
                        "fullEnd": 420,
                        "start": 418,
                        "end": 420,
                        "fullWidth": 2,
                        "width": 2,
                        "text": "++",
                        "value": "++",
                        "valueText": "++"
                    }
                },
                "semicolonToken": {
                    "kind": "SemicolonToken",
                    "fullStart": 420,
                    "fullEnd": 422,
                    "start": 420,
                    "end": 421,
                    "fullWidth": 2,
                    "width": 1,
                    "text": ";",
                    "value": ";",
                    "valueText": ";",
                    "hasTrailingTrivia": true,
                    "hasTrailingNewLine": true,
                    "trailingTrivia": [
                        {
                            "kind": "NewLineTrivia",
                            "text": "\n"
                        }
                    ]
                }
            },
            {
                "kind": "IfStatement",
                "fullStart": 422,
                "fullEnd": 553,
                "start": 422,
                "end": 552,
                "fullWidth": 131,
                "width": 130,
                "ifKeyword": {
                    "kind": "IfKeyword",
                    "fullStart": 422,
                    "fullEnd": 425,
                    "start": 422,
                    "end": 424,
                    "fullWidth": 3,
                    "width": 2,
                    "text": "if",
                    "value": "if",
                    "valueText": "if",
                    "hasTrailingTrivia": true,
                    "trailingTrivia": [
                        {
                            "kind": "WhitespaceTrivia",
                            "text": " "
                        }
                    ]
                },
                "openParenToken": {
                    "kind": "OpenParenToken",
                    "fullStart": 425,
                    "fullEnd": 426,
                    "start": 425,
                    "end": 426,
                    "fullWidth": 1,
                    "width": 1,
                    "text": "(",
                    "value": "(",
                    "valueText": "("
                },
                "condition": {
                    "kind": "LogicalNotExpression",
                    "fullStart": 426,
                    "fullEnd": 443,
                    "start": 426,
                    "end": 443,
                    "fullWidth": 17,
                    "width": 17,
                    "operatorToken": {
                        "kind": "ExclamationToken",
                        "fullStart": 426,
                        "fullEnd": 427,
                        "start": 426,
                        "end": 427,
                        "fullWidth": 1,
                        "width": 1,
                        "text": "!",
                        "value": "!",
                        "valueText": "!"
                    },
                    "operand": {
                        "kind": "InvocationExpression",
                        "fullStart": 427,
                        "fullEnd": 443,
                        "start": 427,
                        "end": 443,
                        "fullWidth": 16,
                        "width": 16,
                        "expression": {
                            "kind": "IdentifierName",
                            "fullStart": 427,
                            "fullEnd": 432,
                            "start": 427,
                            "end": 432,
                            "fullWidth": 5,
                            "width": 5,
                            "text": "isNaN",
                            "value": "isNaN",
                            "valueText": "isNaN"
                        },
                        "argumentList": {
                            "kind": "ArgumentList",
                            "fullStart": 432,
                            "fullEnd": 443,
                            "start": 432,
                            "end": 443,
                            "fullWidth": 11,
                            "width": 11,
                            "openParenToken": {
                                "kind": "OpenParenToken",
                                "fullStart": 432,
                                "fullEnd": 433,
                                "start": 432,
                                "end": 433,
                                "fullWidth": 1,
                                "width": 1,
                                "text": "(",
                                "value": "(",
                                "valueText": "("
                            },
                            "arguments": [
                                {
                                    "kind": "MemberAccessExpression",
                                    "fullStart": 433,
                                    "fullEnd": 442,
                                    "start": 433,
                                    "end": 442,
                                    "fullWidth": 9,
                                    "width": 9,
                                    "expression": {
                                        "kind": "IdentifierName",
                                        "fullStart": 433,
                                        "fullEnd": 438,
                                        "start": 433,
                                        "end": 438,
                                        "fullWidth": 5,
                                        "width": 5,
                                        "text": "__map",
                                        "value": "__map",
                                        "valueText": "__map"
                                    },
                                    "dotToken": {
                                        "kind": "DotToken",
                                        "fullStart": 438,
                                        "fullEnd": 439,
                                        "start": 438,
                                        "end": 439,
                                        "fullWidth": 1,
                                        "width": 1,
                                        "text": ".",
                                        "value": ".",
                                        "valueText": "."
                                    },
                                    "name": {
                                        "kind": "IdentifierName",
                                        "fullStart": 439,
                                        "fullEnd": 442,
                                        "start": 439,
                                        "end": 442,
                                        "fullWidth": 3,
                                        "width": 3,
                                        "text": "foo",
                                        "value": "foo",
                                        "valueText": "foo"
                                    }
                                }
                            ],
                            "closeParenToken": {
                                "kind": "CloseParenToken",
                                "fullStart": 442,
                                "fullEnd": 443,
                                "start": 442,
                                "end": 443,
                                "fullWidth": 1,
                                "width": 1,
                                "text": ")",
                                "value": ")",
                                "valueText": ")"
                            }
                        }
                    }
                },
                "closeParenToken": {
                    "kind": "CloseParenToken",
                    "fullStart": 443,
                    "fullEnd": 445,
                    "start": 443,
                    "end": 444,
                    "fullWidth": 2,
                    "width": 1,
                    "text": ")",
                    "value": ")",
                    "valueText": ")",
                    "hasTrailingTrivia": true,
                    "trailingTrivia": [
                        {
                            "kind": "WhitespaceTrivia",
                            "text": " "
                        }
                    ]
                },
                "statement": {
                    "kind": "Block",
                    "fullStart": 445,
                    "fullEnd": 553,
                    "start": 445,
                    "end": 552,
                    "fullWidth": 108,
                    "width": 107,
                    "openBraceToken": {
                        "kind": "OpenBraceToken",
                        "fullStart": 445,
                        "fullEnd": 447,
                        "start": 445,
                        "end": 446,
                        "fullWidth": 2,
                        "width": 1,
                        "text": "{",
                        "value": "{",
                        "valueText": "{",
                        "hasTrailingTrivia": true,
                        "hasTrailingNewLine": true,
                        "trailingTrivia": [
                            {
                                "kind": "NewLineTrivia",
                                "text": "\n"
                            }
                        ]
                    },
                    "statements": [
                        {
                            "kind": "ExpressionStatement",
                            "fullStart": 447,
                            "fullEnd": 551,
                            "start": 449,
                            "end": 550,
                            "fullWidth": 104,
                            "width": 101,
                            "expression": {
                                "kind": "InvocationExpression",
                                "fullStart": 447,
                                "fullEnd": 549,
                                "start": 449,
                                "end": 549,
                                "fullWidth": 102,
                                "width": 100,
                                "expression": {
                                    "kind": "IdentifierName",
                                    "fullStart": 447,
                                    "fullEnd": 455,
                                    "start": 449,
                                    "end": 455,
                                    "fullWidth": 8,
                                    "width": 6,
                                    "text": "$ERROR",
                                    "value": "$ERROR",
                                    "valueText": "$ERROR",
                                    "hasLeadingTrivia": true,
                                    "leadingTrivia": [
                                        {
                                            "kind": "WhitespaceTrivia",
                                            "text": "  "
                                        }
                                    ]
                                },
                                "argumentList": {
                                    "kind": "ArgumentList",
                                    "fullStart": 455,
                                    "fullEnd": 549,
                                    "start": 455,
                                    "end": 549,
                                    "fullWidth": 94,
                                    "width": 94,
                                    "openParenToken": {
                                        "kind": "OpenParenToken",
                                        "fullStart": 455,
                                        "fullEnd": 456,
                                        "start": 455,
                                        "end": 456,
                                        "fullWidth": 1,
                                        "width": 1,
                                        "text": "(",
                                        "value": "(",
                                        "valueText": "("
                                    },
                                    "arguments": [
                                        {
                                            "kind": "AddExpression",
                                            "fullStart": 456,
                                            "fullEnd": 548,
                                            "start": 456,
                                            "end": 548,
                                            "fullWidth": 92,
                                            "width": 92,
                                            "left": {
                                                "kind": "StringLiteral",
                                                "fullStart": 456,
                                                "fullEnd": 535,
                                                "start": 456,
                                                "end": 534,
                                                "fullWidth": 79,
                                                "width": 78,
                                                "text": "'#1: var __map={foo:\"bar\"}; __map.foo++; __map.foo === Not-a-Number. Actual: '",
                                                "value": "#1: var __map={foo:\"bar\"}; __map.foo++; __map.foo === Not-a-Number. Actual: ",
                                                "valueText": "#1: var __map={foo:\"bar\"}; __map.foo++; __map.foo === Not-a-Number. Actual: ",
                                                "hasTrailingTrivia": true,
                                                "trailingTrivia": [
                                                    {
                                                        "kind": "WhitespaceTrivia",
                                                        "text": " "
                                                    }
                                                ]
                                            },
                                            "operatorToken": {
                                                "kind": "PlusToken",
                                                "fullStart": 535,
                                                "fullEnd": 537,
                                                "start": 535,
                                                "end": 536,
                                                "fullWidth": 2,
                                                "width": 1,
                                                "text": "+",
                                                "value": "+",
                                                "valueText": "+",
                                                "hasTrailingTrivia": true,
                                                "trailingTrivia": [
                                                    {
                                                        "kind": "WhitespaceTrivia",
                                                        "text": " "
                                                    }
                                                ]
                                            },
                                            "right": {
                                                "kind": "ParenthesizedExpression",
                                                "fullStart": 537,
                                                "fullEnd": 548,
                                                "start": 537,
                                                "end": 548,
                                                "fullWidth": 11,
                                                "width": 11,
                                                "openParenToken": {
                                                    "kind": "OpenParenToken",
                                                    "fullStart": 537,
                                                    "fullEnd": 538,
                                                    "start": 537,
                                                    "end": 538,
                                                    "fullWidth": 1,
                                                    "width": 1,
                                                    "text": "(",
                                                    "value": "(",
                                                    "valueText": "("
                                                },
                                                "expression": {
                                                    "kind": "MemberAccessExpression",
                                                    "fullStart": 538,
                                                    "fullEnd": 547,
                                                    "start": 538,
                                                    "end": 547,
                                                    "fullWidth": 9,
                                                    "width": 9,
                                                    "expression": {
                                                        "kind": "IdentifierName",
                                                        "fullStart": 538,
                                                        "fullEnd": 543,
                                                        "start": 538,
                                                        "end": 543,
                                                        "fullWidth": 5,
                                                        "width": 5,
                                                        "text": "__map",
                                                        "value": "__map",
                                                        "valueText": "__map"
                                                    },
                                                    "dotToken": {
                                                        "kind": "DotToken",
                                                        "fullStart": 543,
                                                        "fullEnd": 544,
                                                        "start": 543,
                                                        "end": 544,
                                                        "fullWidth": 1,
                                                        "width": 1,
                                                        "text": ".",
                                                        "value": ".",
                                                        "valueText": "."
                                                    },
                                                    "name": {
                                                        "kind": "IdentifierName",
                                                        "fullStart": 544,
                                                        "fullEnd": 547,
                                                        "start": 544,
                                                        "end": 547,
                                                        "fullWidth": 3,
                                                        "width": 3,
                                                        "text": "foo",
                                                        "value": "foo",
                                                        "valueText": "foo"
                                                    }
                                                },
                                                "closeParenToken": {
                                                    "kind": "CloseParenToken",
                                                    "fullStart": 547,
                                                    "fullEnd": 548,
                                                    "start": 547,
                                                    "end": 548,
                                                    "fullWidth": 1,
                                                    "width": 1,
                                                    "text": ")",
                                                    "value": ")",
                                                    "valueText": ")"
                                                }
                                            }
                                        }
                                    ],
                                    "closeParenToken": {
                                        "kind": "CloseParenToken",
                                        "fullStart": 548,
                                        "fullEnd": 549,
                                        "start": 548,
                                        "end": 549,
                                        "fullWidth": 1,
                                        "width": 1,
                                        "text": ")",
                                        "value": ")",
                                        "valueText": ")"
                                    }
                                }
                            },
                            "semicolonToken": {
                                "kind": "SemicolonToken",
                                "fullStart": 549,
                                "fullEnd": 551,
                                "start": 549,
                                "end": 550,
                                "fullWidth": 2,
                                "width": 1,
                                "text": ";",
                                "value": ";",
                                "valueText": ";",
                                "hasTrailingTrivia": true,
                                "hasTrailingNewLine": true,
                                "trailingTrivia": [
                                    {
                                        "kind": "NewLineTrivia",
                                        "text": "\n"
                                    }
                                ]
                            }
                        }
                    ],
                    "closeBraceToken": {
                        "kind": "CloseBraceToken",
                        "fullStart": 551,
                        "fullEnd": 553,
                        "start": 551,
                        "end": 552,
                        "fullWidth": 2,
                        "width": 1,
                        "text": "}",
                        "value": "}",
                        "valueText": "}",
                        "hasTrailingTrivia": true,
                        "hasTrailingNewLine": true,
                        "trailingTrivia": [
                            {
                                "kind": "NewLineTrivia",
                                "text": "\n"
                            }
                        ]
                    }
                }
            }
        ],
        "endOfFileToken": {
            "kind": "EndOfFileToken",
            "fullStart": 553,
            "fullEnd": 637,
            "start": 637,
            "end": 637,
            "fullWidth": 84,
            "width": 0,
            "text": "",
            "hasLeadingTrivia": true,
            "hasLeadingComment": true,
            "hasLeadingNewLine": true,
            "leadingTrivia": [
                {
                    "kind": "NewLineTrivia",
                    "text": "\n"
                },
                {
                    "kind": "SingleLineCommentTrivia",
                    "text": "//"
                },
                {
                    "kind": "NewLineTrivia",
                    "text": "\n"
                },
                {
                    "kind": "SingleLineCommentTrivia",
                    "text": "//////////////////////////////////////////////////////////////////////////////"
                },
                {
                    "kind": "NewLineTrivia",
                    "text": "\n"
                },
                {
                    "kind": "NewLineTrivia",
                    "text": "\n"
                }
            ]
        }
    },
    "lineMap": {
        "lineStarts": [
            0,
            61,
            132,
            133,
            137,
            188,
            191,
            223,
            290,
            294,
            295,
            318,
            319,
            398,
            408,
            409,
            422,
            447,
            551,
            553,
            554,
            557,
            636,
            637
        ],
        "length": 637
    }
}<|MERGE_RESOLUTION|>--- conflicted
+++ resolved
@@ -94,12 +94,8 @@
                             "start": 299,
                             "end": 316,
                             "fullWidth": 17,
-<<<<<<< HEAD
                             "width": 17,
-                            "identifier": {
-=======
                             "propertyName": {
->>>>>>> 85e84683
                                 "kind": "IdentifierName",
                                 "fullStart": 299,
                                 "fullEnd": 304,
