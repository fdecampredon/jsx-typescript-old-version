{
    "isDeclaration": false,
    "languageVersion": "EcmaScript5",
    "parseOptions": {
        "allowAutomaticSemicolonInsertion": true
    },
    "sourceUnit": {
        "kind": "SourceUnit",
        "fullStart": 0,
        "fullEnd": 1050,
        "start": 315,
        "end": 1050,
        "fullWidth": 1050,
        "width": 735,
        "moduleElements": [
            {
                "kind": "VariableStatement",
                "fullStart": 0,
                "fullEnd": 322,
                "start": 315,
                "end": 321,
                "fullWidth": 322,
                "width": 6,
                "modifiers": [],
                "variableDeclaration": {
                    "kind": "VariableDeclaration",
                    "fullStart": 0,
                    "fullEnd": 320,
                    "start": 315,
                    "end": 320,
                    "fullWidth": 320,
                    "width": 5,
                    "varKeyword": {
                        "kind": "VarKeyword",
                        "fullStart": 0,
                        "fullEnd": 319,
                        "start": 315,
                        "end": 318,
                        "fullWidth": 319,
                        "width": 3,
                        "text": "var",
                        "value": "var",
                        "valueText": "var",
                        "hasLeadingTrivia": true,
                        "hasLeadingComment": true,
                        "hasLeadingNewLine": true,
                        "hasTrailingTrivia": true,
                        "leadingTrivia": [
                            {
                                "kind": "SingleLineCommentTrivia",
                                "text": "// Copyright 2009 the Sputnik authors.  All rights reserved."
                            },
                            {
                                "kind": "NewLineTrivia",
                                "text": "\n"
                            },
                            {
                                "kind": "SingleLineCommentTrivia",
                                "text": "// This code is governed by the BSD license found in the LICENSE file."
                            },
                            {
                                "kind": "NewLineTrivia",
                                "text": "\n"
                            },
                            {
                                "kind": "NewLineTrivia",
                                "text": "\n"
                            },
                            {
                                "kind": "MultiLineCommentTrivia",
                                "text": "/**\n * Any variable that has not been assigned a value has the value undefined\n *\n * @path ch08/8.1/S8.1_A2_T1.js\n * @description Check that var x have value and type undefined\n */"
                            },
                            {
                                "kind": "NewLineTrivia",
                                "text": "\n"
                            },
                            {
                                "kind": "NewLineTrivia",
                                "text": "\n"
                            }
                        ],
                        "trailingTrivia": [
                            {
                                "kind": "WhitespaceTrivia",
                                "text": " "
                            }
                        ]
                    },
                    "variableDeclarators": [
                        {
                            "kind": "VariableDeclarator",
                            "fullStart": 319,
                            "fullEnd": 320,
                            "start": 319,
                            "end": 320,
                            "fullWidth": 1,
<<<<<<< HEAD
                            "width": 1,
                            "identifier": {
=======
                            "propertyName": {
>>>>>>> 85e84683
                                "kind": "IdentifierName",
                                "fullStart": 319,
                                "fullEnd": 320,
                                "start": 319,
                                "end": 320,
                                "fullWidth": 1,
                                "width": 1,
                                "text": "x",
                                "value": "x",
                                "valueText": "x"
                            }
                        }
                    ]
                },
                "semicolonToken": {
                    "kind": "SemicolonToken",
                    "fullStart": 320,
                    "fullEnd": 322,
                    "start": 320,
                    "end": 321,
                    "fullWidth": 2,
                    "width": 1,
                    "text": ";",
                    "value": ";",
                    "valueText": ";",
                    "hasTrailingTrivia": true,
                    "hasTrailingNewLine": true,
                    "trailingTrivia": [
                        {
                            "kind": "NewLineTrivia",
                            "text": "\n"
                        }
                    ]
                }
            },
            {
                "kind": "IfStatement",
                "fullStart": 322,
                "fullEnd": 486,
                "start": 402,
                "end": 485,
                "fullWidth": 164,
                "width": 83,
                "ifKeyword": {
                    "kind": "IfKeyword",
                    "fullStart": 322,
                    "fullEnd": 405,
                    "start": 402,
                    "end": 404,
                    "fullWidth": 83,
                    "width": 2,
                    "text": "if",
                    "value": "if",
                    "valueText": "if",
                    "hasLeadingTrivia": true,
                    "hasLeadingComment": true,
                    "hasLeadingNewLine": true,
                    "hasTrailingTrivia": true,
                    "leadingTrivia": [
                        {
                            "kind": "NewLineTrivia",
                            "text": "\n"
                        },
                        {
                            "kind": "SingleLineCommentTrivia",
                            "text": "///////////////////////////////////////////////////////////////////"
                        },
                        {
                            "kind": "NewLineTrivia",
                            "text": "\n"
                        },
                        {
                            "kind": "SingleLineCommentTrivia",
                            "text": "// CHECK#1"
                        },
                        {
                            "kind": "NewLineTrivia",
                            "text": "\n"
                        }
                    ],
                    "trailingTrivia": [
                        {
                            "kind": "WhitespaceTrivia",
                            "text": " "
                        }
                    ]
                },
                "openParenToken": {
                    "kind": "OpenParenToken",
                    "fullStart": 405,
                    "fullEnd": 406,
                    "start": 405,
                    "end": 406,
                    "fullWidth": 1,
                    "width": 1,
                    "text": "(",
                    "value": "(",
                    "valueText": "("
                },
                "condition": {
                    "kind": "LogicalNotExpression",
                    "fullStart": 406,
                    "fullEnd": 424,
                    "start": 406,
                    "end": 424,
                    "fullWidth": 18,
                    "width": 18,
                    "operatorToken": {
                        "kind": "ExclamationToken",
                        "fullStart": 406,
                        "fullEnd": 407,
                        "start": 406,
                        "end": 407,
                        "fullWidth": 1,
                        "width": 1,
                        "text": "!",
                        "value": "!",
                        "valueText": "!"
                    },
                    "operand": {
                        "kind": "ParenthesizedExpression",
                        "fullStart": 407,
                        "fullEnd": 424,
                        "start": 407,
                        "end": 424,
                        "fullWidth": 17,
                        "width": 17,
                        "openParenToken": {
                            "kind": "OpenParenToken",
                            "fullStart": 407,
                            "fullEnd": 408,
                            "start": 407,
                            "end": 408,
                            "fullWidth": 1,
                            "width": 1,
                            "text": "(",
                            "value": "(",
                            "valueText": "("
                        },
                        "expression": {
                            "kind": "EqualsExpression",
                            "fullStart": 408,
                            "fullEnd": 423,
                            "start": 408,
                            "end": 423,
                            "fullWidth": 15,
                            "width": 15,
                            "left": {
                                "kind": "IdentifierName",
                                "fullStart": 408,
                                "fullEnd": 410,
                                "start": 408,
                                "end": 409,
                                "fullWidth": 2,
                                "width": 1,
                                "text": "x",
                                "value": "x",
                                "valueText": "x",
                                "hasTrailingTrivia": true,
                                "trailingTrivia": [
                                    {
                                        "kind": "WhitespaceTrivia",
                                        "text": " "
                                    }
                                ]
                            },
                            "operatorToken": {
                                "kind": "EqualsEqualsEqualsToken",
                                "fullStart": 410,
                                "fullEnd": 414,
                                "start": 410,
                                "end": 413,
                                "fullWidth": 4,
                                "width": 3,
                                "text": "===",
                                "value": "===",
                                "valueText": "===",
                                "hasTrailingTrivia": true,
                                "trailingTrivia": [
                                    {
                                        "kind": "WhitespaceTrivia",
                                        "text": " "
                                    }
                                ]
                            },
                            "right": {
                                "kind": "IdentifierName",
                                "fullStart": 414,
                                "fullEnd": 423,
                                "start": 414,
                                "end": 423,
                                "fullWidth": 9,
                                "width": 9,
                                "text": "undefined",
                                "value": "undefined",
                                "valueText": "undefined"
                            }
                        },
                        "closeParenToken": {
                            "kind": "CloseParenToken",
                            "fullStart": 423,
                            "fullEnd": 424,
                            "start": 423,
                            "end": 424,
                            "fullWidth": 1,
                            "width": 1,
                            "text": ")",
                            "value": ")",
                            "valueText": ")"
                        }
                    }
                },
                "closeParenToken": {
                    "kind": "CloseParenToken",
                    "fullStart": 424,
                    "fullEnd": 426,
                    "start": 424,
                    "end": 425,
                    "fullWidth": 2,
                    "width": 1,
                    "text": ")",
                    "value": ")",
                    "valueText": ")",
                    "hasTrailingTrivia": true,
                    "trailingTrivia": [
                        {
                            "kind": "WhitespaceTrivia",
                            "text": " "
                        }
                    ]
                },
                "statement": {
                    "kind": "Block",
                    "fullStart": 426,
                    "fullEnd": 486,
                    "start": 426,
                    "end": 485,
                    "fullWidth": 60,
                    "width": 59,
                    "openBraceToken": {
                        "kind": "OpenBraceToken",
                        "fullStart": 426,
                        "fullEnd": 428,
                        "start": 426,
                        "end": 427,
                        "fullWidth": 2,
                        "width": 1,
                        "text": "{",
                        "value": "{",
                        "valueText": "{",
                        "hasTrailingTrivia": true,
                        "hasTrailingNewLine": true,
                        "trailingTrivia": [
                            {
                                "kind": "NewLineTrivia",
                                "text": "\n"
                            }
                        ]
                    },
                    "statements": [
                        {
                            "kind": "ExpressionStatement",
                            "fullStart": 428,
                            "fullEnd": 484,
                            "start": 430,
                            "end": 483,
                            "fullWidth": 56,
                            "width": 53,
                            "expression": {
                                "kind": "InvocationExpression",
                                "fullStart": 428,
                                "fullEnd": 482,
                                "start": 430,
                                "end": 482,
                                "fullWidth": 54,
                                "width": 52,
                                "expression": {
                                    "kind": "IdentifierName",
                                    "fullStart": 428,
                                    "fullEnd": 436,
                                    "start": 430,
                                    "end": 436,
                                    "fullWidth": 8,
                                    "width": 6,
                                    "text": "$ERROR",
                                    "value": "$ERROR",
                                    "valueText": "$ERROR",
                                    "hasLeadingTrivia": true,
                                    "leadingTrivia": [
                                        {
                                            "kind": "WhitespaceTrivia",
                                            "text": "  "
                                        }
                                    ]
                                },
                                "argumentList": {
                                    "kind": "ArgumentList",
                                    "fullStart": 436,
                                    "fullEnd": 482,
                                    "start": 436,
                                    "end": 482,
                                    "fullWidth": 46,
                                    "width": 46,
                                    "openParenToken": {
                                        "kind": "OpenParenToken",
                                        "fullStart": 436,
                                        "fullEnd": 437,
                                        "start": 436,
                                        "end": 437,
                                        "fullWidth": 1,
                                        "width": 1,
                                        "text": "(",
                                        "value": "(",
                                        "valueText": "("
                                    },
                                    "arguments": [
                                        {
                                            "kind": "AddExpression",
                                            "fullStart": 437,
                                            "fullEnd": 481,
                                            "start": 437,
                                            "end": 481,
                                            "fullWidth": 44,
                                            "width": 44,
                                            "left": {
                                                "kind": "StringLiteral",
                                                "fullStart": 437,
                                                "fullEnd": 476,
                                                "start": 437,
                                                "end": 475,
                                                "fullWidth": 39,
                                                "width": 38,
                                                "text": "'#1: var x; x === undefined. Actual: '",
                                                "value": "#1: var x; x === undefined. Actual: ",
                                                "valueText": "#1: var x; x === undefined. Actual: ",
                                                "hasTrailingTrivia": true,
                                                "trailingTrivia": [
                                                    {
                                                        "kind": "WhitespaceTrivia",
                                                        "text": " "
                                                    }
                                                ]
                                            },
                                            "operatorToken": {
                                                "kind": "PlusToken",
                                                "fullStart": 476,
                                                "fullEnd": 478,
                                                "start": 476,
                                                "end": 477,
                                                "fullWidth": 2,
                                                "width": 1,
                                                "text": "+",
                                                "value": "+",
                                                "valueText": "+",
                                                "hasTrailingTrivia": true,
                                                "trailingTrivia": [
                                                    {
                                                        "kind": "WhitespaceTrivia",
                                                        "text": " "
                                                    }
                                                ]
                                            },
                                            "right": {
                                                "kind": "ParenthesizedExpression",
                                                "fullStart": 478,
                                                "fullEnd": 481,
                                                "start": 478,
                                                "end": 481,
                                                "fullWidth": 3,
                                                "width": 3,
                                                "openParenToken": {
                                                    "kind": "OpenParenToken",
                                                    "fullStart": 478,
                                                    "fullEnd": 479,
                                                    "start": 478,
                                                    "end": 479,
                                                    "fullWidth": 1,
                                                    "width": 1,
                                                    "text": "(",
                                                    "value": "(",
                                                    "valueText": "("
                                                },
                                                "expression": {
                                                    "kind": "IdentifierName",
                                                    "fullStart": 479,
                                                    "fullEnd": 480,
                                                    "start": 479,
                                                    "end": 480,
                                                    "fullWidth": 1,
                                                    "width": 1,
                                                    "text": "x",
                                                    "value": "x",
                                                    "valueText": "x"
                                                },
                                                "closeParenToken": {
                                                    "kind": "CloseParenToken",
                                                    "fullStart": 480,
                                                    "fullEnd": 481,
                                                    "start": 480,
                                                    "end": 481,
                                                    "fullWidth": 1,
                                                    "width": 1,
                                                    "text": ")",
                                                    "value": ")",
                                                    "valueText": ")"
                                                }
                                            }
                                        }
                                    ],
                                    "closeParenToken": {
                                        "kind": "CloseParenToken",
                                        "fullStart": 481,
                                        "fullEnd": 482,
                                        "start": 481,
                                        "end": 482,
                                        "fullWidth": 1,
                                        "width": 1,
                                        "text": ")",
                                        "value": ")",
                                        "valueText": ")"
                                    }
                                }
                            },
                            "semicolonToken": {
                                "kind": "SemicolonToken",
                                "fullStart": 482,
                                "fullEnd": 484,
                                "start": 482,
                                "end": 483,
                                "fullWidth": 2,
                                "width": 1,
                                "text": ";",
                                "value": ";",
                                "valueText": ";",
                                "hasTrailingTrivia": true,
                                "hasTrailingNewLine": true,
                                "trailingTrivia": [
                                    {
                                        "kind": "NewLineTrivia",
                                        "text": "\n"
                                    }
                                ]
                            }
                        }
                    ],
                    "closeBraceToken": {
                        "kind": "CloseBraceToken",
                        "fullStart": 484,
                        "fullEnd": 486,
                        "start": 484,
                        "end": 485,
                        "fullWidth": 2,
                        "width": 1,
                        "text": "}",
                        "value": "}",
                        "valueText": "}",
                        "hasTrailingTrivia": true,
                        "hasTrailingNewLine": true,
                        "trailingTrivia": [
                            {
                                "kind": "NewLineTrivia",
                                "text": "\n"
                            }
                        ]
                    }
                }
            },
            {
                "kind": "IfStatement",
                "fullStart": 486,
                "fullEnd": 749,
                "start": 637,
                "end": 748,
                "fullWidth": 263,
                "width": 111,
                "ifKeyword": {
                    "kind": "IfKeyword",
                    "fullStart": 486,
                    "fullEnd": 640,
                    "start": 637,
                    "end": 639,
                    "fullWidth": 154,
                    "width": 2,
                    "text": "if",
                    "value": "if",
                    "valueText": "if",
                    "hasLeadingTrivia": true,
                    "hasLeadingComment": true,
                    "hasLeadingNewLine": true,
                    "hasTrailingTrivia": true,
                    "leadingTrivia": [
                        {
                            "kind": "SingleLineCommentTrivia",
                            "text": "//"
                        },
                        {
                            "kind": "NewLineTrivia",
                            "text": "\n"
                        },
                        {
                            "kind": "SingleLineCommentTrivia",
                            "text": "///////////////////////////////////////////////////////////////////"
                        },
                        {
                            "kind": "NewLineTrivia",
                            "text": "\n"
                        },
                        {
                            "kind": "NewLineTrivia",
                            "text": "\n"
                        },
                        {
                            "kind": "SingleLineCommentTrivia",
                            "text": "///////////////////////////////////////////////////////////////////"
                        },
                        {
                            "kind": "NewLineTrivia",
                            "text": "\n"
                        },
                        {
                            "kind": "SingleLineCommentTrivia",
                            "text": "// CHECK#2"
                        },
                        {
                            "kind": "NewLineTrivia",
                            "text": "\n"
                        }
                    ],
                    "trailingTrivia": [
                        {
                            "kind": "WhitespaceTrivia",
                            "text": " "
                        }
                    ]
                },
                "openParenToken": {
                    "kind": "OpenParenToken",
                    "fullStart": 640,
                    "fullEnd": 641,
                    "start": 640,
                    "end": 641,
                    "fullWidth": 1,
                    "width": 1,
                    "text": "(",
                    "value": "(",
                    "valueText": "("
                },
                "condition": {
                    "kind": "LogicalNotExpression",
                    "fullStart": 641,
                    "fullEnd": 669,
                    "start": 641,
                    "end": 669,
                    "fullWidth": 28,
                    "width": 28,
                    "operatorToken": {
                        "kind": "ExclamationToken",
                        "fullStart": 641,
                        "fullEnd": 642,
                        "start": 641,
                        "end": 642,
                        "fullWidth": 1,
                        "width": 1,
                        "text": "!",
                        "value": "!",
                        "valueText": "!"
                    },
                    "operand": {
                        "kind": "ParenthesizedExpression",
                        "fullStart": 642,
                        "fullEnd": 669,
                        "start": 642,
                        "end": 669,
                        "fullWidth": 27,
                        "width": 27,
                        "openParenToken": {
                            "kind": "OpenParenToken",
                            "fullStart": 642,
                            "fullEnd": 643,
                            "start": 642,
                            "end": 643,
                            "fullWidth": 1,
                            "width": 1,
                            "text": "(",
                            "value": "(",
                            "valueText": "("
                        },
                        "expression": {
                            "kind": "EqualsExpression",
                            "fullStart": 643,
                            "fullEnd": 668,
                            "start": 643,
                            "end": 668,
                            "fullWidth": 25,
                            "width": 25,
                            "left": {
                                "kind": "TypeOfExpression",
                                "fullStart": 643,
                                "fullEnd": 653,
                                "start": 643,
                                "end": 652,
                                "fullWidth": 10,
                                "width": 9,
                                "typeOfKeyword": {
                                    "kind": "TypeOfKeyword",
                                    "fullStart": 643,
                                    "fullEnd": 649,
                                    "start": 643,
                                    "end": 649,
                                    "fullWidth": 6,
                                    "width": 6,
                                    "text": "typeof",
                                    "value": "typeof",
                                    "valueText": "typeof"
                                },
                                "expression": {
                                    "kind": "ParenthesizedExpression",
                                    "fullStart": 649,
                                    "fullEnd": 653,
                                    "start": 649,
                                    "end": 652,
                                    "fullWidth": 4,
                                    "width": 3,
                                    "openParenToken": {
                                        "kind": "OpenParenToken",
                                        "fullStart": 649,
                                        "fullEnd": 650,
                                        "start": 649,
                                        "end": 650,
                                        "fullWidth": 1,
                                        "width": 1,
                                        "text": "(",
                                        "value": "(",
                                        "valueText": "("
                                    },
                                    "expression": {
                                        "kind": "IdentifierName",
                                        "fullStart": 650,
                                        "fullEnd": 651,
                                        "start": 650,
                                        "end": 651,
                                        "fullWidth": 1,
                                        "width": 1,
                                        "text": "x",
                                        "value": "x",
                                        "valueText": "x"
                                    },
                                    "closeParenToken": {
                                        "kind": "CloseParenToken",
                                        "fullStart": 651,
                                        "fullEnd": 653,
                                        "start": 651,
                                        "end": 652,
                                        "fullWidth": 2,
                                        "width": 1,
                                        "text": ")",
                                        "value": ")",
                                        "valueText": ")",
                                        "hasTrailingTrivia": true,
                                        "trailingTrivia": [
                                            {
                                                "kind": "WhitespaceTrivia",
                                                "text": " "
                                            }
                                        ]
                                    }
                                }
                            },
                            "operatorToken": {
                                "kind": "EqualsEqualsEqualsToken",
                                "fullStart": 653,
                                "fullEnd": 657,
                                "start": 653,
                                "end": 656,
                                "fullWidth": 4,
                                "width": 3,
                                "text": "===",
                                "value": "===",
                                "valueText": "===",
                                "hasTrailingTrivia": true,
                                "trailingTrivia": [
                                    {
                                        "kind": "WhitespaceTrivia",
                                        "text": " "
                                    }
                                ]
                            },
                            "right": {
                                "kind": "StringLiteral",
                                "fullStart": 657,
                                "fullEnd": 668,
                                "start": 657,
                                "end": 668,
                                "fullWidth": 11,
                                "width": 11,
                                "text": "\"undefined\"",
                                "value": "undefined",
                                "valueText": "undefined"
                            }
                        },
                        "closeParenToken": {
                            "kind": "CloseParenToken",
                            "fullStart": 668,
                            "fullEnd": 669,
                            "start": 668,
                            "end": 669,
                            "fullWidth": 1,
                            "width": 1,
                            "text": ")",
                            "value": ")",
                            "valueText": ")"
                        }
                    }
                },
                "closeParenToken": {
                    "kind": "CloseParenToken",
                    "fullStart": 669,
                    "fullEnd": 671,
                    "start": 669,
                    "end": 670,
                    "fullWidth": 2,
                    "width": 1,
                    "text": ")",
                    "value": ")",
                    "valueText": ")",
                    "hasTrailingTrivia": true,
                    "trailingTrivia": [
                        {
                            "kind": "WhitespaceTrivia",
                            "text": " "
                        }
                    ]
                },
                "statement": {
                    "kind": "Block",
                    "fullStart": 671,
                    "fullEnd": 749,
                    "start": 671,
                    "end": 748,
                    "fullWidth": 78,
                    "width": 77,
                    "openBraceToken": {
                        "kind": "OpenBraceToken",
                        "fullStart": 671,
                        "fullEnd": 673,
                        "start": 671,
                        "end": 672,
                        "fullWidth": 2,
                        "width": 1,
                        "text": "{",
                        "value": "{",
                        "valueText": "{",
                        "hasTrailingTrivia": true,
                        "hasTrailingNewLine": true,
                        "trailingTrivia": [
                            {
                                "kind": "NewLineTrivia",
                                "text": "\n"
                            }
                        ]
                    },
                    "statements": [
                        {
                            "kind": "ExpressionStatement",
                            "fullStart": 673,
                            "fullEnd": 747,
                            "start": 675,
                            "end": 746,
                            "fullWidth": 74,
                            "width": 71,
                            "expression": {
                                "kind": "InvocationExpression",
                                "fullStart": 673,
                                "fullEnd": 745,
                                "start": 675,
                                "end": 745,
                                "fullWidth": 72,
                                "width": 70,
                                "expression": {
                                    "kind": "IdentifierName",
                                    "fullStart": 673,
                                    "fullEnd": 681,
                                    "start": 675,
                                    "end": 681,
                                    "fullWidth": 8,
                                    "width": 6,
                                    "text": "$ERROR",
                                    "value": "$ERROR",
                                    "valueText": "$ERROR",
                                    "hasLeadingTrivia": true,
                                    "leadingTrivia": [
                                        {
                                            "kind": "WhitespaceTrivia",
                                            "text": "  "
                                        }
                                    ]
                                },
                                "argumentList": {
                                    "kind": "ArgumentList",
                                    "fullStart": 681,
                                    "fullEnd": 745,
                                    "start": 681,
                                    "end": 745,
                                    "fullWidth": 64,
                                    "width": 64,
                                    "openParenToken": {
                                        "kind": "OpenParenToken",
                                        "fullStart": 681,
                                        "fullEnd": 682,
                                        "start": 681,
                                        "end": 682,
                                        "fullWidth": 1,
                                        "width": 1,
                                        "text": "(",
                                        "value": "(",
                                        "valueText": "("
                                    },
                                    "arguments": [
                                        {
                                            "kind": "AddExpression",
                                            "fullStart": 682,
                                            "fullEnd": 744,
                                            "start": 682,
                                            "end": 744,
                                            "fullWidth": 62,
                                            "width": 62,
                                            "left": {
                                                "kind": "StringLiteral",
                                                "fullStart": 682,
                                                "fullEnd": 731,
                                                "start": 682,
                                                "end": 730,
                                                "fullWidth": 49,
                                                "width": 48,
                                                "text": "'#2: var x; typeof(x) === \"undefined\". Actual: '",
                                                "value": "#2: var x; typeof(x) === \"undefined\". Actual: ",
                                                "valueText": "#2: var x; typeof(x) === \"undefined\". Actual: ",
                                                "hasTrailingTrivia": true,
                                                "trailingTrivia": [
                                                    {
                                                        "kind": "WhitespaceTrivia",
                                                        "text": " "
                                                    }
                                                ]
                                            },
                                            "operatorToken": {
                                                "kind": "PlusToken",
                                                "fullStart": 731,
                                                "fullEnd": 733,
                                                "start": 731,
                                                "end": 732,
                                                "fullWidth": 2,
                                                "width": 1,
                                                "text": "+",
                                                "value": "+",
                                                "valueText": "+",
                                                "hasTrailingTrivia": true,
                                                "trailingTrivia": [
                                                    {
                                                        "kind": "WhitespaceTrivia",
                                                        "text": " "
                                                    }
                                                ]
                                            },
                                            "right": {
                                                "kind": "ParenthesizedExpression",
                                                "fullStart": 733,
                                                "fullEnd": 744,
                                                "start": 733,
                                                "end": 744,
                                                "fullWidth": 11,
                                                "width": 11,
                                                "openParenToken": {
                                                    "kind": "OpenParenToken",
                                                    "fullStart": 733,
                                                    "fullEnd": 734,
                                                    "start": 733,
                                                    "end": 734,
                                                    "fullWidth": 1,
                                                    "width": 1,
                                                    "text": "(",
                                                    "value": "(",
                                                    "valueText": "("
                                                },
                                                "expression": {
                                                    "kind": "TypeOfExpression",
                                                    "fullStart": 734,
                                                    "fullEnd": 743,
                                                    "start": 734,
                                                    "end": 743,
                                                    "fullWidth": 9,
                                                    "width": 9,
                                                    "typeOfKeyword": {
                                                        "kind": "TypeOfKeyword",
                                                        "fullStart": 734,
                                                        "fullEnd": 740,
                                                        "start": 734,
                                                        "end": 740,
                                                        "fullWidth": 6,
                                                        "width": 6,
                                                        "text": "typeof",
                                                        "value": "typeof",
                                                        "valueText": "typeof"
                                                    },
                                                    "expression": {
                                                        "kind": "ParenthesizedExpression",
                                                        "fullStart": 740,
                                                        "fullEnd": 743,
                                                        "start": 740,
                                                        "end": 743,
                                                        "fullWidth": 3,
                                                        "width": 3,
                                                        "openParenToken": {
                                                            "kind": "OpenParenToken",
                                                            "fullStart": 740,
                                                            "fullEnd": 741,
                                                            "start": 740,
                                                            "end": 741,
                                                            "fullWidth": 1,
                                                            "width": 1,
                                                            "text": "(",
                                                            "value": "(",
                                                            "valueText": "("
                                                        },
                                                        "expression": {
                                                            "kind": "IdentifierName",
                                                            "fullStart": 741,
                                                            "fullEnd": 742,
                                                            "start": 741,
                                                            "end": 742,
                                                            "fullWidth": 1,
                                                            "width": 1,
                                                            "text": "x",
                                                            "value": "x",
                                                            "valueText": "x"
                                                        },
                                                        "closeParenToken": {
                                                            "kind": "CloseParenToken",
                                                            "fullStart": 742,
                                                            "fullEnd": 743,
                                                            "start": 742,
                                                            "end": 743,
                                                            "fullWidth": 1,
                                                            "width": 1,
                                                            "text": ")",
                                                            "value": ")",
                                                            "valueText": ")"
                                                        }
                                                    }
                                                },
                                                "closeParenToken": {
                                                    "kind": "CloseParenToken",
                                                    "fullStart": 743,
                                                    "fullEnd": 744,
                                                    "start": 743,
                                                    "end": 744,
                                                    "fullWidth": 1,
                                                    "width": 1,
                                                    "text": ")",
                                                    "value": ")",
                                                    "valueText": ")"
                                                }
                                            }
                                        }
                                    ],
                                    "closeParenToken": {
                                        "kind": "CloseParenToken",
                                        "fullStart": 744,
                                        "fullEnd": 745,
                                        "start": 744,
                                        "end": 745,
                                        "fullWidth": 1,
                                        "width": 1,
                                        "text": ")",
                                        "value": ")",
                                        "valueText": ")"
                                    }
                                }
                            },
                            "semicolonToken": {
                                "kind": "SemicolonToken",
                                "fullStart": 745,
                                "fullEnd": 747,
                                "start": 745,
                                "end": 746,
                                "fullWidth": 2,
                                "width": 1,
                                "text": ";",
                                "value": ";",
                                "valueText": ";",
                                "hasTrailingTrivia": true,
                                "hasTrailingNewLine": true,
                                "trailingTrivia": [
                                    {
                                        "kind": "NewLineTrivia",
                                        "text": "\n"
                                    }
                                ]
                            }
                        }
                    ],
                    "closeBraceToken": {
                        "kind": "CloseBraceToken",
                        "fullStart": 747,
                        "fullEnd": 749,
                        "start": 747,
                        "end": 748,
                        "fullWidth": 2,
                        "width": 1,
                        "text": "}",
                        "value": "}",
                        "valueText": "}",
                        "hasTrailingTrivia": true,
                        "hasTrailingNewLine": true,
                        "trailingTrivia": [
                            {
                                "kind": "NewLineTrivia",
                                "text": "\n"
                            }
                        ]
                    }
                }
            },
            {
                "kind": "IfStatement",
                "fullStart": 749,
                "fullEnd": 978,
                "start": 900,
                "end": 977,
                "fullWidth": 229,
                "width": 77,
                "ifKeyword": {
                    "kind": "IfKeyword",
                    "fullStart": 749,
                    "fullEnd": 903,
                    "start": 900,
                    "end": 902,
                    "fullWidth": 154,
                    "width": 2,
                    "text": "if",
                    "value": "if",
                    "valueText": "if",
                    "hasLeadingTrivia": true,
                    "hasLeadingComment": true,
                    "hasLeadingNewLine": true,
                    "hasTrailingTrivia": true,
                    "leadingTrivia": [
                        {
                            "kind": "SingleLineCommentTrivia",
                            "text": "//"
                        },
                        {
                            "kind": "NewLineTrivia",
                            "text": "\n"
                        },
                        {
                            "kind": "SingleLineCommentTrivia",
                            "text": "///////////////////////////////////////////////////////////////////"
                        },
                        {
                            "kind": "NewLineTrivia",
                            "text": "\n"
                        },
                        {
                            "kind": "NewLineTrivia",
                            "text": "\n"
                        },
                        {
                            "kind": "SingleLineCommentTrivia",
                            "text": "///////////////////////////////////////////////////////////////////"
                        },
                        {
                            "kind": "NewLineTrivia",
                            "text": "\n"
                        },
                        {
                            "kind": "SingleLineCommentTrivia",
                            "text": "// CHECK#3"
                        },
                        {
                            "kind": "NewLineTrivia",
                            "text": "\n"
                        }
                    ],
                    "trailingTrivia": [
                        {
                            "kind": "WhitespaceTrivia",
                            "text": " "
                        }
                    ]
                },
                "openParenToken": {
                    "kind": "OpenParenToken",
                    "fullStart": 903,
                    "fullEnd": 904,
                    "start": 903,
                    "end": 904,
                    "fullWidth": 1,
                    "width": 1,
                    "text": "(",
                    "value": "(",
                    "valueText": "("
                },
                "condition": {
                    "kind": "LogicalNotExpression",
                    "fullStart": 904,
                    "fullEnd": 919,
                    "start": 904,
                    "end": 919,
                    "fullWidth": 15,
                    "width": 15,
                    "operatorToken": {
                        "kind": "ExclamationToken",
                        "fullStart": 904,
                        "fullEnd": 905,
                        "start": 904,
                        "end": 905,
                        "fullWidth": 1,
                        "width": 1,
                        "text": "!",
                        "value": "!",
                        "valueText": "!"
                    },
                    "operand": {
                        "kind": "ParenthesizedExpression",
                        "fullStart": 905,
                        "fullEnd": 919,
                        "start": 905,
                        "end": 919,
                        "fullWidth": 14,
                        "width": 14,
                        "openParenToken": {
                            "kind": "OpenParenToken",
                            "fullStart": 905,
                            "fullEnd": 906,
                            "start": 905,
                            "end": 906,
                            "fullWidth": 1,
                            "width": 1,
                            "text": "(",
                            "value": "(",
                            "valueText": "("
                        },
                        "expression": {
                            "kind": "EqualsExpression",
                            "fullStart": 906,
                            "fullEnd": 918,
                            "start": 906,
                            "end": 918,
                            "fullWidth": 12,
                            "width": 12,
                            "left": {
                                "kind": "IdentifierName",
                                "fullStart": 906,
                                "fullEnd": 908,
                                "start": 906,
                                "end": 907,
                                "fullWidth": 2,
                                "width": 1,
                                "text": "x",
                                "value": "x",
                                "valueText": "x",
                                "hasTrailingTrivia": true,
                                "trailingTrivia": [
                                    {
                                        "kind": "WhitespaceTrivia",
                                        "text": " "
                                    }
                                ]
                            },
                            "operatorToken": {
                                "kind": "EqualsEqualsEqualsToken",
                                "fullStart": 908,
                                "fullEnd": 912,
                                "start": 908,
                                "end": 911,
                                "fullWidth": 4,
                                "width": 3,
                                "text": "===",
                                "value": "===",
                                "valueText": "===",
                                "hasTrailingTrivia": true,
                                "trailingTrivia": [
                                    {
                                        "kind": "WhitespaceTrivia",
                                        "text": " "
                                    }
                                ]
                            },
                            "right": {
                                "kind": "VoidExpression",
                                "fullStart": 912,
                                "fullEnd": 918,
                                "start": 912,
                                "end": 918,
                                "fullWidth": 6,
                                "width": 6,
                                "voidKeyword": {
                                    "kind": "VoidKeyword",
                                    "fullStart": 912,
                                    "fullEnd": 917,
                                    "start": 912,
                                    "end": 916,
                                    "fullWidth": 5,
                                    "width": 4,
                                    "text": "void",
                                    "value": "void",
                                    "valueText": "void",
                                    "hasTrailingTrivia": true,
                                    "trailingTrivia": [
                                        {
                                            "kind": "WhitespaceTrivia",
                                            "text": " "
                                        }
                                    ]
                                },
                                "expression": {
                                    "kind": "NumericLiteral",
                                    "fullStart": 917,
                                    "fullEnd": 918,
                                    "start": 917,
                                    "end": 918,
                                    "fullWidth": 1,
                                    "width": 1,
                                    "text": "0",
                                    "value": 0,
                                    "valueText": "0"
                                }
                            }
                        },
                        "closeParenToken": {
                            "kind": "CloseParenToken",
                            "fullStart": 918,
                            "fullEnd": 919,
                            "start": 918,
                            "end": 919,
                            "fullWidth": 1,
                            "width": 1,
                            "text": ")",
                            "value": ")",
                            "valueText": ")"
                        }
                    }
                },
                "closeParenToken": {
                    "kind": "CloseParenToken",
                    "fullStart": 919,
                    "fullEnd": 921,
                    "start": 919,
                    "end": 920,
                    "fullWidth": 2,
                    "width": 1,
                    "text": ")",
                    "value": ")",
                    "valueText": ")",
                    "hasTrailingTrivia": true,
                    "trailingTrivia": [
                        {
                            "kind": "WhitespaceTrivia",
                            "text": " "
                        }
                    ]
                },
                "statement": {
                    "kind": "Block",
                    "fullStart": 921,
                    "fullEnd": 978,
                    "start": 921,
                    "end": 977,
                    "fullWidth": 57,
                    "width": 56,
                    "openBraceToken": {
                        "kind": "OpenBraceToken",
                        "fullStart": 921,
                        "fullEnd": 923,
                        "start": 921,
                        "end": 922,
                        "fullWidth": 2,
                        "width": 1,
                        "text": "{",
                        "value": "{",
                        "valueText": "{",
                        "hasTrailingTrivia": true,
                        "hasTrailingNewLine": true,
                        "trailingTrivia": [
                            {
                                "kind": "NewLineTrivia",
                                "text": "\n"
                            }
                        ]
                    },
                    "statements": [
                        {
                            "kind": "ExpressionStatement",
                            "fullStart": 923,
                            "fullEnd": 976,
                            "start": 925,
                            "end": 975,
                            "fullWidth": 53,
                            "width": 50,
                            "expression": {
                                "kind": "InvocationExpression",
                                "fullStart": 923,
                                "fullEnd": 974,
                                "start": 925,
                                "end": 974,
                                "fullWidth": 51,
                                "width": 49,
                                "expression": {
                                    "kind": "IdentifierName",
                                    "fullStart": 923,
                                    "fullEnd": 931,
                                    "start": 925,
                                    "end": 931,
                                    "fullWidth": 8,
                                    "width": 6,
                                    "text": "$ERROR",
                                    "value": "$ERROR",
                                    "valueText": "$ERROR",
                                    "hasLeadingTrivia": true,
                                    "leadingTrivia": [
                                        {
                                            "kind": "WhitespaceTrivia",
                                            "text": "  "
                                        }
                                    ]
                                },
                                "argumentList": {
                                    "kind": "ArgumentList",
                                    "fullStart": 931,
                                    "fullEnd": 974,
                                    "start": 931,
                                    "end": 974,
                                    "fullWidth": 43,
                                    "width": 43,
                                    "openParenToken": {
                                        "kind": "OpenParenToken",
                                        "fullStart": 931,
                                        "fullEnd": 932,
                                        "start": 931,
                                        "end": 932,
                                        "fullWidth": 1,
                                        "width": 1,
                                        "text": "(",
                                        "value": "(",
                                        "valueText": "("
                                    },
                                    "arguments": [
                                        {
                                            "kind": "AddExpression",
                                            "fullStart": 932,
                                            "fullEnd": 973,
                                            "start": 932,
                                            "end": 973,
                                            "fullWidth": 41,
                                            "width": 41,
                                            "left": {
                                                "kind": "StringLiteral",
                                                "fullStart": 932,
                                                "fullEnd": 968,
                                                "start": 932,
                                                "end": 967,
                                                "fullWidth": 36,
                                                "width": 35,
                                                "text": "'#3: var x; x === void 0. Actual: '",
                                                "value": "#3: var x; x === void 0. Actual: ",
                                                "valueText": "#3: var x; x === void 0. Actual: ",
                                                "hasTrailingTrivia": true,
                                                "trailingTrivia": [
                                                    {
                                                        "kind": "WhitespaceTrivia",
                                                        "text": " "
                                                    }
                                                ]
                                            },
                                            "operatorToken": {
                                                "kind": "PlusToken",
                                                "fullStart": 968,
                                                "fullEnd": 970,
                                                "start": 968,
                                                "end": 969,
                                                "fullWidth": 2,
                                                "width": 1,
                                                "text": "+",
                                                "value": "+",
                                                "valueText": "+",
                                                "hasTrailingTrivia": true,
                                                "trailingTrivia": [
                                                    {
                                                        "kind": "WhitespaceTrivia",
                                                        "text": " "
                                                    }
                                                ]
                                            },
                                            "right": {
                                                "kind": "ParenthesizedExpression",
                                                "fullStart": 970,
                                                "fullEnd": 973,
                                                "start": 970,
                                                "end": 973,
                                                "fullWidth": 3,
                                                "width": 3,
                                                "openParenToken": {
                                                    "kind": "OpenParenToken",
                                                    "fullStart": 970,
                                                    "fullEnd": 971,
                                                    "start": 970,
                                                    "end": 971,
                                                    "fullWidth": 1,
                                                    "width": 1,
                                                    "text": "(",
                                                    "value": "(",
                                                    "valueText": "("
                                                },
                                                "expression": {
                                                    "kind": "IdentifierName",
                                                    "fullStart": 971,
                                                    "fullEnd": 972,
                                                    "start": 971,
                                                    "end": 972,
                                                    "fullWidth": 1,
                                                    "width": 1,
                                                    "text": "x",
                                                    "value": "x",
                                                    "valueText": "x"
                                                },
                                                "closeParenToken": {
                                                    "kind": "CloseParenToken",
                                                    "fullStart": 972,
                                                    "fullEnd": 973,
                                                    "start": 972,
                                                    "end": 973,
                                                    "fullWidth": 1,
                                                    "width": 1,
                                                    "text": ")",
                                                    "value": ")",
                                                    "valueText": ")"
                                                }
                                            }
                                        }
                                    ],
                                    "closeParenToken": {
                                        "kind": "CloseParenToken",
                                        "fullStart": 973,
                                        "fullEnd": 974,
                                        "start": 973,
                                        "end": 974,
                                        "fullWidth": 1,
                                        "width": 1,
                                        "text": ")",
                                        "value": ")",
                                        "valueText": ")"
                                    }
                                }
                            },
                            "semicolonToken": {
                                "kind": "SemicolonToken",
                                "fullStart": 974,
                                "fullEnd": 976,
                                "start": 974,
                                "end": 975,
                                "fullWidth": 2,
                                "width": 1,
                                "text": ";",
                                "value": ";",
                                "valueText": ";",
                                "hasTrailingTrivia": true,
                                "hasTrailingNewLine": true,
                                "trailingTrivia": [
                                    {
                                        "kind": "NewLineTrivia",
                                        "text": "\n"
                                    }
                                ]
                            }
                        }
                    ],
                    "closeBraceToken": {
                        "kind": "CloseBraceToken",
                        "fullStart": 976,
                        "fullEnd": 978,
                        "start": 976,
                        "end": 977,
                        "fullWidth": 2,
                        "width": 1,
                        "text": "}",
                        "value": "}",
                        "valueText": "}",
                        "hasTrailingTrivia": true,
                        "hasTrailingNewLine": true,
                        "trailingTrivia": [
                            {
                                "kind": "NewLineTrivia",
                                "text": "\n"
                            }
                        ]
                    }
                }
            }
        ],
        "endOfFileToken": {
            "kind": "EndOfFileToken",
            "fullStart": 978,
            "fullEnd": 1050,
            "start": 1050,
            "end": 1050,
            "fullWidth": 72,
            "width": 0,
            "text": "",
            "hasLeadingTrivia": true,
            "hasLeadingComment": true,
            "hasLeadingNewLine": true,
            "leadingTrivia": [
                {
                    "kind": "SingleLineCommentTrivia",
                    "text": "//"
                },
                {
                    "kind": "NewLineTrivia",
                    "text": "\n"
                },
                {
                    "kind": "SingleLineCommentTrivia",
                    "text": "///////////////////////////////////////////////////////////////////"
                },
                {
                    "kind": "NewLineTrivia",
                    "text": "\n"
                },
                {
                    "kind": "NewLineTrivia",
                    "text": "\n"
                }
            ]
        }
    },
    "lineMap": {
        "lineStarts": [
            0,
            61,
            132,
            133,
            137,
            212,
            215,
            247,
            310,
            314,
            315,
            322,
            323,
            391,
            402,
            428,
            484,
            486,
            489,
            557,
            558,
            626,
            637,
            673,
            747,
            749,
            752,
            820,
            821,
            889,
            900,
            923,
            976,
            978,
            981,
            1049,
            1050
        ],
        "length": 1050
    }
}<|MERGE_RESOLUTION|>--- conflicted
+++ resolved
@@ -94,12 +94,8 @@
                             "start": 319,
                             "end": 320,
                             "fullWidth": 1,
-<<<<<<< HEAD
                             "width": 1,
-                            "identifier": {
-=======
                             "propertyName": {
->>>>>>> 85e84683
                                 "kind": "IdentifierName",
                                 "fullStart": 319,
                                 "fullEnd": 320,
