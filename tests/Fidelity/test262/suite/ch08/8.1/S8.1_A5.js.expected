--- conflicted
+++ resolved
@@ -142,11 +142,8 @@
                                 "start": 353,
                                 "end": 356,
                                 "fullWidth": 3,
-<<<<<<< HEAD
                                 "width": 3,
-=======
                                 "modifiers": [],
->>>>>>> e3c38734
                                 "identifier": {
                                     "kind": "IdentifierName",
                                     "fullStart": 353,
