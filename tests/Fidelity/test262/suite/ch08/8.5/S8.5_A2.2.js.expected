--- conflicted
+++ resolved
@@ -95,12 +95,8 @@
                             "start": 322,
                             "end": 344,
                             "fullWidth": 22,
-<<<<<<< HEAD
                             "width": 22,
-                            "identifier": {
-=======
                             "propertyName": {
->>>>>>> 85e84683
                                 "kind": "IdentifierName",
                                 "fullStart": 322,
                                 "fullEnd": 324,
@@ -450,12 +446,8 @@
                             "start": 390,
                             "end": 399,
                             "fullWidth": 9,
-<<<<<<< HEAD
                             "width": 9,
-                            "identifier": {
-=======
                             "propertyName": {
->>>>>>> 85e84683
                                 "kind": "IdentifierName",
                                 "fullStart": 390,
                                 "fullEnd": 392,
@@ -629,12 +621,8 @@
                             "start": 405,
                             "end": 414,
                             "fullWidth": 9,
-<<<<<<< HEAD
                             "width": 9,
-                            "identifier": {
-=======
                             "propertyName": {
->>>>>>> 85e84683
                                 "kind": "IdentifierName",
                                 "fullStart": 405,
                                 "fullEnd": 407,
