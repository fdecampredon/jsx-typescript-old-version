{
    "isDeclaration": false,
    "languageVersion": "EcmaScript5",
    "parseOptions": {
        "allowAutomaticSemicolonInsertion": true
    },
    "sourceUnit": {
        "kind": "SourceUnit",
        "fullStart": 0,
        "fullEnd": 492,
        "start": 258,
        "end": 492,
        "fullWidth": 492,
        "width": 234,
        "moduleElements": [
            {
                "kind": "VariableStatement",
                "fullStart": 0,
                "fullEnd": 279,
                "start": 258,
                "end": 278,
                "fullWidth": 279,
                "width": 20,
                "modifiers": [],
                "variableDeclaration": {
                    "kind": "VariableDeclaration",
                    "fullStart": 0,
                    "fullEnd": 277,
                    "start": 258,
                    "end": 277,
                    "fullWidth": 277,
                    "width": 19,
                    "varKeyword": {
                        "kind": "VarKeyword",
                        "fullStart": 0,
                        "fullEnd": 262,
                        "start": 258,
                        "end": 261,
                        "fullWidth": 262,
                        "width": 3,
                        "text": "var",
                        "value": "var",
                        "valueText": "var",
                        "hasLeadingTrivia": true,
                        "hasLeadingComment": true,
                        "hasLeadingNewLine": true,
                        "hasTrailingTrivia": true,
                        "leadingTrivia": [
                            {
                                "kind": "SingleLineCommentTrivia",
                                "text": "// Copyright 2009 the Sputnik authors.  All rights reserved."
                            },
                            {
                                "kind": "NewLineTrivia",
                                "text": "\n"
                            },
                            {
                                "kind": "SingleLineCommentTrivia",
                                "text": "// This code is governed by the BSD license found in the LICENSE file."
                            },
                            {
                                "kind": "NewLineTrivia",
                                "text": "\n"
                            },
                            {
                                "kind": "NewLineTrivia",
                                "text": "\n"
                            },
                            {
                                "kind": "MultiLineCommentTrivia",
                                "text": "/**\n * Infinity is the same as +Infinity\n *\n * @path ch08/8.5/S8.5_A8.js\n * @description Compare Infinity and +Infinity\n */"
                            },
                            {
                                "kind": "NewLineTrivia",
                                "text": "\n"
                            },
                            {
                                "kind": "NewLineTrivia",
                                "text": "\n"
                            }
                        ],
                        "trailingTrivia": [
                            {
                                "kind": "WhitespaceTrivia",
                                "text": " "
                            }
                        ]
                    },
                    "variableDeclarators": [
                        {
                            "kind": "VariableDeclarator",
                            "fullStart": 262,
                            "fullEnd": 277,
                            "start": 262,
                            "end": 277,
                            "fullWidth": 15,
<<<<<<< HEAD
                            "width": 15,
                            "identifier": {
=======
                            "propertyName": {
>>>>>>> 85e84683
                                "kind": "IdentifierName",
                                "fullStart": 262,
                                "fullEnd": 267,
                                "start": 262,
                                "end": 267,
                                "fullWidth": 5,
                                "width": 5,
                                "text": "p_inf",
                                "value": "p_inf",
                                "valueText": "p_inf"
                            },
                            "equalsValueClause": {
                                "kind": "EqualsValueClause",
                                "fullStart": 267,
                                "fullEnd": 277,
                                "start": 267,
                                "end": 277,
                                "fullWidth": 10,
                                "width": 10,
                                "equalsToken": {
                                    "kind": "EqualsToken",
                                    "fullStart": 267,
                                    "fullEnd": 268,
                                    "start": 267,
                                    "end": 268,
                                    "fullWidth": 1,
                                    "width": 1,
                                    "text": "=",
                                    "value": "=",
                                    "valueText": "="
                                },
                                "value": {
                                    "kind": "PlusExpression",
                                    "fullStart": 268,
                                    "fullEnd": 277,
                                    "start": 268,
                                    "end": 277,
                                    "fullWidth": 9,
                                    "width": 9,
                                    "operatorToken": {
                                        "kind": "PlusToken",
                                        "fullStart": 268,
                                        "fullEnd": 269,
                                        "start": 268,
                                        "end": 269,
                                        "fullWidth": 1,
                                        "width": 1,
                                        "text": "+",
                                        "value": "+",
                                        "valueText": "+"
                                    },
                                    "operand": {
                                        "kind": "IdentifierName",
                                        "fullStart": 269,
                                        "fullEnd": 277,
                                        "start": 269,
                                        "end": 277,
                                        "fullWidth": 8,
                                        "width": 8,
                                        "text": "Infinity",
                                        "value": "Infinity",
                                        "valueText": "Infinity"
                                    }
                                }
                            }
                        }
                    ]
                },
                "semicolonToken": {
                    "kind": "SemicolonToken",
                    "fullStart": 277,
                    "fullEnd": 279,
                    "start": 277,
                    "end": 278,
                    "fullWidth": 2,
                    "width": 1,
                    "text": ";",
                    "value": ";",
                    "valueText": ";",
                    "hasTrailingTrivia": true,
                    "hasTrailingNewLine": true,
                    "trailingTrivia": [
                        {
                            "kind": "NewLineTrivia",
                            "text": "\n"
                        }
                    ]
                }
            },
            {
                "kind": "VariableStatement",
                "fullStart": 279,
                "fullEnd": 297,
                "start": 279,
                "end": 296,
                "fullWidth": 18,
                "width": 17,
                "modifiers": [],
                "variableDeclaration": {
                    "kind": "VariableDeclaration",
                    "fullStart": 279,
                    "fullEnd": 295,
                    "start": 279,
                    "end": 295,
                    "fullWidth": 16,
                    "width": 16,
                    "varKeyword": {
                        "kind": "VarKeyword",
                        "fullStart": 279,
                        "fullEnd": 283,
                        "start": 279,
                        "end": 282,
                        "fullWidth": 4,
                        "width": 3,
                        "text": "var",
                        "value": "var",
                        "valueText": "var",
                        "hasTrailingTrivia": true,
                        "trailingTrivia": [
                            {
                                "kind": "WhitespaceTrivia",
                                "text": " "
                            }
                        ]
                    },
                    "variableDeclarators": [
                        {
                            "kind": "VariableDeclarator",
                            "fullStart": 283,
                            "fullEnd": 295,
                            "start": 283,
                            "end": 295,
                            "fullWidth": 12,
<<<<<<< HEAD
                            "width": 12,
                            "identifier": {
=======
                            "propertyName": {
>>>>>>> 85e84683
                                "kind": "IdentifierName",
                                "fullStart": 283,
                                "fullEnd": 286,
                                "start": 283,
                                "end": 286,
                                "fullWidth": 3,
                                "width": 3,
                                "text": "inf",
                                "value": "inf",
                                "valueText": "inf"
                            },
                            "equalsValueClause": {
                                "kind": "EqualsValueClause",
                                "fullStart": 286,
                                "fullEnd": 295,
                                "start": 286,
                                "end": 295,
                                "fullWidth": 9,
                                "width": 9,
                                "equalsToken": {
                                    "kind": "EqualsToken",
                                    "fullStart": 286,
                                    "fullEnd": 287,
                                    "start": 286,
                                    "end": 287,
                                    "fullWidth": 1,
                                    "width": 1,
                                    "text": "=",
                                    "value": "=",
                                    "valueText": "="
                                },
                                "value": {
                                    "kind": "IdentifierName",
                                    "fullStart": 287,
                                    "fullEnd": 295,
                                    "start": 287,
                                    "end": 295,
                                    "fullWidth": 8,
                                    "width": 8,
                                    "text": "Infinity",
                                    "value": "Infinity",
                                    "valueText": "Infinity"
                                }
                            }
                        }
                    ]
                },
                "semicolonToken": {
                    "kind": "SemicolonToken",
                    "fullStart": 295,
                    "fullEnd": 297,
                    "start": 295,
                    "end": 296,
                    "fullWidth": 2,
                    "width": 1,
                    "text": ";",
                    "value": ";",
                    "valueText": ";",
                    "hasTrailingTrivia": true,
                    "hasTrailingNewLine": true,
                    "trailingTrivia": [
                        {
                            "kind": "NewLineTrivia",
                            "text": "\n"
                        }
                    ]
                }
            },
            {
                "kind": "IfStatement",
                "fullStart": 297,
                "fullEnd": 429,
                "start": 358,
                "end": 428,
                "fullWidth": 132,
                "width": 70,
                "ifKeyword": {
                    "kind": "IfKeyword",
                    "fullStart": 297,
                    "fullEnd": 361,
                    "start": 358,
                    "end": 360,
                    "fullWidth": 64,
                    "width": 2,
                    "text": "if",
                    "value": "if",
                    "valueText": "if",
                    "hasLeadingTrivia": true,
                    "hasLeadingComment": true,
                    "hasLeadingNewLine": true,
                    "hasTrailingTrivia": true,
                    "leadingTrivia": [
                        {
                            "kind": "NewLineTrivia",
                            "text": "\n"
                        },
                        {
                            "kind": "SingleLineCommentTrivia",
                            "text": "///////////////////////////////////////////////////////"
                        },
                        {
                            "kind": "NewLineTrivia",
                            "text": "\n"
                        },
                        {
                            "kind": "SingleLineCommentTrivia",
                            "text": "// "
                        },
                        {
                            "kind": "NewLineTrivia",
                            "text": "\n"
                        }
                    ],
                    "trailingTrivia": [
                        {
                            "kind": "WhitespaceTrivia",
                            "text": " "
                        }
                    ]
                },
                "openParenToken": {
                    "kind": "OpenParenToken",
                    "fullStart": 361,
                    "fullEnd": 362,
                    "start": 361,
                    "end": 362,
                    "fullWidth": 1,
                    "width": 1,
                    "text": "(",
                    "value": "(",
                    "valueText": "("
                },
                "condition": {
                    "kind": "NotEqualsExpression",
                    "fullStart": 362,
                    "fullEnd": 373,
                    "start": 362,
                    "end": 373,
                    "fullWidth": 11,
                    "width": 11,
                    "left": {
                        "kind": "IdentifierName",
                        "fullStart": 362,
                        "fullEnd": 367,
                        "start": 362,
                        "end": 367,
                        "fullWidth": 5,
                        "width": 5,
                        "text": "p_inf",
                        "value": "p_inf",
                        "valueText": "p_inf"
                    },
                    "operatorToken": {
                        "kind": "ExclamationEqualsEqualsToken",
                        "fullStart": 367,
                        "fullEnd": 370,
                        "start": 367,
                        "end": 370,
                        "fullWidth": 3,
                        "width": 3,
                        "text": "!==",
                        "value": "!==",
                        "valueText": "!=="
                    },
                    "right": {
                        "kind": "IdentifierName",
                        "fullStart": 370,
                        "fullEnd": 373,
                        "start": 370,
                        "end": 373,
                        "fullWidth": 3,
                        "width": 3,
                        "text": "inf",
                        "value": "inf",
                        "valueText": "inf"
                    }
                },
                "closeParenToken": {
                    "kind": "CloseParenToken",
                    "fullStart": 373,
                    "fullEnd": 374,
                    "start": 373,
                    "end": 374,
                    "fullWidth": 1,
                    "width": 1,
                    "text": ")",
                    "value": ")",
                    "valueText": ")"
                },
                "statement": {
                    "kind": "Block",
                    "fullStart": 374,
                    "fullEnd": 429,
                    "start": 374,
                    "end": 428,
                    "fullWidth": 55,
                    "width": 54,
                    "openBraceToken": {
                        "kind": "OpenBraceToken",
                        "fullStart": 374,
                        "fullEnd": 376,
                        "start": 374,
                        "end": 375,
                        "fullWidth": 2,
                        "width": 1,
                        "text": "{",
                        "value": "{",
                        "valueText": "{",
                        "hasTrailingTrivia": true,
                        "hasTrailingNewLine": true,
                        "trailingTrivia": [
                            {
                                "kind": "NewLineTrivia",
                                "text": "\n"
                            }
                        ]
                    },
                    "statements": [
                        {
                            "kind": "ExpressionStatement",
                            "fullStart": 376,
                            "fullEnd": 427,
                            "start": 378,
                            "end": 426,
                            "fullWidth": 51,
                            "width": 48,
                            "expression": {
                                "kind": "InvocationExpression",
                                "fullStart": 376,
                                "fullEnd": 425,
                                "start": 378,
                                "end": 425,
                                "fullWidth": 49,
                                "width": 47,
                                "expression": {
                                    "kind": "IdentifierName",
                                    "fullStart": 376,
                                    "fullEnd": 384,
                                    "start": 378,
                                    "end": 384,
                                    "fullWidth": 8,
                                    "width": 6,
                                    "text": "$ERROR",
                                    "value": "$ERROR",
                                    "valueText": "$ERROR",
                                    "hasLeadingTrivia": true,
                                    "leadingTrivia": [
                                        {
                                            "kind": "WhitespaceTrivia",
                                            "text": "  "
                                        }
                                    ]
                                },
                                "argumentList": {
                                    "kind": "ArgumentList",
                                    "fullStart": 384,
                                    "fullEnd": 425,
                                    "start": 384,
                                    "end": 425,
                                    "fullWidth": 41,
                                    "width": 41,
                                    "openParenToken": {
                                        "kind": "OpenParenToken",
                                        "fullStart": 384,
                                        "fullEnd": 385,
                                        "start": 384,
                                        "end": 385,
                                        "fullWidth": 1,
                                        "width": 1,
                                        "text": "(",
                                        "value": "(",
                                        "valueText": "("
                                    },
                                    "arguments": [
                                        {
                                            "kind": "StringLiteral",
                                            "fullStart": 385,
                                            "fullEnd": 424,
                                            "start": 385,
                                            "end": 424,
                                            "fullWidth": 39,
                                            "width": 39,
                                            "text": "'#1: Infinity is the same as +Infinity'",
                                            "value": "#1: Infinity is the same as +Infinity",
                                            "valueText": "#1: Infinity is the same as +Infinity"
                                        }
                                    ],
                                    "closeParenToken": {
                                        "kind": "CloseParenToken",
                                        "fullStart": 424,
                                        "fullEnd": 425,
                                        "start": 424,
                                        "end": 425,
                                        "fullWidth": 1,
                                        "width": 1,
                                        "text": ")",
                                        "value": ")",
                                        "valueText": ")"
                                    }
                                }
                            },
                            "semicolonToken": {
                                "kind": "SemicolonToken",
                                "fullStart": 425,
                                "fullEnd": 427,
                                "start": 425,
                                "end": 426,
                                "fullWidth": 2,
                                "width": 1,
                                "text": ";",
                                "value": ";",
                                "valueText": ";",
                                "hasTrailingTrivia": true,
                                "hasTrailingNewLine": true,
                                "trailingTrivia": [
                                    {
                                        "kind": "NewLineTrivia",
                                        "text": "\n"
                                    }
                                ]
                            }
                        }
                    ],
                    "closeBraceToken": {
                        "kind": "CloseBraceToken",
                        "fullStart": 427,
                        "fullEnd": 429,
                        "start": 427,
                        "end": 428,
                        "fullWidth": 2,
                        "width": 1,
                        "text": "}",
                        "value": "}",
                        "valueText": "}",
                        "hasTrailingTrivia": true,
                        "hasTrailingNewLine": true,
                        "trailingTrivia": [
                            {
                                "kind": "NewLineTrivia",
                                "text": "\n"
                            }
                        ]
                    }
                }
            }
        ],
        "endOfFileToken": {
            "kind": "EndOfFileToken",
            "fullStart": 429,
            "fullEnd": 492,
            "start": 492,
            "end": 492,
            "fullWidth": 63,
            "width": 0,
            "text": "",
            "hasLeadingTrivia": true,
            "hasLeadingComment": true,
            "hasLeadingNewLine": true,
            "leadingTrivia": [
                {
                    "kind": "SingleLineCommentTrivia",
                    "text": "//"
                },
                {
                    "kind": "NewLineTrivia",
                    "text": "\n"
                },
                {
                    "kind": "SingleLineCommentTrivia",
                    "text": "//////////////////////////////////////////////////////////"
                },
                {
                    "kind": "NewLineTrivia",
                    "text": "\n"
                },
                {
                    "kind": "NewLineTrivia",
                    "text": "\n"
                }
            ]
        }
    },
    "lineMap": {
        "lineStarts": [
            0,
            61,
            132,
            133,
            137,
            174,
            177,
            206,
            253,
            257,
            258,
            279,
            297,
            298,
            354,
            358,
            376,
            427,
            429,
            432,
            491,
            492
        ],
        "length": 492
    }
}<|MERGE_RESOLUTION|>--- conflicted
+++ resolved
@@ -94,12 +94,8 @@
                             "start": 262,
                             "end": 277,
                             "fullWidth": 15,
-<<<<<<< HEAD
                             "width": 15,
-                            "identifier": {
-=======
                             "propertyName": {
->>>>>>> 85e84683
                                 "kind": "IdentifierName",
                                 "fullStart": 262,
                                 "fullEnd": 267,
@@ -233,12 +229,8 @@
                             "start": 283,
                             "end": 295,
                             "fullWidth": 12,
-<<<<<<< HEAD
                             "width": 12,
-                            "identifier": {
-=======
                             "propertyName": {
->>>>>>> 85e84683
                                 "kind": "IdentifierName",
                                 "fullStart": 283,
                                 "fullEnd": 286,
