{
    "isDeclaration": false,
    "languageVersion": "EcmaScript5",
    "parseOptions": {
        "allowAutomaticSemicolonInsertion": true
    },
    "sourceUnit": {
        "kind": "SourceUnit",
        "fullStart": 0,
        "fullEnd": 556,
        "start": 316,
        "end": 556,
        "fullWidth": 556,
        "width": 240,
        "isIncrementallyUnusable": true,
        "moduleElements": [
            {
                "kind": "VariableStatement",
                "fullStart": 0,
                "fullEnd": 359,
                "start": 316,
                "end": 343,
                "fullWidth": 359,
                "width": 27,
                "modifiers": [],
                "variableDeclaration": {
                    "kind": "VariableDeclaration",
                    "fullStart": 0,
                    "fullEnd": 342,
                    "start": 316,
                    "end": 342,
                    "fullWidth": 342,
                    "width": 26,
                    "varKeyword": {
                        "kind": "VarKeyword",
                        "fullStart": 0,
                        "fullEnd": 320,
                        "start": 316,
                        "end": 319,
                        "fullWidth": 320,
                        "width": 3,
                        "text": "var",
                        "value": "var",
                        "valueText": "var",
                        "hasLeadingTrivia": true,
                        "hasLeadingComment": true,
                        "hasLeadingNewLine": true,
                        "hasTrailingTrivia": true,
                        "leadingTrivia": [
                            {
                                "kind": "SingleLineCommentTrivia",
                                "text": "// Copyright 2009 the Sputnik authors.  All rights reserved."
                            },
                            {
                                "kind": "NewLineTrivia",
                                "text": "\n"
                            },
                            {
                                "kind": "SingleLineCommentTrivia",
                                "text": "// This code is governed by the BSD license found in the LICENSE file."
                            },
                            {
                                "kind": "NewLineTrivia",
                                "text": "\n"
                            },
                            {
                                "kind": "NewLineTrivia",
                                "text": "\n"
                            },
                            {
                                "kind": "MultiLineCommentTrivia",
                                "text": "/**\n * Number type represented as the double precision 64-bit format IEEE 754\n *\n * @path ch08/8.5/S8.5_A2.1.js\n * @description Use 2^53 + 2 number and do some operation with it\n */"
                            },
                            {
                                "kind": "NewLineTrivia",
                                "text": "\n"
                            },
                            {
                                "kind": "NewLineTrivia",
                                "text": "\n"
                            }
                        ],
                        "trailingTrivia": [
                            {
                                "kind": "WhitespaceTrivia",
                                "text": " "
                            }
                        ]
                    },
                    "variableDeclarators": [
                        {
                            "kind": "VariableDeclarator",
                            "fullStart": 320,
                            "fullEnd": 342,
                            "start": 320,
                            "end": 342,
                            "fullWidth": 22,
<<<<<<< HEAD
                            "width": 22,
                            "identifier": {
=======
                            "propertyName": {
>>>>>>> 85e84683
                                "kind": "IdentifierName",
                                "fullStart": 320,
                                "fullEnd": 322,
                                "start": 320,
                                "end": 321,
                                "fullWidth": 2,
                                "width": 1,
                                "text": "x",
                                "value": "x",
                                "valueText": "x",
                                "hasTrailingTrivia": true,
                                "trailingTrivia": [
                                    {
                                        "kind": "WhitespaceTrivia",
                                        "text": " "
                                    }
                                ]
                            },
                            "equalsValueClause": {
                                "kind": "EqualsValueClause",
                                "fullStart": 322,
                                "fullEnd": 342,
                                "start": 322,
                                "end": 342,
                                "fullWidth": 20,
                                "width": 20,
                                "equalsToken": {
                                    "kind": "EqualsToken",
                                    "fullStart": 322,
                                    "fullEnd": 324,
                                    "start": 322,
                                    "end": 323,
                                    "fullWidth": 2,
                                    "width": 1,
                                    "text": "=",
                                    "value": "=",
                                    "valueText": "=",
                                    "hasTrailingTrivia": true,
                                    "trailingTrivia": [
                                        {
                                            "kind": "WhitespaceTrivia",
                                            "text": " "
                                        }
                                    ]
                                },
                                "value": {
                                    "kind": "NumericLiteral",
                                    "fullStart": 324,
                                    "fullEnd": 342,
                                    "start": 324,
                                    "end": 342,
                                    "fullWidth": 18,
                                    "width": 18,
                                    "text": "9007199254740994.0",
                                    "value": 9007199254740994,
                                    "valueText": "9007199254740994"
                                }
                            }
                        }
                    ]
                },
                "semicolonToken": {
                    "kind": "SemicolonToken",
                    "fullStart": 342,
                    "fullEnd": 359,
                    "start": 342,
                    "end": 343,
                    "fullWidth": 17,
                    "width": 1,
                    "text": ";",
                    "value": ";",
                    "valueText": ";",
                    "hasTrailingTrivia": true,
                    "hasTrailingComment": true,
                    "hasTrailingNewLine": true,
                    "trailingTrivia": [
                        {
                            "kind": "WhitespaceTrivia",
                            "text": " "
                        },
                        {
                            "kind": "MultiLineCommentTrivia",
                            "text": "/* 2^53 + 2 */"
                        },
                        {
                            "kind": "NewLineTrivia",
                            "text": "\n"
                        }
                    ]
                }
            },
            {
                "kind": "VariableStatement",
                "fullStart": 359,
                "fullEnd": 384,
                "start": 359,
                "end": 383,
                "fullWidth": 25,
                "width": 24,
                "isIncrementallyUnusable": true,
                "modifiers": [],
                "variableDeclaration": {
                    "kind": "VariableDeclaration",
                    "fullStart": 359,
                    "fullEnd": 382,
                    "start": 359,
                    "end": 382,
                    "fullWidth": 23,
                    "width": 23,
                    "isIncrementallyUnusable": true,
                    "varKeyword": {
                        "kind": "VarKeyword",
                        "fullStart": 359,
                        "fullEnd": 363,
                        "start": 359,
                        "end": 362,
                        "fullWidth": 4,
                        "width": 3,
                        "text": "var",
                        "value": "var",
                        "valueText": "var",
                        "hasTrailingTrivia": true,
                        "trailingTrivia": [
                            {
                                "kind": "WhitespaceTrivia",
                                "text": " "
                            }
                        ]
                    },
                    "variableDeclarators": [
                        {
                            "kind": "VariableDeclarator",
                            "fullStart": 363,
                            "fullEnd": 382,
                            "start": 363,
                            "end": 382,
                            "fullWidth": 19,
                            "width": 19,
                            "isIncrementallyUnusable": true,
                            "propertyName": {
                                "kind": "IdentifierName",
                                "fullStart": 363,
                                "fullEnd": 365,
                                "start": 363,
                                "end": 364,
                                "fullWidth": 2,
                                "width": 1,
                                "text": "y",
                                "value": "y",
                                "valueText": "y",
                                "hasTrailingTrivia": true,
                                "trailingTrivia": [
                                    {
                                        "kind": "WhitespaceTrivia",
                                        "text": " "
                                    }
                                ]
                            },
                            "equalsValueClause": {
                                "kind": "EqualsValueClause",
                                "fullStart": 365,
                                "fullEnd": 382,
                                "start": 365,
                                "end": 382,
                                "fullWidth": 17,
                                "width": 17,
                                "isIncrementallyUnusable": true,
                                "equalsToken": {
                                    "kind": "EqualsToken",
                                    "fullStart": 365,
                                    "fullEnd": 367,
                                    "start": 365,
                                    "end": 366,
                                    "fullWidth": 2,
                                    "width": 1,
                                    "text": "=",
                                    "value": "=",
                                    "valueText": "=",
                                    "hasTrailingTrivia": true,
                                    "trailingTrivia": [
                                        {
                                            "kind": "WhitespaceTrivia",
                                            "text": " "
                                        }
                                    ]
                                },
                                "value": {
                                    "kind": "SubtractExpression",
                                    "fullStart": 367,
                                    "fullEnd": 382,
                                    "start": 367,
                                    "end": 382,
                                    "fullWidth": 15,
                                    "width": 15,
                                    "isIncrementallyUnusable": true,
                                    "left": {
                                        "kind": "NumericLiteral",
                                        "fullStart": 367,
                                        "fullEnd": 371,
                                        "start": 367,
                                        "end": 370,
                                        "fullWidth": 4,
                                        "width": 3,
                                        "text": "1.0",
                                        "value": 1,
                                        "valueText": "1",
                                        "hasTrailingTrivia": true,
                                        "trailingTrivia": [
                                            {
                                                "kind": "WhitespaceTrivia",
                                                "text": " "
                                            }
                                        ]
                                    },
                                    "operatorToken": {
                                        "kind": "MinusToken",
                                        "fullStart": 371,
                                        "fullEnd": 373,
                                        "start": 371,
                                        "end": 372,
                                        "fullWidth": 2,
                                        "width": 1,
                                        "text": "-",
                                        "value": "-",
                                        "valueText": "-",
                                        "hasTrailingTrivia": true,
                                        "trailingTrivia": [
                                            {
                                                "kind": "WhitespaceTrivia",
                                                "text": " "
                                            }
                                        ]
                                    },
                                    "right": {
                                        "kind": "DivideExpression",
                                        "fullStart": 373,
                                        "fullEnd": 382,
                                        "start": 373,
                                        "end": 382,
                                        "fullWidth": 9,
                                        "width": 9,
                                        "isIncrementallyUnusable": true,
                                        "left": {
                                            "kind": "NumericLiteral",
                                            "fullStart": 373,
                                            "fullEnd": 374,
                                            "start": 373,
                                            "end": 374,
                                            "fullWidth": 1,
                                            "width": 1,
                                            "text": "1",
                                            "value": 1,
                                            "valueText": "1"
                                        },
                                        "operatorToken": {
                                            "kind": "SlashToken",
                                            "fullStart": 374,
                                            "fullEnd": 375,
                                            "start": 374,
                                            "end": 375,
                                            "fullWidth": 1,
                                            "width": 1,
                                            "text": "/",
                                            "value": "/",
                                            "valueText": "/"
                                        },
                                        "right": {
                                            "kind": "NumericLiteral",
                                            "fullStart": 375,
                                            "fullEnd": 382,
                                            "start": 375,
                                            "end": 382,
                                            "fullWidth": 7,
                                            "width": 7,
                                            "text": "65536.0",
                                            "value": 65536,
                                            "valueText": "65536"
                                        }
                                    }
                                }
                            }
                        }
                    ]
                },
                "semicolonToken": {
                    "kind": "SemicolonToken",
                    "fullStart": 382,
                    "fullEnd": 384,
                    "start": 382,
                    "end": 383,
                    "fullWidth": 2,
                    "width": 1,
                    "text": ";",
                    "value": ";",
                    "valueText": ";",
                    "hasTrailingTrivia": true,
                    "hasTrailingNewLine": true,
                    "trailingTrivia": [
                        {
                            "kind": "NewLineTrivia",
                            "text": "\n"
                        }
                    ]
                }
            },
            {
                "kind": "VariableStatement",
                "fullStart": 384,
                "fullEnd": 399,
                "start": 384,
                "end": 398,
                "fullWidth": 15,
                "width": 14,
                "modifiers": [],
                "variableDeclaration": {
                    "kind": "VariableDeclaration",
                    "fullStart": 384,
                    "fullEnd": 397,
                    "start": 384,
                    "end": 397,
                    "fullWidth": 13,
                    "width": 13,
                    "varKeyword": {
                        "kind": "VarKeyword",
                        "fullStart": 384,
                        "fullEnd": 388,
                        "start": 384,
                        "end": 387,
                        "fullWidth": 4,
                        "width": 3,
                        "text": "var",
                        "value": "var",
                        "valueText": "var",
                        "hasTrailingTrivia": true,
                        "trailingTrivia": [
                            {
                                "kind": "WhitespaceTrivia",
                                "text": " "
                            }
                        ]
                    },
                    "variableDeclarators": [
                        {
                            "kind": "VariableDeclarator",
                            "fullStart": 388,
                            "fullEnd": 397,
                            "start": 388,
                            "end": 397,
                            "fullWidth": 9,
<<<<<<< HEAD
                            "width": 9,
                            "identifier": {
=======
                            "propertyName": {
>>>>>>> 85e84683
                                "kind": "IdentifierName",
                                "fullStart": 388,
                                "fullEnd": 390,
                                "start": 388,
                                "end": 389,
                                "fullWidth": 2,
                                "width": 1,
                                "text": "z",
                                "value": "z",
                                "valueText": "z",
                                "hasTrailingTrivia": true,
                                "trailingTrivia": [
                                    {
                                        "kind": "WhitespaceTrivia",
                                        "text": " "
                                    }
                                ]
                            },
                            "equalsValueClause": {
                                "kind": "EqualsValueClause",
                                "fullStart": 390,
                                "fullEnd": 397,
                                "start": 390,
                                "end": 397,
                                "fullWidth": 7,
                                "width": 7,
                                "equalsToken": {
                                    "kind": "EqualsToken",
                                    "fullStart": 390,
                                    "fullEnd": 392,
                                    "start": 390,
                                    "end": 391,
                                    "fullWidth": 2,
                                    "width": 1,
                                    "text": "=",
                                    "value": "=",
                                    "valueText": "=",
                                    "hasTrailingTrivia": true,
                                    "trailingTrivia": [
                                        {
                                            "kind": "WhitespaceTrivia",
                                            "text": " "
                                        }
                                    ]
                                },
                                "value": {
                                    "kind": "AddExpression",
                                    "fullStart": 392,
                                    "fullEnd": 397,
                                    "start": 392,
                                    "end": 397,
                                    "fullWidth": 5,
                                    "width": 5,
                                    "left": {
                                        "kind": "IdentifierName",
                                        "fullStart": 392,
                                        "fullEnd": 394,
                                        "start": 392,
                                        "end": 393,
                                        "fullWidth": 2,
                                        "width": 1,
                                        "text": "x",
                                        "value": "x",
                                        "valueText": "x",
                                        "hasTrailingTrivia": true,
                                        "trailingTrivia": [
                                            {
                                                "kind": "WhitespaceTrivia",
                                                "text": " "
                                            }
                                        ]
                                    },
                                    "operatorToken": {
                                        "kind": "PlusToken",
                                        "fullStart": 394,
                                        "fullEnd": 396,
                                        "start": 394,
                                        "end": 395,
                                        "fullWidth": 2,
                                        "width": 1,
                                        "text": "+",
                                        "value": "+",
                                        "valueText": "+",
                                        "hasTrailingTrivia": true,
                                        "trailingTrivia": [
                                            {
                                                "kind": "WhitespaceTrivia",
                                                "text": " "
                                            }
                                        ]
                                    },
                                    "right": {
                                        "kind": "IdentifierName",
                                        "fullStart": 396,
                                        "fullEnd": 397,
                                        "start": 396,
                                        "end": 397,
                                        "fullWidth": 1,
                                        "width": 1,
                                        "text": "y",
                                        "value": "y",
                                        "valueText": "y"
                                    }
                                }
                            }
                        }
                    ]
                },
                "semicolonToken": {
                    "kind": "SemicolonToken",
                    "fullStart": 397,
                    "fullEnd": 399,
                    "start": 397,
                    "end": 398,
                    "fullWidth": 2,
                    "width": 1,
                    "text": ";",
                    "value": ";",
                    "valueText": ";",
                    "hasTrailingTrivia": true,
                    "hasTrailingNewLine": true,
                    "trailingTrivia": [
                        {
                            "kind": "NewLineTrivia",
                            "text": "\n"
                        }
                    ]
                }
            },
            {
                "kind": "VariableStatement",
                "fullStart": 399,
                "fullEnd": 414,
                "start": 399,
                "end": 413,
                "fullWidth": 15,
                "width": 14,
                "modifiers": [],
                "variableDeclaration": {
                    "kind": "VariableDeclaration",
                    "fullStart": 399,
                    "fullEnd": 412,
                    "start": 399,
                    "end": 412,
                    "fullWidth": 13,
                    "width": 13,
                    "varKeyword": {
                        "kind": "VarKeyword",
                        "fullStart": 399,
                        "fullEnd": 403,
                        "start": 399,
                        "end": 402,
                        "fullWidth": 4,
                        "width": 3,
                        "text": "var",
                        "value": "var",
                        "valueText": "var",
                        "hasTrailingTrivia": true,
                        "trailingTrivia": [
                            {
                                "kind": "WhitespaceTrivia",
                                "text": " "
                            }
                        ]
                    },
                    "variableDeclarators": [
                        {
                            "kind": "VariableDeclarator",
                            "fullStart": 403,
                            "fullEnd": 412,
                            "start": 403,
                            "end": 412,
                            "fullWidth": 9,
<<<<<<< HEAD
                            "width": 9,
                            "identifier": {
=======
                            "propertyName": {
>>>>>>> 85e84683
                                "kind": "IdentifierName",
                                "fullStart": 403,
                                "fullEnd": 405,
                                "start": 403,
                                "end": 404,
                                "fullWidth": 2,
                                "width": 1,
                                "text": "d",
                                "value": "d",
                                "valueText": "d",
                                "hasTrailingTrivia": true,
                                "trailingTrivia": [
                                    {
                                        "kind": "WhitespaceTrivia",
                                        "text": " "
                                    }
                                ]
                            },
                            "equalsValueClause": {
                                "kind": "EqualsValueClause",
                                "fullStart": 405,
                                "fullEnd": 412,
                                "start": 405,
                                "end": 412,
                                "fullWidth": 7,
                                "width": 7,
                                "equalsToken": {
                                    "kind": "EqualsToken",
                                    "fullStart": 405,
                                    "fullEnd": 407,
                                    "start": 405,
                                    "end": 406,
                                    "fullWidth": 2,
                                    "width": 1,
                                    "text": "=",
                                    "value": "=",
                                    "valueText": "=",
                                    "hasTrailingTrivia": true,
                                    "trailingTrivia": [
                                        {
                                            "kind": "WhitespaceTrivia",
                                            "text": " "
                                        }
                                    ]
                                },
                                "value": {
                                    "kind": "SubtractExpression",
                                    "fullStart": 407,
                                    "fullEnd": 412,
                                    "start": 407,
                                    "end": 412,
                                    "fullWidth": 5,
                                    "width": 5,
                                    "left": {
                                        "kind": "IdentifierName",
                                        "fullStart": 407,
                                        "fullEnd": 409,
                                        "start": 407,
                                        "end": 408,
                                        "fullWidth": 2,
                                        "width": 1,
                                        "text": "z",
                                        "value": "z",
                                        "valueText": "z",
                                        "hasTrailingTrivia": true,
                                        "trailingTrivia": [
                                            {
                                                "kind": "WhitespaceTrivia",
                                                "text": " "
                                            }
                                        ]
                                    },
                                    "operatorToken": {
                                        "kind": "MinusToken",
                                        "fullStart": 409,
                                        "fullEnd": 411,
                                        "start": 409,
                                        "end": 410,
                                        "fullWidth": 2,
                                        "width": 1,
                                        "text": "-",
                                        "value": "-",
                                        "valueText": "-",
                                        "hasTrailingTrivia": true,
                                        "trailingTrivia": [
                                            {
                                                "kind": "WhitespaceTrivia",
                                                "text": " "
                                            }
                                        ]
                                    },
                                    "right": {
                                        "kind": "IdentifierName",
                                        "fullStart": 411,
                                        "fullEnd": 412,
                                        "start": 411,
                                        "end": 412,
                                        "fullWidth": 1,
                                        "width": 1,
                                        "text": "x",
                                        "value": "x",
                                        "valueText": "x"
                                    }
                                }
                            }
                        }
                    ]
                },
                "semicolonToken": {
                    "kind": "SemicolonToken",
                    "fullStart": 412,
                    "fullEnd": 414,
                    "start": 412,
                    "end": 413,
                    "fullWidth": 2,
                    "width": 1,
                    "text": ";",
                    "value": ";",
                    "valueText": ";",
                    "hasTrailingTrivia": true,
                    "hasTrailingNewLine": true,
                    "trailingTrivia": [
                        {
                            "kind": "NewLineTrivia",
                            "text": "\n"
                        }
                    ]
                }
            },
            {
                "kind": "IfStatement",
                "fullStart": 414,
                "fullEnd": 555,
                "start": 415,
                "end": 554,
                "fullWidth": 141,
                "width": 139,
                "ifKeyword": {
                    "kind": "IfKeyword",
                    "fullStart": 414,
                    "fullEnd": 418,
                    "start": 415,
                    "end": 417,
                    "fullWidth": 4,
                    "width": 2,
                    "text": "if",
                    "value": "if",
                    "valueText": "if",
                    "hasLeadingTrivia": true,
                    "hasLeadingNewLine": true,
                    "hasTrailingTrivia": true,
                    "leadingTrivia": [
                        {
                            "kind": "NewLineTrivia",
                            "text": "\n"
                        }
                    ],
                    "trailingTrivia": [
                        {
                            "kind": "WhitespaceTrivia",
                            "text": " "
                        }
                    ]
                },
                "openParenToken": {
                    "kind": "OpenParenToken",
                    "fullStart": 418,
                    "fullEnd": 419,
                    "start": 418,
                    "end": 419,
                    "fullWidth": 1,
                    "width": 1,
                    "text": "(",
                    "value": "(",
                    "valueText": "("
                },
                "condition": {
                    "kind": "NotEqualsExpression",
                    "fullStart": 419,
                    "fullEnd": 426,
                    "start": 419,
                    "end": 426,
                    "fullWidth": 7,
                    "width": 7,
                    "left": {
                        "kind": "IdentifierName",
                        "fullStart": 419,
                        "fullEnd": 421,
                        "start": 419,
                        "end": 420,
                        "fullWidth": 2,
                        "width": 1,
                        "text": "d",
                        "value": "d",
                        "valueText": "d",
                        "hasTrailingTrivia": true,
                        "trailingTrivia": [
                            {
                                "kind": "WhitespaceTrivia",
                                "text": " "
                            }
                        ]
                    },
                    "operatorToken": {
                        "kind": "ExclamationEqualsEqualsToken",
                        "fullStart": 421,
                        "fullEnd": 425,
                        "start": 421,
                        "end": 424,
                        "fullWidth": 4,
                        "width": 3,
                        "text": "!==",
                        "value": "!==",
                        "valueText": "!==",
                        "hasTrailingTrivia": true,
                        "trailingTrivia": [
                            {
                                "kind": "WhitespaceTrivia",
                                "text": " "
                            }
                        ]
                    },
                    "right": {
                        "kind": "NumericLiteral",
                        "fullStart": 425,
                        "fullEnd": 426,
                        "start": 425,
                        "end": 426,
                        "fullWidth": 1,
                        "width": 1,
                        "text": "0",
                        "value": 0,
                        "valueText": "0"
                    }
                },
                "closeParenToken": {
                    "kind": "CloseParenToken",
                    "fullStart": 426,
                    "fullEnd": 427,
                    "start": 426,
                    "end": 427,
                    "fullWidth": 1,
                    "width": 1,
                    "text": ")",
                    "value": ")",
                    "valueText": ")"
                },
                "statement": {
                    "kind": "Block",
                    "fullStart": 427,
                    "fullEnd": 555,
                    "start": 427,
                    "end": 554,
                    "fullWidth": 128,
                    "width": 127,
                    "openBraceToken": {
                        "kind": "OpenBraceToken",
                        "fullStart": 427,
                        "fullEnd": 429,
                        "start": 427,
                        "end": 428,
                        "fullWidth": 2,
                        "width": 1,
                        "text": "{",
                        "value": "{",
                        "valueText": "{",
                        "hasTrailingTrivia": true,
                        "hasTrailingNewLine": true,
                        "trailingTrivia": [
                            {
                                "kind": "NewLineTrivia",
                                "text": "\n"
                            }
                        ]
                    },
                    "statements": [
                        {
                            "kind": "ExpressionStatement",
                            "fullStart": 429,
                            "fullEnd": 553,
                            "start": 431,
                            "end": 552,
                            "fullWidth": 124,
                            "width": 121,
                            "expression": {
                                "kind": "InvocationExpression",
                                "fullStart": 429,
                                "fullEnd": 551,
                                "start": 431,
                                "end": 551,
                                "fullWidth": 122,
                                "width": 120,
                                "expression": {
                                    "kind": "IdentifierName",
                                    "fullStart": 429,
                                    "fullEnd": 437,
                                    "start": 431,
                                    "end": 437,
                                    "fullWidth": 8,
                                    "width": 6,
                                    "text": "$ERROR",
                                    "value": "$ERROR",
                                    "valueText": "$ERROR",
                                    "hasLeadingTrivia": true,
                                    "leadingTrivia": [
                                        {
                                            "kind": "WhitespaceTrivia",
                                            "text": "  "
                                        }
                                    ]
                                },
                                "argumentList": {
                                    "kind": "ArgumentList",
                                    "fullStart": 437,
                                    "fullEnd": 551,
                                    "start": 437,
                                    "end": 551,
                                    "fullWidth": 114,
                                    "width": 114,
                                    "openParenToken": {
                                        "kind": "OpenParenToken",
                                        "fullStart": 437,
                                        "fullEnd": 438,
                                        "start": 437,
                                        "end": 438,
                                        "fullWidth": 1,
                                        "width": 1,
                                        "text": "(",
                                        "value": "(",
                                        "valueText": "("
                                    },
                                    "arguments": [
                                        {
                                            "kind": "AddExpression",
                                            "fullStart": 438,
                                            "fullEnd": 550,
                                            "start": 438,
                                            "end": 550,
                                            "fullWidth": 112,
                                            "width": 112,
                                            "left": {
                                                "kind": "StringLiteral",
                                                "fullStart": 438,
                                                "fullEnd": 545,
                                                "start": 438,
                                                "end": 544,
                                                "fullWidth": 107,
                                                "width": 106,
                                                "text": "'#1: var x = 9007199254740994.0; var y = 1.0 - 1/65536.0; var z = x + y; var d = z - x; d === 0. Actual: '",
                                                "value": "#1: var x = 9007199254740994.0; var y = 1.0 - 1/65536.0; var z = x + y; var d = z - x; d === 0. Actual: ",
                                                "valueText": "#1: var x = 9007199254740994.0; var y = 1.0 - 1/65536.0; var z = x + y; var d = z - x; d === 0. Actual: ",
                                                "hasTrailingTrivia": true,
                                                "trailingTrivia": [
                                                    {
                                                        "kind": "WhitespaceTrivia",
                                                        "text": " "
                                                    }
                                                ]
                                            },
                                            "operatorToken": {
                                                "kind": "PlusToken",
                                                "fullStart": 545,
                                                "fullEnd": 547,
                                                "start": 545,
                                                "end": 546,
                                                "fullWidth": 2,
                                                "width": 1,
                                                "text": "+",
                                                "value": "+",
                                                "valueText": "+",
                                                "hasTrailingTrivia": true,
                                                "trailingTrivia": [
                                                    {
                                                        "kind": "WhitespaceTrivia",
                                                        "text": " "
                                                    }
                                                ]
                                            },
                                            "right": {
                                                "kind": "ParenthesizedExpression",
                                                "fullStart": 547,
                                                "fullEnd": 550,
                                                "start": 547,
                                                "end": 550,
                                                "fullWidth": 3,
                                                "width": 3,
                                                "openParenToken": {
                                                    "kind": "OpenParenToken",
                                                    "fullStart": 547,
                                                    "fullEnd": 548,
                                                    "start": 547,
                                                    "end": 548,
                                                    "fullWidth": 1,
                                                    "width": 1,
                                                    "text": "(",
                                                    "value": "(",
                                                    "valueText": "("
                                                },
                                                "expression": {
                                                    "kind": "IdentifierName",
                                                    "fullStart": 548,
                                                    "fullEnd": 549,
                                                    "start": 548,
                                                    "end": 549,
                                                    "fullWidth": 1,
                                                    "width": 1,
                                                    "text": "d",
                                                    "value": "d",
                                                    "valueText": "d"
                                                },
                                                "closeParenToken": {
                                                    "kind": "CloseParenToken",
                                                    "fullStart": 549,
                                                    "fullEnd": 550,
                                                    "start": 549,
                                                    "end": 550,
                                                    "fullWidth": 1,
                                                    "width": 1,
                                                    "text": ")",
                                                    "value": ")",
                                                    "valueText": ")"
                                                }
                                            }
                                        }
                                    ],
                                    "closeParenToken": {
                                        "kind": "CloseParenToken",
                                        "fullStart": 550,
                                        "fullEnd": 551,
                                        "start": 550,
                                        "end": 551,
                                        "fullWidth": 1,
                                        "width": 1,
                                        "text": ")",
                                        "value": ")",
                                        "valueText": ")"
                                    }
                                }
                            },
                            "semicolonToken": {
                                "kind": "SemicolonToken",
                                "fullStart": 551,
                                "fullEnd": 553,
                                "start": 551,
                                "end": 552,
                                "fullWidth": 2,
                                "width": 1,
                                "text": ";",
                                "value": ";",
                                "valueText": ";",
                                "hasTrailingTrivia": true,
                                "hasTrailingNewLine": true,
                                "trailingTrivia": [
                                    {
                                        "kind": "NewLineTrivia",
                                        "text": "\n"
                                    }
                                ]
                            }
                        }
                    ],
                    "closeBraceToken": {
                        "kind": "CloseBraceToken",
                        "fullStart": 553,
                        "fullEnd": 555,
                        "start": 553,
                        "end": 554,
                        "fullWidth": 2,
                        "width": 1,
                        "text": "}",
                        "value": "}",
                        "valueText": "}",
                        "hasTrailingTrivia": true,
                        "hasTrailingNewLine": true,
                        "trailingTrivia": [
                            {
                                "kind": "NewLineTrivia",
                                "text": "\n"
                            }
                        ]
                    }
                }
            }
        ],
        "endOfFileToken": {
            "kind": "EndOfFileToken",
            "fullStart": 555,
            "fullEnd": 556,
            "start": 556,
            "end": 556,
            "fullWidth": 1,
            "width": 0,
            "text": "",
            "hasLeadingTrivia": true,
            "hasLeadingNewLine": true,
            "leadingTrivia": [
                {
                    "kind": "NewLineTrivia",
                    "text": "\n"
                }
            ]
        }
    },
    "lineMap": {
        "lineStarts": [
            0,
            61,
            132,
            133,
            137,
            211,
            214,
            245,
            311,
            315,
            316,
            359,
            384,
            399,
            414,
            415,
            429,
            553,
            555,
            556
        ],
        "length": 556
    }
}<|MERGE_RESOLUTION|>--- conflicted
+++ resolved
@@ -95,12 +95,8 @@
                             "start": 320,
                             "end": 342,
                             "fullWidth": 22,
-<<<<<<< HEAD
                             "width": 22,
-                            "identifier": {
-=======
                             "propertyName": {
->>>>>>> 85e84683
                                 "kind": "IdentifierName",
                                 "fullStart": 320,
                                 "fullEnd": 322,
@@ -450,12 +446,8 @@
                             "start": 388,
                             "end": 397,
                             "fullWidth": 9,
-<<<<<<< HEAD
                             "width": 9,
-                            "identifier": {
-=======
                             "propertyName": {
->>>>>>> 85e84683
                                 "kind": "IdentifierName",
                                 "fullStart": 388,
                                 "fullEnd": 390,
@@ -629,12 +621,8 @@
                             "start": 403,
                             "end": 412,
                             "fullWidth": 9,
-<<<<<<< HEAD
                             "width": 9,
-                            "identifier": {
-=======
                             "propertyName": {
->>>>>>> 85e84683
                                 "kind": "IdentifierName",
                                 "fullStart": 403,
                                 "fullEnd": 405,
