--- conflicted
+++ resolved
@@ -94,12 +94,8 @@
                             "start": 230,
                             "end": 244,
                             "fullWidth": 14,
-<<<<<<< HEAD
                             "width": 14,
-                            "identifier": {
-=======
                             "propertyName": {
->>>>>>> 85e84683
                                 "kind": "IdentifierName",
                                 "fullStart": 230,
                                 "fullEnd": 232,
@@ -259,12 +255,8 @@
                             "start": 250,
                             "end": 265,
                             "fullWidth": 15,
-<<<<<<< HEAD
                             "width": 15,
-                            "identifier": {
-=======
                             "propertyName": {
->>>>>>> 85e84683
                                 "kind": "IdentifierName",
                                 "fullStart": 250,
                                 "fullEnd": 253,
