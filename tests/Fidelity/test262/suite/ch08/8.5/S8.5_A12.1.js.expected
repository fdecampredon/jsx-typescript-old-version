--- conflicted
+++ resolved
@@ -94,12 +94,8 @@
                             "start": 325,
                             "end": 340,
                             "fullWidth": 15,
-<<<<<<< HEAD
                             "width": 15,
-                            "identifier": {
-=======
                             "propertyName": {
->>>>>>> 85e84683
                                 "kind": "IdentifierName",
                                 "fullStart": 325,
                                 "fullEnd": 330,
@@ -233,12 +229,8 @@
                             "start": 346,
                             "end": 358,
                             "fullWidth": 12,
-<<<<<<< HEAD
                             "width": 12,
-                            "identifier": {
-=======
                             "propertyName": {
->>>>>>> 85e84683
                                 "kind": "IdentifierName",
                                 "fullStart": 346,
                                 "fullEnd": 349,
