{
    "isDeclaration": false,
    "languageVersion": "EcmaScript5",
    "parseOptions": {
        "allowAutomaticSemicolonInsertion": true
    },
    "sourceUnit": {
        "kind": "SourceUnit",
        "fullStart": 0,
        "fullEnd": 417,
        "start": 278,
        "end": 417,
        "fullWidth": 417,
        "width": 139,
        "isIncrementallyUnusable": true,
        "moduleElements": [
            {
                "kind": "VariableStatement",
                "fullStart": 0,
                "fullEnd": 293,
                "start": 278,
                "end": 292,
                "fullWidth": 293,
                "width": 14,
                "modifiers": [],
                "variableDeclaration": {
                    "kind": "VariableDeclaration",
                    "fullStart": 0,
                    "fullEnd": 291,
                    "start": 278,
                    "end": 291,
                    "fullWidth": 291,
                    "width": 13,
                    "varKeyword": {
                        "kind": "VarKeyword",
                        "fullStart": 0,
                        "fullEnd": 282,
                        "start": 278,
                        "end": 281,
                        "fullWidth": 282,
                        "width": 3,
                        "text": "var",
                        "value": "var",
                        "valueText": "var",
                        "hasLeadingTrivia": true,
                        "hasLeadingComment": true,
                        "hasLeadingNewLine": true,
                        "hasTrailingTrivia": true,
                        "leadingTrivia": [
                            {
                                "kind": "SingleLineCommentTrivia",
                                "text": "// Copyright 2009 the Sputnik authors.  All rights reserved."
                            },
                            {
                                "kind": "NewLineTrivia",
                                "text": "\n"
                            },
                            {
                                "kind": "SingleLineCommentTrivia",
                                "text": "// This code is governed by the BSD license found in the LICENSE file."
                            },
                            {
                                "kind": "NewLineTrivia",
                                "text": "\n"
                            },
                            {
                                "kind": "NewLineTrivia",
                                "text": "\n"
                            },
                            {
                                "kind": "MultiLineCommentTrivia",
                                "text": "/**\n * The integer 0 has two representations, +0 and -0\n *\n * @path ch08/8.5/S8.5_A11_T1.js\n * @description Check 1.0/p_zero !== 1.0/n_zero\n */"
                            },
                            {
                                "kind": "NewLineTrivia",
                                "text": "\n"
                            },
                            {
                                "kind": "NewLineTrivia",
                                "text": "\n"
                            }
                        ],
                        "trailingTrivia": [
                            {
                                "kind": "WhitespaceTrivia",
                                "text": " "
                            }
                        ]
                    },
                    "variableDeclarators": [
                        {
                            "kind": "VariableDeclarator",
                            "fullStart": 282,
                            "fullEnd": 291,
                            "start": 282,
                            "end": 291,
                            "fullWidth": 9,
<<<<<<< HEAD
                            "width": 9,
                            "identifier": {
=======
                            "propertyName": {
>>>>>>> 85e84683
                                "kind": "IdentifierName",
                                "fullStart": 282,
                                "fullEnd": 288,
                                "start": 282,
                                "end": 288,
                                "fullWidth": 6,
                                "width": 6,
                                "text": "p_zero",
                                "value": "p_zero",
                                "valueText": "p_zero"
                            },
                            "equalsValueClause": {
                                "kind": "EqualsValueClause",
                                "fullStart": 288,
                                "fullEnd": 291,
                                "start": 288,
                                "end": 291,
                                "fullWidth": 3,
                                "width": 3,
                                "equalsToken": {
                                    "kind": "EqualsToken",
                                    "fullStart": 288,
                                    "fullEnd": 289,
                                    "start": 288,
                                    "end": 289,
                                    "fullWidth": 1,
                                    "width": 1,
                                    "text": "=",
                                    "value": "=",
                                    "valueText": "="
                                },
                                "value": {
                                    "kind": "PlusExpression",
                                    "fullStart": 289,
                                    "fullEnd": 291,
                                    "start": 289,
                                    "end": 291,
                                    "fullWidth": 2,
                                    "width": 2,
                                    "operatorToken": {
                                        "kind": "PlusToken",
                                        "fullStart": 289,
                                        "fullEnd": 290,
                                        "start": 289,
                                        "end": 290,
                                        "fullWidth": 1,
                                        "width": 1,
                                        "text": "+",
                                        "value": "+",
                                        "valueText": "+"
                                    },
                                    "operand": {
                                        "kind": "NumericLiteral",
                                        "fullStart": 290,
                                        "fullEnd": 291,
                                        "start": 290,
                                        "end": 291,
                                        "fullWidth": 1,
                                        "width": 1,
                                        "text": "0",
                                        "value": 0,
                                        "valueText": "0"
                                    }
                                }
                            }
                        }
                    ]
                },
                "semicolonToken": {
                    "kind": "SemicolonToken",
                    "fullStart": 291,
                    "fullEnd": 293,
                    "start": 291,
                    "end": 292,
                    "fullWidth": 2,
                    "width": 1,
                    "text": ";",
                    "value": ";",
                    "valueText": ";",
                    "hasTrailingTrivia": true,
                    "hasTrailingNewLine": true,
                    "trailingTrivia": [
                        {
                            "kind": "NewLineTrivia",
                            "text": "\n"
                        }
                    ]
                }
            },
            {
                "kind": "VariableStatement",
                "fullStart": 293,
                "fullEnd": 308,
                "start": 293,
                "end": 307,
                "fullWidth": 15,
                "width": 14,
                "modifiers": [],
                "variableDeclaration": {
                    "kind": "VariableDeclaration",
                    "fullStart": 293,
                    "fullEnd": 306,
                    "start": 293,
                    "end": 306,
                    "fullWidth": 13,
                    "width": 13,
                    "varKeyword": {
                        "kind": "VarKeyword",
                        "fullStart": 293,
                        "fullEnd": 297,
                        "start": 293,
                        "end": 296,
                        "fullWidth": 4,
                        "width": 3,
                        "text": "var",
                        "value": "var",
                        "valueText": "var",
                        "hasTrailingTrivia": true,
                        "trailingTrivia": [
                            {
                                "kind": "WhitespaceTrivia",
                                "text": " "
                            }
                        ]
                    },
                    "variableDeclarators": [
                        {
                            "kind": "VariableDeclarator",
                            "fullStart": 297,
                            "fullEnd": 306,
                            "start": 297,
                            "end": 306,
                            "fullWidth": 9,
<<<<<<< HEAD
                            "width": 9,
                            "identifier": {
=======
                            "propertyName": {
>>>>>>> 85e84683
                                "kind": "IdentifierName",
                                "fullStart": 297,
                                "fullEnd": 303,
                                "start": 297,
                                "end": 303,
                                "fullWidth": 6,
                                "width": 6,
                                "text": "n_zero",
                                "value": "n_zero",
                                "valueText": "n_zero"
                            },
                            "equalsValueClause": {
                                "kind": "EqualsValueClause",
                                "fullStart": 303,
                                "fullEnd": 306,
                                "start": 303,
                                "end": 306,
                                "fullWidth": 3,
                                "width": 3,
                                "equalsToken": {
                                    "kind": "EqualsToken",
                                    "fullStart": 303,
                                    "fullEnd": 304,
                                    "start": 303,
                                    "end": 304,
                                    "fullWidth": 1,
                                    "width": 1,
                                    "text": "=",
                                    "value": "=",
                                    "valueText": "="
                                },
                                "value": {
                                    "kind": "NegateExpression",
                                    "fullStart": 304,
                                    "fullEnd": 306,
                                    "start": 304,
                                    "end": 306,
                                    "fullWidth": 2,
                                    "width": 2,
                                    "operatorToken": {
                                        "kind": "MinusToken",
                                        "fullStart": 304,
                                        "fullEnd": 305,
                                        "start": 304,
                                        "end": 305,
                                        "fullWidth": 1,
                                        "width": 1,
                                        "text": "-",
                                        "value": "-",
                                        "valueText": "-"
                                    },
                                    "operand": {
                                        "kind": "NumericLiteral",
                                        "fullStart": 305,
                                        "fullEnd": 306,
                                        "start": 305,
                                        "end": 306,
                                        "fullWidth": 1,
                                        "width": 1,
                                        "text": "0",
                                        "value": 0,
                                        "valueText": "0"
                                    }
                                }
                            }
                        }
                    ]
                },
                "semicolonToken": {
                    "kind": "SemicolonToken",
                    "fullStart": 306,
                    "fullEnd": 308,
                    "start": 306,
                    "end": 307,
                    "fullWidth": 2,
                    "width": 1,
                    "text": ";",
                    "value": ";",
                    "valueText": ";",
                    "hasTrailingTrivia": true,
                    "hasTrailingNewLine": true,
                    "trailingTrivia": [
                        {
                            "kind": "NewLineTrivia",
                            "text": "\n"
                        }
                    ]
                }
            },
            {
                "kind": "IfStatement",
                "fullStart": 308,
                "fullEnd": 416,
                "start": 309,
                "end": 415,
                "fullWidth": 108,
                "width": 106,
                "isIncrementallyUnusable": true,
                "ifKeyword": {
                    "kind": "IfKeyword",
                    "fullStart": 308,
                    "fullEnd": 312,
                    "start": 309,
                    "end": 311,
                    "fullWidth": 4,
                    "width": 2,
                    "text": "if",
                    "value": "if",
                    "valueText": "if",
                    "hasLeadingTrivia": true,
                    "hasLeadingNewLine": true,
                    "hasTrailingTrivia": true,
                    "leadingTrivia": [
                        {
                            "kind": "NewLineTrivia",
                            "text": "\n"
                        }
                    ],
                    "trailingTrivia": [
                        {
                            "kind": "WhitespaceTrivia",
                            "text": " "
                        }
                    ]
                },
                "openParenToken": {
                    "kind": "OpenParenToken",
                    "fullStart": 312,
                    "fullEnd": 313,
                    "start": 312,
                    "end": 313,
                    "fullWidth": 1,
                    "width": 1,
                    "text": "(",
                    "value": "(",
                    "valueText": "("
                },
                "condition": {
                    "kind": "EqualsExpression",
                    "fullStart": 313,
                    "fullEnd": 338,
                    "start": 313,
                    "end": 338,
                    "fullWidth": 25,
                    "width": 25,
                    "isIncrementallyUnusable": true,
                    "left": {
                        "kind": "DivideExpression",
                        "fullStart": 313,
                        "fullEnd": 324,
                        "start": 313,
                        "end": 323,
                        "fullWidth": 11,
                        "width": 10,
                        "isIncrementallyUnusable": true,
                        "left": {
                            "kind": "NumericLiteral",
                            "fullStart": 313,
                            "fullEnd": 316,
                            "start": 313,
                            "end": 316,
                            "fullWidth": 3,
                            "width": 3,
                            "text": "1.0",
                            "value": 1,
                            "valueText": "1"
                        },
                        "operatorToken": {
                            "kind": "SlashToken",
                            "fullStart": 316,
                            "fullEnd": 317,
                            "start": 316,
                            "end": 317,
                            "fullWidth": 1,
                            "width": 1,
                            "text": "/",
                            "value": "/",
                            "valueText": "/"
                        },
                        "right": {
                            "kind": "IdentifierName",
                            "fullStart": 317,
                            "fullEnd": 324,
                            "start": 317,
                            "end": 323,
                            "fullWidth": 7,
                            "width": 6,
                            "text": "p_zero",
                            "value": "p_zero",
                            "valueText": "p_zero",
                            "hasTrailingTrivia": true,
                            "trailingTrivia": [
                                {
                                    "kind": "WhitespaceTrivia",
                                    "text": " "
                                }
                            ]
                        }
                    },
                    "operatorToken": {
                        "kind": "EqualsEqualsEqualsToken",
                        "fullStart": 324,
                        "fullEnd": 328,
                        "start": 324,
                        "end": 327,
                        "fullWidth": 4,
                        "width": 3,
                        "text": "===",
                        "value": "===",
                        "valueText": "===",
                        "hasTrailingTrivia": true,
                        "trailingTrivia": [
                            {
                                "kind": "WhitespaceTrivia",
                                "text": " "
                            }
                        ]
                    },
                    "right": {
                        "kind": "DivideExpression",
                        "fullStart": 328,
                        "fullEnd": 338,
                        "start": 328,
                        "end": 338,
                        "fullWidth": 10,
                        "width": 10,
                        "isIncrementallyUnusable": true,
                        "left": {
                            "kind": "NumericLiteral",
                            "fullStart": 328,
                            "fullEnd": 331,
                            "start": 328,
                            "end": 331,
                            "fullWidth": 3,
                            "width": 3,
                            "text": "1.0",
                            "value": 1,
                            "valueText": "1"
                        },
                        "operatorToken": {
                            "kind": "SlashToken",
                            "fullStart": 331,
                            "fullEnd": 332,
                            "start": 331,
                            "end": 332,
                            "fullWidth": 1,
                            "width": 1,
                            "text": "/",
                            "value": "/",
                            "valueText": "/"
                        },
                        "right": {
                            "kind": "IdentifierName",
                            "fullStart": 332,
                            "fullEnd": 338,
                            "start": 332,
                            "end": 338,
                            "fullWidth": 6,
                            "width": 6,
                            "text": "n_zero",
                            "value": "n_zero",
                            "valueText": "n_zero"
                        }
                    }
                },
                "closeParenToken": {
                    "kind": "CloseParenToken",
                    "fullStart": 338,
                    "fullEnd": 339,
                    "start": 338,
                    "end": 339,
                    "fullWidth": 1,
                    "width": 1,
                    "text": ")",
                    "value": ")",
                    "valueText": ")"
                },
                "statement": {
                    "kind": "Block",
                    "fullStart": 339,
                    "fullEnd": 416,
                    "start": 339,
                    "end": 415,
                    "fullWidth": 77,
                    "width": 76,
                    "openBraceToken": {
                        "kind": "OpenBraceToken",
                        "fullStart": 339,
                        "fullEnd": 341,
                        "start": 339,
                        "end": 340,
                        "fullWidth": 2,
                        "width": 1,
                        "text": "{",
                        "value": "{",
                        "valueText": "{",
                        "hasTrailingTrivia": true,
                        "hasTrailingNewLine": true,
                        "trailingTrivia": [
                            {
                                "kind": "NewLineTrivia",
                                "text": "\n"
                            }
                        ]
                    },
                    "statements": [
                        {
                            "kind": "ExpressionStatement",
                            "fullStart": 341,
                            "fullEnd": 414,
                            "start": 343,
                            "end": 413,
                            "fullWidth": 73,
                            "width": 70,
                            "expression": {
                                "kind": "InvocationExpression",
                                "fullStart": 341,
                                "fullEnd": 412,
                                "start": 343,
                                "end": 412,
                                "fullWidth": 71,
                                "width": 69,
                                "expression": {
                                    "kind": "IdentifierName",
                                    "fullStart": 341,
                                    "fullEnd": 349,
                                    "start": 343,
                                    "end": 349,
                                    "fullWidth": 8,
                                    "width": 6,
                                    "text": "$ERROR",
                                    "value": "$ERROR",
                                    "valueText": "$ERROR",
                                    "hasLeadingTrivia": true,
                                    "leadingTrivia": [
                                        {
                                            "kind": "WhitespaceTrivia",
                                            "text": "  "
                                        }
                                    ]
                                },
                                "argumentList": {
                                    "kind": "ArgumentList",
                                    "fullStart": 349,
                                    "fullEnd": 412,
                                    "start": 349,
                                    "end": 412,
                                    "fullWidth": 63,
                                    "width": 63,
                                    "openParenToken": {
                                        "kind": "OpenParenToken",
                                        "fullStart": 349,
                                        "fullEnd": 350,
                                        "start": 349,
                                        "end": 350,
                                        "fullWidth": 1,
                                        "width": 1,
                                        "text": "(",
                                        "value": "(",
                                        "valueText": "("
                                    },
                                    "arguments": [
                                        {
                                            "kind": "StringLiteral",
                                            "fullStart": 350,
                                            "fullEnd": 411,
                                            "start": 350,
                                            "end": 411,
                                            "fullWidth": 61,
                                            "width": 61,
                                            "text": "'#1: var p_zero=+0; var n_zero=-0; 1.0/p_zero !== 1.0/n_zero'",
                                            "value": "#1: var p_zero=+0; var n_zero=-0; 1.0/p_zero !== 1.0/n_zero",
                                            "valueText": "#1: var p_zero=+0; var n_zero=-0; 1.0/p_zero !== 1.0/n_zero"
                                        }
                                    ],
                                    "closeParenToken": {
                                        "kind": "CloseParenToken",
                                        "fullStart": 411,
                                        "fullEnd": 412,
                                        "start": 411,
                                        "end": 412,
                                        "fullWidth": 1,
                                        "width": 1,
                                        "text": ")",
                                        "value": ")",
                                        "valueText": ")"
                                    }
                                }
                            },
                            "semicolonToken": {
                                "kind": "SemicolonToken",
                                "fullStart": 412,
                                "fullEnd": 414,
                                "start": 412,
                                "end": 413,
                                "fullWidth": 2,
                                "width": 1,
                                "text": ";",
                                "value": ";",
                                "valueText": ";",
                                "hasTrailingTrivia": true,
                                "hasTrailingNewLine": true,
                                "trailingTrivia": [
                                    {
                                        "kind": "NewLineTrivia",
                                        "text": "\n"
                                    }
                                ]
                            }
                        }
                    ],
                    "closeBraceToken": {
                        "kind": "CloseBraceToken",
                        "fullStart": 414,
                        "fullEnd": 416,
                        "start": 414,
                        "end": 415,
                        "fullWidth": 2,
                        "width": 1,
                        "text": "}",
                        "value": "}",
                        "valueText": "}",
                        "hasTrailingTrivia": true,
                        "hasTrailingNewLine": true,
                        "trailingTrivia": [
                            {
                                "kind": "NewLineTrivia",
                                "text": "\n"
                            }
                        ]
                    }
                }
            }
        ],
        "endOfFileToken": {
            "kind": "EndOfFileToken",
            "fullStart": 416,
            "fullEnd": 417,
            "start": 417,
            "end": 417,
            "fullWidth": 1,
            "width": 0,
            "text": "",
            "hasLeadingTrivia": true,
            "hasLeadingNewLine": true,
            "leadingTrivia": [
                {
                    "kind": "NewLineTrivia",
                    "text": "\n"
                }
            ]
        }
    },
    "lineMap": {
        "lineStarts": [
            0,
            61,
            132,
            133,
            137,
            189,
            192,
            225,
            273,
            277,
            278,
            293,
            308,
            309,
            341,
            414,
            416,
            417
        ],
        "length": 417
    }
}<|MERGE_RESOLUTION|>--- conflicted
+++ resolved
@@ -95,12 +95,8 @@
                             "start": 282,
                             "end": 291,
                             "fullWidth": 9,
-<<<<<<< HEAD
                             "width": 9,
-                            "identifier": {
-=======
                             "propertyName": {
->>>>>>> 85e84683
                                 "kind": "IdentifierName",
                                 "fullStart": 282,
                                 "fullEnd": 288,
@@ -234,12 +230,8 @@
                             "start": 297,
                             "end": 306,
                             "fullWidth": 9,
-<<<<<<< HEAD
                             "width": 9,
-                            "identifier": {
-=======
                             "propertyName": {
->>>>>>> 85e84683
                                 "kind": "IdentifierName",
                                 "fullStart": 297,
                                 "fullEnd": 303,
