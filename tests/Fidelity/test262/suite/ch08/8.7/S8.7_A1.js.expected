{
    "isDeclaration": false,
    "languageVersion": "EcmaScript5",
    "parseOptions": {
        "allowAutomaticSemicolonInsertion": true
    },
    "sourceUnit": {
        "kind": "SourceUnit",
        "fullStart": 0,
        "fullEnd": 1099,
        "start": 522,
        "end": 1099,
        "fullWidth": 1099,
        "width": 577,
        "moduleElements": [
            {
                "kind": "VariableStatement",
                "fullStart": 0,
                "fullEnd": 546,
                "start": 522,
                "end": 545,
                "fullWidth": 546,
                "width": 23,
                "modifiers": [],
                "variableDeclaration": {
                    "kind": "VariableDeclaration",
                    "fullStart": 0,
                    "fullEnd": 544,
                    "start": 522,
                    "end": 544,
                    "fullWidth": 544,
                    "width": 22,
                    "varKeyword": {
                        "kind": "VarKeyword",
                        "fullStart": 0,
                        "fullEnd": 526,
                        "start": 522,
                        "end": 525,
                        "fullWidth": 526,
                        "width": 3,
                        "text": "var",
                        "value": "var",
                        "valueText": "var",
                        "hasLeadingTrivia": true,
                        "hasLeadingComment": true,
                        "hasLeadingNewLine": true,
                        "hasTrailingTrivia": true,
                        "leadingTrivia": [
                            {
                                "kind": "SingleLineCommentTrivia",
                                "text": "// Copyright 2009 the Sputnik authors.  All rights reserved."
                            },
                            {
                                "kind": "NewLineTrivia",
                                "text": "\n"
                            },
                            {
                                "kind": "SingleLineCommentTrivia",
                                "text": "// This code is governed by the BSD license found in the LICENSE file."
                            },
                            {
                                "kind": "NewLineTrivia",
                                "text": "\n"
                            },
                            {
                                "kind": "NewLineTrivia",
                                "text": "\n"
                            },
                            {
                                "kind": "MultiLineCommentTrivia",
                                "text": "/**\n * Multiple Variables should Referring to a Single Object\n *\n * @path ch08/8.7/S8.7_A1.js\n * @description Create object and refers to the other object, modify a property in the original object.\n *  We now see that that change is represented in both variables\n */"
                            },
                            {
                                "kind": "NewLineTrivia",
                                "text": "\n"
                            },
                            {
                                "kind": "NewLineTrivia",
                                "text": "\n"
                            },
                            {
                                "kind": "SingleLineCommentTrivia",
                                "text": "//////////////////////////////////////////////////////////////////////////////"
                            },
                            {
                                "kind": "NewLineTrivia",
                                "text": "\n"
                            },
                            {
                                "kind": "SingleLineCommentTrivia",
                                "text": "//CHECK#"
                            },
                            {
                                "kind": "NewLineTrivia",
                                "text": "\n"
                            },
                            {
                                "kind": "SingleLineCommentTrivia",
                                "text": "// Set obj to an empty object"
                            },
                            {
                                "kind": "NewLineTrivia",
                                "text": "\n"
                            },
                            {
                                "kind": "SingleLineCommentTrivia",
                                "text": "//"
                            },
                            {
                                "kind": "NewLineTrivia",
                                "text": "\n"
                            }
                        ],
                        "trailingTrivia": [
                            {
                                "kind": "WhitespaceTrivia",
                                "text": " "
                            }
                        ]
                    },
                    "variableDeclarators": [
                        {
                            "kind": "VariableDeclarator",
                            "fullStart": 526,
                            "fullEnd": 544,
                            "start": 526,
                            "end": 544,
                            "fullWidth": 18,
<<<<<<< HEAD
                            "width": 18,
                            "identifier": {
=======
                            "propertyName": {
>>>>>>> 85e84683
                                "kind": "IdentifierName",
                                "fullStart": 526,
                                "fullEnd": 530,
                                "start": 526,
                                "end": 529,
                                "fullWidth": 4,
                                "width": 3,
                                "text": "obj",
                                "value": "obj",
                                "valueText": "obj",
                                "hasTrailingTrivia": true,
                                "trailingTrivia": [
                                    {
                                        "kind": "WhitespaceTrivia",
                                        "text": " "
                                    }
                                ]
                            },
                            "equalsValueClause": {
                                "kind": "EqualsValueClause",
                                "fullStart": 530,
                                "fullEnd": 544,
                                "start": 530,
                                "end": 544,
                                "fullWidth": 14,
                                "width": 14,
                                "equalsToken": {
                                    "kind": "EqualsToken",
                                    "fullStart": 530,
                                    "fullEnd": 532,
                                    "start": 530,
                                    "end": 531,
                                    "fullWidth": 2,
                                    "width": 1,
                                    "text": "=",
                                    "value": "=",
                                    "valueText": "=",
                                    "hasTrailingTrivia": true,
                                    "trailingTrivia": [
                                        {
                                            "kind": "WhitespaceTrivia",
                                            "text": " "
                                        }
                                    ]
                                },
                                "value": {
                                    "kind": "ObjectCreationExpression",
                                    "fullStart": 532,
                                    "fullEnd": 544,
                                    "start": 532,
                                    "end": 544,
                                    "fullWidth": 12,
                                    "width": 12,
                                    "newKeyword": {
                                        "kind": "NewKeyword",
                                        "fullStart": 532,
                                        "fullEnd": 536,
                                        "start": 532,
                                        "end": 535,
                                        "fullWidth": 4,
                                        "width": 3,
                                        "text": "new",
                                        "value": "new",
                                        "valueText": "new",
                                        "hasTrailingTrivia": true,
                                        "trailingTrivia": [
                                            {
                                                "kind": "WhitespaceTrivia",
                                                "text": " "
                                            }
                                        ]
                                    },
                                    "expression": {
                                        "kind": "IdentifierName",
                                        "fullStart": 536,
                                        "fullEnd": 542,
                                        "start": 536,
                                        "end": 542,
                                        "fullWidth": 6,
                                        "width": 6,
                                        "text": "Object",
                                        "value": "Object",
                                        "valueText": "Object"
                                    },
                                    "argumentList": {
                                        "kind": "ArgumentList",
                                        "fullStart": 542,
                                        "fullEnd": 544,
                                        "start": 542,
                                        "end": 544,
                                        "fullWidth": 2,
                                        "width": 2,
                                        "openParenToken": {
                                            "kind": "OpenParenToken",
                                            "fullStart": 542,
                                            "fullEnd": 543,
                                            "start": 542,
                                            "end": 543,
                                            "fullWidth": 1,
                                            "width": 1,
                                            "text": "(",
                                            "value": "(",
                                            "valueText": "("
                                        },
                                        "arguments": [],
                                        "closeParenToken": {
                                            "kind": "CloseParenToken",
                                            "fullStart": 543,
                                            "fullEnd": 544,
                                            "start": 543,
                                            "end": 544,
                                            "fullWidth": 1,
                                            "width": 1,
                                            "text": ")",
                                            "value": ")",
                                            "valueText": ")"
                                        }
                                    }
                                }
                            }
                        }
                    ]
                },
                "semicolonToken": {
                    "kind": "SemicolonToken",
                    "fullStart": 544,
                    "fullEnd": 546,
                    "start": 544,
                    "end": 545,
                    "fullWidth": 2,
                    "width": 1,
                    "text": ";",
                    "value": ";",
                    "valueText": ";",
                    "hasTrailingTrivia": true,
                    "hasTrailingNewLine": true,
                    "trailingTrivia": [
                        {
                            "kind": "NewLineTrivia",
                            "text": "\n"
                        }
                    ]
                }
            },
            {
                "kind": "VariableStatement",
                "fullStart": 546,
                "fullEnd": 608,
                "start": 590,
                "end": 607,
                "fullWidth": 62,
                "width": 17,
                "modifiers": [],
                "variableDeclaration": {
                    "kind": "VariableDeclaration",
                    "fullStart": 546,
                    "fullEnd": 606,
                    "start": 590,
                    "end": 606,
                    "fullWidth": 60,
                    "width": 16,
                    "varKeyword": {
                        "kind": "VarKeyword",
                        "fullStart": 546,
                        "fullEnd": 594,
                        "start": 590,
                        "end": 593,
                        "fullWidth": 48,
                        "width": 3,
                        "text": "var",
                        "value": "var",
                        "valueText": "var",
                        "hasLeadingTrivia": true,
                        "hasLeadingComment": true,
                        "hasLeadingNewLine": true,
                        "hasTrailingTrivia": true,
                        "leadingTrivia": [
                            {
                                "kind": "SingleLineCommentTrivia",
                                "text": "// objRef now refers to the other object"
                            },
                            {
                                "kind": "NewLineTrivia",
                                "text": "\n"
                            },
                            {
                                "kind": "SingleLineCommentTrivia",
                                "text": "//"
                            },
                            {
                                "kind": "NewLineTrivia",
                                "text": "\n"
                            }
                        ],
                        "trailingTrivia": [
                            {
                                "kind": "WhitespaceTrivia",
                                "text": " "
                            }
                        ]
                    },
                    "variableDeclarators": [
                        {
                            "kind": "VariableDeclarator",
                            "fullStart": 594,
                            "fullEnd": 606,
                            "start": 594,
                            "end": 606,
                            "fullWidth": 12,
<<<<<<< HEAD
                            "width": 12,
                            "identifier": {
=======
                            "propertyName": {
>>>>>>> 85e84683
                                "kind": "IdentifierName",
                                "fullStart": 594,
                                "fullEnd": 601,
                                "start": 594,
                                "end": 600,
                                "fullWidth": 7,
                                "width": 6,
                                "text": "objRef",
                                "value": "objRef",
                                "valueText": "objRef",
                                "hasTrailingTrivia": true,
                                "trailingTrivia": [
                                    {
                                        "kind": "WhitespaceTrivia",
                                        "text": " "
                                    }
                                ]
                            },
                            "equalsValueClause": {
                                "kind": "EqualsValueClause",
                                "fullStart": 601,
                                "fullEnd": 606,
                                "start": 601,
                                "end": 606,
                                "fullWidth": 5,
                                "width": 5,
                                "equalsToken": {
                                    "kind": "EqualsToken",
                                    "fullStart": 601,
                                    "fullEnd": 603,
                                    "start": 601,
                                    "end": 602,
                                    "fullWidth": 2,
                                    "width": 1,
                                    "text": "=",
                                    "value": "=",
                                    "valueText": "=",
                                    "hasTrailingTrivia": true,
                                    "trailingTrivia": [
                                        {
                                            "kind": "WhitespaceTrivia",
                                            "text": " "
                                        }
                                    ]
                                },
                                "value": {
                                    "kind": "IdentifierName",
                                    "fullStart": 603,
                                    "fullEnd": 606,
                                    "start": 603,
                                    "end": 606,
                                    "fullWidth": 3,
                                    "width": 3,
                                    "text": "obj",
                                    "value": "obj",
                                    "valueText": "obj"
                                }
                            }
                        }
                    ]
                },
                "semicolonToken": {
                    "kind": "SemicolonToken",
                    "fullStart": 606,
                    "fullEnd": 608,
                    "start": 606,
                    "end": 607,
                    "fullWidth": 2,
                    "width": 1,
                    "text": ";",
                    "value": ";",
                    "valueText": ";",
                    "hasTrailingTrivia": true,
                    "hasTrailingNewLine": true,
                    "trailingTrivia": [
                        {
                            "kind": "NewLineTrivia",
                            "text": "\n"
                        }
                    ]
                }
            },
            {
                "kind": "ExpressionStatement",
                "fullStart": 608,
                "fullEnd": 677,
                "start": 652,
                "end": 676,
                "fullWidth": 69,
                "width": 24,
                "expression": {
                    "kind": "AssignmentExpression",
                    "fullStart": 608,
                    "fullEnd": 675,
                    "start": 652,
                    "end": 675,
                    "fullWidth": 67,
                    "width": 23,
                    "left": {
                        "kind": "MemberAccessExpression",
                        "fullStart": 608,
                        "fullEnd": 671,
                        "start": 652,
                        "end": 670,
                        "fullWidth": 63,
                        "width": 18,
                        "expression": {
                            "kind": "IdentifierName",
                            "fullStart": 608,
                            "fullEnd": 658,
                            "start": 652,
                            "end": 658,
                            "fullWidth": 50,
                            "width": 6,
                            "text": "objRef",
                            "value": "objRef",
                            "valueText": "objRef",
                            "hasLeadingTrivia": true,
                            "hasLeadingComment": true,
                            "hasLeadingNewLine": true,
                            "leadingTrivia": [
                                {
                                    "kind": "SingleLineCommentTrivia",
                                    "text": "// Modify a property in the original object"
                                },
                                {
                                    "kind": "NewLineTrivia",
                                    "text": "\n"
                                }
                            ]
                        },
                        "dotToken": {
                            "kind": "DotToken",
                            "fullStart": 658,
                            "fullEnd": 659,
                            "start": 658,
                            "end": 659,
                            "fullWidth": 1,
                            "width": 1,
                            "text": ".",
                            "value": ".",
                            "valueText": "."
                        },
                        "name": {
                            "kind": "IdentifierName",
                            "fullStart": 659,
                            "fullEnd": 671,
                            "start": 659,
                            "end": 670,
                            "fullWidth": 12,
                            "width": 11,
                            "text": "oneProperty",
                            "value": "oneProperty",
                            "valueText": "oneProperty",
                            "hasTrailingTrivia": true,
                            "trailingTrivia": [
                                {
                                    "kind": "WhitespaceTrivia",
                                    "text": " "
                                }
                            ]
                        }
                    },
                    "operatorToken": {
                        "kind": "EqualsToken",
                        "fullStart": 671,
                        "fullEnd": 673,
                        "start": 671,
                        "end": 672,
                        "fullWidth": 2,
                        "width": 1,
                        "text": "=",
                        "value": "=",
                        "valueText": "=",
                        "hasTrailingTrivia": true,
                        "trailingTrivia": [
                            {
                                "kind": "WhitespaceTrivia",
                                "text": " "
                            }
                        ]
                    },
                    "right": {
                        "kind": "NegateExpression",
                        "fullStart": 673,
                        "fullEnd": 675,
                        "start": 673,
                        "end": 675,
                        "fullWidth": 2,
                        "width": 2,
                        "operatorToken": {
                            "kind": "MinusToken",
                            "fullStart": 673,
                            "fullEnd": 674,
                            "start": 673,
                            "end": 674,
                            "fullWidth": 1,
                            "width": 1,
                            "text": "-",
                            "value": "-",
                            "valueText": "-"
                        },
                        "operand": {
                            "kind": "NumericLiteral",
                            "fullStart": 674,
                            "fullEnd": 675,
                            "start": 674,
                            "end": 675,
                            "fullWidth": 1,
                            "width": 1,
                            "text": "1",
                            "value": 1,
                            "valueText": "1"
                        }
                    }
                },
                "semicolonToken": {
                    "kind": "SemicolonToken",
                    "fullStart": 675,
                    "fullEnd": 677,
                    "start": 675,
                    "end": 676,
                    "fullWidth": 2,
                    "width": 1,
                    "text": ";",
                    "value": ";",
                    "valueText": ";",
                    "hasTrailingTrivia": true,
                    "hasTrailingNewLine": true,
                    "trailingTrivia": [
                        {
                            "kind": "NewLineTrivia",
                            "text": "\n"
                        }
                    ]
                }
            },
            {
                "kind": "ExpressionStatement",
                "fullStart": 677,
                "fullEnd": 701,
                "start": 677,
                "end": 700,
                "fullWidth": 24,
                "width": 23,
                "expression": {
                    "kind": "AssignmentExpression",
                    "fullStart": 677,
                    "fullEnd": 699,
                    "start": 677,
                    "end": 699,
                    "fullWidth": 22,
                    "width": 22,
                    "left": {
                        "kind": "MemberAccessExpression",
                        "fullStart": 677,
                        "fullEnd": 693,
                        "start": 677,
                        "end": 692,
                        "fullWidth": 16,
                        "width": 15,
                        "expression": {
                            "kind": "IdentifierName",
                            "fullStart": 677,
                            "fullEnd": 680,
                            "start": 677,
                            "end": 680,
                            "fullWidth": 3,
                            "width": 3,
                            "text": "obj",
                            "value": "obj",
                            "valueText": "obj"
                        },
                        "dotToken": {
                            "kind": "DotToken",
                            "fullStart": 680,
                            "fullEnd": 681,
                            "start": 680,
                            "end": 681,
                            "fullWidth": 1,
                            "width": 1,
                            "text": ".",
                            "value": ".",
                            "valueText": "."
                        },
                        "name": {
                            "kind": "IdentifierName",
                            "fullStart": 681,
                            "fullEnd": 693,
                            "start": 681,
                            "end": 692,
                            "fullWidth": 12,
                            "width": 11,
                            "text": "oneProperty",
                            "value": "oneProperty",
                            "valueText": "oneProperty",
                            "hasTrailingTrivia": true,
                            "trailingTrivia": [
                                {
                                    "kind": "WhitespaceTrivia",
                                    "text": " "
                                }
                            ]
                        }
                    },
                    "operatorToken": {
                        "kind": "EqualsToken",
                        "fullStart": 693,
                        "fullEnd": 695,
                        "start": 693,
                        "end": 694,
                        "fullWidth": 2,
                        "width": 1,
                        "text": "=",
                        "value": "=",
                        "valueText": "=",
                        "hasTrailingTrivia": true,
                        "trailingTrivia": [
                            {
                                "kind": "WhitespaceTrivia",
                                "text": " "
                            }
                        ]
                    },
                    "right": {
                        "kind": "TrueKeyword",
                        "fullStart": 695,
                        "fullEnd": 699,
                        "start": 695,
                        "end": 699,
                        "fullWidth": 4,
                        "width": 4,
                        "text": "true",
                        "value": true,
                        "valueText": "true"
                    }
                },
                "semicolonToken": {
                    "kind": "SemicolonToken",
                    "fullStart": 699,
                    "fullEnd": 701,
                    "start": 699,
                    "end": 700,
                    "fullWidth": 2,
                    "width": 1,
                    "text": ";",
                    "value": ";",
                    "valueText": ";",
                    "hasTrailingTrivia": true,
                    "hasTrailingNewLine": true,
                    "trailingTrivia": [
                        {
                            "kind": "NewLineTrivia",
                            "text": "\n"
                        }
                    ]
                }
            },
            {
                "kind": "IfStatement",
                "fullStart": 701,
                "fullEnd": 1014,
                "start": 811,
                "end": 1014,
                "fullWidth": 313,
                "width": 203,
                "ifKeyword": {
                    "kind": "IfKeyword",
                    "fullStart": 701,
                    "fullEnd": 813,
                    "start": 811,
                    "end": 813,
                    "fullWidth": 112,
                    "width": 2,
                    "text": "if",
                    "value": "if",
                    "valueText": "if",
                    "hasLeadingTrivia": true,
                    "hasLeadingComment": true,
                    "hasLeadingNewLine": true,
                    "leadingTrivia": [
                        {
                            "kind": "SingleLineCommentTrivia",
                            "text": "// We now see that that change is represented in both variables"
                        },
                        {
                            "kind": "NewLineTrivia",
                            "text": "\n"
                        },
                        {
                            "kind": "SingleLineCommentTrivia",
                            "text": "// (Since they both refer to the same object)"
                        },
                        {
                            "kind": "NewLineTrivia",
                            "text": "\n"
                        }
                    ]
                },
                "openParenToken": {
                    "kind": "OpenParenToken",
                    "fullStart": 813,
                    "fullEnd": 814,
                    "start": 813,
                    "end": 814,
                    "fullWidth": 1,
                    "width": 1,
                    "text": "(",
                    "value": "(",
                    "valueText": "("
                },
                "condition": {
                    "kind": "NotEqualsExpression",
                    "fullStart": 814,
                    "fullEnd": 841,
                    "start": 814,
                    "end": 841,
                    "fullWidth": 27,
                    "width": 27,
                    "left": {
                        "kind": "MemberAccessExpression",
                        "fullStart": 814,
                        "fullEnd": 833,
                        "start": 814,
                        "end": 832,
                        "fullWidth": 19,
                        "width": 18,
                        "expression": {
                            "kind": "IdentifierName",
                            "fullStart": 814,
                            "fullEnd": 820,
                            "start": 814,
                            "end": 820,
                            "fullWidth": 6,
                            "width": 6,
                            "text": "objRef",
                            "value": "objRef",
                            "valueText": "objRef"
                        },
                        "dotToken": {
                            "kind": "DotToken",
                            "fullStart": 820,
                            "fullEnd": 821,
                            "start": 820,
                            "end": 821,
                            "fullWidth": 1,
                            "width": 1,
                            "text": ".",
                            "value": ".",
                            "valueText": "."
                        },
                        "name": {
                            "kind": "IdentifierName",
                            "fullStart": 821,
                            "fullEnd": 833,
                            "start": 821,
                            "end": 832,
                            "fullWidth": 12,
                            "width": 11,
                            "text": "oneProperty",
                            "value": "oneProperty",
                            "valueText": "oneProperty",
                            "hasTrailingTrivia": true,
                            "trailingTrivia": [
                                {
                                    "kind": "WhitespaceTrivia",
                                    "text": " "
                                }
                            ]
                        }
                    },
                    "operatorToken": {
                        "kind": "ExclamationEqualsEqualsToken",
                        "fullStart": 833,
                        "fullEnd": 837,
                        "start": 833,
                        "end": 836,
                        "fullWidth": 4,
                        "width": 3,
                        "text": "!==",
                        "value": "!==",
                        "valueText": "!==",
                        "hasTrailingTrivia": true,
                        "trailingTrivia": [
                            {
                                "kind": "WhitespaceTrivia",
                                "text": " "
                            }
                        ]
                    },
                    "right": {
                        "kind": "TrueKeyword",
                        "fullStart": 837,
                        "fullEnd": 841,
                        "start": 837,
                        "end": 841,
                        "fullWidth": 4,
                        "width": 4,
                        "text": "true",
                        "value": true,
                        "valueText": "true"
                    }
                },
                "closeParenToken": {
                    "kind": "CloseParenToken",
                    "fullStart": 841,
                    "fullEnd": 842,
                    "start": 841,
                    "end": 842,
                    "fullWidth": 1,
                    "width": 1,
                    "text": ")",
                    "value": ")",
                    "valueText": ")"
                },
                "statement": {
                    "kind": "Block",
                    "fullStart": 842,
                    "fullEnd": 1014,
                    "start": 842,
                    "end": 1014,
                    "fullWidth": 172,
                    "width": 172,
                    "openBraceToken": {
                        "kind": "OpenBraceToken",
                        "fullStart": 842,
                        "fullEnd": 844,
                        "start": 842,
                        "end": 843,
                        "fullWidth": 2,
                        "width": 1,
                        "text": "{",
                        "value": "{",
                        "valueText": "{",
                        "hasTrailingTrivia": true,
                        "hasTrailingNewLine": true,
                        "trailingTrivia": [
                            {
                                "kind": "NewLineTrivia",
                                "text": "\n"
                            }
                        ]
                    },
                    "statements": [
                        {
                            "kind": "ExpressionStatement",
                            "fullStart": 844,
                            "fullEnd": 1013,
                            "start": 846,
                            "end": 1012,
                            "fullWidth": 169,
                            "width": 166,
                            "expression": {
                                "kind": "InvocationExpression",
                                "fullStart": 844,
                                "fullEnd": 1011,
                                "start": 846,
                                "end": 1011,
                                "fullWidth": 167,
                                "width": 165,
                                "expression": {
                                    "kind": "IdentifierName",
                                    "fullStart": 844,
                                    "fullEnd": 852,
                                    "start": 846,
                                    "end": 852,
                                    "fullWidth": 8,
                                    "width": 6,
                                    "text": "$ERROR",
                                    "value": "$ERROR",
                                    "valueText": "$ERROR",
                                    "hasLeadingTrivia": true,
                                    "leadingTrivia": [
                                        {
                                            "kind": "WhitespaceTrivia",
                                            "text": "  "
                                        }
                                    ]
                                },
                                "argumentList": {
                                    "kind": "ArgumentList",
                                    "fullStart": 852,
                                    "fullEnd": 1011,
                                    "start": 852,
                                    "end": 1011,
                                    "fullWidth": 159,
                                    "width": 159,
                                    "openParenToken": {
                                        "kind": "OpenParenToken",
                                        "fullStart": 852,
                                        "fullEnd": 853,
                                        "start": 852,
                                        "end": 853,
                                        "fullWidth": 1,
                                        "width": 1,
                                        "text": "(",
                                        "value": "(",
                                        "valueText": "("
                                    },
                                    "arguments": [
                                        {
                                            "kind": "AddExpression",
                                            "fullStart": 853,
                                            "fullEnd": 1010,
                                            "start": 853,
                                            "end": 1010,
                                            "fullWidth": 157,
                                            "width": 157,
                                            "left": {
                                                "kind": "StringLiteral",
                                                "fullStart": 853,
                                                "fullEnd": 988,
                                                "start": 853,
                                                "end": 987,
                                                "fullWidth": 135,
                                                "width": 134,
                                                "text": "'#1: var obj = new Object(); var objRef = obj; objRef.oneProperty = -1; obj.oneProperty = true; objRef.oneProperty === true. Actual: '",
                                                "value": "#1: var obj = new Object(); var objRef = obj; objRef.oneProperty = -1; obj.oneProperty = true; objRef.oneProperty === true. Actual: ",
                                                "valueText": "#1: var obj = new Object(); var objRef = obj; objRef.oneProperty = -1; obj.oneProperty = true; objRef.oneProperty === true. Actual: ",
                                                "hasTrailingTrivia": true,
                                                "trailingTrivia": [
                                                    {
                                                        "kind": "WhitespaceTrivia",
                                                        "text": " "
                                                    }
                                                ]
                                            },
                                            "operatorToken": {
                                                "kind": "PlusToken",
                                                "fullStart": 988,
                                                "fullEnd": 990,
                                                "start": 988,
                                                "end": 989,
                                                "fullWidth": 2,
                                                "width": 1,
                                                "text": "+",
                                                "value": "+",
                                                "valueText": "+",
                                                "hasTrailingTrivia": true,
                                                "trailingTrivia": [
                                                    {
                                                        "kind": "WhitespaceTrivia",
                                                        "text": " "
                                                    }
                                                ]
                                            },
                                            "right": {
                                                "kind": "ParenthesizedExpression",
                                                "fullStart": 990,
                                                "fullEnd": 1010,
                                                "start": 990,
                                                "end": 1010,
                                                "fullWidth": 20,
                                                "width": 20,
                                                "openParenToken": {
                                                    "kind": "OpenParenToken",
                                                    "fullStart": 990,
                                                    "fullEnd": 991,
                                                    "start": 990,
                                                    "end": 991,
                                                    "fullWidth": 1,
                                                    "width": 1,
                                                    "text": "(",
                                                    "value": "(",
                                                    "valueText": "("
                                                },
                                                "expression": {
                                                    "kind": "MemberAccessExpression",
                                                    "fullStart": 991,
                                                    "fullEnd": 1009,
                                                    "start": 991,
                                                    "end": 1009,
                                                    "fullWidth": 18,
                                                    "width": 18,
                                                    "expression": {
                                                        "kind": "IdentifierName",
                                                        "fullStart": 991,
                                                        "fullEnd": 997,
                                                        "start": 991,
                                                        "end": 997,
                                                        "fullWidth": 6,
                                                        "width": 6,
                                                        "text": "objRef",
                                                        "value": "objRef",
                                                        "valueText": "objRef"
                                                    },
                                                    "dotToken": {
                                                        "kind": "DotToken",
                                                        "fullStart": 997,
                                                        "fullEnd": 998,
                                                        "start": 997,
                                                        "end": 998,
                                                        "fullWidth": 1,
                                                        "width": 1,
                                                        "text": ".",
                                                        "value": ".",
                                                        "valueText": "."
                                                    },
                                                    "name": {
                                                        "kind": "IdentifierName",
                                                        "fullStart": 998,
                                                        "fullEnd": 1009,
                                                        "start": 998,
                                                        "end": 1009,
                                                        "fullWidth": 11,
                                                        "width": 11,
                                                        "text": "oneProperty",
                                                        "value": "oneProperty",
                                                        "valueText": "oneProperty"
                                                    }
                                                },
                                                "closeParenToken": {
                                                    "kind": "CloseParenToken",
                                                    "fullStart": 1009,
                                                    "fullEnd": 1010,
                                                    "start": 1009,
                                                    "end": 1010,
                                                    "fullWidth": 1,
                                                    "width": 1,
                                                    "text": ")",
                                                    "value": ")",
                                                    "valueText": ")"
                                                }
                                            }
                                        }
                                    ],
                                    "closeParenToken": {
                                        "kind": "CloseParenToken",
                                        "fullStart": 1010,
                                        "fullEnd": 1011,
                                        "start": 1010,
                                        "end": 1011,
                                        "fullWidth": 1,
                                        "width": 1,
                                        "text": ")",
                                        "value": ")",
                                        "valueText": ")"
                                    }
                                }
                            },
                            "semicolonToken": {
                                "kind": "SemicolonToken",
                                "fullStart": 1011,
                                "fullEnd": 1013,
                                "start": 1011,
                                "end": 1012,
                                "fullWidth": 2,
                                "width": 1,
                                "text": ";",
                                "value": ";",
                                "valueText": ";",
                                "hasTrailingTrivia": true,
                                "hasTrailingNewLine": true,
                                "trailingTrivia": [
                                    {
                                        "kind": "NewLineTrivia",
                                        "text": "\n"
                                    }
                                ]
                            }
                        }
                    ],
                    "closeBraceToken": {
                        "kind": "CloseBraceToken",
                        "fullStart": 1013,
                        "fullEnd": 1014,
                        "start": 1013,
                        "end": 1014,
                        "fullWidth": 1,
                        "width": 1,
                        "text": "}",
                        "value": "}",
                        "valueText": "}"
                    }
                }
            },
            {
                "kind": "EmptyStatement",
                "fullStart": 1014,
                "fullEnd": 1016,
                "start": 1014,
                "end": 1015,
                "fullWidth": 2,
                "width": 1,
                "semicolonToken": {
                    "kind": "SemicolonToken",
                    "fullStart": 1014,
                    "fullEnd": 1016,
                    "start": 1014,
                    "end": 1015,
                    "fullWidth": 2,
                    "width": 1,
                    "text": ";",
                    "value": ";",
                    "valueText": ";",
                    "hasTrailingTrivia": true,
                    "hasTrailingNewLine": true,
                    "trailingTrivia": [
                        {
                            "kind": "NewLineTrivia",
                            "text": "\n"
                        }
                    ]
                }
            }
        ],
        "endOfFileToken": {
            "kind": "EndOfFileToken",
            "fullStart": 1016,
            "fullEnd": 1099,
            "start": 1099,
            "end": 1099,
            "fullWidth": 83,
            "width": 0,
            "text": "",
            "hasLeadingTrivia": true,
            "hasLeadingComment": true,
            "hasLeadingNewLine": true,
            "leadingTrivia": [
                {
                    "kind": "SingleLineCommentTrivia",
                    "text": "//"
                },
                {
                    "kind": "NewLineTrivia",
                    "text": "\n"
                },
                {
                    "kind": "SingleLineCommentTrivia",
                    "text": "//////////////////////////////////////////////////////////////////////////////"
                },
                {
                    "kind": "NewLineTrivia",
                    "text": "\n"
                },
                {
                    "kind": "NewLineTrivia",
                    "text": "\n"
                }
            ]
        }
    },
    "lineMap": {
        "lineStarts": [
            0,
            61,
            132,
            133,
            137,
            195,
            198,
            227,
            331,
            396,
            400,
            401,
            480,
            489,
            519,
            522,
            546,
            587,
            590,
            608,
            652,
            677,
            701,
            765,
            811,
            844,
            1013,
            1016,
            1019,
            1098,
            1099
        ],
        "length": 1099
    }
}<|MERGE_RESOLUTION|>--- conflicted
+++ resolved
@@ -126,12 +126,8 @@
                             "start": 526,
                             "end": 544,
                             "fullWidth": 18,
-<<<<<<< HEAD
                             "width": 18,
-                            "identifier": {
-=======
                             "propertyName": {
->>>>>>> 85e84683
                                 "kind": "IdentifierName",
                                 "fullStart": 526,
                                 "fullEnd": 530,
@@ -341,12 +337,8 @@
                             "start": 594,
                             "end": 606,
                             "fullWidth": 12,
-<<<<<<< HEAD
                             "width": 12,
-                            "identifier": {
-=======
                             "propertyName": {
->>>>>>> 85e84683
                                 "kind": "IdentifierName",
                                 "fullStart": 594,
                                 "fullEnd": 601,
