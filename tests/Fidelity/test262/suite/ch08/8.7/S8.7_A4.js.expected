--- conflicted
+++ resolved
@@ -118,12 +118,8 @@
                             "start": 517,
                             "end": 542,
                             "fullWidth": 25,
-<<<<<<< HEAD
                             "width": 25,
-                            "identifier": {
-=======
                             "propertyName": {
->>>>>>> 85e84683
                                 "kind": "IdentifierName",
                                 "fullStart": 517,
                                 "fullEnd": 522,
@@ -338,12 +334,8 @@
                             "start": 596,
                             "end": 610,
                             "fullWidth": 14,
-<<<<<<< HEAD
                             "width": 14,
-                            "identifier": {
-=======
                             "propertyName": {
->>>>>>> 85e84683
                                 "kind": "IdentifierName",
                                 "fullStart": 596,
                                 "fullEnd": 604,
