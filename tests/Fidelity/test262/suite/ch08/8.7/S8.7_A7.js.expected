{
    "isDeclaration": false,
    "languageVersion": "EcmaScript5",
    "parseOptions": {
        "allowAutomaticSemicolonInsertion": true
    },
    "sourceUnit": {
        "kind": "SourceUnit",
        "fullStart": 0,
        "fullEnd": 1030,
        "start": 321,
        "end": 1030,
        "fullWidth": 1030,
        "width": 709,
        "moduleElements": [
            {
                "kind": "VariableStatement",
                "fullStart": 0,
                "fullEnd": 333,
                "start": 321,
                "end": 332,
                "fullWidth": 333,
                "width": 11,
                "modifiers": [],
                "variableDeclaration": {
                    "kind": "VariableDeclaration",
                    "fullStart": 0,
                    "fullEnd": 331,
                    "start": 321,
                    "end": 331,
                    "fullWidth": 331,
                    "width": 10,
                    "varKeyword": {
                        "kind": "VarKeyword",
                        "fullStart": 0,
                        "fullEnd": 325,
                        "start": 321,
                        "end": 324,
                        "fullWidth": 325,
                        "width": 3,
                        "text": "var",
                        "value": "var",
                        "valueText": "var",
                        "hasLeadingTrivia": true,
                        "hasLeadingComment": true,
                        "hasLeadingNewLine": true,
                        "hasTrailingTrivia": true,
                        "leadingTrivia": [
                            {
                                "kind": "SingleLineCommentTrivia",
                                "text": "// Copyright 2009 the Sputnik authors.  All rights reserved."
                            },
                            {
                                "kind": "NewLineTrivia",
                                "text": "\n"
                            },
                            {
                                "kind": "SingleLineCommentTrivia",
                                "text": "// This code is governed by the BSD license found in the LICENSE file."
                            },
                            {
                                "kind": "NewLineTrivia",
                                "text": "\n"
                            },
                            {
                                "kind": "NewLineTrivia",
                                "text": "\n"
                            },
                            {
                                "kind": "MultiLineCommentTrivia",
                                "text": "/**\n * Passing arguments by reference do change values of reference to be passed\n *\n * @path ch08/8.7/S8.7_A7.js\n * @description Add new property to original variable inside function\n */"
                            },
                            {
                                "kind": "NewLineTrivia",
                                "text": "\n"
                            },
                            {
                                "kind": "NewLineTrivia",
                                "text": "\n"
                            }
                        ],
                        "trailingTrivia": [
                            {
                                "kind": "WhitespaceTrivia",
                                "text": " "
                            }
                        ]
                    },
                    "variableDeclarators": [
                        {
                            "kind": "VariableDeclarator",
                            "fullStart": 325,
                            "fullEnd": 331,
                            "start": 325,
                            "end": 331,
                            "fullWidth": 6,
                            "width": 6,
                            "identifier": {
                                "kind": "IdentifierName",
                                "fullStart": 325,
                                "fullEnd": 327,
                                "start": 325,
                                "end": 326,
                                "fullWidth": 2,
                                "width": 1,
                                "text": "n",
                                "value": "n",
                                "valueText": "n",
                                "hasTrailingTrivia": true,
                                "trailingTrivia": [
                                    {
                                        "kind": "WhitespaceTrivia",
                                        "text": " "
                                    }
                                ]
                            },
                            "equalsValueClause": {
                                "kind": "EqualsValueClause",
                                "fullStart": 327,
                                "fullEnd": 331,
                                "start": 327,
                                "end": 331,
                                "fullWidth": 4,
                                "width": 4,
                                "equalsToken": {
                                    "kind": "EqualsToken",
                                    "fullStart": 327,
                                    "fullEnd": 329,
                                    "start": 327,
                                    "end": 328,
                                    "fullWidth": 2,
                                    "width": 1,
                                    "text": "=",
                                    "value": "=",
                                    "valueText": "=",
                                    "hasTrailingTrivia": true,
                                    "trailingTrivia": [
                                        {
                                            "kind": "WhitespaceTrivia",
                                            "text": " "
                                        }
                                    ]
                                },
                                "value": {
                                    "kind": "ObjectLiteralExpression",
                                    "fullStart": 329,
                                    "fullEnd": 331,
                                    "start": 329,
                                    "end": 331,
                                    "fullWidth": 2,
                                    "width": 2,
                                    "openBraceToken": {
                                        "kind": "OpenBraceToken",
                                        "fullStart": 329,
                                        "fullEnd": 330,
                                        "start": 329,
                                        "end": 330,
                                        "fullWidth": 1,
                                        "width": 1,
                                        "text": "{",
                                        "value": "{",
                                        "valueText": "{"
                                    },
                                    "propertyAssignments": [],
                                    "closeBraceToken": {
                                        "kind": "CloseBraceToken",
                                        "fullStart": 330,
                                        "fullEnd": 331,
                                        "start": 330,
                                        "end": 331,
                                        "fullWidth": 1,
                                        "width": 1,
                                        "text": "}",
                                        "value": "}",
                                        "valueText": "}"
                                    }
                                }
                            }
                        }
                    ]
                },
                "semicolonToken": {
                    "kind": "SemicolonToken",
                    "fullStart": 331,
                    "fullEnd": 333,
                    "start": 331,
                    "end": 332,
                    "fullWidth": 2,
                    "width": 1,
                    "text": ";",
                    "value": ";",
                    "valueText": ";",
                    "hasTrailingTrivia": true,
                    "hasTrailingNewLine": true,
                    "trailingTrivia": [
                        {
                            "kind": "NewLineTrivia",
                            "text": "\n"
                        }
                    ]
                }
            },
            {
                "kind": "VariableStatement",
                "fullStart": 333,
                "fullEnd": 344,
                "start": 333,
                "end": 343,
                "fullWidth": 11,
                "width": 10,
                "modifiers": [],
                "variableDeclaration": {
                    "kind": "VariableDeclaration",
                    "fullStart": 333,
                    "fullEnd": 342,
                    "start": 333,
                    "end": 342,
                    "fullWidth": 9,
                    "width": 9,
                    "varKeyword": {
                        "kind": "VarKeyword",
                        "fullStart": 333,
                        "fullEnd": 337,
                        "start": 333,
                        "end": 336,
                        "fullWidth": 4,
                        "width": 3,
                        "text": "var",
                        "value": "var",
                        "valueText": "var",
                        "hasTrailingTrivia": true,
                        "trailingTrivia": [
                            {
                                "kind": "WhitespaceTrivia",
                                "text": " "
                            }
                        ]
                    },
                    "variableDeclarators": [
                        {
                            "kind": "VariableDeclarator",
                            "fullStart": 337,
                            "fullEnd": 342,
                            "start": 337,
                            "end": 342,
                            "fullWidth": 5,
                            "width": 5,
                            "identifier": {
                                "kind": "IdentifierName",
                                "fullStart": 337,
                                "fullEnd": 339,
                                "start": 337,
                                "end": 338,
                                "fullWidth": 2,
                                "width": 1,
                                "text": "m",
                                "value": "m",
                                "valueText": "m",
                                "hasTrailingTrivia": true,
                                "trailingTrivia": [
                                    {
                                        "kind": "WhitespaceTrivia",
                                        "text": " "
                                    }
                                ]
                            },
                            "equalsValueClause": {
                                "kind": "EqualsValueClause",
                                "fullStart": 339,
                                "fullEnd": 342,
                                "start": 339,
                                "end": 342,
                                "fullWidth": 3,
                                "width": 3,
                                "equalsToken": {
                                    "kind": "EqualsToken",
                                    "fullStart": 339,
                                    "fullEnd": 341,
                                    "start": 339,
                                    "end": 340,
                                    "fullWidth": 2,
                                    "width": 1,
                                    "text": "=",
                                    "value": "=",
                                    "valueText": "=",
                                    "hasTrailingTrivia": true,
                                    "trailingTrivia": [
                                        {
                                            "kind": "WhitespaceTrivia",
                                            "text": " "
                                        }
                                    ]
                                },
                                "value": {
                                    "kind": "IdentifierName",
                                    "fullStart": 341,
                                    "fullEnd": 342,
                                    "start": 341,
                                    "end": 342,
                                    "fullWidth": 1,
                                    "width": 1,
                                    "text": "n",
                                    "value": "n",
                                    "valueText": "n"
                                }
                            }
                        }
                    ]
                },
                "semicolonToken": {
                    "kind": "SemicolonToken",
                    "fullStart": 342,
                    "fullEnd": 344,
                    "start": 342,
                    "end": 343,
                    "fullWidth": 2,
                    "width": 1,
                    "text": ";",
                    "value": ";",
                    "valueText": ";",
                    "hasTrailingTrivia": true,
                    "hasTrailingNewLine": true,
                    "trailingTrivia": [
                        {
                            "kind": "NewLineTrivia",
                            "text": "\n"
                        }
                    ]
                }
            },
            {
                "kind": "IfStatement",
                "fullStart": 344,
                "fullEnd": 550,
                "start": 434,
                "end": 549,
                "fullWidth": 206,
                "width": 115,
                "ifKeyword": {
                    "kind": "IfKeyword",
                    "fullStart": 344,
                    "fullEnd": 437,
                    "start": 434,
                    "end": 436,
                    "fullWidth": 93,
                    "width": 2,
                    "text": "if",
                    "value": "if",
                    "valueText": "if",
                    "hasLeadingTrivia": true,
                    "hasLeadingComment": true,
                    "hasLeadingNewLine": true,
                    "hasTrailingTrivia": true,
                    "leadingTrivia": [
                        {
                            "kind": "NewLineTrivia",
                            "text": "\n"
                        },
                        {
                            "kind": "SingleLineCommentTrivia",
                            "text": "//////////////////////////////////////////////////////////////////////////////"
                        },
                        {
                            "kind": "NewLineTrivia",
                            "text": "\n"
                        },
                        {
                            "kind": "SingleLineCommentTrivia",
                            "text": "//CHECK#1"
                        },
                        {
                            "kind": "NewLineTrivia",
                            "text": "\n"
                        }
                    ],
                    "trailingTrivia": [
                        {
                            "kind": "WhitespaceTrivia",
                            "text": " "
                        }
                    ]
                },
                "openParenToken": {
                    "kind": "OpenParenToken",
                    "fullStart": 437,
                    "fullEnd": 438,
                    "start": 437,
                    "end": 438,
                    "fullWidth": 1,
                    "width": 1,
                    "text": "(",
                    "value": "(",
                    "valueText": "("
                },
                "condition": {
                    "kind": "NotEqualsExpression",
                    "fullStart": 438,
                    "fullEnd": 459,
                    "start": 438,
                    "end": 459,
                    "fullWidth": 21,
                    "width": 21,
                    "left": {
                        "kind": "TypeOfExpression",
                        "fullStart": 438,
                        "fullEnd": 447,
                        "start": 438,
                        "end": 446,
                        "fullWidth": 9,
                        "width": 8,
                        "typeOfKeyword": {
                            "kind": "TypeOfKeyword",
                            "fullStart": 438,
                            "fullEnd": 445,
                            "start": 438,
                            "end": 444,
                            "fullWidth": 7,
                            "width": 6,
                            "text": "typeof",
                            "value": "typeof",
                            "valueText": "typeof",
                            "hasTrailingTrivia": true,
                            "trailingTrivia": [
                                {
                                    "kind": "WhitespaceTrivia",
                                    "text": " "
                                }
                            ]
                        },
                        "expression": {
                            "kind": "IdentifierName",
                            "fullStart": 445,
                            "fullEnd": 447,
                            "start": 445,
                            "end": 446,
                            "fullWidth": 2,
                            "width": 1,
                            "text": "m",
                            "value": "m",
                            "valueText": "m",
                            "hasTrailingTrivia": true,
                            "trailingTrivia": [
                                {
                                    "kind": "WhitespaceTrivia",
                                    "text": " "
                                }
                            ]
                        }
                    },
                    "operatorToken": {
                        "kind": "ExclamationEqualsEqualsToken",
                        "fullStart": 447,
                        "fullEnd": 451,
                        "start": 447,
                        "end": 450,
                        "fullWidth": 4,
                        "width": 3,
                        "text": "!==",
                        "value": "!==",
                        "valueText": "!==",
                        "hasTrailingTrivia": true,
                        "trailingTrivia": [
                            {
                                "kind": "WhitespaceTrivia",
                                "text": " "
                            }
                        ]
                    },
                    "right": {
                        "kind": "StringLiteral",
                        "fullStart": 451,
                        "fullEnd": 459,
                        "start": 451,
                        "end": 459,
                        "fullWidth": 8,
                        "width": 8,
                        "text": "\"object\"",
                        "value": "object",
                        "valueText": "object"
                    }
                },
                "closeParenToken": {
                    "kind": "CloseParenToken",
                    "fullStart": 459,
                    "fullEnd": 461,
                    "start": 459,
                    "end": 460,
                    "fullWidth": 2,
                    "width": 1,
                    "text": ")",
                    "value": ")",
                    "valueText": ")",
                    "hasTrailingTrivia": true,
                    "trailingTrivia": [
                        {
                            "kind": "WhitespaceTrivia",
                            "text": " "
                        }
                    ]
                },
                "statement": {
                    "kind": "Block",
                    "fullStart": 461,
                    "fullEnd": 550,
                    "start": 461,
                    "end": 549,
                    "fullWidth": 89,
                    "width": 88,
                    "openBraceToken": {
                        "kind": "OpenBraceToken",
                        "fullStart": 461,
                        "fullEnd": 463,
                        "start": 461,
                        "end": 462,
                        "fullWidth": 2,
                        "width": 1,
                        "text": "{",
                        "value": "{",
                        "valueText": "{",
                        "hasTrailingTrivia": true,
                        "hasTrailingNewLine": true,
                        "trailingTrivia": [
                            {
                                "kind": "NewLineTrivia",
                                "text": "\n"
                            }
                        ]
                    },
                    "statements": [
                        {
                            "kind": "ExpressionStatement",
                            "fullStart": 463,
                            "fullEnd": 548,
                            "start": 465,
                            "end": 547,
                            "fullWidth": 85,
                            "width": 82,
                            "expression": {
                                "kind": "InvocationExpression",
                                "fullStart": 463,
                                "fullEnd": 546,
                                "start": 465,
                                "end": 546,
                                "fullWidth": 83,
                                "width": 81,
                                "expression": {
                                    "kind": "IdentifierName",
                                    "fullStart": 463,
                                    "fullEnd": 471,
                                    "start": 465,
                                    "end": 471,
                                    "fullWidth": 8,
                                    "width": 6,
                                    "text": "$ERROR",
                                    "value": "$ERROR",
                                    "valueText": "$ERROR",
                                    "hasLeadingTrivia": true,
                                    "leadingTrivia": [
                                        {
                                            "kind": "WhitespaceTrivia",
                                            "text": "  "
                                        }
                                    ]
                                },
                                "argumentList": {
                                    "kind": "ArgumentList",
                                    "fullStart": 471,
                                    "fullEnd": 546,
                                    "start": 471,
                                    "end": 546,
                                    "fullWidth": 75,
                                    "width": 75,
                                    "openParenToken": {
                                        "kind": "OpenParenToken",
                                        "fullStart": 471,
                                        "fullEnd": 472,
                                        "start": 471,
                                        "end": 472,
                                        "fullWidth": 1,
                                        "width": 1,
                                        "text": "(",
                                        "value": "(",
                                        "valueText": "("
                                    },
                                    "arguments": [
                                        {
                                            "kind": "AddExpression",
                                            "fullStart": 472,
                                            "fullEnd": 545,
                                            "start": 472,
                                            "end": 545,
                                            "fullWidth": 73,
                                            "width": 73,
                                            "left": {
                                                "kind": "StringLiteral",
                                                "fullStart": 472,
                                                "fullEnd": 533,
                                                "start": 472,
                                                "end": 532,
                                                "fullWidth": 61,
                                                "width": 60,
                                                "text": "'#1: var n = {}; var m = n; typeof m === \"object\". Actual: '",
                                                "value": "#1: var n = {}; var m = n; typeof m === \"object\". Actual: ",
                                                "valueText": "#1: var n = {}; var m = n; typeof m === \"object\". Actual: ",
                                                "hasTrailingTrivia": true,
                                                "trailingTrivia": [
                                                    {
                                                        "kind": "WhitespaceTrivia",
                                                        "text": " "
                                                    }
                                                ]
                                            },
                                            "operatorToken": {
                                                "kind": "PlusToken",
                                                "fullStart": 533,
                                                "fullEnd": 535,
                                                "start": 533,
                                                "end": 534,
                                                "fullWidth": 2,
                                                "width": 1,
                                                "text": "+",
                                                "value": "+",
                                                "valueText": "+",
                                                "hasTrailingTrivia": true,
                                                "trailingTrivia": [
                                                    {
                                                        "kind": "WhitespaceTrivia",
                                                        "text": " "
                                                    }
                                                ]
                                            },
                                            "right": {
                                                "kind": "ParenthesizedExpression",
                                                "fullStart": 535,
                                                "fullEnd": 545,
                                                "start": 535,
                                                "end": 545,
                                                "fullWidth": 10,
                                                "width": 10,
                                                "openParenToken": {
                                                    "kind": "OpenParenToken",
                                                    "fullStart": 535,
                                                    "fullEnd": 536,
                                                    "start": 535,
                                                    "end": 536,
                                                    "fullWidth": 1,
                                                    "width": 1,
                                                    "text": "(",
                                                    "value": "(",
                                                    "valueText": "("
                                                },
                                                "expression": {
                                                    "kind": "TypeOfExpression",
                                                    "fullStart": 536,
                                                    "fullEnd": 544,
                                                    "start": 536,
                                                    "end": 544,
                                                    "fullWidth": 8,
                                                    "width": 8,
                                                    "typeOfKeyword": {
                                                        "kind": "TypeOfKeyword",
                                                        "fullStart": 536,
                                                        "fullEnd": 543,
                                                        "start": 536,
                                                        "end": 542,
                                                        "fullWidth": 7,
                                                        "width": 6,
                                                        "text": "typeof",
                                                        "value": "typeof",
                                                        "valueText": "typeof",
                                                        "hasTrailingTrivia": true,
                                                        "trailingTrivia": [
                                                            {
                                                                "kind": "WhitespaceTrivia",
                                                                "text": " "
                                                            }
                                                        ]
                                                    },
                                                    "expression": {
                                                        "kind": "IdentifierName",
                                                        "fullStart": 543,
                                                        "fullEnd": 544,
                                                        "start": 543,
                                                        "end": 544,
                                                        "fullWidth": 1,
                                                        "width": 1,
                                                        "text": "m",
                                                        "value": "m",
                                                        "valueText": "m"
                                                    }
                                                },
                                                "closeParenToken": {
                                                    "kind": "CloseParenToken",
                                                    "fullStart": 544,
                                                    "fullEnd": 545,
                                                    "start": 544,
                                                    "end": 545,
                                                    "fullWidth": 1,
                                                    "width": 1,
                                                    "text": ")",
                                                    "value": ")",
                                                    "valueText": ")"
                                                }
                                            }
                                        }
                                    ],
                                    "closeParenToken": {
                                        "kind": "CloseParenToken",
                                        "fullStart": 545,
                                        "fullEnd": 546,
                                        "start": 545,
                                        "end": 546,
                                        "fullWidth": 1,
                                        "width": 1,
                                        "text": ")",
                                        "value": ")",
                                        "valueText": ")"
                                    }
                                }
                            },
                            "semicolonToken": {
                                "kind": "SemicolonToken",
                                "fullStart": 546,
                                "fullEnd": 548,
                                "start": 546,
                                "end": 547,
                                "fullWidth": 2,
                                "width": 1,
                                "text": ";",
                                "value": ";",
                                "valueText": ";",
                                "hasTrailingTrivia": true,
                                "hasTrailingNewLine": true,
                                "trailingTrivia": [
                                    {
                                        "kind": "NewLineTrivia",
                                        "text": "\n"
                                    }
                                ]
                            }
                        }
                    ],
                    "closeBraceToken": {
                        "kind": "CloseBraceToken",
                        "fullStart": 548,
                        "fullEnd": 550,
                        "start": 548,
                        "end": 549,
                        "fullWidth": 2,
                        "width": 1,
                        "text": "}",
                        "value": "}",
                        "valueText": "}",
                        "hasTrailingTrivia": true,
                        "hasTrailingNewLine": true,
                        "trailingTrivia": [
                            {
                                "kind": "NewLineTrivia",
                                "text": "\n"
                            }
                        ]
                    }
                }
            },
            {
                "kind": "FunctionDeclaration",
                "fullStart": 550,
                "fullEnd": 680,
                "start": 633,
                "end": 679,
                "fullWidth": 130,
                "width": 46,
                "modifiers": [],
                "functionKeyword": {
                    "kind": "FunctionKeyword",
                    "fullStart": 550,
                    "fullEnd": 642,
                    "start": 633,
                    "end": 641,
                    "fullWidth": 92,
                    "width": 8,
                    "text": "function",
                    "value": "function",
                    "valueText": "function",
                    "hasLeadingTrivia": true,
                    "hasLeadingComment": true,
                    "hasLeadingNewLine": true,
                    "hasTrailingTrivia": true,
                    "leadingTrivia": [
                        {
                            "kind": "SingleLineCommentTrivia",
                            "text": "//"
                        },
                        {
                            "kind": "NewLineTrivia",
                            "text": "\n"
                        },
                        {
                            "kind": "SingleLineCommentTrivia",
                            "text": "//////////////////////////////////////////////////////////////////////////////"
                        },
                        {
                            "kind": "NewLineTrivia",
                            "text": "\n"
                        },
                        {
                            "kind": "NewLineTrivia",
                            "text": "\n"
                        }
                    ],
                    "trailingTrivia": [
                        {
                            "kind": "WhitespaceTrivia",
                            "text": " "
                        }
                    ]
                },
                "identifier": {
                    "kind": "IdentifierName",
                    "fullStart": 642,
                    "fullEnd": 653,
                    "start": 642,
                    "end": 653,
                    "fullWidth": 11,
                    "width": 11,
                    "text": "populateAge",
                    "value": "populateAge",
                    "valueText": "populateAge"
                },
                "callSignature": {
                    "kind": "CallSignature",
                    "fullStart": 653,
                    "fullEnd": 661,
                    "start": 653,
                    "end": 661,
                    "fullWidth": 8,
                    "width": 8,
                    "parameterList": {
                        "kind": "ParameterList",
                        "fullStart": 653,
                        "fullEnd": 661,
                        "start": 653,
                        "end": 661,
                        "fullWidth": 8,
                        "width": 8,
                        "openParenToken": {
                            "kind": "OpenParenToken",
                            "fullStart": 653,
                            "fullEnd": 654,
                            "start": 653,
                            "end": 654,
                            "fullWidth": 1,
                            "width": 1,
                            "text": "(",
                            "value": "(",
                            "valueText": "("
                        },
                        "parameters": [
                            {
                                "kind": "Parameter",
                                "fullStart": 654,
                                "fullEnd": 660,
                                "start": 654,
                                "end": 660,
                                "fullWidth": 6,
<<<<<<< HEAD
                                "width": 6,
=======
                                "modifiers": [],
>>>>>>> e3c38734
                                "identifier": {
                                    "kind": "IdentifierName",
                                    "fullStart": 654,
                                    "fullEnd": 660,
                                    "start": 654,
                                    "end": 660,
                                    "fullWidth": 6,
                                    "width": 6,
                                    "text": "person",
                                    "value": "person",
                                    "valueText": "person"
                                }
                            }
                        ],
                        "closeParenToken": {
                            "kind": "CloseParenToken",
                            "fullStart": 660,
                            "fullEnd": 661,
                            "start": 660,
                            "end": 661,
                            "fullWidth": 1,
                            "width": 1,
                            "text": ")",
                            "value": ")",
                            "valueText": ")"
                        }
                    }
                },
                "block": {
                    "kind": "Block",
                    "fullStart": 661,
                    "fullEnd": 680,
                    "start": 661,
                    "end": 679,
                    "fullWidth": 19,
                    "width": 18,
                    "openBraceToken": {
                        "kind": "OpenBraceToken",
                        "fullStart": 661,
                        "fullEnd": 662,
                        "start": 661,
                        "end": 662,
                        "fullWidth": 1,
                        "width": 1,
                        "text": "{",
                        "value": "{",
                        "valueText": "{"
                    },
                    "statements": [
                        {
                            "kind": "ExpressionStatement",
                            "fullStart": 662,
                            "fullEnd": 678,
                            "start": 662,
                            "end": 678,
                            "fullWidth": 16,
                            "width": 16,
                            "expression": {
                                "kind": "AssignmentExpression",
                                "fullStart": 662,
                                "fullEnd": 677,
                                "start": 662,
                                "end": 677,
                                "fullWidth": 15,
                                "width": 15,
                                "left": {
                                    "kind": "MemberAccessExpression",
                                    "fullStart": 662,
                                    "fullEnd": 673,
                                    "start": 662,
                                    "end": 672,
                                    "fullWidth": 11,
                                    "width": 10,
                                    "expression": {
                                        "kind": "IdentifierName",
                                        "fullStart": 662,
                                        "fullEnd": 668,
                                        "start": 662,
                                        "end": 668,
                                        "fullWidth": 6,
                                        "width": 6,
                                        "text": "person",
                                        "value": "person",
                                        "valueText": "person"
                                    },
                                    "dotToken": {
                                        "kind": "DotToken",
                                        "fullStart": 668,
                                        "fullEnd": 669,
                                        "start": 668,
                                        "end": 669,
                                        "fullWidth": 1,
                                        "width": 1,
                                        "text": ".",
                                        "value": ".",
                                        "valueText": "."
                                    },
                                    "name": {
                                        "kind": "IdentifierName",
                                        "fullStart": 669,
                                        "fullEnd": 673,
                                        "start": 669,
                                        "end": 672,
                                        "fullWidth": 4,
                                        "width": 3,
                                        "text": "age",
                                        "value": "age",
                                        "valueText": "age",
                                        "hasTrailingTrivia": true,
                                        "trailingTrivia": [
                                            {
                                                "kind": "WhitespaceTrivia",
                                                "text": " "
                                            }
                                        ]
                                    }
                                },
                                "operatorToken": {
                                    "kind": "EqualsToken",
                                    "fullStart": 673,
                                    "fullEnd": 675,
                                    "start": 673,
                                    "end": 674,
                                    "fullWidth": 2,
                                    "width": 1,
                                    "text": "=",
                                    "value": "=",
                                    "valueText": "=",
                                    "hasTrailingTrivia": true,
                                    "trailingTrivia": [
                                        {
                                            "kind": "WhitespaceTrivia",
                                            "text": " "
                                        }
                                    ]
                                },
                                "right": {
                                    "kind": "NumericLiteral",
                                    "fullStart": 675,
                                    "fullEnd": 677,
                                    "start": 675,
                                    "end": 677,
                                    "fullWidth": 2,
                                    "width": 2,
                                    "text": "50",
                                    "value": 50,
                                    "valueText": "50"
                                }
                            },
                            "semicolonToken": {
                                "kind": "SemicolonToken",
                                "fullStart": 677,
                                "fullEnd": 678,
                                "start": 677,
                                "end": 678,
                                "fullWidth": 1,
                                "width": 1,
                                "text": ";",
                                "value": ";",
                                "valueText": ";"
                            }
                        }
                    ],
                    "closeBraceToken": {
                        "kind": "CloseBraceToken",
                        "fullStart": 678,
                        "fullEnd": 680,
                        "start": 678,
                        "end": 679,
                        "fullWidth": 2,
                        "width": 1,
                        "text": "}",
                        "value": "}",
                        "valueText": "}",
                        "hasTrailingTrivia": true,
                        "hasTrailingNewLine": true,
                        "trailingTrivia": [
                            {
                                "kind": "NewLineTrivia",
                                "text": "\n"
                            }
                        ]
                    }
                }
            },
            {
                "kind": "ExpressionStatement",
                "fullStart": 680,
                "fullEnd": 697,
                "start": 681,
                "end": 696,
                "fullWidth": 17,
                "width": 15,
                "expression": {
                    "kind": "InvocationExpression",
                    "fullStart": 680,
                    "fullEnd": 695,
                    "start": 681,
                    "end": 695,
                    "fullWidth": 15,
                    "width": 14,
                    "expression": {
                        "kind": "IdentifierName",
                        "fullStart": 680,
                        "fullEnd": 692,
                        "start": 681,
                        "end": 692,
                        "fullWidth": 12,
                        "width": 11,
                        "text": "populateAge",
                        "value": "populateAge",
                        "valueText": "populateAge",
                        "hasLeadingTrivia": true,
                        "hasLeadingNewLine": true,
                        "leadingTrivia": [
                            {
                                "kind": "NewLineTrivia",
                                "text": "\n"
                            }
                        ]
                    },
                    "argumentList": {
                        "kind": "ArgumentList",
                        "fullStart": 692,
                        "fullEnd": 695,
                        "start": 692,
                        "end": 695,
                        "fullWidth": 3,
                        "width": 3,
                        "openParenToken": {
                            "kind": "OpenParenToken",
                            "fullStart": 692,
                            "fullEnd": 693,
                            "start": 692,
                            "end": 693,
                            "fullWidth": 1,
                            "width": 1,
                            "text": "(",
                            "value": "(",
                            "valueText": "("
                        },
                        "arguments": [
                            {
                                "kind": "IdentifierName",
                                "fullStart": 693,
                                "fullEnd": 694,
                                "start": 693,
                                "end": 694,
                                "fullWidth": 1,
                                "width": 1,
                                "text": "m",
                                "value": "m",
                                "valueText": "m"
                            }
                        ],
                        "closeParenToken": {
                            "kind": "CloseParenToken",
                            "fullStart": 694,
                            "fullEnd": 695,
                            "start": 694,
                            "end": 695,
                            "fullWidth": 1,
                            "width": 1,
                            "text": ")",
                            "value": ")",
                            "valueText": ")"
                        }
                    }
                },
                "semicolonToken": {
                    "kind": "SemicolonToken",
                    "fullStart": 695,
                    "fullEnd": 697,
                    "start": 695,
                    "end": 696,
                    "fullWidth": 2,
                    "width": 1,
                    "text": ";",
                    "value": ";",
                    "valueText": ";",
                    "hasTrailingTrivia": true,
                    "hasTrailingNewLine": true,
                    "trailingTrivia": [
                        {
                            "kind": "NewLineTrivia",
                            "text": "\n"
                        }
                    ]
                }
            },
            {
                "kind": "IfStatement",
                "fullStart": 697,
                "fullEnd": 945,
                "start": 787,
                "end": 944,
                "fullWidth": 248,
                "width": 157,
                "ifKeyword": {
                    "kind": "IfKeyword",
                    "fullStart": 697,
                    "fullEnd": 790,
                    "start": 787,
                    "end": 789,
                    "fullWidth": 93,
                    "width": 2,
                    "text": "if",
                    "value": "if",
                    "valueText": "if",
                    "hasLeadingTrivia": true,
                    "hasLeadingComment": true,
                    "hasLeadingNewLine": true,
                    "hasTrailingTrivia": true,
                    "leadingTrivia": [
                        {
                            "kind": "NewLineTrivia",
                            "text": "\n"
                        },
                        {
                            "kind": "SingleLineCommentTrivia",
                            "text": "//////////////////////////////////////////////////////////////////////////////"
                        },
                        {
                            "kind": "NewLineTrivia",
                            "text": "\n"
                        },
                        {
                            "kind": "SingleLineCommentTrivia",
                            "text": "//CHECK#2"
                        },
                        {
                            "kind": "NewLineTrivia",
                            "text": "\n"
                        }
                    ],
                    "trailingTrivia": [
                        {
                            "kind": "WhitespaceTrivia",
                            "text": " "
                        }
                    ]
                },
                "openParenToken": {
                    "kind": "OpenParenToken",
                    "fullStart": 790,
                    "fullEnd": 791,
                    "start": 790,
                    "end": 791,
                    "fullWidth": 1,
                    "width": 1,
                    "text": "(",
                    "value": "(",
                    "valueText": "("
                },
                "condition": {
                    "kind": "NotEqualsExpression",
                    "fullStart": 791,
                    "fullEnd": 803,
                    "start": 791,
                    "end": 803,
                    "fullWidth": 12,
                    "width": 12,
                    "left": {
                        "kind": "MemberAccessExpression",
                        "fullStart": 791,
                        "fullEnd": 797,
                        "start": 791,
                        "end": 796,
                        "fullWidth": 6,
                        "width": 5,
                        "expression": {
                            "kind": "IdentifierName",
                            "fullStart": 791,
                            "fullEnd": 792,
                            "start": 791,
                            "end": 792,
                            "fullWidth": 1,
                            "width": 1,
                            "text": "n",
                            "value": "n",
                            "valueText": "n"
                        },
                        "dotToken": {
                            "kind": "DotToken",
                            "fullStart": 792,
                            "fullEnd": 793,
                            "start": 792,
                            "end": 793,
                            "fullWidth": 1,
                            "width": 1,
                            "text": ".",
                            "value": ".",
                            "valueText": "."
                        },
                        "name": {
                            "kind": "IdentifierName",
                            "fullStart": 793,
                            "fullEnd": 797,
                            "start": 793,
                            "end": 796,
                            "fullWidth": 4,
                            "width": 3,
                            "text": "age",
                            "value": "age",
                            "valueText": "age",
                            "hasTrailingTrivia": true,
                            "trailingTrivia": [
                                {
                                    "kind": "WhitespaceTrivia",
                                    "text": " "
                                }
                            ]
                        }
                    },
                    "operatorToken": {
                        "kind": "ExclamationEqualsEqualsToken",
                        "fullStart": 797,
                        "fullEnd": 801,
                        "start": 797,
                        "end": 800,
                        "fullWidth": 4,
                        "width": 3,
                        "text": "!==",
                        "value": "!==",
                        "valueText": "!==",
                        "hasTrailingTrivia": true,
                        "trailingTrivia": [
                            {
                                "kind": "WhitespaceTrivia",
                                "text": " "
                            }
                        ]
                    },
                    "right": {
                        "kind": "NumericLiteral",
                        "fullStart": 801,
                        "fullEnd": 803,
                        "start": 801,
                        "end": 803,
                        "fullWidth": 2,
                        "width": 2,
                        "text": "50",
                        "value": 50,
                        "valueText": "50"
                    }
                },
                "closeParenToken": {
                    "kind": "CloseParenToken",
                    "fullStart": 803,
                    "fullEnd": 805,
                    "start": 803,
                    "end": 804,
                    "fullWidth": 2,
                    "width": 1,
                    "text": ")",
                    "value": ")",
                    "valueText": ")",
                    "hasTrailingTrivia": true,
                    "trailingTrivia": [
                        {
                            "kind": "WhitespaceTrivia",
                            "text": " "
                        }
                    ]
                },
                "statement": {
                    "kind": "Block",
                    "fullStart": 805,
                    "fullEnd": 945,
                    "start": 805,
                    "end": 944,
                    "fullWidth": 140,
                    "width": 139,
                    "openBraceToken": {
                        "kind": "OpenBraceToken",
                        "fullStart": 805,
                        "fullEnd": 807,
                        "start": 805,
                        "end": 806,
                        "fullWidth": 2,
                        "width": 1,
                        "text": "{",
                        "value": "{",
                        "valueText": "{",
                        "hasTrailingTrivia": true,
                        "hasTrailingNewLine": true,
                        "trailingTrivia": [
                            {
                                "kind": "NewLineTrivia",
                                "text": "\n"
                            }
                        ]
                    },
                    "statements": [
                        {
                            "kind": "ExpressionStatement",
                            "fullStart": 807,
                            "fullEnd": 943,
                            "start": 809,
                            "end": 942,
                            "fullWidth": 136,
                            "width": 133,
                            "expression": {
                                "kind": "InvocationExpression",
                                "fullStart": 807,
                                "fullEnd": 941,
                                "start": 809,
                                "end": 941,
                                "fullWidth": 134,
                                "width": 132,
                                "expression": {
                                    "kind": "IdentifierName",
                                    "fullStart": 807,
                                    "fullEnd": 815,
                                    "start": 809,
                                    "end": 815,
                                    "fullWidth": 8,
                                    "width": 6,
                                    "text": "$ERROR",
                                    "value": "$ERROR",
                                    "valueText": "$ERROR",
                                    "hasLeadingTrivia": true,
                                    "leadingTrivia": [
                                        {
                                            "kind": "WhitespaceTrivia",
                                            "text": "  "
                                        }
                                    ]
                                },
                                "argumentList": {
                                    "kind": "ArgumentList",
                                    "fullStart": 815,
                                    "fullEnd": 941,
                                    "start": 815,
                                    "end": 941,
                                    "fullWidth": 126,
                                    "width": 126,
                                    "openParenToken": {
                                        "kind": "OpenParenToken",
                                        "fullStart": 815,
                                        "fullEnd": 816,
                                        "start": 815,
                                        "end": 816,
                                        "fullWidth": 1,
                                        "width": 1,
                                        "text": "(",
                                        "value": "(",
                                        "valueText": "("
                                    },
                                    "arguments": [
                                        {
                                            "kind": "AddExpression",
                                            "fullStart": 816,
                                            "fullEnd": 940,
                                            "start": 816,
                                            "end": 940,
                                            "fullWidth": 124,
                                            "width": 124,
                                            "left": {
                                                "kind": "StringLiteral",
                                                "fullStart": 816,
                                                "fullEnd": 931,
                                                "start": 816,
                                                "end": 930,
                                                "fullWidth": 115,
                                                "width": 114,
                                                "text": "'#2: var n = {}; var m = n; function populateAge(person){person.age = 50;} populateAge(m); n.age === 50. Actual: '",
                                                "value": "#2: var n = {}; var m = n; function populateAge(person){person.age = 50;} populateAge(m); n.age === 50. Actual: ",
                                                "valueText": "#2: var n = {}; var m = n; function populateAge(person){person.age = 50;} populateAge(m); n.age === 50. Actual: ",
                                                "hasTrailingTrivia": true,
                                                "trailingTrivia": [
                                                    {
                                                        "kind": "WhitespaceTrivia",
                                                        "text": " "
                                                    }
                                                ]
                                            },
                                            "operatorToken": {
                                                "kind": "PlusToken",
                                                "fullStart": 931,
                                                "fullEnd": 933,
                                                "start": 931,
                                                "end": 932,
                                                "fullWidth": 2,
                                                "width": 1,
                                                "text": "+",
                                                "value": "+",
                                                "valueText": "+",
                                                "hasTrailingTrivia": true,
                                                "trailingTrivia": [
                                                    {
                                                        "kind": "WhitespaceTrivia",
                                                        "text": " "
                                                    }
                                                ]
                                            },
                                            "right": {
                                                "kind": "ParenthesizedExpression",
                                                "fullStart": 933,
                                                "fullEnd": 940,
                                                "start": 933,
                                                "end": 940,
                                                "fullWidth": 7,
                                                "width": 7,
                                                "openParenToken": {
                                                    "kind": "OpenParenToken",
                                                    "fullStart": 933,
                                                    "fullEnd": 934,
                                                    "start": 933,
                                                    "end": 934,
                                                    "fullWidth": 1,
                                                    "width": 1,
                                                    "text": "(",
                                                    "value": "(",
                                                    "valueText": "("
                                                },
                                                "expression": {
                                                    "kind": "MemberAccessExpression",
                                                    "fullStart": 934,
                                                    "fullEnd": 939,
                                                    "start": 934,
                                                    "end": 939,
                                                    "fullWidth": 5,
                                                    "width": 5,
                                                    "expression": {
                                                        "kind": "IdentifierName",
                                                        "fullStart": 934,
                                                        "fullEnd": 935,
                                                        "start": 934,
                                                        "end": 935,
                                                        "fullWidth": 1,
                                                        "width": 1,
                                                        "text": "n",
                                                        "value": "n",
                                                        "valueText": "n"
                                                    },
                                                    "dotToken": {
                                                        "kind": "DotToken",
                                                        "fullStart": 935,
                                                        "fullEnd": 936,
                                                        "start": 935,
                                                        "end": 936,
                                                        "fullWidth": 1,
                                                        "width": 1,
                                                        "text": ".",
                                                        "value": ".",
                                                        "valueText": "."
                                                    },
                                                    "name": {
                                                        "kind": "IdentifierName",
                                                        "fullStart": 936,
                                                        "fullEnd": 939,
                                                        "start": 936,
                                                        "end": 939,
                                                        "fullWidth": 3,
                                                        "width": 3,
                                                        "text": "age",
                                                        "value": "age",
                                                        "valueText": "age"
                                                    }
                                                },
                                                "closeParenToken": {
                                                    "kind": "CloseParenToken",
                                                    "fullStart": 939,
                                                    "fullEnd": 940,
                                                    "start": 939,
                                                    "end": 940,
                                                    "fullWidth": 1,
                                                    "width": 1,
                                                    "text": ")",
                                                    "value": ")",
                                                    "valueText": ")"
                                                }
                                            }
                                        }
                                    ],
                                    "closeParenToken": {
                                        "kind": "CloseParenToken",
                                        "fullStart": 940,
                                        "fullEnd": 941,
                                        "start": 940,
                                        "end": 941,
                                        "fullWidth": 1,
                                        "width": 1,
                                        "text": ")",
                                        "value": ")",
                                        "valueText": ")"
                                    }
                                }
                            },
                            "semicolonToken": {
                                "kind": "SemicolonToken",
                                "fullStart": 941,
                                "fullEnd": 943,
                                "start": 941,
                                "end": 942,
                                "fullWidth": 2,
                                "width": 1,
                                "text": ";",
                                "value": ";",
                                "valueText": ";",
                                "hasTrailingTrivia": true,
                                "hasTrailingNewLine": true,
                                "trailingTrivia": [
                                    {
                                        "kind": "NewLineTrivia",
                                        "text": "\n"
                                    }
                                ]
                            }
                        }
                    ],
                    "closeBraceToken": {
                        "kind": "CloseBraceToken",
                        "fullStart": 943,
                        "fullEnd": 945,
                        "start": 943,
                        "end": 944,
                        "fullWidth": 2,
                        "width": 1,
                        "text": "}",
                        "value": "}",
                        "valueText": "}",
                        "hasTrailingTrivia": true,
                        "hasTrailingNewLine": true,
                        "trailingTrivia": [
                            {
                                "kind": "NewLineTrivia",
                                "text": "\n"
                            }
                        ]
                    }
                }
            }
        ],
        "endOfFileToken": {
            "kind": "EndOfFileToken",
            "fullStart": 945,
            "fullEnd": 1030,
            "start": 1030,
            "end": 1030,
            "fullWidth": 85,
            "width": 0,
            "text": "",
            "hasLeadingTrivia": true,
            "hasLeadingComment": true,
            "hasLeadingNewLine": true,
            "leadingTrivia": [
                {
                    "kind": "NewLineTrivia",
                    "text": "\n"
                },
                {
                    "kind": "SingleLineCommentTrivia",
                    "text": "//"
                },
                {
                    "kind": "NewLineTrivia",
                    "text": "\n"
                },
                {
                    "kind": "SingleLineCommentTrivia",
                    "text": "//////////////////////////////////////////////////////////////////////////////"
                },
                {
                    "kind": "NewLineTrivia",
                    "text": "\n"
                },
                {
                    "kind": "NewLineTrivia",
                    "text": "\n"
                },
                {
                    "kind": "NewLineTrivia",
                    "text": "\n"
                }
            ]
        }
    },
    "lineMap": {
        "lineStarts": [
            0,
            61,
            132,
            133,
            137,
            214,
            217,
            246,
            316,
            320,
            321,
            333,
            344,
            345,
            424,
            434,
            463,
            548,
            550,
            553,
            632,
            633,
            680,
            681,
            697,
            698,
            777,
            787,
            807,
            943,
            945,
            946,
            949,
            1028,
            1029,
            1030
        ],
        "length": 1030
    }
}<|MERGE_RESOLUTION|>--- conflicted
+++ resolved
@@ -863,11 +863,8 @@
                                 "start": 654,
                                 "end": 660,
                                 "fullWidth": 6,
-<<<<<<< HEAD
                                 "width": 6,
-=======
                                 "modifiers": [],
->>>>>>> e3c38734
                                 "identifier": {
                                     "kind": "IdentifierName",
                                     "fullStart": 654,
