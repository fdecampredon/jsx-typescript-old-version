--- conflicted
+++ resolved
@@ -162,12 +162,8 @@
                                         "start": 509,
                                         "end": 595,
                                         "fullWidth": 87,
-<<<<<<< HEAD
                                         "width": 86,
-                                        "identifier": {
-=======
                                         "propertyName": {
->>>>>>> 85e84683
                                             "kind": "IdentifierName",
                                             "fullStart": 509,
                                             "fullEnd": 515,
