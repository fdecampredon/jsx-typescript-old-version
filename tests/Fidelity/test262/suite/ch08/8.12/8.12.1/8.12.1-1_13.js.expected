{
    "isDeclaration": false,
    "languageVersion": "EcmaScript5",
    "parseOptions": {
        "allowAutomaticSemicolonInsertion": true
    },
    "sourceUnit": {
        "kind": "SourceUnit",
        "fullStart": 0,
        "fullEnd": 777,
        "start": 553,
        "end": 777,
        "fullWidth": 777,
        "width": 224,
        "isIncrementallyUnusable": true,
        "moduleElements": [
            {
                "kind": "FunctionDeclaration",
                "fullStart": 0,
                "fullEnd": 753,
                "start": 553,
                "end": 751,
                "fullWidth": 753,
                "width": 198,
                "modifiers": [],
                "functionKeyword": {
                    "kind": "FunctionKeyword",
                    "fullStart": 0,
                    "fullEnd": 562,
                    "start": 553,
                    "end": 561,
                    "fullWidth": 562,
                    "width": 8,
                    "text": "function",
                    "value": "function",
                    "valueText": "function",
                    "hasLeadingTrivia": true,
                    "hasLeadingComment": true,
                    "hasLeadingNewLine": true,
                    "hasTrailingTrivia": true,
                    "leadingTrivia": [
                        {
                            "kind": "SingleLineCommentTrivia",
                            "text": "/// Copyright (c) 2012 Ecma International.  All rights reserved. "
                        },
                        {
                            "kind": "NewLineTrivia",
                            "text": "\r\n"
                        },
                        {
                            "kind": "SingleLineCommentTrivia",
                            "text": "/// Ecma International makes this code available under the terms and conditions set"
                        },
                        {
                            "kind": "NewLineTrivia",
                            "text": "\r\n"
                        },
                        {
                            "kind": "SingleLineCommentTrivia",
                            "text": "/// forth on http://hg.ecmascript.org/tests/test262/raw-file/tip/LICENSE (the "
                        },
                        {
                            "kind": "NewLineTrivia",
                            "text": "\r\n"
                        },
                        {
                            "kind": "SingleLineCommentTrivia",
                            "text": "/// \"Use Terms\").   Any redistribution of this code must retain the above "
                        },
                        {
                            "kind": "NewLineTrivia",
                            "text": "\r\n"
                        },
                        {
                            "kind": "SingleLineCommentTrivia",
                            "text": "/// copyright and this notice and otherwise comply with the Use Terms."
                        },
                        {
                            "kind": "NewLineTrivia",
                            "text": "\r\n"
                        },
                        {
                            "kind": "MultiLineCommentTrivia",
                            "text": "/**\r\n * @path ch08/8.12/8.12.1/8.12.1-1_13.js\r\n * @description Properties - [[HasOwnProperty]] (non-writable, non-configurable, enumerable inherited value property)\r\n */"
                        },
                        {
                            "kind": "NewLineTrivia",
                            "text": "\r\n"
                        },
                        {
                            "kind": "NewLineTrivia",
                            "text": "\r\n"
                        }
                    ],
                    "trailingTrivia": [
                        {
                            "kind": "WhitespaceTrivia",
                            "text": " "
                        }
                    ]
                },
                "identifier": {
                    "kind": "IdentifierName",
                    "fullStart": 562,
                    "fullEnd": 570,
                    "start": 562,
                    "end": 570,
                    "fullWidth": 8,
                    "width": 8,
                    "text": "testcase",
                    "value": "testcase",
                    "valueText": "testcase"
                },
                "callSignature": {
                    "kind": "CallSignature",
                    "fullStart": 570,
                    "fullEnd": 573,
                    "start": 570,
                    "end": 572,
                    "fullWidth": 3,
                    "width": 2,
                    "parameterList": {
                        "kind": "ParameterList",
                        "fullStart": 570,
                        "fullEnd": 573,
                        "start": 570,
                        "end": 572,
                        "fullWidth": 3,
                        "width": 2,
                        "openParenToken": {
                            "kind": "OpenParenToken",
                            "fullStart": 570,
                            "fullEnd": 571,
                            "start": 570,
                            "end": 571,
                            "fullWidth": 1,
                            "width": 1,
                            "text": "(",
                            "value": "(",
                            "valueText": "("
                        },
                        "parameters": [],
                        "closeParenToken": {
                            "kind": "CloseParenToken",
                            "fullStart": 571,
                            "fullEnd": 573,
                            "start": 571,
                            "end": 572,
                            "fullWidth": 2,
                            "width": 1,
                            "text": ")",
                            "value": ")",
                            "valueText": ")",
                            "hasTrailingTrivia": true,
                            "trailingTrivia": [
                                {
                                    "kind": "WhitespaceTrivia",
                                    "text": " "
                                }
                            ]
                        }
                    }
                },
                "block": {
                    "kind": "Block",
                    "fullStart": 573,
                    "fullEnd": 753,
                    "start": 573,
                    "end": 751,
                    "fullWidth": 180,
                    "width": 178,
                    "openBraceToken": {
                        "kind": "OpenBraceToken",
                        "fullStart": 573,
                        "fullEnd": 576,
                        "start": 573,
                        "end": 574,
                        "fullWidth": 3,
                        "width": 1,
                        "text": "{",
                        "value": "{",
                        "valueText": "{",
                        "hasTrailingTrivia": true,
                        "hasTrailingNewLine": true,
                        "trailingTrivia": [
                            {
                                "kind": "NewLineTrivia",
                                "text": "\r\n"
                            }
                        ]
                    },
                    "statements": [
                        {
                            "kind": "VariableStatement",
                            "fullStart": 576,
                            "fullEnd": 598,
                            "start": 582,
                            "end": 596,
                            "fullWidth": 22,
                            "width": 14,
                            "modifiers": [],
                            "variableDeclaration": {
                                "kind": "VariableDeclaration",
                                "fullStart": 576,
                                "fullEnd": 595,
                                "start": 582,
                                "end": 595,
                                "fullWidth": 19,
                                "width": 13,
                                "varKeyword": {
                                    "kind": "VarKeyword",
                                    "fullStart": 576,
                                    "fullEnd": 586,
                                    "start": 582,
                                    "end": 585,
                                    "fullWidth": 10,
                                    "width": 3,
                                    "text": "var",
                                    "value": "var",
                                    "valueText": "var",
                                    "hasLeadingTrivia": true,
                                    "hasLeadingNewLine": true,
                                    "hasTrailingTrivia": true,
                                    "leadingTrivia": [
                                        {
                                            "kind": "NewLineTrivia",
                                            "text": "\r\n"
                                        },
                                        {
                                            "kind": "WhitespaceTrivia",
                                            "text": "    "
                                        }
                                    ],
                                    "trailingTrivia": [
                                        {
                                            "kind": "WhitespaceTrivia",
                                            "text": " "
                                        }
                                    ]
                                },
                                "variableDeclarators": [
                                    {
                                        "kind": "VariableDeclarator",
                                        "fullStart": 586,
                                        "fullEnd": 595,
                                        "start": 586,
                                        "end": 595,
                                        "fullWidth": 9,
<<<<<<< HEAD
                                        "width": 9,
                                        "identifier": {
=======
                                        "propertyName": {
>>>>>>> 85e84683
                                            "kind": "IdentifierName",
                                            "fullStart": 586,
                                            "fullEnd": 591,
                                            "start": 586,
                                            "end": 590,
                                            "fullWidth": 5,
                                            "width": 4,
                                            "text": "base",
                                            "value": "base",
                                            "valueText": "base",
                                            "hasTrailingTrivia": true,
                                            "trailingTrivia": [
                                                {
                                                    "kind": "WhitespaceTrivia",
                                                    "text": " "
                                                }
                                            ]
                                        },
                                        "equalsValueClause": {
                                            "kind": "EqualsValueClause",
                                            "fullStart": 591,
                                            "fullEnd": 595,
                                            "start": 591,
                                            "end": 595,
                                            "fullWidth": 4,
                                            "width": 4,
                                            "equalsToken": {
                                                "kind": "EqualsToken",
                                                "fullStart": 591,
                                                "fullEnd": 593,
                                                "start": 591,
                                                "end": 592,
                                                "fullWidth": 2,
                                                "width": 1,
                                                "text": "=",
                                                "value": "=",
                                                "valueText": "=",
                                                "hasTrailingTrivia": true,
                                                "trailingTrivia": [
                                                    {
                                                        "kind": "WhitespaceTrivia",
                                                        "text": " "
                                                    }
                                                ]
                                            },
                                            "value": {
                                                "kind": "ObjectLiteralExpression",
                                                "fullStart": 593,
                                                "fullEnd": 595,
                                                "start": 593,
                                                "end": 595,
                                                "fullWidth": 2,
                                                "width": 2,
                                                "openBraceToken": {
                                                    "kind": "OpenBraceToken",
                                                    "fullStart": 593,
                                                    "fullEnd": 594,
                                                    "start": 593,
                                                    "end": 594,
                                                    "fullWidth": 1,
                                                    "width": 1,
                                                    "text": "{",
                                                    "value": "{",
                                                    "valueText": "{"
                                                },
                                                "propertyAssignments": [],
                                                "closeBraceToken": {
                                                    "kind": "CloseBraceToken",
                                                    "fullStart": 594,
                                                    "fullEnd": 595,
                                                    "start": 594,
                                                    "end": 595,
                                                    "fullWidth": 1,
                                                    "width": 1,
                                                    "text": "}",
                                                    "value": "}",
                                                    "valueText": "}"
                                                }
                                            }
                                        }
                                    }
                                ]
                            },
                            "semicolonToken": {
                                "kind": "SemicolonToken",
                                "fullStart": 595,
                                "fullEnd": 598,
                                "start": 595,
                                "end": 596,
                                "fullWidth": 3,
                                "width": 1,
                                "text": ";",
                                "value": ";",
                                "valueText": ";",
                                "hasTrailingTrivia": true,
                                "hasTrailingNewLine": true,
                                "trailingTrivia": [
                                    {
                                        "kind": "NewLineTrivia",
                                        "text": "\r\n"
                                    }
                                ]
                            }
                        },
                        {
                            "kind": "ExpressionStatement",
                            "fullStart": 598,
                            "fullEnd": 669,
                            "start": 602,
                            "end": 667,
                            "fullWidth": 71,
                            "width": 65,
                            "expression": {
                                "kind": "InvocationExpression",
                                "fullStart": 598,
                                "fullEnd": 666,
                                "start": 602,
                                "end": 666,
                                "fullWidth": 68,
                                "width": 64,
                                "expression": {
                                    "kind": "MemberAccessExpression",
                                    "fullStart": 598,
                                    "fullEnd": 623,
                                    "start": 602,
                                    "end": 623,
                                    "fullWidth": 25,
                                    "width": 21,
                                    "expression": {
                                        "kind": "IdentifierName",
                                        "fullStart": 598,
                                        "fullEnd": 608,
                                        "start": 602,
                                        "end": 608,
                                        "fullWidth": 10,
                                        "width": 6,
                                        "text": "Object",
                                        "value": "Object",
                                        "valueText": "Object",
                                        "hasLeadingTrivia": true,
                                        "leadingTrivia": [
                                            {
                                                "kind": "WhitespaceTrivia",
                                                "text": "    "
                                            }
                                        ]
                                    },
                                    "dotToken": {
                                        "kind": "DotToken",
                                        "fullStart": 608,
                                        "fullEnd": 609,
                                        "start": 608,
                                        "end": 609,
                                        "fullWidth": 1,
                                        "width": 1,
                                        "text": ".",
                                        "value": ".",
                                        "valueText": "."
                                    },
                                    "name": {
                                        "kind": "IdentifierName",
                                        "fullStart": 609,
                                        "fullEnd": 623,
                                        "start": 609,
                                        "end": 623,
                                        "fullWidth": 14,
                                        "width": 14,
                                        "text": "defineProperty",
                                        "value": "defineProperty",
                                        "valueText": "defineProperty"
                                    }
                                },
                                "argumentList": {
                                    "kind": "ArgumentList",
                                    "fullStart": 623,
                                    "fullEnd": 666,
                                    "start": 623,
                                    "end": 666,
                                    "fullWidth": 43,
                                    "width": 43,
                                    "openParenToken": {
                                        "kind": "OpenParenToken",
                                        "fullStart": 623,
                                        "fullEnd": 624,
                                        "start": 623,
                                        "end": 624,
                                        "fullWidth": 1,
                                        "width": 1,
                                        "text": "(",
                                        "value": "(",
                                        "valueText": "("
                                    },
                                    "arguments": [
                                        {
                                            "kind": "IdentifierName",
                                            "fullStart": 624,
                                            "fullEnd": 628,
                                            "start": 624,
                                            "end": 628,
                                            "fullWidth": 4,
                                            "width": 4,
                                            "text": "base",
                                            "value": "base",
                                            "valueText": "base"
                                        },
                                        {
                                            "kind": "CommaToken",
                                            "fullStart": 628,
                                            "fullEnd": 630,
                                            "start": 628,
                                            "end": 629,
                                            "fullWidth": 2,
                                            "width": 1,
                                            "text": ",",
                                            "value": ",",
                                            "valueText": ",",
                                            "hasTrailingTrivia": true,
                                            "trailingTrivia": [
                                                {
                                                    "kind": "WhitespaceTrivia",
                                                    "text": " "
                                                }
                                            ]
                                        },
                                        {
                                            "kind": "StringLiteral",
                                            "fullStart": 630,
                                            "fullEnd": 635,
                                            "start": 630,
                                            "end": 635,
                                            "fullWidth": 5,
                                            "width": 5,
                                            "text": "\"foo\"",
                                            "value": "foo",
                                            "valueText": "foo"
                                        },
                                        {
                                            "kind": "CommaToken",
                                            "fullStart": 635,
                                            "fullEnd": 637,
                                            "start": 635,
                                            "end": 636,
                                            "fullWidth": 2,
                                            "width": 1,
                                            "text": ",",
                                            "value": ",",
                                            "valueText": ",",
                                            "hasTrailingTrivia": true,
                                            "trailingTrivia": [
                                                {
                                                    "kind": "WhitespaceTrivia",
                                                    "text": " "
                                                }
                                            ]
                                        },
                                        {
                                            "kind": "ObjectLiteralExpression",
                                            "fullStart": 637,
                                            "fullEnd": 665,
                                            "start": 637,
                                            "end": 665,
                                            "fullWidth": 28,
                                            "width": 28,
                                            "openBraceToken": {
                                                "kind": "OpenBraceToken",
                                                "fullStart": 637,
                                                "fullEnd": 638,
                                                "start": 637,
                                                "end": 638,
                                                "fullWidth": 1,
                                                "width": 1,
                                                "text": "{",
                                                "value": "{",
                                                "valueText": "{"
                                            },
                                            "propertyAssignments": [
                                                {
                                                    "kind": "SimplePropertyAssignment",
                                                    "fullStart": 638,
                                                    "fullEnd": 647,
                                                    "start": 638,
                                                    "end": 647,
                                                    "fullWidth": 9,
                                                    "width": 9,
                                                    "propertyName": {
                                                        "kind": "IdentifierName",
                                                        "fullStart": 638,
                                                        "fullEnd": 643,
                                                        "start": 638,
                                                        "end": 643,
                                                        "fullWidth": 5,
                                                        "width": 5,
                                                        "text": "value",
                                                        "value": "value",
                                                        "valueText": "value"
                                                    },
                                                    "colonToken": {
                                                        "kind": "ColonToken",
                                                        "fullStart": 643,
                                                        "fullEnd": 645,
                                                        "start": 643,
                                                        "end": 644,
                                                        "fullWidth": 2,
                                                        "width": 1,
                                                        "text": ":",
                                                        "value": ":",
                                                        "valueText": ":",
                                                        "hasTrailingTrivia": true,
                                                        "trailingTrivia": [
                                                            {
                                                                "kind": "WhitespaceTrivia",
                                                                "text": " "
                                                            }
                                                        ]
                                                    },
                                                    "expression": {
                                                        "kind": "NumericLiteral",
                                                        "fullStart": 645,
                                                        "fullEnd": 647,
                                                        "start": 645,
                                                        "end": 647,
                                                        "fullWidth": 2,
                                                        "width": 2,
                                                        "text": "42",
                                                        "value": 42,
                                                        "valueText": "42"
                                                    }
                                                },
                                                {
                                                    "kind": "CommaToken",
                                                    "fullStart": 647,
                                                    "fullEnd": 649,
                                                    "start": 647,
                                                    "end": 648,
                                                    "fullWidth": 2,
                                                    "width": 1,
                                                    "text": ",",
                                                    "value": ",",
                                                    "valueText": ",",
                                                    "hasTrailingTrivia": true,
                                                    "trailingTrivia": [
                                                        {
                                                            "kind": "WhitespaceTrivia",
                                                            "text": " "
                                                        }
                                                    ]
                                                },
                                                {
                                                    "kind": "SimplePropertyAssignment",
                                                    "fullStart": 649,
                                                    "fullEnd": 664,
                                                    "start": 649,
                                                    "end": 664,
                                                    "fullWidth": 15,
                                                    "width": 15,
                                                    "propertyName": {
                                                        "kind": "IdentifierName",
                                                        "fullStart": 649,
                                                        "fullEnd": 659,
                                                        "start": 649,
                                                        "end": 659,
                                                        "fullWidth": 10,
                                                        "width": 10,
                                                        "text": "enumerable",
                                                        "value": "enumerable",
                                                        "valueText": "enumerable"
                                                    },
                                                    "colonToken": {
                                                        "kind": "ColonToken",
                                                        "fullStart": 659,
                                                        "fullEnd": 660,
                                                        "start": 659,
                                                        "end": 660,
                                                        "fullWidth": 1,
                                                        "width": 1,
                                                        "text": ":",
                                                        "value": ":",
                                                        "valueText": ":"
                                                    },
                                                    "expression": {
                                                        "kind": "TrueKeyword",
                                                        "fullStart": 660,
                                                        "fullEnd": 664,
                                                        "start": 660,
                                                        "end": 664,
                                                        "fullWidth": 4,
                                                        "width": 4,
                                                        "text": "true",
                                                        "value": true,
                                                        "valueText": "true"
                                                    }
                                                }
                                            ],
                                            "closeBraceToken": {
                                                "kind": "CloseBraceToken",
                                                "fullStart": 664,
                                                "fullEnd": 665,
                                                "start": 664,
                                                "end": 665,
                                                "fullWidth": 1,
                                                "width": 1,
                                                "text": "}",
                                                "value": "}",
                                                "valueText": "}"
                                            }
                                        }
                                    ],
                                    "closeParenToken": {
                                        "kind": "CloseParenToken",
                                        "fullStart": 665,
                                        "fullEnd": 666,
                                        "start": 665,
                                        "end": 666,
                                        "fullWidth": 1,
                                        "width": 1,
                                        "text": ")",
                                        "value": ")",
                                        "valueText": ")"
                                    }
                                }
                            },
                            "semicolonToken": {
                                "kind": "SemicolonToken",
                                "fullStart": 666,
                                "fullEnd": 669,
                                "start": 666,
                                "end": 667,
                                "fullWidth": 3,
                                "width": 1,
                                "text": ";",
                                "value": ";",
                                "valueText": ";",
                                "hasTrailingTrivia": true,
                                "hasTrailingNewLine": true,
                                "trailingTrivia": [
                                    {
                                        "kind": "NewLineTrivia",
                                        "text": "\r\n"
                                    }
                                ]
                            }
                        },
                        {
                            "kind": "VariableStatement",
                            "fullStart": 669,
                            "fullEnd": 703,
                            "start": 673,
                            "end": 701,
                            "fullWidth": 34,
                            "width": 28,
                            "modifiers": [],
                            "variableDeclaration": {
                                "kind": "VariableDeclaration",
                                "fullStart": 669,
                                "fullEnd": 700,
                                "start": 673,
                                "end": 700,
                                "fullWidth": 31,
                                "width": 27,
                                "varKeyword": {
                                    "kind": "VarKeyword",
                                    "fullStart": 669,
                                    "fullEnd": 677,
                                    "start": 673,
                                    "end": 676,
                                    "fullWidth": 8,
                                    "width": 3,
                                    "text": "var",
                                    "value": "var",
                                    "valueText": "var",
                                    "hasLeadingTrivia": true,
                                    "hasTrailingTrivia": true,
                                    "leadingTrivia": [
                                        {
                                            "kind": "WhitespaceTrivia",
                                            "text": "    "
                                        }
                                    ],
                                    "trailingTrivia": [
                                        {
                                            "kind": "WhitespaceTrivia",
                                            "text": " "
                                        }
                                    ]
                                },
                                "variableDeclarators": [
                                    {
                                        "kind": "VariableDeclarator",
                                        "fullStart": 677,
                                        "fullEnd": 700,
                                        "start": 677,
                                        "end": 700,
                                        "fullWidth": 23,
<<<<<<< HEAD
                                        "width": 23,
                                        "identifier": {
=======
                                        "propertyName": {
>>>>>>> 85e84683
                                            "kind": "IdentifierName",
                                            "fullStart": 677,
                                            "fullEnd": 679,
                                            "start": 677,
                                            "end": 678,
                                            "fullWidth": 2,
                                            "width": 1,
                                            "text": "o",
                                            "value": "o",
                                            "valueText": "o",
                                            "hasTrailingTrivia": true,
                                            "trailingTrivia": [
                                                {
                                                    "kind": "WhitespaceTrivia",
                                                    "text": " "
                                                }
                                            ]
                                        },
                                        "equalsValueClause": {
                                            "kind": "EqualsValueClause",
                                            "fullStart": 679,
                                            "fullEnd": 700,
                                            "start": 679,
                                            "end": 700,
                                            "fullWidth": 21,
                                            "width": 21,
                                            "equalsToken": {
                                                "kind": "EqualsToken",
                                                "fullStart": 679,
                                                "fullEnd": 681,
                                                "start": 679,
                                                "end": 680,
                                                "fullWidth": 2,
                                                "width": 1,
                                                "text": "=",
                                                "value": "=",
                                                "valueText": "=",
                                                "hasTrailingTrivia": true,
                                                "trailingTrivia": [
                                                    {
                                                        "kind": "WhitespaceTrivia",
                                                        "text": " "
                                                    }
                                                ]
                                            },
                                            "value": {
                                                "kind": "InvocationExpression",
                                                "fullStart": 681,
                                                "fullEnd": 700,
                                                "start": 681,
                                                "end": 700,
                                                "fullWidth": 19,
                                                "width": 19,
                                                "expression": {
                                                    "kind": "MemberAccessExpression",
                                                    "fullStart": 681,
                                                    "fullEnd": 694,
                                                    "start": 681,
                                                    "end": 694,
                                                    "fullWidth": 13,
                                                    "width": 13,
                                                    "expression": {
                                                        "kind": "IdentifierName",
                                                        "fullStart": 681,
                                                        "fullEnd": 687,
                                                        "start": 681,
                                                        "end": 687,
                                                        "fullWidth": 6,
                                                        "width": 6,
                                                        "text": "Object",
                                                        "value": "Object",
                                                        "valueText": "Object"
                                                    },
                                                    "dotToken": {
                                                        "kind": "DotToken",
                                                        "fullStart": 687,
                                                        "fullEnd": 688,
                                                        "start": 687,
                                                        "end": 688,
                                                        "fullWidth": 1,
                                                        "width": 1,
                                                        "text": ".",
                                                        "value": ".",
                                                        "valueText": "."
                                                    },
                                                    "name": {
                                                        "kind": "IdentifierName",
                                                        "fullStart": 688,
                                                        "fullEnd": 694,
                                                        "start": 688,
                                                        "end": 694,
                                                        "fullWidth": 6,
                                                        "width": 6,
                                                        "text": "create",
                                                        "value": "create",
                                                        "valueText": "create"
                                                    }
                                                },
                                                "argumentList": {
                                                    "kind": "ArgumentList",
                                                    "fullStart": 694,
                                                    "fullEnd": 700,
                                                    "start": 694,
                                                    "end": 700,
                                                    "fullWidth": 6,
                                                    "width": 6,
                                                    "openParenToken": {
                                                        "kind": "OpenParenToken",
                                                        "fullStart": 694,
                                                        "fullEnd": 695,
                                                        "start": 694,
                                                        "end": 695,
                                                        "fullWidth": 1,
                                                        "width": 1,
                                                        "text": "(",
                                                        "value": "(",
                                                        "valueText": "("
                                                    },
                                                    "arguments": [
                                                        {
                                                            "kind": "IdentifierName",
                                                            "fullStart": 695,
                                                            "fullEnd": 699,
                                                            "start": 695,
                                                            "end": 699,
                                                            "fullWidth": 4,
                                                            "width": 4,
                                                            "text": "base",
                                                            "value": "base",
                                                            "valueText": "base"
                                                        }
                                                    ],
                                                    "closeParenToken": {
                                                        "kind": "CloseParenToken",
                                                        "fullStart": 699,
                                                        "fullEnd": 700,
                                                        "start": 699,
                                                        "end": 700,
                                                        "fullWidth": 1,
                                                        "width": 1,
                                                        "text": ")",
                                                        "value": ")",
                                                        "valueText": ")"
                                                    }
                                                }
                                            }
                                        }
                                    }
                                ]
                            },
                            "semicolonToken": {
                                "kind": "SemicolonToken",
                                "fullStart": 700,
                                "fullEnd": 703,
                                "start": 700,
                                "end": 701,
                                "fullWidth": 3,
                                "width": 1,
                                "text": ";",
                                "value": ";",
                                "valueText": ";",
                                "hasTrailingTrivia": true,
                                "hasTrailingNewLine": true,
                                "trailingTrivia": [
                                    {
                                        "kind": "NewLineTrivia",
                                        "text": "\r\n"
                                    }
                                ]
                            }
                        },
                        {
                            "kind": "ReturnStatement",
                            "fullStart": 703,
                            "fullEnd": 748,
                            "start": 707,
                            "end": 746,
                            "fullWidth": 45,
                            "width": 39,
                            "returnKeyword": {
                                "kind": "ReturnKeyword",
                                "fullStart": 703,
                                "fullEnd": 714,
                                "start": 707,
                                "end": 713,
                                "fullWidth": 11,
                                "width": 6,
                                "text": "return",
                                "value": "return",
                                "valueText": "return",
                                "hasLeadingTrivia": true,
                                "hasTrailingTrivia": true,
                                "leadingTrivia": [
                                    {
                                        "kind": "WhitespaceTrivia",
                                        "text": "    "
                                    }
                                ],
                                "trailingTrivia": [
                                    {
                                        "kind": "WhitespaceTrivia",
                                        "text": " "
                                    }
                                ]
                            },
                            "expression": {
                                "kind": "EqualsExpression",
                                "fullStart": 714,
                                "fullEnd": 745,
                                "start": 714,
                                "end": 745,
                                "fullWidth": 31,
                                "width": 31,
                                "left": {
                                    "kind": "InvocationExpression",
                                    "fullStart": 714,
                                    "fullEnd": 737,
                                    "start": 714,
                                    "end": 737,
                                    "fullWidth": 23,
                                    "width": 23,
                                    "expression": {
                                        "kind": "MemberAccessExpression",
                                        "fullStart": 714,
                                        "fullEnd": 730,
                                        "start": 714,
                                        "end": 730,
                                        "fullWidth": 16,
                                        "width": 16,
                                        "expression": {
                                            "kind": "IdentifierName",
                                            "fullStart": 714,
                                            "fullEnd": 715,
                                            "start": 714,
                                            "end": 715,
                                            "fullWidth": 1,
                                            "width": 1,
                                            "text": "o",
                                            "value": "o",
                                            "valueText": "o"
                                        },
                                        "dotToken": {
                                            "kind": "DotToken",
                                            "fullStart": 715,
                                            "fullEnd": 716,
                                            "start": 715,
                                            "end": 716,
                                            "fullWidth": 1,
                                            "width": 1,
                                            "text": ".",
                                            "value": ".",
                                            "valueText": "."
                                        },
                                        "name": {
                                            "kind": "IdentifierName",
                                            "fullStart": 716,
                                            "fullEnd": 730,
                                            "start": 716,
                                            "end": 730,
                                            "fullWidth": 14,
                                            "width": 14,
                                            "text": "hasOwnProperty",
                                            "value": "hasOwnProperty",
                                            "valueText": "hasOwnProperty"
                                        }
                                    },
                                    "argumentList": {
                                        "kind": "ArgumentList",
                                        "fullStart": 730,
                                        "fullEnd": 737,
                                        "start": 730,
                                        "end": 737,
                                        "fullWidth": 7,
                                        "width": 7,
                                        "openParenToken": {
                                            "kind": "OpenParenToken",
                                            "fullStart": 730,
                                            "fullEnd": 731,
                                            "start": 730,
                                            "end": 731,
                                            "fullWidth": 1,
                                            "width": 1,
                                            "text": "(",
                                            "value": "(",
                                            "valueText": "("
                                        },
                                        "arguments": [
                                            {
                                                "kind": "StringLiteral",
                                                "fullStart": 731,
                                                "fullEnd": 736,
                                                "start": 731,
                                                "end": 736,
                                                "fullWidth": 5,
                                                "width": 5,
                                                "text": "\"foo\"",
                                                "value": "foo",
                                                "valueText": "foo"
                                            }
                                        ],
                                        "closeParenToken": {
                                            "kind": "CloseParenToken",
                                            "fullStart": 736,
                                            "fullEnd": 737,
                                            "start": 736,
                                            "end": 737,
                                            "fullWidth": 1,
                                            "width": 1,
                                            "text": ")",
                                            "value": ")",
                                            "valueText": ")"
                                        }
                                    }
                                },
                                "operatorToken": {
                                    "kind": "EqualsEqualsEqualsToken",
                                    "fullStart": 737,
                                    "fullEnd": 740,
                                    "start": 737,
                                    "end": 740,
                                    "fullWidth": 3,
                                    "width": 3,
                                    "text": "===",
                                    "value": "===",
                                    "valueText": "==="
                                },
                                "right": {
                                    "kind": "FalseKeyword",
                                    "fullStart": 740,
                                    "fullEnd": 745,
                                    "start": 740,
                                    "end": 745,
                                    "fullWidth": 5,
                                    "width": 5,
                                    "text": "false",
                                    "value": false,
                                    "valueText": "false"
                                }
                            },
                            "semicolonToken": {
                                "kind": "SemicolonToken",
                                "fullStart": 745,
                                "fullEnd": 748,
                                "start": 745,
                                "end": 746,
                                "fullWidth": 3,
                                "width": 1,
                                "text": ";",
                                "value": ";",
                                "valueText": ";",
                                "hasTrailingTrivia": true,
                                "hasTrailingNewLine": true,
                                "trailingTrivia": [
                                    {
                                        "kind": "NewLineTrivia",
                                        "text": "\r\n"
                                    }
                                ]
                            }
                        }
                    ],
                    "closeBraceToken": {
                        "kind": "CloseBraceToken",
                        "fullStart": 748,
                        "fullEnd": 753,
                        "start": 750,
                        "end": 751,
                        "fullWidth": 5,
                        "width": 1,
                        "text": "}",
                        "value": "}",
                        "valueText": "}",
                        "hasLeadingTrivia": true,
                        "hasLeadingNewLine": true,
                        "hasTrailingTrivia": true,
                        "hasTrailingNewLine": true,
                        "leadingTrivia": [
                            {
                                "kind": "NewLineTrivia",
                                "text": "\r\n"
                            }
                        ],
                        "trailingTrivia": [
                            {
                                "kind": "NewLineTrivia",
                                "text": "\r\n"
                            }
                        ]
                    }
                }
            },
            {
                "kind": "ExpressionStatement",
                "fullStart": 753,
                "fullEnd": 777,
                "start": 753,
                "end": 775,
                "fullWidth": 24,
                "width": 22,
                "expression": {
                    "kind": "InvocationExpression",
                    "fullStart": 753,
                    "fullEnd": 774,
                    "start": 753,
                    "end": 774,
                    "fullWidth": 21,
                    "width": 21,
                    "expression": {
                        "kind": "IdentifierName",
                        "fullStart": 753,
                        "fullEnd": 764,
                        "start": 753,
                        "end": 764,
                        "fullWidth": 11,
                        "width": 11,
                        "text": "runTestCase",
                        "value": "runTestCase",
                        "valueText": "runTestCase"
                    },
                    "argumentList": {
                        "kind": "ArgumentList",
                        "fullStart": 764,
                        "fullEnd": 774,
                        "start": 764,
                        "end": 774,
                        "fullWidth": 10,
                        "width": 10,
                        "openParenToken": {
                            "kind": "OpenParenToken",
                            "fullStart": 764,
                            "fullEnd": 765,
                            "start": 764,
                            "end": 765,
                            "fullWidth": 1,
                            "width": 1,
                            "text": "(",
                            "value": "(",
                            "valueText": "("
                        },
                        "arguments": [
                            {
                                "kind": "IdentifierName",
                                "fullStart": 765,
                                "fullEnd": 773,
                                "start": 765,
                                "end": 773,
                                "fullWidth": 8,
                                "width": 8,
                                "text": "testcase",
                                "value": "testcase",
                                "valueText": "testcase"
                            }
                        ],
                        "closeParenToken": {
                            "kind": "CloseParenToken",
                            "fullStart": 773,
                            "fullEnd": 774,
                            "start": 773,
                            "end": 774,
                            "fullWidth": 1,
                            "width": 1,
                            "text": ")",
                            "value": ")",
                            "valueText": ")"
                        }
                    }
                },
                "semicolonToken": {
                    "kind": "SemicolonToken",
                    "fullStart": 774,
                    "fullEnd": 777,
                    "start": 774,
                    "end": 775,
                    "fullWidth": 3,
                    "width": 1,
                    "text": ";",
                    "value": ";",
                    "valueText": ";",
                    "hasTrailingTrivia": true,
                    "hasTrailingNewLine": true,
                    "trailingTrivia": [
                        {
                            "kind": "NewLineTrivia",
                            "text": "\r\n"
                        }
                    ]
                }
            }
        ],
        "endOfFileToken": {
            "kind": "EndOfFileToken",
            "fullStart": 777,
            "fullEnd": 777,
            "start": 777,
            "end": 777,
            "fullWidth": 0,
            "width": 0,
            "text": ""
        }
    },
    "lineMap": {
        "lineStarts": [
            0,
            67,
            152,
            232,
            308,
            380,
            385,
            427,
            546,
            551,
            553,
            576,
            578,
            598,
            669,
            703,
            748,
            750,
            753,
            777
        ],
        "length": 777
    }
}<|MERGE_RESOLUTION|>--- conflicted
+++ resolved
@@ -246,12 +246,8 @@
                                         "start": 586,
                                         "end": 595,
                                         "fullWidth": 9,
-<<<<<<< HEAD
                                         "width": 9,
-                                        "identifier": {
-=======
                                         "propertyName": {
->>>>>>> 85e84683
                                             "kind": "IdentifierName",
                                             "fullStart": 586,
                                             "fullEnd": 591,
@@ -745,12 +741,8 @@
                                         "start": 677,
                                         "end": 700,
                                         "fullWidth": 23,
-<<<<<<< HEAD
                                         "width": 23,
-                                        "identifier": {
-=======
                                         "propertyName": {
->>>>>>> 85e84683
                                             "kind": "IdentifierName",
                                             "fullStart": 677,
                                             "fullEnd": 679,
