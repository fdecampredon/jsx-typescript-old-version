--- conflicted
+++ resolved
@@ -248,12 +248,8 @@
                                         "start": 577,
                                         "end": 586,
                                         "fullWidth": 9,
-<<<<<<< HEAD
                                         "width": 9,
-                                        "identifier": {
-=======
                                         "propertyName": {
->>>>>>> 85e84683
                                             "kind": "IdentifierName",
                                             "fullStart": 577,
                                             "fullEnd": 582,
@@ -803,12 +799,8 @@
                                         "start": 661,
                                         "end": 684,
                                         "fullWidth": 23,
-<<<<<<< HEAD
                                         "width": 23,
-                                        "identifier": {
-=======
                                         "propertyName": {
->>>>>>> 85e84683
                                             "kind": "IdentifierName",
                                             "fullStart": 661,
                                             "fullEnd": 663,
