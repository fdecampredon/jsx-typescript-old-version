--- conflicted
+++ resolved
@@ -494,12 +494,8 @@
                             "start": 489,
                             "end": 512,
                             "fullWidth": 23,
-<<<<<<< HEAD
                             "width": 23,
-                            "identifier": {
-=======
                             "propertyName": {
->>>>>>> 85e84683
                                 "kind": "IdentifierName",
                                 "fullStart": 489,
                                 "fullEnd": 499,
