{
    "isDeclaration": false,
    "languageVersion": "EcmaScript5",
    "parseOptions": {
        "allowAutomaticSemicolonInsertion": true
    },
    "sourceUnit": {
        "kind": "SourceUnit",
        "fullStart": 0,
        "fullEnd": 1146,
        "start": 554,
        "end": 1146,
        "fullWidth": 1146,
        "width": 592,
        "isIncrementallyUnusable": true,
        "moduleElements": [
            {
                "kind": "FunctionDeclaration",
                "fullStart": 0,
                "fullEnd": 1122,
                "start": 554,
                "end": 1120,
                "fullWidth": 1122,
                "width": 566,
                "isIncrementallyUnusable": true,
                "modifiers": [],
                "functionKeyword": {
                    "kind": "FunctionKeyword",
                    "fullStart": 0,
                    "fullEnd": 563,
                    "start": 554,
                    "end": 562,
                    "fullWidth": 563,
                    "width": 8,
                    "text": "function",
                    "value": "function",
                    "valueText": "function",
                    "hasLeadingTrivia": true,
                    "hasLeadingComment": true,
                    "hasLeadingNewLine": true,
                    "hasTrailingTrivia": true,
                    "leadingTrivia": [
                        {
                            "kind": "SingleLineCommentTrivia",
                            "text": "/// Copyright (c) 2012 Ecma International.  All rights reserved. "
                        },
                        {
                            "kind": "NewLineTrivia",
                            "text": "\r\n"
                        },
                        {
                            "kind": "SingleLineCommentTrivia",
                            "text": "/// Ecma International makes this code available under the terms and conditions set"
                        },
                        {
                            "kind": "NewLineTrivia",
                            "text": "\r\n"
                        },
                        {
                            "kind": "SingleLineCommentTrivia",
                            "text": "/// forth on http://hg.ecmascript.org/tests/test262/raw-file/tip/LICENSE (the "
                        },
                        {
                            "kind": "NewLineTrivia",
                            "text": "\r\n"
                        },
                        {
                            "kind": "SingleLineCommentTrivia",
                            "text": "/// \"Use Terms\").   Any redistribution of this code must retain the above "
                        },
                        {
                            "kind": "NewLineTrivia",
                            "text": "\r\n"
                        },
                        {
                            "kind": "SingleLineCommentTrivia",
                            "text": "/// copyright and this notice and otherwise comply with the Use Terms."
                        },
                        {
                            "kind": "NewLineTrivia",
                            "text": "\r\n"
                        },
                        {
                            "kind": "MultiLineCommentTrivia",
                            "text": "/**\r\n * @path ch08/8.12/8.12.9/8.12.9-9-b-i_1.js\r\n * @description Redefine a configurable data property to be an accessor property on a newly non-extensible object\r\n */"
                        },
                        {
                            "kind": "NewLineTrivia",
                            "text": "\r\n"
                        },
                        {
                            "kind": "NewLineTrivia",
                            "text": "\r\n"
                        },
                        {
                            "kind": "NewLineTrivia",
                            "text": "\r\n"
                        }
                    ],
                    "trailingTrivia": [
                        {
                            "kind": "WhitespaceTrivia",
                            "text": " "
                        }
                    ]
                },
                "identifier": {
                    "kind": "IdentifierName",
                    "fullStart": 563,
                    "fullEnd": 571,
                    "start": 563,
                    "end": 571,
                    "fullWidth": 8,
                    "width": 8,
                    "text": "testcase",
                    "value": "testcase",
                    "valueText": "testcase"
                },
                "callSignature": {
                    "kind": "CallSignature",
                    "fullStart": 571,
                    "fullEnd": 574,
                    "start": 571,
                    "end": 573,
                    "fullWidth": 3,
                    "width": 2,
                    "parameterList": {
                        "kind": "ParameterList",
                        "fullStart": 571,
                        "fullEnd": 574,
                        "start": 571,
                        "end": 573,
                        "fullWidth": 3,
                        "width": 2,
                        "openParenToken": {
                            "kind": "OpenParenToken",
                            "fullStart": 571,
                            "fullEnd": 572,
                            "start": 571,
                            "end": 572,
                            "fullWidth": 1,
                            "width": 1,
                            "text": "(",
                            "value": "(",
                            "valueText": "("
                        },
                        "parameters": [],
                        "closeParenToken": {
                            "kind": "CloseParenToken",
                            "fullStart": 572,
                            "fullEnd": 574,
                            "start": 572,
                            "end": 573,
                            "fullWidth": 2,
                            "width": 1,
                            "text": ")",
                            "value": ")",
                            "valueText": ")",
                            "hasTrailingTrivia": true,
                            "trailingTrivia": [
                                {
                                    "kind": "WhitespaceTrivia",
                                    "text": " "
                                }
                            ]
                        }
                    }
                },
                "block": {
                    "kind": "Block",
                    "fullStart": 574,
                    "fullEnd": 1122,
                    "start": 574,
                    "end": 1120,
                    "fullWidth": 548,
                    "width": 546,
                    "isIncrementallyUnusable": true,
                    "openBraceToken": {
                        "kind": "OpenBraceToken",
                        "fullStart": 574,
                        "fullEnd": 577,
                        "start": 574,
                        "end": 575,
                        "fullWidth": 3,
                        "width": 1,
                        "text": "{",
                        "value": "{",
                        "valueText": "{",
                        "hasTrailingTrivia": true,
                        "hasTrailingNewLine": true,
                        "trailingTrivia": [
                            {
                                "kind": "NewLineTrivia",
                                "text": "\r\n"
                            }
                        ]
                    },
                    "statements": [
                        {
                            "kind": "VariableStatement",
                            "fullStart": 577,
                            "fullEnd": 594,
                            "start": 581,
                            "end": 592,
                            "fullWidth": 17,
                            "width": 11,
                            "modifiers": [],
                            "variableDeclaration": {
                                "kind": "VariableDeclaration",
                                "fullStart": 577,
                                "fullEnd": 591,
                                "start": 581,
                                "end": 591,
                                "fullWidth": 14,
                                "width": 10,
                                "varKeyword": {
                                    "kind": "VarKeyword",
                                    "fullStart": 577,
                                    "fullEnd": 585,
                                    "start": 581,
                                    "end": 584,
                                    "fullWidth": 8,
                                    "width": 3,
                                    "text": "var",
                                    "value": "var",
                                    "valueText": "var",
                                    "hasLeadingTrivia": true,
                                    "hasTrailingTrivia": true,
                                    "leadingTrivia": [
                                        {
                                            "kind": "WhitespaceTrivia",
                                            "text": "    "
                                        }
                                    ],
                                    "trailingTrivia": [
                                        {
                                            "kind": "WhitespaceTrivia",
                                            "text": " "
                                        }
                                    ]
                                },
                                "variableDeclarators": [
                                    {
                                        "kind": "VariableDeclarator",
                                        "fullStart": 585,
                                        "fullEnd": 591,
                                        "start": 585,
                                        "end": 591,
                                        "fullWidth": 6,
<<<<<<< HEAD
                                        "width": 6,
                                        "identifier": {
=======
                                        "propertyName": {
>>>>>>> 85e84683
                                            "kind": "IdentifierName",
                                            "fullStart": 585,
                                            "fullEnd": 587,
                                            "start": 585,
                                            "end": 586,
                                            "fullWidth": 2,
                                            "width": 1,
                                            "text": "o",
                                            "value": "o",
                                            "valueText": "o",
                                            "hasTrailingTrivia": true,
                                            "trailingTrivia": [
                                                {
                                                    "kind": "WhitespaceTrivia",
                                                    "text": " "
                                                }
                                            ]
                                        },
                                        "equalsValueClause": {
                                            "kind": "EqualsValueClause",
                                            "fullStart": 587,
                                            "fullEnd": 591,
                                            "start": 587,
                                            "end": 591,
                                            "fullWidth": 4,
                                            "width": 4,
                                            "equalsToken": {
                                                "kind": "EqualsToken",
                                                "fullStart": 587,
                                                "fullEnd": 589,
                                                "start": 587,
                                                "end": 588,
                                                "fullWidth": 2,
                                                "width": 1,
                                                "text": "=",
                                                "value": "=",
                                                "valueText": "=",
                                                "hasTrailingTrivia": true,
                                                "trailingTrivia": [
                                                    {
                                                        "kind": "WhitespaceTrivia",
                                                        "text": " "
                                                    }
                                                ]
                                            },
                                            "value": {
                                                "kind": "ObjectLiteralExpression",
                                                "fullStart": 589,
                                                "fullEnd": 591,
                                                "start": 589,
                                                "end": 591,
                                                "fullWidth": 2,
                                                "width": 2,
                                                "openBraceToken": {
                                                    "kind": "OpenBraceToken",
                                                    "fullStart": 589,
                                                    "fullEnd": 590,
                                                    "start": 589,
                                                    "end": 590,
                                                    "fullWidth": 1,
                                                    "width": 1,
                                                    "text": "{",
                                                    "value": "{",
                                                    "valueText": "{"
                                                },
                                                "propertyAssignments": [],
                                                "closeBraceToken": {
                                                    "kind": "CloseBraceToken",
                                                    "fullStart": 590,
                                                    "fullEnd": 591,
                                                    "start": 590,
                                                    "end": 591,
                                                    "fullWidth": 1,
                                                    "width": 1,
                                                    "text": "}",
                                                    "value": "}",
                                                    "valueText": "}"
                                                }
                                            }
                                        }
                                    }
                                ]
                            },
                            "semicolonToken": {
                                "kind": "SemicolonToken",
                                "fullStart": 591,
                                "fullEnd": 594,
                                "start": 591,
                                "end": 592,
                                "fullWidth": 3,
                                "width": 1,
                                "text": ";",
                                "value": ";",
                                "valueText": ";",
                                "hasTrailingTrivia": true,
                                "hasTrailingNewLine": true,
                                "trailingTrivia": [
                                    {
                                        "kind": "NewLineTrivia",
                                        "text": "\r\n"
                                    }
                                ]
                            }
                        },
                        {
                            "kind": "ExpressionStatement",
                            "fullStart": 594,
                            "fullEnd": 729,
                            "start": 598,
                            "end": 727,
                            "fullWidth": 135,
                            "width": 129,
                            "expression": {
                                "kind": "InvocationExpression",
                                "fullStart": 594,
                                "fullEnd": 726,
                                "start": 598,
                                "end": 726,
                                "fullWidth": 132,
                                "width": 128,
                                "expression": {
                                    "kind": "MemberAccessExpression",
                                    "fullStart": 594,
                                    "fullEnd": 619,
                                    "start": 598,
                                    "end": 619,
                                    "fullWidth": 25,
                                    "width": 21,
                                    "expression": {
                                        "kind": "IdentifierName",
                                        "fullStart": 594,
                                        "fullEnd": 604,
                                        "start": 598,
                                        "end": 604,
                                        "fullWidth": 10,
                                        "width": 6,
                                        "text": "Object",
                                        "value": "Object",
                                        "valueText": "Object",
                                        "hasLeadingTrivia": true,
                                        "leadingTrivia": [
                                            {
                                                "kind": "WhitespaceTrivia",
                                                "text": "    "
                                            }
                                        ]
                                    },
                                    "dotToken": {
                                        "kind": "DotToken",
                                        "fullStart": 604,
                                        "fullEnd": 605,
                                        "start": 604,
                                        "end": 605,
                                        "fullWidth": 1,
                                        "width": 1,
                                        "text": ".",
                                        "value": ".",
                                        "valueText": "."
                                    },
                                    "name": {
                                        "kind": "IdentifierName",
                                        "fullStart": 605,
                                        "fullEnd": 619,
                                        "start": 605,
                                        "end": 619,
                                        "fullWidth": 14,
                                        "width": 14,
                                        "text": "defineProperty",
                                        "value": "defineProperty",
                                        "valueText": "defineProperty"
                                    }
                                },
                                "argumentList": {
                                    "kind": "ArgumentList",
                                    "fullStart": 619,
                                    "fullEnd": 726,
                                    "start": 619,
                                    "end": 726,
                                    "fullWidth": 107,
                                    "width": 107,
                                    "openParenToken": {
                                        "kind": "OpenParenToken",
                                        "fullStart": 619,
                                        "fullEnd": 620,
                                        "start": 619,
                                        "end": 620,
                                        "fullWidth": 1,
                                        "width": 1,
                                        "text": "(",
                                        "value": "(",
                                        "valueText": "("
                                    },
                                    "arguments": [
                                        {
                                            "kind": "IdentifierName",
                                            "fullStart": 620,
                                            "fullEnd": 621,
                                            "start": 620,
                                            "end": 621,
                                            "fullWidth": 1,
                                            "width": 1,
                                            "text": "o",
                                            "value": "o",
                                            "valueText": "o"
                                        },
                                        {
                                            "kind": "CommaToken",
                                            "fullStart": 621,
                                            "fullEnd": 623,
                                            "start": 621,
                                            "end": 622,
                                            "fullWidth": 2,
                                            "width": 1,
                                            "text": ",",
                                            "value": ",",
                                            "valueText": ",",
                                            "hasTrailingTrivia": true,
                                            "trailingTrivia": [
                                                {
                                                    "kind": "WhitespaceTrivia",
                                                    "text": " "
                                                }
                                            ]
                                        },
                                        {
                                            "kind": "StringLiteral",
                                            "fullStart": 623,
                                            "fullEnd": 628,
                                            "start": 623,
                                            "end": 628,
                                            "fullWidth": 5,
                                            "width": 5,
                                            "text": "\"foo\"",
                                            "value": "foo",
                                            "valueText": "foo"
                                        },
                                        {
                                            "kind": "CommaToken",
                                            "fullStart": 628,
                                            "fullEnd": 632,
                                            "start": 628,
                                            "end": 629,
                                            "fullWidth": 4,
                                            "width": 1,
                                            "text": ",",
                                            "value": ",",
                                            "valueText": ",",
                                            "hasTrailingTrivia": true,
                                            "hasTrailingNewLine": true,
                                            "trailingTrivia": [
                                                {
                                                    "kind": "WhitespaceTrivia",
                                                    "text": " "
                                                },
                                                {
                                                    "kind": "NewLineTrivia",
                                                    "text": "\r\n"
                                                }
                                            ]
                                        },
                                        {
                                            "kind": "ObjectLiteralExpression",
                                            "fullStart": 632,
                                            "fullEnd": 725,
                                            "start": 658,
                                            "end": 725,
                                            "fullWidth": 93,
                                            "width": 67,
                                            "openBraceToken": {
                                                "kind": "OpenBraceToken",
                                                "fullStart": 632,
                                                "fullEnd": 660,
                                                "start": 658,
                                                "end": 659,
                                                "fullWidth": 28,
                                                "width": 1,
                                                "text": "{",
                                                "value": "{",
                                                "valueText": "{",
                                                "hasLeadingTrivia": true,
                                                "hasTrailingTrivia": true,
                                                "leadingTrivia": [
                                                    {
                                                        "kind": "WhitespaceTrivia",
                                                        "text": "                          "
                                                    }
                                                ],
                                                "trailingTrivia": [
                                                    {
                                                        "kind": "WhitespaceTrivia",
                                                        "text": " "
                                                    }
                                                ]
                                            },
                                            "propertyAssignments": [
                                                {
                                                    "kind": "SimplePropertyAssignment",
                                                    "fullStart": 660,
                                                    "fullEnd": 674,
                                                    "start": 660,
                                                    "end": 674,
                                                    "fullWidth": 14,
                                                    "width": 14,
                                                    "propertyName": {
                                                        "kind": "IdentifierName",
                                                        "fullStart": 660,
                                                        "fullEnd": 665,
                                                        "start": 660,
                                                        "end": 665,
                                                        "fullWidth": 5,
                                                        "width": 5,
                                                        "text": "value",
                                                        "value": "value",
                                                        "valueText": "value"
                                                    },
                                                    "colonToken": {
                                                        "kind": "ColonToken",
                                                        "fullStart": 665,
                                                        "fullEnd": 667,
                                                        "start": 665,
                                                        "end": 666,
                                                        "fullWidth": 2,
                                                        "width": 1,
                                                        "text": ":",
                                                        "value": ":",
                                                        "valueText": ":",
                                                        "hasTrailingTrivia": true,
                                                        "trailingTrivia": [
                                                            {
                                                                "kind": "WhitespaceTrivia",
                                                                "text": " "
                                                            }
                                                        ]
                                                    },
                                                    "expression": {
                                                        "kind": "StringLiteral",
                                                        "fullStart": 667,
                                                        "fullEnd": 674,
                                                        "start": 667,
                                                        "end": 674,
                                                        "fullWidth": 7,
                                                        "width": 7,
                                                        "text": "\"hello\"",
                                                        "value": "hello",
                                                        "valueText": "hello"
                                                    }
                                                },
                                                {
                                                    "kind": "CommaToken",
                                                    "fullStart": 674,
                                                    "fullEnd": 678,
                                                    "start": 674,
                                                    "end": 675,
                                                    "fullWidth": 4,
                                                    "width": 1,
                                                    "text": ",",
                                                    "value": ",",
                                                    "valueText": ",",
                                                    "hasTrailingTrivia": true,
                                                    "hasTrailingNewLine": true,
                                                    "trailingTrivia": [
                                                        {
                                                            "kind": "WhitespaceTrivia",
                                                            "text": " "
                                                        },
                                                        {
                                                            "kind": "NewLineTrivia",
                                                            "text": "\r\n"
                                                        }
                                                    ]
                                                },
                                                {
                                                    "kind": "SimplePropertyAssignment",
                                                    "fullStart": 678,
                                                    "fullEnd": 724,
                                                    "start": 706,
                                                    "end": 724,
                                                    "fullWidth": 46,
                                                    "width": 18,
                                                    "propertyName": {
                                                        "kind": "IdentifierName",
                                                        "fullStart": 678,
                                                        "fullEnd": 718,
                                                        "start": 706,
                                                        "end": 718,
                                                        "fullWidth": 40,
                                                        "width": 12,
                                                        "text": "configurable",
                                                        "value": "configurable",
                                                        "valueText": "configurable",
                                                        "hasLeadingTrivia": true,
                                                        "leadingTrivia": [
                                                            {
                                                                "kind": "WhitespaceTrivia",
                                                                "text": "                            "
                                                            }
                                                        ]
                                                    },
                                                    "colonToken": {
                                                        "kind": "ColonToken",
                                                        "fullStart": 718,
                                                        "fullEnd": 720,
                                                        "start": 718,
                                                        "end": 719,
                                                        "fullWidth": 2,
                                                        "width": 1,
                                                        "text": ":",
                                                        "value": ":",
                                                        "valueText": ":",
                                                        "hasTrailingTrivia": true,
                                                        "trailingTrivia": [
                                                            {
                                                                "kind": "WhitespaceTrivia",
                                                                "text": " "
                                                            }
                                                        ]
                                                    },
                                                    "expression": {
                                                        "kind": "TrueKeyword",
                                                        "fullStart": 720,
                                                        "fullEnd": 724,
                                                        "start": 720,
                                                        "end": 724,
                                                        "fullWidth": 4,
                                                        "width": 4,
                                                        "text": "true",
                                                        "value": true,
                                                        "valueText": "true"
                                                    }
                                                }
                                            ],
                                            "closeBraceToken": {
                                                "kind": "CloseBraceToken",
                                                "fullStart": 724,
                                                "fullEnd": 725,
                                                "start": 724,
                                                "end": 725,
                                                "fullWidth": 1,
                                                "width": 1,
                                                "text": "}",
                                                "value": "}",
                                                "valueText": "}"
                                            }
                                        }
                                    ],
                                    "closeParenToken": {
                                        "kind": "CloseParenToken",
                                        "fullStart": 725,
                                        "fullEnd": 726,
                                        "start": 725,
                                        "end": 726,
                                        "fullWidth": 1,
                                        "width": 1,
                                        "text": ")",
                                        "value": ")",
                                        "valueText": ")"
                                    }
                                }
                            },
                            "semicolonToken": {
                                "kind": "SemicolonToken",
                                "fullStart": 726,
                                "fullEnd": 729,
                                "start": 726,
                                "end": 727,
                                "fullWidth": 3,
                                "width": 1,
                                "text": ";",
                                "value": ";",
                                "valueText": ";",
                                "hasTrailingTrivia": true,
                                "hasTrailingNewLine": true,
                                "trailingTrivia": [
                                    {
                                        "kind": "NewLineTrivia",
                                        "text": "\r\n"
                                    }
                                ]
                            }
                        },
                        {
                            "kind": "ExpressionStatement",
                            "fullStart": 729,
                            "fullEnd": 763,
                            "start": 733,
                            "end": 761,
                            "fullWidth": 34,
                            "width": 28,
                            "expression": {
                                "kind": "InvocationExpression",
                                "fullStart": 729,
                                "fullEnd": 760,
                                "start": 733,
                                "end": 760,
                                "fullWidth": 31,
                                "width": 27,
                                "expression": {
                                    "kind": "MemberAccessExpression",
                                    "fullStart": 729,
                                    "fullEnd": 757,
                                    "start": 733,
                                    "end": 757,
                                    "fullWidth": 28,
                                    "width": 24,
                                    "expression": {
                                        "kind": "IdentifierName",
                                        "fullStart": 729,
                                        "fullEnd": 739,
                                        "start": 733,
                                        "end": 739,
                                        "fullWidth": 10,
                                        "width": 6,
                                        "text": "Object",
                                        "value": "Object",
                                        "valueText": "Object",
                                        "hasLeadingTrivia": true,
                                        "leadingTrivia": [
                                            {
                                                "kind": "WhitespaceTrivia",
                                                "text": "    "
                                            }
                                        ]
                                    },
                                    "dotToken": {
                                        "kind": "DotToken",
                                        "fullStart": 739,
                                        "fullEnd": 740,
                                        "start": 739,
                                        "end": 740,
                                        "fullWidth": 1,
                                        "width": 1,
                                        "text": ".",
                                        "value": ".",
                                        "valueText": "."
                                    },
                                    "name": {
                                        "kind": "IdentifierName",
                                        "fullStart": 740,
                                        "fullEnd": 757,
                                        "start": 740,
                                        "end": 757,
                                        "fullWidth": 17,
                                        "width": 17,
                                        "text": "preventExtensions",
                                        "value": "preventExtensions",
                                        "valueText": "preventExtensions"
                                    }
                                },
                                "argumentList": {
                                    "kind": "ArgumentList",
                                    "fullStart": 757,
                                    "fullEnd": 760,
                                    "start": 757,
                                    "end": 760,
                                    "fullWidth": 3,
                                    "width": 3,
                                    "openParenToken": {
                                        "kind": "OpenParenToken",
                                        "fullStart": 757,
                                        "fullEnd": 758,
                                        "start": 757,
                                        "end": 758,
                                        "fullWidth": 1,
                                        "width": 1,
                                        "text": "(",
                                        "value": "(",
                                        "valueText": "("
                                    },
                                    "arguments": [
                                        {
                                            "kind": "IdentifierName",
                                            "fullStart": 758,
                                            "fullEnd": 759,
                                            "start": 758,
                                            "end": 759,
                                            "fullWidth": 1,
                                            "width": 1,
                                            "text": "o",
                                            "value": "o",
                                            "valueText": "o"
                                        }
                                    ],
                                    "closeParenToken": {
                                        "kind": "CloseParenToken",
                                        "fullStart": 759,
                                        "fullEnd": 760,
                                        "start": 759,
                                        "end": 760,
                                        "fullWidth": 1,
                                        "width": 1,
                                        "text": ")",
                                        "value": ")",
                                        "valueText": ")"
                                    }
                                }
                            },
                            "semicolonToken": {
                                "kind": "SemicolonToken",
                                "fullStart": 760,
                                "fullEnd": 763,
                                "start": 760,
                                "end": 761,
                                "fullWidth": 3,
                                "width": 1,
                                "text": ";",
                                "value": ";",
                                "valueText": ";",
                                "hasTrailingTrivia": true,
                                "hasTrailingNewLine": true,
                                "trailingTrivia": [
                                    {
                                        "kind": "NewLineTrivia",
                                        "text": "\r\n"
                                    }
                                ]
                            }
                        },
                        {
                            "kind": "ExpressionStatement",
                            "fullStart": 763,
                            "fullEnd": 835,
                            "start": 767,
                            "end": 833,
                            "fullWidth": 72,
                            "width": 66,
                            "isIncrementallyUnusable": true,
                            "expression": {
                                "kind": "InvocationExpression",
                                "fullStart": 763,
                                "fullEnd": 832,
                                "start": 767,
                                "end": 832,
                                "fullWidth": 69,
                                "width": 65,
                                "isIncrementallyUnusable": true,
                                "expression": {
                                    "kind": "MemberAccessExpression",
                                    "fullStart": 763,
                                    "fullEnd": 788,
                                    "start": 767,
                                    "end": 788,
                                    "fullWidth": 25,
                                    "width": 21,
                                    "expression": {
                                        "kind": "IdentifierName",
                                        "fullStart": 763,
                                        "fullEnd": 773,
                                        "start": 767,
                                        "end": 773,
                                        "fullWidth": 10,
                                        "width": 6,
                                        "text": "Object",
                                        "value": "Object",
                                        "valueText": "Object",
                                        "hasLeadingTrivia": true,
                                        "leadingTrivia": [
                                            {
                                                "kind": "WhitespaceTrivia",
                                                "text": "    "
                                            }
                                        ]
                                    },
                                    "dotToken": {
                                        "kind": "DotToken",
                                        "fullStart": 773,
                                        "fullEnd": 774,
                                        "start": 773,
                                        "end": 774,
                                        "fullWidth": 1,
                                        "width": 1,
                                        "text": ".",
                                        "value": ".",
                                        "valueText": "."
                                    },
                                    "name": {
                                        "kind": "IdentifierName",
                                        "fullStart": 774,
                                        "fullEnd": 788,
                                        "start": 774,
                                        "end": 788,
                                        "fullWidth": 14,
                                        "width": 14,
                                        "text": "defineProperty",
                                        "value": "defineProperty",
                                        "valueText": "defineProperty"
                                    }
                                },
                                "argumentList": {
                                    "kind": "ArgumentList",
                                    "fullStart": 788,
                                    "fullEnd": 832,
                                    "start": 788,
                                    "end": 832,
                                    "fullWidth": 44,
                                    "width": 44,
                                    "isIncrementallyUnusable": true,
                                    "openParenToken": {
                                        "kind": "OpenParenToken",
                                        "fullStart": 788,
                                        "fullEnd": 789,
                                        "start": 788,
                                        "end": 789,
                                        "fullWidth": 1,
                                        "width": 1,
                                        "text": "(",
                                        "value": "(",
                                        "valueText": "("
                                    },
                                    "arguments": [
                                        {
                                            "kind": "IdentifierName",
                                            "fullStart": 789,
                                            "fullEnd": 790,
                                            "start": 789,
                                            "end": 790,
                                            "fullWidth": 1,
                                            "width": 1,
                                            "text": "o",
                                            "value": "o",
                                            "valueText": "o"
                                        },
                                        {
                                            "kind": "CommaToken",
                                            "fullStart": 790,
                                            "fullEnd": 792,
                                            "start": 790,
                                            "end": 791,
                                            "fullWidth": 2,
                                            "width": 1,
                                            "text": ",",
                                            "value": ",",
                                            "valueText": ",",
                                            "hasTrailingTrivia": true,
                                            "trailingTrivia": [
                                                {
                                                    "kind": "WhitespaceTrivia",
                                                    "text": " "
                                                }
                                            ]
                                        },
                                        {
                                            "kind": "StringLiteral",
                                            "fullStart": 792,
                                            "fullEnd": 797,
                                            "start": 792,
                                            "end": 797,
                                            "fullWidth": 5,
                                            "width": 5,
                                            "text": "\"foo\"",
                                            "value": "foo",
                                            "valueText": "foo"
                                        },
                                        {
                                            "kind": "CommaToken",
                                            "fullStart": 797,
                                            "fullEnd": 799,
                                            "start": 797,
                                            "end": 798,
                                            "fullWidth": 2,
                                            "width": 1,
                                            "text": ",",
                                            "value": ",",
                                            "valueText": ",",
                                            "hasTrailingTrivia": true,
                                            "trailingTrivia": [
                                                {
                                                    "kind": "WhitespaceTrivia",
                                                    "text": " "
                                                }
                                            ]
                                        },
                                        {
                                            "kind": "ObjectLiteralExpression",
                                            "fullStart": 799,
                                            "fullEnd": 831,
                                            "start": 799,
                                            "end": 831,
                                            "fullWidth": 32,
                                            "width": 32,
                                            "isIncrementallyUnusable": true,
                                            "openBraceToken": {
                                                "kind": "OpenBraceToken",
                                                "fullStart": 799,
                                                "fullEnd": 801,
                                                "start": 799,
                                                "end": 800,
                                                "fullWidth": 2,
                                                "width": 1,
                                                "text": "{",
                                                "value": "{",
                                                "valueText": "{",
                                                "hasTrailingTrivia": true,
                                                "trailingTrivia": [
                                                    {
                                                        "kind": "WhitespaceTrivia",
                                                        "text": " "
                                                    }
                                                ]
                                            },
                                            "propertyAssignments": [
                                                {
                                                    "kind": "SimplePropertyAssignment",
                                                    "fullStart": 801,
                                                    "fullEnd": 830,
                                                    "start": 801,
                                                    "end": 829,
                                                    "fullWidth": 29,
                                                    "width": 28,
                                                    "isIncrementallyUnusable": true,
                                                    "propertyName": {
                                                        "kind": "IdentifierName",
                                                        "fullStart": 801,
                                                        "fullEnd": 804,
                                                        "start": 801,
                                                        "end": 804,
                                                        "fullWidth": 3,
                                                        "width": 3,
                                                        "text": "get",
                                                        "value": "get",
                                                        "valueText": "get"
                                                    },
                                                    "colonToken": {
                                                        "kind": "ColonToken",
                                                        "fullStart": 804,
                                                        "fullEnd": 806,
                                                        "start": 804,
                                                        "end": 805,
                                                        "fullWidth": 2,
                                                        "width": 1,
                                                        "text": ":",
                                                        "value": ":",
                                                        "valueText": ":",
                                                        "hasTrailingTrivia": true,
                                                        "trailingTrivia": [
                                                            {
                                                                "kind": "WhitespaceTrivia",
                                                                "text": " "
                                                            }
                                                        ]
                                                    },
                                                    "expression": {
                                                        "kind": "FunctionExpression",
                                                        "fullStart": 806,
                                                        "fullEnd": 830,
                                                        "start": 806,
                                                        "end": 829,
                                                        "fullWidth": 24,
                                                        "width": 23,
                                                        "functionKeyword": {
                                                            "kind": "FunctionKeyword",
                                                            "fullStart": 806,
                                                            "fullEnd": 814,
                                                            "start": 806,
                                                            "end": 814,
                                                            "fullWidth": 8,
                                                            "width": 8,
                                                            "text": "function",
                                                            "value": "function",
                                                            "valueText": "function"
                                                        },
                                                        "callSignature": {
                                                            "kind": "CallSignature",
                                                            "fullStart": 814,
                                                            "fullEnd": 817,
                                                            "start": 814,
                                                            "end": 816,
                                                            "fullWidth": 3,
                                                            "width": 2,
                                                            "parameterList": {
                                                                "kind": "ParameterList",
                                                                "fullStart": 814,
                                                                "fullEnd": 817,
                                                                "start": 814,
                                                                "end": 816,
                                                                "fullWidth": 3,
                                                                "width": 2,
                                                                "openParenToken": {
                                                                    "kind": "OpenParenToken",
                                                                    "fullStart": 814,
                                                                    "fullEnd": 815,
                                                                    "start": 814,
                                                                    "end": 815,
                                                                    "fullWidth": 1,
                                                                    "width": 1,
                                                                    "text": "(",
                                                                    "value": "(",
                                                                    "valueText": "("
                                                                },
                                                                "parameters": [],
                                                                "closeParenToken": {
                                                                    "kind": "CloseParenToken",
                                                                    "fullStart": 815,
                                                                    "fullEnd": 817,
                                                                    "start": 815,
                                                                    "end": 816,
                                                                    "fullWidth": 2,
                                                                    "width": 1,
                                                                    "text": ")",
                                                                    "value": ")",
                                                                    "valueText": ")",
                                                                    "hasTrailingTrivia": true,
                                                                    "trailingTrivia": [
                                                                        {
                                                                            "kind": "WhitespaceTrivia",
                                                                            "text": " "
                                                                        }
                                                                    ]
                                                                }
                                                            }
                                                        },
                                                        "block": {
                                                            "kind": "Block",
                                                            "fullStart": 817,
                                                            "fullEnd": 830,
                                                            "start": 817,
                                                            "end": 829,
                                                            "fullWidth": 13,
                                                            "width": 12,
                                                            "openBraceToken": {
                                                                "kind": "OpenBraceToken",
                                                                "fullStart": 817,
                                                                "fullEnd": 819,
                                                                "start": 817,
                                                                "end": 818,
                                                                "fullWidth": 2,
                                                                "width": 1,
                                                                "text": "{",
                                                                "value": "{",
                                                                "valueText": "{",
                                                                "hasTrailingTrivia": true,
                                                                "trailingTrivia": [
                                                                    {
                                                                        "kind": "WhitespaceTrivia",
                                                                        "text": " "
                                                                    }
                                                                ]
                                                            },
                                                            "statements": [
                                                                {
                                                                    "kind": "ReturnStatement",
                                                                    "fullStart": 819,
                                                                    "fullEnd": 828,
                                                                    "start": 819,
                                                                    "end": 828,
                                                                    "fullWidth": 9,
                                                                    "width": 9,
                                                                    "returnKeyword": {
                                                                        "kind": "ReturnKeyword",
                                                                        "fullStart": 819,
                                                                        "fullEnd": 826,
                                                                        "start": 819,
                                                                        "end": 825,
                                                                        "fullWidth": 7,
                                                                        "width": 6,
                                                                        "text": "return",
                                                                        "value": "return",
                                                                        "valueText": "return",
                                                                        "hasTrailingTrivia": true,
                                                                        "trailingTrivia": [
                                                                            {
                                                                                "kind": "WhitespaceTrivia",
                                                                                "text": " "
                                                                            }
                                                                        ]
                                                                    },
                                                                    "expression": {
                                                                        "kind": "NumericLiteral",
                                                                        "fullStart": 826,
                                                                        "fullEnd": 827,
                                                                        "start": 826,
                                                                        "end": 827,
                                                                        "fullWidth": 1,
                                                                        "width": 1,
                                                                        "text": "5",
                                                                        "value": 5,
                                                                        "valueText": "5"
                                                                    },
                                                                    "semicolonToken": {
                                                                        "kind": "SemicolonToken",
                                                                        "fullStart": 827,
                                                                        "fullEnd": 828,
                                                                        "start": 827,
                                                                        "end": 828,
                                                                        "fullWidth": 1,
                                                                        "width": 1,
                                                                        "text": ";",
                                                                        "value": ";",
                                                                        "valueText": ";"
                                                                    }
                                                                }
                                                            ],
                                                            "closeBraceToken": {
                                                                "kind": "CloseBraceToken",
                                                                "fullStart": 828,
                                                                "fullEnd": 830,
                                                                "start": 828,
                                                                "end": 829,
                                                                "fullWidth": 2,
                                                                "width": 1,
                                                                "text": "}",
                                                                "value": "}",
                                                                "valueText": "}",
                                                                "hasTrailingTrivia": true,
                                                                "trailingTrivia": [
                                                                    {
                                                                        "kind": "WhitespaceTrivia",
                                                                        "text": " "
                                                                    }
                                                                ]
                                                            }
                                                        }
                                                    }
                                                }
                                            ],
                                            "closeBraceToken": {
                                                "kind": "CloseBraceToken",
                                                "fullStart": 830,
                                                "fullEnd": 831,
                                                "start": 830,
                                                "end": 831,
                                                "fullWidth": 1,
                                                "width": 1,
                                                "text": "}",
                                                "value": "}",
                                                "valueText": "}"
                                            }
                                        }
                                    ],
                                    "closeParenToken": {
                                        "kind": "CloseParenToken",
                                        "fullStart": 831,
                                        "fullEnd": 832,
                                        "start": 831,
                                        "end": 832,
                                        "fullWidth": 1,
                                        "width": 1,
                                        "text": ")",
                                        "value": ")",
                                        "valueText": ")"
                                    }
                                }
                            },
                            "semicolonToken": {
                                "kind": "SemicolonToken",
                                "fullStart": 832,
                                "fullEnd": 835,
                                "start": 832,
                                "end": 833,
                                "fullWidth": 3,
                                "width": 1,
                                "text": ";",
                                "value": ";",
                                "valueText": ";",
                                "hasTrailingTrivia": true,
                                "hasTrailingNewLine": true,
                                "trailingTrivia": [
                                    {
                                        "kind": "NewLineTrivia",
                                        "text": "\r\n"
                                    }
                                ]
                            }
                        },
                        {
                            "kind": "VariableStatement",
                            "fullStart": 835,
                            "fullEnd": 902,
                            "start": 841,
                            "end": 900,
                            "fullWidth": 67,
                            "width": 59,
                            "modifiers": [],
                            "variableDeclaration": {
                                "kind": "VariableDeclaration",
                                "fullStart": 835,
                                "fullEnd": 899,
                                "start": 841,
                                "end": 899,
                                "fullWidth": 64,
                                "width": 58,
                                "varKeyword": {
                                    "kind": "VarKeyword",
                                    "fullStart": 835,
                                    "fullEnd": 845,
                                    "start": 841,
                                    "end": 844,
                                    "fullWidth": 10,
                                    "width": 3,
                                    "text": "var",
                                    "value": "var",
                                    "valueText": "var",
                                    "hasLeadingTrivia": true,
                                    "hasLeadingNewLine": true,
                                    "hasTrailingTrivia": true,
                                    "leadingTrivia": [
                                        {
                                            "kind": "NewLineTrivia",
                                            "text": "\r\n"
                                        },
                                        {
                                            "kind": "WhitespaceTrivia",
                                            "text": "    "
                                        }
                                    ],
                                    "trailingTrivia": [
                                        {
                                            "kind": "WhitespaceTrivia",
                                            "text": " "
                                        }
                                    ]
                                },
                                "variableDeclarators": [
                                    {
                                        "kind": "VariableDeclarator",
                                        "fullStart": 845,
                                        "fullEnd": 899,
                                        "start": 845,
                                        "end": 899,
                                        "fullWidth": 54,
<<<<<<< HEAD
                                        "width": 54,
                                        "identifier": {
=======
                                        "propertyName": {
>>>>>>> 85e84683
                                            "kind": "IdentifierName",
                                            "fullStart": 845,
                                            "fullEnd": 856,
                                            "start": 845,
                                            "end": 855,
                                            "fullWidth": 11,
                                            "width": 10,
                                            "text": "fooDescrip",
                                            "value": "fooDescrip",
                                            "valueText": "fooDescrip",
                                            "hasTrailingTrivia": true,
                                            "trailingTrivia": [
                                                {
                                                    "kind": "WhitespaceTrivia",
                                                    "text": " "
                                                }
                                            ]
                                        },
                                        "equalsValueClause": {
                                            "kind": "EqualsValueClause",
                                            "fullStart": 856,
                                            "fullEnd": 899,
                                            "start": 856,
                                            "end": 899,
                                            "fullWidth": 43,
                                            "width": 43,
                                            "equalsToken": {
                                                "kind": "EqualsToken",
                                                "fullStart": 856,
                                                "fullEnd": 858,
                                                "start": 856,
                                                "end": 857,
                                                "fullWidth": 2,
                                                "width": 1,
                                                "text": "=",
                                                "value": "=",
                                                "valueText": "=",
                                                "hasTrailingTrivia": true,
                                                "trailingTrivia": [
                                                    {
                                                        "kind": "WhitespaceTrivia",
                                                        "text": " "
                                                    }
                                                ]
                                            },
                                            "value": {
                                                "kind": "InvocationExpression",
                                                "fullStart": 858,
                                                "fullEnd": 899,
                                                "start": 858,
                                                "end": 899,
                                                "fullWidth": 41,
                                                "width": 41,
                                                "expression": {
                                                    "kind": "MemberAccessExpression",
                                                    "fullStart": 858,
                                                    "fullEnd": 889,
                                                    "start": 858,
                                                    "end": 889,
                                                    "fullWidth": 31,
                                                    "width": 31,
                                                    "expression": {
                                                        "kind": "IdentifierName",
                                                        "fullStart": 858,
                                                        "fullEnd": 864,
                                                        "start": 858,
                                                        "end": 864,
                                                        "fullWidth": 6,
                                                        "width": 6,
                                                        "text": "Object",
                                                        "value": "Object",
                                                        "valueText": "Object"
                                                    },
                                                    "dotToken": {
                                                        "kind": "DotToken",
                                                        "fullStart": 864,
                                                        "fullEnd": 865,
                                                        "start": 864,
                                                        "end": 865,
                                                        "fullWidth": 1,
                                                        "width": 1,
                                                        "text": ".",
                                                        "value": ".",
                                                        "valueText": "."
                                                    },
                                                    "name": {
                                                        "kind": "IdentifierName",
                                                        "fullStart": 865,
                                                        "fullEnd": 889,
                                                        "start": 865,
                                                        "end": 889,
                                                        "fullWidth": 24,
                                                        "width": 24,
                                                        "text": "getOwnPropertyDescriptor",
                                                        "value": "getOwnPropertyDescriptor",
                                                        "valueText": "getOwnPropertyDescriptor"
                                                    }
                                                },
                                                "argumentList": {
                                                    "kind": "ArgumentList",
                                                    "fullStart": 889,
                                                    "fullEnd": 899,
                                                    "start": 889,
                                                    "end": 899,
                                                    "fullWidth": 10,
                                                    "width": 10,
                                                    "openParenToken": {
                                                        "kind": "OpenParenToken",
                                                        "fullStart": 889,
                                                        "fullEnd": 890,
                                                        "start": 889,
                                                        "end": 890,
                                                        "fullWidth": 1,
                                                        "width": 1,
                                                        "text": "(",
                                                        "value": "(",
                                                        "valueText": "("
                                                    },
                                                    "arguments": [
                                                        {
                                                            "kind": "IdentifierName",
                                                            "fullStart": 890,
                                                            "fullEnd": 891,
                                                            "start": 890,
                                                            "end": 891,
                                                            "fullWidth": 1,
                                                            "width": 1,
                                                            "text": "o",
                                                            "value": "o",
                                                            "valueText": "o"
                                                        },
                                                        {
                                                            "kind": "CommaToken",
                                                            "fullStart": 891,
                                                            "fullEnd": 893,
                                                            "start": 891,
                                                            "end": 892,
                                                            "fullWidth": 2,
                                                            "width": 1,
                                                            "text": ",",
                                                            "value": ",",
                                                            "valueText": ",",
                                                            "hasTrailingTrivia": true,
                                                            "trailingTrivia": [
                                                                {
                                                                    "kind": "WhitespaceTrivia",
                                                                    "text": " "
                                                                }
                                                            ]
                                                        },
                                                        {
                                                            "kind": "StringLiteral",
                                                            "fullStart": 893,
                                                            "fullEnd": 898,
                                                            "start": 893,
                                                            "end": 898,
                                                            "fullWidth": 5,
                                                            "width": 5,
                                                            "text": "\"foo\"",
                                                            "value": "foo",
                                                            "valueText": "foo"
                                                        }
                                                    ],
                                                    "closeParenToken": {
                                                        "kind": "CloseParenToken",
                                                        "fullStart": 898,
                                                        "fullEnd": 899,
                                                        "start": 898,
                                                        "end": 899,
                                                        "fullWidth": 1,
                                                        "width": 1,
                                                        "text": ")",
                                                        "value": ")",
                                                        "valueText": ")"
                                                    }
                                                }
                                            }
                                        }
                                    }
                                ]
                            },
                            "semicolonToken": {
                                "kind": "SemicolonToken",
                                "fullStart": 899,
                                "fullEnd": 902,
                                "start": 899,
                                "end": 900,
                                "fullWidth": 3,
                                "width": 1,
                                "text": ";",
                                "value": ";",
                                "valueText": ";",
                                "hasTrailingTrivia": true,
                                "hasTrailingNewLine": true,
                                "trailingTrivia": [
                                    {
                                        "kind": "NewLineTrivia",
                                        "text": "\r\n"
                                    }
                                ]
                            }
                        },
                        {
                            "kind": "ReturnStatement",
                            "fullStart": 902,
                            "fullEnd": 1119,
                            "start": 906,
                            "end": 1117,
                            "fullWidth": 217,
                            "width": 211,
                            "isIncrementallyUnusable": true,
                            "returnKeyword": {
                                "kind": "ReturnKeyword",
                                "fullStart": 902,
                                "fullEnd": 913,
                                "start": 906,
                                "end": 912,
                                "fullWidth": 11,
                                "width": 6,
                                "text": "return",
                                "value": "return",
                                "valueText": "return",
                                "hasLeadingTrivia": true,
                                "hasTrailingTrivia": true,
                                "leadingTrivia": [
                                    {
                                        "kind": "WhitespaceTrivia",
                                        "text": "    "
                                    }
                                ],
                                "trailingTrivia": [
                                    {
                                        "kind": "WhitespaceTrivia",
                                        "text": " "
                                    }
                                ]
                            },
                            "expression": {
                                "kind": "LogicalAndExpression",
                                "fullStart": 913,
                                "fullEnd": 1116,
                                "start": 913,
                                "end": 1116,
                                "fullWidth": 203,
                                "width": 203,
                                "isIncrementallyUnusable": true,
                                "left": {
                                    "kind": "LogicalAndExpression",
                                    "fullStart": 913,
                                    "fullEnd": 1082,
                                    "start": 913,
                                    "end": 1081,
                                    "fullWidth": 169,
                                    "width": 168,
                                    "isIncrementallyUnusable": true,
                                    "left": {
                                        "kind": "LogicalAndExpression",
                                        "fullStart": 913,
                                        "fullEnd": 1049,
                                        "start": 913,
                                        "end": 1048,
                                        "fullWidth": 136,
                                        "width": 135,
                                        "isIncrementallyUnusable": true,
                                        "left": {
                                            "kind": "LogicalAndExpression",
                                            "fullStart": 913,
                                            "fullEnd": 1015,
                                            "start": 913,
                                            "end": 1014,
                                            "fullWidth": 102,
                                            "width": 101,
                                            "isIncrementallyUnusable": true,
                                            "left": {
                                                "kind": "LogicalAndExpression",
                                                "fullStart": 913,
                                                "fullEnd": 983,
                                                "start": 913,
                                                "end": 982,
                                                "fullWidth": 70,
                                                "width": 69,
                                                "isIncrementallyUnusable": true,
                                                "left": {
                                                    "kind": "LogicalAndExpression",
                                                    "fullStart": 913,
                                                    "fullEnd": 953,
                                                    "start": 913,
                                                    "end": 952,
                                                    "fullWidth": 40,
                                                    "width": 39,
                                                    "isIncrementallyUnusable": true,
                                                    "left": {
                                                        "kind": "EqualsExpression",
                                                        "fullStart": 913,
                                                        "fullEnd": 923,
                                                        "start": 913,
                                                        "end": 922,
                                                        "fullWidth": 10,
                                                        "width": 9,
                                                        "left": {
                                                            "kind": "MemberAccessExpression",
                                                            "fullStart": 913,
                                                            "fullEnd": 918,
                                                            "start": 913,
                                                            "end": 918,
                                                            "fullWidth": 5,
                                                            "width": 5,
                                                            "expression": {
                                                                "kind": "IdentifierName",
                                                                "fullStart": 913,
                                                                "fullEnd": 914,
                                                                "start": 913,
                                                                "end": 914,
                                                                "fullWidth": 1,
                                                                "width": 1,
                                                                "text": "o",
                                                                "value": "o",
                                                                "valueText": "o"
                                                            },
                                                            "dotToken": {
                                                                "kind": "DotToken",
                                                                "fullStart": 914,
                                                                "fullEnd": 915,
                                                                "start": 914,
                                                                "end": 915,
                                                                "fullWidth": 1,
                                                                "width": 1,
                                                                "text": ".",
                                                                "value": ".",
                                                                "valueText": "."
                                                            },
                                                            "name": {
                                                                "kind": "IdentifierName",
                                                                "fullStart": 915,
                                                                "fullEnd": 918,
                                                                "start": 915,
                                                                "end": 918,
                                                                "fullWidth": 3,
                                                                "width": 3,
                                                                "text": "foo",
                                                                "value": "foo",
                                                                "valueText": "foo"
                                                            }
                                                        },
                                                        "operatorToken": {
                                                            "kind": "EqualsEqualsEqualsToken",
                                                            "fullStart": 918,
                                                            "fullEnd": 921,
                                                            "start": 918,
                                                            "end": 921,
                                                            "fullWidth": 3,
                                                            "width": 3,
                                                            "text": "===",
                                                            "value": "===",
                                                            "valueText": "==="
                                                        },
                                                        "right": {
                                                            "kind": "NumericLiteral",
                                                            "fullStart": 921,
                                                            "fullEnd": 923,
                                                            "start": 921,
                                                            "end": 922,
                                                            "fullWidth": 2,
                                                            "width": 1,
                                                            "text": "5",
                                                            "value": 5,
                                                            "valueText": "5",
                                                            "hasTrailingTrivia": true,
                                                            "trailingTrivia": [
                                                                {
                                                                    "kind": "WhitespaceTrivia",
                                                                    "text": " "
                                                                }
                                                            ]
                                                        }
                                                    },
                                                    "operatorToken": {
                                                        "kind": "AmpersandAmpersandToken",
                                                        "fullStart": 923,
                                                        "fullEnd": 926,
                                                        "start": 923,
                                                        "end": 925,
                                                        "fullWidth": 3,
                                                        "width": 2,
                                                        "text": "&&",
                                                        "value": "&&",
                                                        "valueText": "&&",
                                                        "hasTrailingTrivia": true,
                                                        "trailingTrivia": [
                                                            {
                                                                "kind": "WhitespaceTrivia",
                                                                "text": " "
                                                            }
                                                        ]
                                                    },
                                                    "right": {
                                                        "kind": "NotEqualsExpression",
                                                        "fullStart": 926,
                                                        "fullEnd": 953,
                                                        "start": 926,
                                                        "end": 952,
                                                        "fullWidth": 27,
                                                        "width": 26,
                                                        "isIncrementallyUnusable": true,
                                                        "left": {
                                                            "kind": "MemberAccessExpression",
                                                            "fullStart": 926,
                                                            "fullEnd": 940,
                                                            "start": 926,
                                                            "end": 940,
                                                            "fullWidth": 14,
                                                            "width": 14,
                                                            "isIncrementallyUnusable": true,
                                                            "expression": {
                                                                "kind": "IdentifierName",
                                                                "fullStart": 926,
                                                                "fullEnd": 936,
                                                                "start": 926,
                                                                "end": 936,
                                                                "fullWidth": 10,
                                                                "width": 10,
                                                                "text": "fooDescrip",
                                                                "value": "fooDescrip",
                                                                "valueText": "fooDescrip"
                                                            },
                                                            "dotToken": {
                                                                "kind": "DotToken",
                                                                "fullStart": 936,
                                                                "fullEnd": 937,
                                                                "start": 936,
                                                                "end": 937,
                                                                "fullWidth": 1,
                                                                "width": 1,
                                                                "text": ".",
                                                                "value": ".",
                                                                "valueText": "."
                                                            },
                                                            "name": {
                                                                "kind": "IdentifierName",
                                                                "fullStart": 937,
                                                                "fullEnd": 940,
                                                                "start": 937,
                                                                "end": 940,
                                                                "fullWidth": 3,
                                                                "width": 3,
                                                                "text": "get",
                                                                "value": "get",
                                                                "valueText": "get"
                                                            }
                                                        },
                                                        "operatorToken": {
                                                            "kind": "ExclamationEqualsEqualsToken",
                                                            "fullStart": 940,
                                                            "fullEnd": 943,
                                                            "start": 940,
                                                            "end": 943,
                                                            "fullWidth": 3,
                                                            "width": 3,
                                                            "text": "!==",
                                                            "value": "!==",
                                                            "valueText": "!=="
                                                        },
                                                        "right": {
                                                            "kind": "IdentifierName",
                                                            "fullStart": 943,
                                                            "fullEnd": 953,
                                                            "start": 943,
                                                            "end": 952,
                                                            "fullWidth": 10,
                                                            "width": 9,
                                                            "text": "undefined",
                                                            "value": "undefined",
                                                            "valueText": "undefined",
                                                            "hasTrailingTrivia": true,
                                                            "trailingTrivia": [
                                                                {
                                                                    "kind": "WhitespaceTrivia",
                                                                    "text": " "
                                                                }
                                                            ]
                                                        }
                                                    }
                                                },
                                                "operatorToken": {
                                                    "kind": "AmpersandAmpersandToken",
                                                    "fullStart": 953,
                                                    "fullEnd": 956,
                                                    "start": 953,
                                                    "end": 955,
                                                    "fullWidth": 3,
                                                    "width": 2,
                                                    "text": "&&",
                                                    "value": "&&",
                                                    "valueText": "&&",
                                                    "hasTrailingTrivia": true,
                                                    "trailingTrivia": [
                                                        {
                                                            "kind": "WhitespaceTrivia",
                                                            "text": " "
                                                        }
                                                    ]
                                                },
                                                "right": {
                                                    "kind": "EqualsExpression",
                                                    "fullStart": 956,
                                                    "fullEnd": 983,
                                                    "start": 956,
                                                    "end": 982,
                                                    "fullWidth": 27,
                                                    "width": 26,
                                                    "isIncrementallyUnusable": true,
                                                    "left": {
                                                        "kind": "MemberAccessExpression",
                                                        "fullStart": 956,
                                                        "fullEnd": 970,
                                                        "start": 956,
                                                        "end": 970,
                                                        "fullWidth": 14,
                                                        "width": 14,
                                                        "isIncrementallyUnusable": true,
                                                        "expression": {
                                                            "kind": "IdentifierName",
                                                            "fullStart": 956,
                                                            "fullEnd": 966,
                                                            "start": 956,
                                                            "end": 966,
                                                            "fullWidth": 10,
                                                            "width": 10,
                                                            "text": "fooDescrip",
                                                            "value": "fooDescrip",
                                                            "valueText": "fooDescrip"
                                                        },
                                                        "dotToken": {
                                                            "kind": "DotToken",
                                                            "fullStart": 966,
                                                            "fullEnd": 967,
                                                            "start": 966,
                                                            "end": 967,
                                                            "fullWidth": 1,
                                                            "width": 1,
                                                            "text": ".",
                                                            "value": ".",
                                                            "valueText": "."
                                                        },
                                                        "name": {
                                                            "kind": "IdentifierName",
                                                            "fullStart": 967,
                                                            "fullEnd": 970,
                                                            "start": 967,
                                                            "end": 970,
                                                            "fullWidth": 3,
                                                            "width": 3,
                                                            "text": "set",
                                                            "value": "set",
                                                            "valueText": "set"
                                                        }
                                                    },
                                                    "operatorToken": {
                                                        "kind": "EqualsEqualsEqualsToken",
                                                        "fullStart": 970,
                                                        "fullEnd": 973,
                                                        "start": 970,
                                                        "end": 973,
                                                        "fullWidth": 3,
                                                        "width": 3,
                                                        "text": "===",
                                                        "value": "===",
                                                        "valueText": "==="
                                                    },
                                                    "right": {
                                                        "kind": "IdentifierName",
                                                        "fullStart": 973,
                                                        "fullEnd": 983,
                                                        "start": 973,
                                                        "end": 982,
                                                        "fullWidth": 10,
                                                        "width": 9,
                                                        "text": "undefined",
                                                        "value": "undefined",
                                                        "valueText": "undefined",
                                                        "hasTrailingTrivia": true,
                                                        "trailingTrivia": [
                                                            {
                                                                "kind": "WhitespaceTrivia",
                                                                "text": " "
                                                            }
                                                        ]
                                                    }
                                                }
                                            },
                                            "operatorToken": {
                                                "kind": "AmpersandAmpersandToken",
                                                "fullStart": 983,
                                                "fullEnd": 986,
                                                "start": 983,
                                                "end": 985,
                                                "fullWidth": 3,
                                                "width": 2,
                                                "text": "&&",
                                                "value": "&&",
                                                "valueText": "&&",
                                                "hasTrailingTrivia": true,
                                                "trailingTrivia": [
                                                    {
                                                        "kind": "WhitespaceTrivia",
                                                        "text": " "
                                                    }
                                                ]
                                            },
                                            "right": {
                                                "kind": "EqualsExpression",
                                                "fullStart": 986,
                                                "fullEnd": 1015,
                                                "start": 986,
                                                "end": 1014,
                                                "fullWidth": 29,
                                                "width": 28,
                                                "left": {
                                                    "kind": "MemberAccessExpression",
                                                    "fullStart": 986,
                                                    "fullEnd": 1002,
                                                    "start": 986,
                                                    "end": 1002,
                                                    "fullWidth": 16,
                                                    "width": 16,
                                                    "expression": {
                                                        "kind": "IdentifierName",
                                                        "fullStart": 986,
                                                        "fullEnd": 996,
                                                        "start": 986,
                                                        "end": 996,
                                                        "fullWidth": 10,
                                                        "width": 10,
                                                        "text": "fooDescrip",
                                                        "value": "fooDescrip",
                                                        "valueText": "fooDescrip"
                                                    },
                                                    "dotToken": {
                                                        "kind": "DotToken",
                                                        "fullStart": 996,
                                                        "fullEnd": 997,
                                                        "start": 996,
                                                        "end": 997,
                                                        "fullWidth": 1,
                                                        "width": 1,
                                                        "text": ".",
                                                        "value": ".",
                                                        "valueText": "."
                                                    },
                                                    "name": {
                                                        "kind": "IdentifierName",
                                                        "fullStart": 997,
                                                        "fullEnd": 1002,
                                                        "start": 997,
                                                        "end": 1002,
                                                        "fullWidth": 5,
                                                        "width": 5,
                                                        "text": "value",
                                                        "value": "value",
                                                        "valueText": "value"
                                                    }
                                                },
                                                "operatorToken": {
                                                    "kind": "EqualsEqualsEqualsToken",
                                                    "fullStart": 1002,
                                                    "fullEnd": 1005,
                                                    "start": 1002,
                                                    "end": 1005,
                                                    "fullWidth": 3,
                                                    "width": 3,
                                                    "text": "===",
                                                    "value": "===",
                                                    "valueText": "==="
                                                },
                                                "right": {
                                                    "kind": "IdentifierName",
                                                    "fullStart": 1005,
                                                    "fullEnd": 1015,
                                                    "start": 1005,
                                                    "end": 1014,
                                                    "fullWidth": 10,
                                                    "width": 9,
                                                    "text": "undefined",
                                                    "value": "undefined",
                                                    "valueText": "undefined",
                                                    "hasTrailingTrivia": true,
                                                    "trailingTrivia": [
                                                        {
                                                            "kind": "WhitespaceTrivia",
                                                            "text": " "
                                                        }
                                                    ]
                                                }
                                            }
                                        },
                                        "operatorToken": {
                                            "kind": "AmpersandAmpersandToken",
                                            "fullStart": 1015,
                                            "fullEnd": 1018,
                                            "start": 1015,
                                            "end": 1017,
                                            "fullWidth": 3,
                                            "width": 2,
                                            "text": "&&",
                                            "value": "&&",
                                            "valueText": "&&",
                                            "hasTrailingTrivia": true,
                                            "trailingTrivia": [
                                                {
                                                    "kind": "WhitespaceTrivia",
                                                    "text": " "
                                                }
                                            ]
                                        },
                                        "right": {
                                            "kind": "EqualsExpression",
                                            "fullStart": 1018,
                                            "fullEnd": 1049,
                                            "start": 1018,
                                            "end": 1048,
                                            "fullWidth": 31,
                                            "width": 30,
                                            "left": {
                                                "kind": "MemberAccessExpression",
                                                "fullStart": 1018,
                                                "fullEnd": 1041,
                                                "start": 1018,
                                                "end": 1041,
                                                "fullWidth": 23,
                                                "width": 23,
                                                "expression": {
                                                    "kind": "IdentifierName",
                                                    "fullStart": 1018,
                                                    "fullEnd": 1028,
                                                    "start": 1018,
                                                    "end": 1028,
                                                    "fullWidth": 10,
                                                    "width": 10,
                                                    "text": "fooDescrip",
                                                    "value": "fooDescrip",
                                                    "valueText": "fooDescrip"
                                                },
                                                "dotToken": {
                                                    "kind": "DotToken",
                                                    "fullStart": 1028,
                                                    "fullEnd": 1029,
                                                    "start": 1028,
                                                    "end": 1029,
                                                    "fullWidth": 1,
                                                    "width": 1,
                                                    "text": ".",
                                                    "value": ".",
                                                    "valueText": "."
                                                },
                                                "name": {
                                                    "kind": "IdentifierName",
                                                    "fullStart": 1029,
                                                    "fullEnd": 1041,
                                                    "start": 1029,
                                                    "end": 1041,
                                                    "fullWidth": 12,
                                                    "width": 12,
                                                    "text": "configurable",
                                                    "value": "configurable",
                                                    "valueText": "configurable"
                                                }
                                            },
                                            "operatorToken": {
                                                "kind": "EqualsEqualsEqualsToken",
                                                "fullStart": 1041,
                                                "fullEnd": 1044,
                                                "start": 1041,
                                                "end": 1044,
                                                "fullWidth": 3,
                                                "width": 3,
                                                "text": "===",
                                                "value": "===",
                                                "valueText": "==="
                                            },
                                            "right": {
                                                "kind": "TrueKeyword",
                                                "fullStart": 1044,
                                                "fullEnd": 1049,
                                                "start": 1044,
                                                "end": 1048,
                                                "fullWidth": 5,
                                                "width": 4,
                                                "text": "true",
                                                "value": true,
                                                "valueText": "true",
                                                "hasTrailingTrivia": true,
                                                "trailingTrivia": [
                                                    {
                                                        "kind": "WhitespaceTrivia",
                                                        "text": " "
                                                    }
                                                ]
                                            }
                                        }
                                    },
                                    "operatorToken": {
                                        "kind": "AmpersandAmpersandToken",
                                        "fullStart": 1049,
                                        "fullEnd": 1052,
                                        "start": 1049,
                                        "end": 1051,
                                        "fullWidth": 3,
                                        "width": 2,
                                        "text": "&&",
                                        "value": "&&",
                                        "valueText": "&&",
                                        "hasTrailingTrivia": true,
                                        "trailingTrivia": [
                                            {
                                                "kind": "WhitespaceTrivia",
                                                "text": " "
                                            }
                                        ]
                                    },
                                    "right": {
                                        "kind": "EqualsExpression",
                                        "fullStart": 1052,
                                        "fullEnd": 1082,
                                        "start": 1052,
                                        "end": 1081,
                                        "fullWidth": 30,
                                        "width": 29,
                                        "left": {
                                            "kind": "MemberAccessExpression",
                                            "fullStart": 1052,
                                            "fullEnd": 1073,
                                            "start": 1052,
                                            "end": 1073,
                                            "fullWidth": 21,
                                            "width": 21,
                                            "expression": {
                                                "kind": "IdentifierName",
                                                "fullStart": 1052,
                                                "fullEnd": 1062,
                                                "start": 1052,
                                                "end": 1062,
                                                "fullWidth": 10,
                                                "width": 10,
                                                "text": "fooDescrip",
                                                "value": "fooDescrip",
                                                "valueText": "fooDescrip"
                                            },
                                            "dotToken": {
                                                "kind": "DotToken",
                                                "fullStart": 1062,
                                                "fullEnd": 1063,
                                                "start": 1062,
                                                "end": 1063,
                                                "fullWidth": 1,
                                                "width": 1,
                                                "text": ".",
                                                "value": ".",
                                                "valueText": "."
                                            },
                                            "name": {
                                                "kind": "IdentifierName",
                                                "fullStart": 1063,
                                                "fullEnd": 1073,
                                                "start": 1063,
                                                "end": 1073,
                                                "fullWidth": 10,
                                                "width": 10,
                                                "text": "enumerable",
                                                "value": "enumerable",
                                                "valueText": "enumerable"
                                            }
                                        },
                                        "operatorToken": {
                                            "kind": "EqualsEqualsEqualsToken",
                                            "fullStart": 1073,
                                            "fullEnd": 1076,
                                            "start": 1073,
                                            "end": 1076,
                                            "fullWidth": 3,
                                            "width": 3,
                                            "text": "===",
                                            "value": "===",
                                            "valueText": "==="
                                        },
                                        "right": {
                                            "kind": "FalseKeyword",
                                            "fullStart": 1076,
                                            "fullEnd": 1082,
                                            "start": 1076,
                                            "end": 1081,
                                            "fullWidth": 6,
                                            "width": 5,
                                            "text": "false",
                                            "value": false,
                                            "valueText": "false",
                                            "hasTrailingTrivia": true,
                                            "trailingTrivia": [
                                                {
                                                    "kind": "WhitespaceTrivia",
                                                    "text": " "
                                                }
                                            ]
                                        }
                                    }
                                },
                                "operatorToken": {
                                    "kind": "AmpersandAmpersandToken",
                                    "fullStart": 1082,
                                    "fullEnd": 1085,
                                    "start": 1082,
                                    "end": 1084,
                                    "fullWidth": 3,
                                    "width": 2,
                                    "text": "&&",
                                    "value": "&&",
                                    "valueText": "&&",
                                    "hasTrailingTrivia": true,
                                    "trailingTrivia": [
                                        {
                                            "kind": "WhitespaceTrivia",
                                            "text": " "
                                        }
                                    ]
                                },
                                "right": {
                                    "kind": "EqualsExpression",
                                    "fullStart": 1085,
                                    "fullEnd": 1116,
                                    "start": 1085,
                                    "end": 1116,
                                    "fullWidth": 31,
                                    "width": 31,
                                    "left": {
                                        "kind": "MemberAccessExpression",
                                        "fullStart": 1085,
                                        "fullEnd": 1104,
                                        "start": 1085,
                                        "end": 1104,
                                        "fullWidth": 19,
                                        "width": 19,
                                        "expression": {
                                            "kind": "IdentifierName",
                                            "fullStart": 1085,
                                            "fullEnd": 1095,
                                            "start": 1085,
                                            "end": 1095,
                                            "fullWidth": 10,
                                            "width": 10,
                                            "text": "fooDescrip",
                                            "value": "fooDescrip",
                                            "valueText": "fooDescrip"
                                        },
                                        "dotToken": {
                                            "kind": "DotToken",
                                            "fullStart": 1095,
                                            "fullEnd": 1096,
                                            "start": 1095,
                                            "end": 1096,
                                            "fullWidth": 1,
                                            "width": 1,
                                            "text": ".",
                                            "value": ".",
                                            "valueText": "."
                                        },
                                        "name": {
                                            "kind": "IdentifierName",
                                            "fullStart": 1096,
                                            "fullEnd": 1104,
                                            "start": 1096,
                                            "end": 1104,
                                            "fullWidth": 8,
                                            "width": 8,
                                            "text": "writable",
                                            "value": "writable",
                                            "valueText": "writable"
                                        }
                                    },
                                    "operatorToken": {
                                        "kind": "EqualsEqualsEqualsToken",
                                        "fullStart": 1104,
                                        "fullEnd": 1107,
                                        "start": 1104,
                                        "end": 1107,
                                        "fullWidth": 3,
                                        "width": 3,
                                        "text": "===",
                                        "value": "===",
                                        "valueText": "==="
                                    },
                                    "right": {
                                        "kind": "IdentifierName",
                                        "fullStart": 1107,
                                        "fullEnd": 1116,
                                        "start": 1107,
                                        "end": 1116,
                                        "fullWidth": 9,
                                        "width": 9,
                                        "text": "undefined",
                                        "value": "undefined",
                                        "valueText": "undefined"
                                    }
                                }
                            },
                            "semicolonToken": {
                                "kind": "SemicolonToken",
                                "fullStart": 1116,
                                "fullEnd": 1119,
                                "start": 1116,
                                "end": 1117,
                                "fullWidth": 3,
                                "width": 1,
                                "text": ";",
                                "value": ";",
                                "valueText": ";",
                                "hasTrailingTrivia": true,
                                "hasTrailingNewLine": true,
                                "trailingTrivia": [
                                    {
                                        "kind": "NewLineTrivia",
                                        "text": "\r\n"
                                    }
                                ]
                            }
                        }
                    ],
                    "closeBraceToken": {
                        "kind": "CloseBraceToken",
                        "fullStart": 1119,
                        "fullEnd": 1122,
                        "start": 1119,
                        "end": 1120,
                        "fullWidth": 3,
                        "width": 1,
                        "text": "}",
                        "value": "}",
                        "valueText": "}",
                        "hasTrailingTrivia": true,
                        "hasTrailingNewLine": true,
                        "trailingTrivia": [
                            {
                                "kind": "NewLineTrivia",
                                "text": "\r\n"
                            }
                        ]
                    }
                }
            },
            {
                "kind": "ExpressionStatement",
                "fullStart": 1122,
                "fullEnd": 1146,
                "start": 1122,
                "end": 1144,
                "fullWidth": 24,
                "width": 22,
                "expression": {
                    "kind": "InvocationExpression",
                    "fullStart": 1122,
                    "fullEnd": 1143,
                    "start": 1122,
                    "end": 1143,
                    "fullWidth": 21,
                    "width": 21,
                    "expression": {
                        "kind": "IdentifierName",
                        "fullStart": 1122,
                        "fullEnd": 1133,
                        "start": 1122,
                        "end": 1133,
                        "fullWidth": 11,
                        "width": 11,
                        "text": "runTestCase",
                        "value": "runTestCase",
                        "valueText": "runTestCase"
                    },
                    "argumentList": {
                        "kind": "ArgumentList",
                        "fullStart": 1133,
                        "fullEnd": 1143,
                        "start": 1133,
                        "end": 1143,
                        "fullWidth": 10,
                        "width": 10,
                        "openParenToken": {
                            "kind": "OpenParenToken",
                            "fullStart": 1133,
                            "fullEnd": 1134,
                            "start": 1133,
                            "end": 1134,
                            "fullWidth": 1,
                            "width": 1,
                            "text": "(",
                            "value": "(",
                            "valueText": "("
                        },
                        "arguments": [
                            {
                                "kind": "IdentifierName",
                                "fullStart": 1134,
                                "fullEnd": 1142,
                                "start": 1134,
                                "end": 1142,
                                "fullWidth": 8,
                                "width": 8,
                                "text": "testcase",
                                "value": "testcase",
                                "valueText": "testcase"
                            }
                        ],
                        "closeParenToken": {
                            "kind": "CloseParenToken",
                            "fullStart": 1142,
                            "fullEnd": 1143,
                            "start": 1142,
                            "end": 1143,
                            "fullWidth": 1,
                            "width": 1,
                            "text": ")",
                            "value": ")",
                            "valueText": ")"
                        }
                    }
                },
                "semicolonToken": {
                    "kind": "SemicolonToken",
                    "fullStart": 1143,
                    "fullEnd": 1146,
                    "start": 1143,
                    "end": 1144,
                    "fullWidth": 3,
                    "width": 1,
                    "text": ";",
                    "value": ";",
                    "valueText": ";",
                    "hasTrailingTrivia": true,
                    "hasTrailingNewLine": true,
                    "trailingTrivia": [
                        {
                            "kind": "NewLineTrivia",
                            "text": "\r\n"
                        }
                    ]
                }
            }
        ],
        "endOfFileToken": {
            "kind": "EndOfFileToken",
            "fullStart": 1146,
            "fullEnd": 1146,
            "start": 1146,
            "end": 1146,
            "fullWidth": 0,
            "width": 0,
            "text": ""
        }
    },
    "lineMap": {
        "lineStarts": [
            0,
            67,
            152,
            232,
            308,
            380,
            385,
            430,
            545,
            550,
            552,
            554,
            577,
            594,
            632,
            678,
            729,
            763,
            835,
            837,
            902,
            1119,
            1122,
            1146
        ],
        "length": 1146
    }
}<|MERGE_RESOLUTION|>--- conflicted
+++ resolved
@@ -247,12 +247,8 @@
                                         "start": 585,
                                         "end": 591,
                                         "fullWidth": 6,
-<<<<<<< HEAD
                                         "width": 6,
-                                        "identifier": {
-=======
                                         "propertyName": {
->>>>>>> 85e84683
                                             "kind": "IdentifierName",
                                             "fullStart": 585,
                                             "fullEnd": 587,
@@ -1372,12 +1368,8 @@
                                         "start": 845,
                                         "end": 899,
                                         "fullWidth": 54,
-<<<<<<< HEAD
                                         "width": 54,
-                                        "identifier": {
-=======
                                         "propertyName": {
->>>>>>> 85e84683
                                             "kind": "IdentifierName",
                                             "fullStart": 845,
                                             "fullEnd": 856,
