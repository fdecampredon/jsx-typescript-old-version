--- conflicted
+++ resolved
@@ -94,12 +94,8 @@
                             "start": 493,
                             "end": 501,
                             "fullWidth": 8,
-<<<<<<< HEAD
                             "width": 8,
-                            "identifier": {
-=======
                             "propertyName": {
->>>>>>> 85e84683
                                 "kind": "IdentifierName",
                                 "fullStart": 493,
                                 "fullEnd": 498,
