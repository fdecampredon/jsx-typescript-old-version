{
    "isDeclaration": false,
    "languageVersion": "EcmaScript5",
    "parseOptions": {
        "allowAutomaticSemicolonInsertion": true
    },
    "sourceUnit": {
        "kind": "SourceUnit",
        "fullStart": 0,
        "fullEnd": 582,
        "start": 271,
        "end": 582,
        "fullWidth": 582,
        "width": 311,
        "moduleElements": [
            {
                "kind": "VariableStatement",
                "fullStart": 0,
                "fullEnd": 295,
                "start": 271,
                "end": 294,
                "fullWidth": 295,
                "width": 23,
                "modifiers": [],
                "variableDeclaration": {
                    "kind": "VariableDeclaration",
                    "fullStart": 0,
                    "fullEnd": 293,
                    "start": 271,
                    "end": 293,
                    "fullWidth": 293,
                    "width": 22,
                    "varKeyword": {
                        "kind": "VarKeyword",
                        "fullStart": 0,
                        "fullEnd": 275,
                        "start": 271,
                        "end": 274,
                        "fullWidth": 275,
                        "width": 3,
                        "text": "var",
                        "value": "var",
                        "valueText": "var",
                        "hasLeadingTrivia": true,
                        "hasLeadingComment": true,
                        "hasLeadingNewLine": true,
                        "hasTrailingTrivia": true,
                        "leadingTrivia": [
                            {
                                "kind": "SingleLineCommentTrivia",
                                "text": "// Copyright 2009 the Sputnik authors.  All rights reserved."
                            },
                            {
                                "kind": "NewLineTrivia",
                                "text": "\n"
                            },
                            {
                                "kind": "SingleLineCommentTrivia",
                                "text": "// This code is governed by the BSD license found in the LICENSE file."
                            },
                            {
                                "kind": "NewLineTrivia",
                                "text": "\n"
                            },
                            {
                                "kind": "NewLineTrivia",
                                "text": "\n"
                            },
                            {
                                "kind": "MultiLineCommentTrivia",
                                "text": "/**\n * String type has a length property\n *\n * @path ch08/8.4/S8.4_A3.js\n * @description Try read length property of string variable\n */"
                            },
                            {
                                "kind": "NewLineTrivia",
                                "text": "\n"
                            },
                            {
                                "kind": "NewLineTrivia",
                                "text": "\n"
                            }
                        ],
                        "trailingTrivia": [
                            {
                                "kind": "WhitespaceTrivia",
                                "text": " "
                            }
                        ]
                    },
                    "variableDeclarators": [
                        {
                            "kind": "VariableDeclarator",
                            "fullStart": 275,
                            "fullEnd": 293,
                            "start": 275,
                            "end": 293,
                            "fullWidth": 18,
<<<<<<< HEAD
                            "width": 18,
                            "identifier": {
=======
                            "propertyName": {
>>>>>>> 85e84683
                                "kind": "IdentifierName",
                                "fullStart": 275,
                                "fullEnd": 281,
                                "start": 275,
                                "end": 280,
                                "fullWidth": 6,
                                "width": 5,
                                "text": "__str",
                                "value": "__str",
                                "valueText": "__str",
                                "hasTrailingTrivia": true,
                                "trailingTrivia": [
                                    {
                                        "kind": "WhitespaceTrivia",
                                        "text": " "
                                    }
                                ]
                            },
                            "equalsValueClause": {
                                "kind": "EqualsValueClause",
                                "fullStart": 281,
                                "fullEnd": 293,
                                "start": 281,
                                "end": 293,
                                "fullWidth": 12,
                                "width": 12,
                                "equalsToken": {
                                    "kind": "EqualsToken",
                                    "fullStart": 281,
                                    "fullEnd": 283,
                                    "start": 281,
                                    "end": 282,
                                    "fullWidth": 2,
                                    "width": 1,
                                    "text": "=",
                                    "value": "=",
                                    "valueText": "=",
                                    "hasTrailingTrivia": true,
                                    "trailingTrivia": [
                                        {
                                            "kind": "WhitespaceTrivia",
                                            "text": " "
                                        }
                                    ]
                                },
                                "value": {
                                    "kind": "StringLiteral",
                                    "fullStart": 283,
                                    "fullEnd": 293,
                                    "start": 283,
                                    "end": 293,
                                    "fullWidth": 10,
                                    "width": 10,
                                    "text": "\"ABCDEFGH\"",
                                    "value": "ABCDEFGH",
                                    "valueText": "ABCDEFGH"
                                }
                            }
                        }
                    ]
                },
                "semicolonToken": {
                    "kind": "SemicolonToken",
                    "fullStart": 293,
                    "fullEnd": 295,
                    "start": 293,
                    "end": 294,
                    "fullWidth": 2,
                    "width": 1,
                    "text": ";",
                    "value": ";",
                    "valueText": ";",
                    "hasTrailingTrivia": true,
                    "hasTrailingNewLine": true,
                    "trailingTrivia": [
                        {
                            "kind": "NewLineTrivia",
                            "text": "\n"
                        }
                    ]
                }
            },
            {
                "kind": "IfStatement",
                "fullStart": 295,
                "fullEnd": 499,
                "start": 384,
                "end": 498,
                "fullWidth": 204,
                "width": 114,
                "ifKeyword": {
                    "kind": "IfKeyword",
                    "fullStart": 295,
                    "fullEnd": 387,
                    "start": 384,
                    "end": 386,
                    "fullWidth": 92,
                    "width": 2,
                    "text": "if",
                    "value": "if",
                    "valueText": "if",
                    "hasLeadingTrivia": true,
                    "hasLeadingComment": true,
                    "hasLeadingNewLine": true,
                    "hasTrailingTrivia": true,
                    "leadingTrivia": [
                        {
                            "kind": "SingleLineCommentTrivia",
                            "text": "//////////////////////////////////////////////////////////////////////////////"
                        },
                        {
                            "kind": "NewLineTrivia",
                            "text": "\n"
                        },
                        {
                            "kind": "SingleLineCommentTrivia",
                            "text": "//CHECK#1"
                        },
                        {
                            "kind": "NewLineTrivia",
                            "text": "\n"
                        }
                    ],
                    "trailingTrivia": [
                        {
                            "kind": "WhitespaceTrivia",
                            "text": " "
                        }
                    ]
                },
                "openParenToken": {
                    "kind": "OpenParenToken",
                    "fullStart": 387,
                    "fullEnd": 388,
                    "start": 387,
                    "end": 388,
                    "fullWidth": 1,
                    "width": 1,
                    "text": "(",
                    "value": "(",
                    "valueText": "("
                },
                "condition": {
                    "kind": "NotEqualsExpression",
                    "fullStart": 388,
                    "fullEnd": 406,
                    "start": 388,
                    "end": 406,
                    "fullWidth": 18,
                    "width": 18,
                    "left": {
                        "kind": "MemberAccessExpression",
                        "fullStart": 388,
                        "fullEnd": 401,
                        "start": 388,
                        "end": 400,
                        "fullWidth": 13,
                        "width": 12,
                        "expression": {
                            "kind": "IdentifierName",
                            "fullStart": 388,
                            "fullEnd": 393,
                            "start": 388,
                            "end": 393,
                            "fullWidth": 5,
                            "width": 5,
                            "text": "__str",
                            "value": "__str",
                            "valueText": "__str"
                        },
                        "dotToken": {
                            "kind": "DotToken",
                            "fullStart": 393,
                            "fullEnd": 394,
                            "start": 393,
                            "end": 394,
                            "fullWidth": 1,
                            "width": 1,
                            "text": ".",
                            "value": ".",
                            "valueText": "."
                        },
                        "name": {
                            "kind": "IdentifierName",
                            "fullStart": 394,
                            "fullEnd": 401,
                            "start": 394,
                            "end": 400,
                            "fullWidth": 7,
                            "width": 6,
                            "text": "length",
                            "value": "length",
                            "valueText": "length",
                            "hasTrailingTrivia": true,
                            "trailingTrivia": [
                                {
                                    "kind": "WhitespaceTrivia",
                                    "text": " "
                                }
                            ]
                        }
                    },
                    "operatorToken": {
                        "kind": "ExclamationEqualsEqualsToken",
                        "fullStart": 401,
                        "fullEnd": 405,
                        "start": 401,
                        "end": 404,
                        "fullWidth": 4,
                        "width": 3,
                        "text": "!==",
                        "value": "!==",
                        "valueText": "!==",
                        "hasTrailingTrivia": true,
                        "trailingTrivia": [
                            {
                                "kind": "WhitespaceTrivia",
                                "text": " "
                            }
                        ]
                    },
                    "right": {
                        "kind": "NumericLiteral",
                        "fullStart": 405,
                        "fullEnd": 406,
                        "start": 405,
                        "end": 406,
                        "fullWidth": 1,
                        "width": 1,
                        "text": "8",
                        "value": 8,
                        "valueText": "8"
                    }
                },
                "closeParenToken": {
                    "kind": "CloseParenToken",
                    "fullStart": 406,
                    "fullEnd": 408,
                    "start": 406,
                    "end": 407,
                    "fullWidth": 2,
                    "width": 1,
                    "text": ")",
                    "value": ")",
                    "valueText": ")",
                    "hasTrailingTrivia": true,
                    "trailingTrivia": [
                        {
                            "kind": "WhitespaceTrivia",
                            "text": " "
                        }
                    ]
                },
                "statement": {
                    "kind": "Block",
                    "fullStart": 408,
                    "fullEnd": 499,
                    "start": 408,
                    "end": 498,
                    "fullWidth": 91,
                    "width": 90,
                    "openBraceToken": {
                        "kind": "OpenBraceToken",
                        "fullStart": 408,
                        "fullEnd": 410,
                        "start": 408,
                        "end": 409,
                        "fullWidth": 2,
                        "width": 1,
                        "text": "{",
                        "value": "{",
                        "valueText": "{",
                        "hasTrailingTrivia": true,
                        "hasTrailingNewLine": true,
                        "trailingTrivia": [
                            {
                                "kind": "NewLineTrivia",
                                "text": "\n"
                            }
                        ]
                    },
                    "statements": [
                        {
                            "kind": "ExpressionStatement",
                            "fullStart": 410,
                            "fullEnd": 497,
                            "start": 412,
                            "end": 496,
                            "fullWidth": 87,
                            "width": 84,
                            "expression": {
                                "kind": "InvocationExpression",
                                "fullStart": 410,
                                "fullEnd": 495,
                                "start": 412,
                                "end": 495,
                                "fullWidth": 85,
                                "width": 83,
                                "expression": {
                                    "kind": "IdentifierName",
                                    "fullStart": 410,
                                    "fullEnd": 418,
                                    "start": 412,
                                    "end": 418,
                                    "fullWidth": 8,
                                    "width": 6,
                                    "text": "$ERROR",
                                    "value": "$ERROR",
                                    "valueText": "$ERROR",
                                    "hasLeadingTrivia": true,
                                    "leadingTrivia": [
                                        {
                                            "kind": "WhitespaceTrivia",
                                            "text": "  "
                                        }
                                    ]
                                },
                                "argumentList": {
                                    "kind": "ArgumentList",
                                    "fullStart": 418,
                                    "fullEnd": 495,
                                    "start": 418,
                                    "end": 495,
                                    "fullWidth": 77,
                                    "width": 77,
                                    "openParenToken": {
                                        "kind": "OpenParenToken",
                                        "fullStart": 418,
                                        "fullEnd": 419,
                                        "start": 418,
                                        "end": 419,
                                        "fullWidth": 1,
                                        "width": 1,
                                        "text": "(",
                                        "value": "(",
                                        "valueText": "("
                                    },
                                    "arguments": [
                                        {
                                            "kind": "AddExpression",
                                            "fullStart": 419,
                                            "fullEnd": 494,
                                            "start": 419,
                                            "end": 494,
                                            "fullWidth": 75,
                                            "width": 75,
                                            "left": {
                                                "kind": "StringLiteral",
                                                "fullStart": 419,
                                                "fullEnd": 478,
                                                "start": 419,
                                                "end": 477,
                                                "fullWidth": 59,
                                                "width": 58,
                                                "text": "'#1: var __str = \"ABCDEFGH\"; __str.length === 8. Actual: '",
                                                "value": "#1: var __str = \"ABCDEFGH\"; __str.length === 8. Actual: ",
                                                "valueText": "#1: var __str = \"ABCDEFGH\"; __str.length === 8. Actual: ",
                                                "hasTrailingTrivia": true,
                                                "trailingTrivia": [
                                                    {
                                                        "kind": "WhitespaceTrivia",
                                                        "text": " "
                                                    }
                                                ]
                                            },
                                            "operatorToken": {
                                                "kind": "PlusToken",
                                                "fullStart": 478,
                                                "fullEnd": 480,
                                                "start": 478,
                                                "end": 479,
                                                "fullWidth": 2,
                                                "width": 1,
                                                "text": "+",
                                                "value": "+",
                                                "valueText": "+",
                                                "hasTrailingTrivia": true,
                                                "trailingTrivia": [
                                                    {
                                                        "kind": "WhitespaceTrivia",
                                                        "text": " "
                                                    }
                                                ]
                                            },
                                            "right": {
                                                "kind": "ParenthesizedExpression",
                                                "fullStart": 480,
                                                "fullEnd": 494,
                                                "start": 480,
                                                "end": 494,
                                                "fullWidth": 14,
                                                "width": 14,
                                                "openParenToken": {
                                                    "kind": "OpenParenToken",
                                                    "fullStart": 480,
                                                    "fullEnd": 481,
                                                    "start": 480,
                                                    "end": 481,
                                                    "fullWidth": 1,
                                                    "width": 1,
                                                    "text": "(",
                                                    "value": "(",
                                                    "valueText": "("
                                                },
                                                "expression": {
                                                    "kind": "MemberAccessExpression",
                                                    "fullStart": 481,
                                                    "fullEnd": 493,
                                                    "start": 481,
                                                    "end": 493,
                                                    "fullWidth": 12,
                                                    "width": 12,
                                                    "expression": {
                                                        "kind": "IdentifierName",
                                                        "fullStart": 481,
                                                        "fullEnd": 486,
                                                        "start": 481,
                                                        "end": 486,
                                                        "fullWidth": 5,
                                                        "width": 5,
                                                        "text": "__str",
                                                        "value": "__str",
                                                        "valueText": "__str"
                                                    },
                                                    "dotToken": {
                                                        "kind": "DotToken",
                                                        "fullStart": 486,
                                                        "fullEnd": 487,
                                                        "start": 486,
                                                        "end": 487,
                                                        "fullWidth": 1,
                                                        "width": 1,
                                                        "text": ".",
                                                        "value": ".",
                                                        "valueText": "."
                                                    },
                                                    "name": {
                                                        "kind": "IdentifierName",
                                                        "fullStart": 487,
                                                        "fullEnd": 493,
                                                        "start": 487,
                                                        "end": 493,
                                                        "fullWidth": 6,
                                                        "width": 6,
                                                        "text": "length",
                                                        "value": "length",
                                                        "valueText": "length"
                                                    }
                                                },
                                                "closeParenToken": {
                                                    "kind": "CloseParenToken",
                                                    "fullStart": 493,
                                                    "fullEnd": 494,
                                                    "start": 493,
                                                    "end": 494,
                                                    "fullWidth": 1,
                                                    "width": 1,
                                                    "text": ")",
                                                    "value": ")",
                                                    "valueText": ")"
                                                }
                                            }
                                        }
                                    ],
                                    "closeParenToken": {
                                        "kind": "CloseParenToken",
                                        "fullStart": 494,
                                        "fullEnd": 495,
                                        "start": 494,
                                        "end": 495,
                                        "fullWidth": 1,
                                        "width": 1,
                                        "text": ")",
                                        "value": ")",
                                        "valueText": ")"
                                    }
                                }
                            },
                            "semicolonToken": {
                                "kind": "SemicolonToken",
                                "fullStart": 495,
                                "fullEnd": 497,
                                "start": 495,
                                "end": 496,
                                "fullWidth": 2,
                                "width": 1,
                                "text": ";",
                                "value": ";",
                                "valueText": ";",
                                "hasTrailingTrivia": true,
                                "hasTrailingNewLine": true,
                                "trailingTrivia": [
                                    {
                                        "kind": "NewLineTrivia",
                                        "text": "\n"
                                    }
                                ]
                            }
                        }
                    ],
                    "closeBraceToken": {
                        "kind": "CloseBraceToken",
                        "fullStart": 497,
                        "fullEnd": 499,
                        "start": 497,
                        "end": 498,
                        "fullWidth": 2,
                        "width": 1,
                        "text": "}",
                        "value": "}",
                        "valueText": "}",
                        "hasTrailingTrivia": true,
                        "hasTrailingNewLine": true,
                        "trailingTrivia": [
                            {
                                "kind": "NewLineTrivia",
                                "text": "\n"
                            }
                        ]
                    }
                }
            }
        ],
        "endOfFileToken": {
            "kind": "EndOfFileToken",
            "fullStart": 499,
            "fullEnd": 582,
            "start": 582,
            "end": 582,
            "fullWidth": 83,
            "width": 0,
            "text": "",
            "hasLeadingTrivia": true,
            "hasLeadingComment": true,
            "hasLeadingNewLine": true,
            "leadingTrivia": [
                {
                    "kind": "SingleLineCommentTrivia",
                    "text": "//"
                },
                {
                    "kind": "NewLineTrivia",
                    "text": "\n"
                },
                {
                    "kind": "SingleLineCommentTrivia",
                    "text": "//////////////////////////////////////////////////////////////////////////////"
                },
                {
                    "kind": "NewLineTrivia",
                    "text": "\n"
                },
                {
                    "kind": "NewLineTrivia",
                    "text": "\n"
                }
            ]
        }
    },
    "lineMap": {
        "lineStarts": [
            0,
            61,
            132,
            133,
            137,
            174,
            177,
            206,
            266,
            270,
            271,
            295,
            374,
            384,
            410,
            497,
            499,
            502,
            581,
            582
        ],
        "length": 582
    }
}<|MERGE_RESOLUTION|>--- conflicted
+++ resolved
@@ -94,12 +94,8 @@
                             "start": 275,
                             "end": 293,
                             "fullWidth": 18,
-<<<<<<< HEAD
                             "width": 18,
-                            "identifier": {
-=======
                             "propertyName": {
->>>>>>> 85e84683
                                 "kind": "IdentifierName",
                                 "fullStart": 275,
                                 "fullEnd": 281,
