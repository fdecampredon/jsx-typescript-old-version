--- conflicted
+++ resolved
@@ -95,12 +95,8 @@
                             "start": 317,
                             "end": 323,
                             "fullWidth": 6,
-<<<<<<< HEAD
                             "width": 6,
-                            "identifier": {
-=======
                             "propertyName": {
->>>>>>> 85e84683
                                 "kind": "IdentifierName",
                                 "fullStart": 317,
                                 "fullEnd": 320,
@@ -213,12 +209,8 @@
                             "start": 329,
                             "end": 346,
                             "fullWidth": 17,
-<<<<<<< HEAD
                             "width": 17,
-                            "identifier": {
-=======
                             "propertyName": {
->>>>>>> 85e84683
                                 "kind": "IdentifierName",
                                 "fullStart": 329,
                                 "fullEnd": 335,
