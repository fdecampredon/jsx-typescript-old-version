{
    "isDeclaration": false,
    "languageVersion": "EcmaScript5",
    "parseOptions": {
        "allowAutomaticSemicolonInsertion": true
    },
    "sourceUnit": {
        "kind": "SourceUnit",
        "fullStart": 0,
        "fullEnd": 511,
        "start": 345,
        "end": 511,
        "fullWidth": 511,
        "width": 166,
        "moduleElements": [
            {
                "kind": "VariableStatement",
                "fullStart": 0,
                "fullEnd": 411,
                "start": 345,
                "end": 410,
                "fullWidth": 411,
                "width": 65,
                "modifiers": [],
                "variableDeclaration": {
                    "kind": "VariableDeclaration",
                    "fullStart": 0,
                    "fullEnd": 409,
                    "start": 345,
                    "end": 409,
                    "fullWidth": 409,
                    "width": 64,
                    "varKeyword": {
                        "kind": "VarKeyword",
                        "fullStart": 0,
                        "fullEnd": 349,
                        "start": 345,
                        "end": 348,
                        "fullWidth": 349,
                        "width": 3,
                        "text": "var",
                        "value": "var",
                        "valueText": "var",
                        "hasLeadingTrivia": true,
                        "hasLeadingComment": true,
                        "hasLeadingNewLine": true,
                        "hasTrailingTrivia": true,
                        "leadingTrivia": [
                            {
                                "kind": "SingleLineCommentTrivia",
                                "text": "// Copyright 2009 the Sputnik authors.  All rights reserved."
                            },
                            {
                                "kind": "NewLineTrivia",
                                "text": "\n"
                            },
                            {
                                "kind": "SingleLineCommentTrivia",
                                "text": "// This code is governed by the BSD license found in the LICENSE file."
                            },
                            {
                                "kind": "NewLineTrivia",
                                "text": "\n"
                            },
                            {
                                "kind": "NewLineTrivia",
                                "text": "\n"
                            },
                            {
                                "kind": "MultiLineCommentTrivia",
                                "text": "/**\n * Check Function Expression for automatic semicolon insertion\n *\n * @path ch07/7.9/S7.9_A5.5_T3.js\n * @description Try use function f(o) {o.x = 1; return o;} \\n (new Object()).x; construction\n */"
                            },
                            {
                                "kind": "NewLineTrivia",
                                "text": "\n"
                            },
                            {
                                "kind": "NewLineTrivia",
                                "text": "\n"
                            },
                            {
                                "kind": "SingleLineCommentTrivia",
                                "text": "//CHECK#1"
                            },
                            {
                                "kind": "NewLineTrivia",
                                "text": "\n"
                            }
                        ],
                        "trailingTrivia": [
                            {
                                "kind": "WhitespaceTrivia",
                                "text": " "
                            }
                        ]
                    },
                    "variableDeclarators": [
                        {
                            "kind": "VariableDeclarator",
                            "fullStart": 349,
                            "fullEnd": 409,
                            "start": 349,
                            "end": 409,
                            "fullWidth": 60,
                            "width": 60,
                            "identifier": {
                                "kind": "IdentifierName",
                                "fullStart": 349,
                                "fullEnd": 356,
                                "start": 349,
                                "end": 355,
                                "fullWidth": 7,
                                "width": 6,
                                "text": "result",
                                "value": "result",
                                "valueText": "result",
                                "hasTrailingTrivia": true,
                                "trailingTrivia": [
                                    {
                                        "kind": "WhitespaceTrivia",
                                        "text": " "
                                    }
                                ]
                            },
                            "equalsValueClause": {
                                "kind": "EqualsValueClause",
                                "fullStart": 356,
                                "fullEnd": 409,
                                "start": 356,
                                "end": 409,
                                "fullWidth": 53,
                                "width": 53,
                                "equalsToken": {
                                    "kind": "EqualsToken",
                                    "fullStart": 356,
                                    "fullEnd": 358,
                                    "start": 356,
                                    "end": 357,
                                    "fullWidth": 2,
                                    "width": 1,
                                    "text": "=",
                                    "value": "=",
                                    "valueText": "=",
                                    "hasTrailingTrivia": true,
                                    "trailingTrivia": [
                                        {
                                            "kind": "WhitespaceTrivia",
                                            "text": " "
                                        }
                                    ]
                                },
                                "value": {
                                    "kind": "MemberAccessExpression",
                                    "fullStart": 358,
                                    "fullEnd": 409,
                                    "start": 358,
                                    "end": 409,
                                    "fullWidth": 51,
                                    "width": 51,
                                    "expression": {
                                        "kind": "InvocationExpression",
                                        "fullStart": 358,
                                        "fullEnd": 407,
                                        "start": 358,
                                        "end": 407,
                                        "fullWidth": 49,
                                        "width": 49,
                                        "expression": {
                                            "kind": "FunctionExpression",
                                            "fullStart": 358,
                                            "fullEnd": 393,
                                            "start": 358,
                                            "end": 392,
                                            "fullWidth": 35,
                                            "width": 34,
                                            "functionKeyword": {
                                                "kind": "FunctionKeyword",
                                                "fullStart": 358,
                                                "fullEnd": 367,
                                                "start": 358,
                                                "end": 366,
                                                "fullWidth": 9,
                                                "width": 8,
                                                "text": "function",
                                                "value": "function",
                                                "valueText": "function",
                                                "hasTrailingTrivia": true,
                                                "trailingTrivia": [
                                                    {
                                                        "kind": "WhitespaceTrivia",
                                                        "text": " "
                                                    }
                                                ]
                                            },
                                            "identifier": {
                                                "kind": "IdentifierName",
                                                "fullStart": 367,
                                                "fullEnd": 368,
                                                "start": 367,
                                                "end": 368,
                                                "fullWidth": 1,
                                                "width": 1,
                                                "text": "f",
                                                "value": "f",
                                                "valueText": "f"
                                            },
                                            "callSignature": {
                                                "kind": "CallSignature",
                                                "fullStart": 368,
                                                "fullEnd": 372,
                                                "start": 368,
                                                "end": 371,
                                                "fullWidth": 4,
                                                "width": 3,
                                                "parameterList": {
                                                    "kind": "ParameterList",
                                                    "fullStart": 368,
                                                    "fullEnd": 372,
                                                    "start": 368,
                                                    "end": 371,
                                                    "fullWidth": 4,
                                                    "width": 3,
                                                    "openParenToken": {
                                                        "kind": "OpenParenToken",
                                                        "fullStart": 368,
                                                        "fullEnd": 369,
                                                        "start": 368,
                                                        "end": 369,
                                                        "fullWidth": 1,
                                                        "width": 1,
                                                        "text": "(",
                                                        "value": "(",
                                                        "valueText": "("
                                                    },
                                                    "parameters": [
                                                        {
                                                            "kind": "Parameter",
                                                            "fullStart": 369,
                                                            "fullEnd": 370,
                                                            "start": 369,
                                                            "end": 370,
                                                            "fullWidth": 1,
<<<<<<< HEAD
                                                            "width": 1,
=======
                                                            "modifiers": [],
>>>>>>> e3c38734
                                                            "identifier": {
                                                                "kind": "IdentifierName",
                                                                "fullStart": 369,
                                                                "fullEnd": 370,
                                                                "start": 369,
                                                                "end": 370,
                                                                "fullWidth": 1,
                                                                "width": 1,
                                                                "text": "o",
                                                                "value": "o",
                                                                "valueText": "o"
                                                            }
                                                        }
                                                    ],
                                                    "closeParenToken": {
                                                        "kind": "CloseParenToken",
                                                        "fullStart": 370,
                                                        "fullEnd": 372,
                                                        "start": 370,
                                                        "end": 371,
                                                        "fullWidth": 2,
                                                        "width": 1,
                                                        "text": ")",
                                                        "value": ")",
                                                        "valueText": ")",
                                                        "hasTrailingTrivia": true,
                                                        "trailingTrivia": [
                                                            {
                                                                "kind": "WhitespaceTrivia",
                                                                "text": " "
                                                            }
                                                        ]
                                                    }
                                                }
                                            },
                                            "block": {
                                                "kind": "Block",
                                                "fullStart": 372,
                                                "fullEnd": 393,
                                                "start": 372,
                                                "end": 392,
                                                "fullWidth": 21,
                                                "width": 20,
                                                "openBraceToken": {
                                                    "kind": "OpenBraceToken",
                                                    "fullStart": 372,
                                                    "fullEnd": 373,
                                                    "start": 372,
                                                    "end": 373,
                                                    "fullWidth": 1,
                                                    "width": 1,
                                                    "text": "{",
                                                    "value": "{",
                                                    "valueText": "{"
                                                },
                                                "statements": [
                                                    {
                                                        "kind": "ExpressionStatement",
                                                        "fullStart": 373,
                                                        "fullEnd": 382,
                                                        "start": 373,
                                                        "end": 381,
                                                        "fullWidth": 9,
                                                        "width": 8,
                                                        "expression": {
                                                            "kind": "AssignmentExpression",
                                                            "fullStart": 373,
                                                            "fullEnd": 380,
                                                            "start": 373,
                                                            "end": 380,
                                                            "fullWidth": 7,
                                                            "width": 7,
                                                            "left": {
                                                                "kind": "MemberAccessExpression",
                                                                "fullStart": 373,
                                                                "fullEnd": 377,
                                                                "start": 373,
                                                                "end": 376,
                                                                "fullWidth": 4,
                                                                "width": 3,
                                                                "expression": {
                                                                    "kind": "IdentifierName",
                                                                    "fullStart": 373,
                                                                    "fullEnd": 374,
                                                                    "start": 373,
                                                                    "end": 374,
                                                                    "fullWidth": 1,
                                                                    "width": 1,
                                                                    "text": "o",
                                                                    "value": "o",
                                                                    "valueText": "o"
                                                                },
                                                                "dotToken": {
                                                                    "kind": "DotToken",
                                                                    "fullStart": 374,
                                                                    "fullEnd": 375,
                                                                    "start": 374,
                                                                    "end": 375,
                                                                    "fullWidth": 1,
                                                                    "width": 1,
                                                                    "text": ".",
                                                                    "value": ".",
                                                                    "valueText": "."
                                                                },
                                                                "name": {
                                                                    "kind": "IdentifierName",
                                                                    "fullStart": 375,
                                                                    "fullEnd": 377,
                                                                    "start": 375,
                                                                    "end": 376,
                                                                    "fullWidth": 2,
                                                                    "width": 1,
                                                                    "text": "x",
                                                                    "value": "x",
                                                                    "valueText": "x",
                                                                    "hasTrailingTrivia": true,
                                                                    "trailingTrivia": [
                                                                        {
                                                                            "kind": "WhitespaceTrivia",
                                                                            "text": " "
                                                                        }
                                                                    ]
                                                                }
                                                            },
                                                            "operatorToken": {
                                                                "kind": "EqualsToken",
                                                                "fullStart": 377,
                                                                "fullEnd": 379,
                                                                "start": 377,
                                                                "end": 378,
                                                                "fullWidth": 2,
                                                                "width": 1,
                                                                "text": "=",
                                                                "value": "=",
                                                                "valueText": "=",
                                                                "hasTrailingTrivia": true,
                                                                "trailingTrivia": [
                                                                    {
                                                                        "kind": "WhitespaceTrivia",
                                                                        "text": " "
                                                                    }
                                                                ]
                                                            },
                                                            "right": {
                                                                "kind": "NumericLiteral",
                                                                "fullStart": 379,
                                                                "fullEnd": 380,
                                                                "start": 379,
                                                                "end": 380,
                                                                "fullWidth": 1,
                                                                "width": 1,
                                                                "text": "1",
                                                                "value": 1,
                                                                "valueText": "1"
                                                            }
                                                        },
                                                        "semicolonToken": {
                                                            "kind": "SemicolonToken",
                                                            "fullStart": 380,
                                                            "fullEnd": 382,
                                                            "start": 380,
                                                            "end": 381,
                                                            "fullWidth": 2,
                                                            "width": 1,
                                                            "text": ";",
                                                            "value": ";",
                                                            "valueText": ";",
                                                            "hasTrailingTrivia": true,
                                                            "trailingTrivia": [
                                                                {
                                                                    "kind": "WhitespaceTrivia",
                                                                    "text": " "
                                                                }
                                                            ]
                                                        }
                                                    },
                                                    {
                                                        "kind": "ReturnStatement",
                                                        "fullStart": 382,
                                                        "fullEnd": 391,
                                                        "start": 382,
                                                        "end": 391,
                                                        "fullWidth": 9,
                                                        "width": 9,
                                                        "returnKeyword": {
                                                            "kind": "ReturnKeyword",
                                                            "fullStart": 382,
                                                            "fullEnd": 389,
                                                            "start": 382,
                                                            "end": 388,
                                                            "fullWidth": 7,
                                                            "width": 6,
                                                            "text": "return",
                                                            "value": "return",
                                                            "valueText": "return",
                                                            "hasTrailingTrivia": true,
                                                            "trailingTrivia": [
                                                                {
                                                                    "kind": "WhitespaceTrivia",
                                                                    "text": " "
                                                                }
                                                            ]
                                                        },
                                                        "expression": {
                                                            "kind": "IdentifierName",
                                                            "fullStart": 389,
                                                            "fullEnd": 390,
                                                            "start": 389,
                                                            "end": 390,
                                                            "fullWidth": 1,
                                                            "width": 1,
                                                            "text": "o",
                                                            "value": "o",
                                                            "valueText": "o"
                                                        },
                                                        "semicolonToken": {
                                                            "kind": "SemicolonToken",
                                                            "fullStart": 390,
                                                            "fullEnd": 391,
                                                            "start": 390,
                                                            "end": 391,
                                                            "fullWidth": 1,
                                                            "width": 1,
                                                            "text": ";",
                                                            "value": ";",
                                                            "valueText": ";"
                                                        }
                                                    }
                                                ],
                                                "closeBraceToken": {
                                                    "kind": "CloseBraceToken",
                                                    "fullStart": 391,
                                                    "fullEnd": 393,
                                                    "start": 391,
                                                    "end": 392,
                                                    "fullWidth": 2,
                                                    "width": 1,
                                                    "text": "}",
                                                    "value": "}",
                                                    "valueText": "}",
                                                    "hasTrailingTrivia": true,
                                                    "hasTrailingNewLine": true,
                                                    "trailingTrivia": [
                                                        {
                                                            "kind": "NewLineTrivia",
                                                            "text": "\n"
                                                        }
                                                    ]
                                                }
                                            }
                                        },
                                        "argumentList": {
                                            "kind": "ArgumentList",
                                            "fullStart": 393,
                                            "fullEnd": 407,
                                            "start": 393,
                                            "end": 407,
                                            "fullWidth": 14,
                                            "width": 14,
                                            "openParenToken": {
                                                "kind": "OpenParenToken",
                                                "fullStart": 393,
                                                "fullEnd": 394,
                                                "start": 393,
                                                "end": 394,
                                                "fullWidth": 1,
                                                "width": 1,
                                                "text": "(",
                                                "value": "(",
                                                "valueText": "("
                                            },
                                            "arguments": [
                                                {
                                                    "kind": "ObjectCreationExpression",
                                                    "fullStart": 394,
                                                    "fullEnd": 406,
                                                    "start": 394,
                                                    "end": 406,
                                                    "fullWidth": 12,
                                                    "width": 12,
                                                    "newKeyword": {
                                                        "kind": "NewKeyword",
                                                        "fullStart": 394,
                                                        "fullEnd": 398,
                                                        "start": 394,
                                                        "end": 397,
                                                        "fullWidth": 4,
                                                        "width": 3,
                                                        "text": "new",
                                                        "value": "new",
                                                        "valueText": "new",
                                                        "hasTrailingTrivia": true,
                                                        "trailingTrivia": [
                                                            {
                                                                "kind": "WhitespaceTrivia",
                                                                "text": " "
                                                            }
                                                        ]
                                                    },
                                                    "expression": {
                                                        "kind": "IdentifierName",
                                                        "fullStart": 398,
                                                        "fullEnd": 404,
                                                        "start": 398,
                                                        "end": 404,
                                                        "fullWidth": 6,
                                                        "width": 6,
                                                        "text": "Object",
                                                        "value": "Object",
                                                        "valueText": "Object"
                                                    },
                                                    "argumentList": {
                                                        "kind": "ArgumentList",
                                                        "fullStart": 404,
                                                        "fullEnd": 406,
                                                        "start": 404,
                                                        "end": 406,
                                                        "fullWidth": 2,
                                                        "width": 2,
                                                        "openParenToken": {
                                                            "kind": "OpenParenToken",
                                                            "fullStart": 404,
                                                            "fullEnd": 405,
                                                            "start": 404,
                                                            "end": 405,
                                                            "fullWidth": 1,
                                                            "width": 1,
                                                            "text": "(",
                                                            "value": "(",
                                                            "valueText": "("
                                                        },
                                                        "arguments": [],
                                                        "closeParenToken": {
                                                            "kind": "CloseParenToken",
                                                            "fullStart": 405,
                                                            "fullEnd": 406,
                                                            "start": 405,
                                                            "end": 406,
                                                            "fullWidth": 1,
                                                            "width": 1,
                                                            "text": ")",
                                                            "value": ")",
                                                            "valueText": ")"
                                                        }
                                                    }
                                                }
                                            ],
                                            "closeParenToken": {
                                                "kind": "CloseParenToken",
                                                "fullStart": 406,
                                                "fullEnd": 407,
                                                "start": 406,
                                                "end": 407,
                                                "fullWidth": 1,
                                                "width": 1,
                                                "text": ")",
                                                "value": ")",
                                                "valueText": ")"
                                            }
                                        }
                                    },
                                    "dotToken": {
                                        "kind": "DotToken",
                                        "fullStart": 407,
                                        "fullEnd": 408,
                                        "start": 407,
                                        "end": 408,
                                        "fullWidth": 1,
                                        "width": 1,
                                        "text": ".",
                                        "value": ".",
                                        "valueText": "."
                                    },
                                    "name": {
                                        "kind": "IdentifierName",
                                        "fullStart": 408,
                                        "fullEnd": 409,
                                        "start": 408,
                                        "end": 409,
                                        "fullWidth": 1,
                                        "width": 1,
                                        "text": "x",
                                        "value": "x",
                                        "valueText": "x"
                                    }
                                }
                            }
                        }
                    ]
                },
                "semicolonToken": {
                    "kind": "SemicolonToken",
                    "fullStart": 409,
                    "fullEnd": 411,
                    "start": 409,
                    "end": 410,
                    "fullWidth": 2,
                    "width": 1,
                    "text": ";",
                    "value": ";",
                    "valueText": ";",
                    "hasTrailingTrivia": true,
                    "hasTrailingNewLine": true,
                    "trailingTrivia": [
                        {
                            "kind": "NewLineTrivia",
                            "text": "\n"
                        }
                    ]
                }
            },
            {
                "kind": "IfStatement",
                "fullStart": 411,
                "fullEnd": 510,
                "start": 411,
                "end": 509,
                "fullWidth": 99,
                "width": 98,
                "ifKeyword": {
                    "kind": "IfKeyword",
                    "fullStart": 411,
                    "fullEnd": 414,
                    "start": 411,
                    "end": 413,
                    "fullWidth": 3,
                    "width": 2,
                    "text": "if",
                    "value": "if",
                    "valueText": "if",
                    "hasTrailingTrivia": true,
                    "trailingTrivia": [
                        {
                            "kind": "WhitespaceTrivia",
                            "text": " "
                        }
                    ]
                },
                "openParenToken": {
                    "kind": "OpenParenToken",
                    "fullStart": 414,
                    "fullEnd": 415,
                    "start": 414,
                    "end": 415,
                    "fullWidth": 1,
                    "width": 1,
                    "text": "(",
                    "value": "(",
                    "valueText": "("
                },
                "condition": {
                    "kind": "NotEqualsExpression",
                    "fullStart": 415,
                    "fullEnd": 427,
                    "start": 415,
                    "end": 427,
                    "fullWidth": 12,
                    "width": 12,
                    "left": {
                        "kind": "IdentifierName",
                        "fullStart": 415,
                        "fullEnd": 422,
                        "start": 415,
                        "end": 421,
                        "fullWidth": 7,
                        "width": 6,
                        "text": "result",
                        "value": "result",
                        "valueText": "result",
                        "hasTrailingTrivia": true,
                        "trailingTrivia": [
                            {
                                "kind": "WhitespaceTrivia",
                                "text": " "
                            }
                        ]
                    },
                    "operatorToken": {
                        "kind": "ExclamationEqualsEqualsToken",
                        "fullStart": 422,
                        "fullEnd": 426,
                        "start": 422,
                        "end": 425,
                        "fullWidth": 4,
                        "width": 3,
                        "text": "!==",
                        "value": "!==",
                        "valueText": "!==",
                        "hasTrailingTrivia": true,
                        "trailingTrivia": [
                            {
                                "kind": "WhitespaceTrivia",
                                "text": " "
                            }
                        ]
                    },
                    "right": {
                        "kind": "NumericLiteral",
                        "fullStart": 426,
                        "fullEnd": 427,
                        "start": 426,
                        "end": 427,
                        "fullWidth": 1,
                        "width": 1,
                        "text": "1",
                        "value": 1,
                        "valueText": "1"
                    }
                },
                "closeParenToken": {
                    "kind": "CloseParenToken",
                    "fullStart": 427,
                    "fullEnd": 429,
                    "start": 427,
                    "end": 428,
                    "fullWidth": 2,
                    "width": 1,
                    "text": ")",
                    "value": ")",
                    "valueText": ")",
                    "hasTrailingTrivia": true,
                    "trailingTrivia": [
                        {
                            "kind": "WhitespaceTrivia",
                            "text": " "
                        }
                    ]
                },
                "statement": {
                    "kind": "Block",
                    "fullStart": 429,
                    "fullEnd": 510,
                    "start": 429,
                    "end": 509,
                    "fullWidth": 81,
                    "width": 80,
                    "openBraceToken": {
                        "kind": "OpenBraceToken",
                        "fullStart": 429,
                        "fullEnd": 431,
                        "start": 429,
                        "end": 430,
                        "fullWidth": 2,
                        "width": 1,
                        "text": "{",
                        "value": "{",
                        "valueText": "{",
                        "hasTrailingTrivia": true,
                        "hasTrailingNewLine": true,
                        "trailingTrivia": [
                            {
                                "kind": "NewLineTrivia",
                                "text": "\n"
                            }
                        ]
                    },
                    "statements": [
                        {
                            "kind": "ExpressionStatement",
                            "fullStart": 431,
                            "fullEnd": 508,
                            "start": 433,
                            "end": 507,
                            "fullWidth": 77,
                            "width": 74,
                            "expression": {
                                "kind": "InvocationExpression",
                                "fullStart": 431,
                                "fullEnd": 506,
                                "start": 433,
                                "end": 506,
                                "fullWidth": 75,
                                "width": 73,
                                "expression": {
                                    "kind": "IdentifierName",
                                    "fullStart": 431,
                                    "fullEnd": 439,
                                    "start": 433,
                                    "end": 439,
                                    "fullWidth": 8,
                                    "width": 6,
                                    "text": "$ERROR",
                                    "value": "$ERROR",
                                    "valueText": "$ERROR",
                                    "hasLeadingTrivia": true,
                                    "leadingTrivia": [
                                        {
                                            "kind": "WhitespaceTrivia",
                                            "text": "  "
                                        }
                                    ]
                                },
                                "argumentList": {
                                    "kind": "ArgumentList",
                                    "fullStart": 439,
                                    "fullEnd": 506,
                                    "start": 439,
                                    "end": 506,
                                    "fullWidth": 67,
                                    "width": 67,
                                    "openParenToken": {
                                        "kind": "OpenParenToken",
                                        "fullStart": 439,
                                        "fullEnd": 440,
                                        "start": 439,
                                        "end": 440,
                                        "fullWidth": 1,
                                        "width": 1,
                                        "text": "(",
                                        "value": "(",
                                        "valueText": "("
                                    },
                                    "arguments": [
                                        {
                                            "kind": "StringLiteral",
                                            "fullStart": 440,
                                            "fullEnd": 505,
                                            "start": 440,
                                            "end": 505,
                                            "fullWidth": 65,
                                            "width": 65,
                                            "text": "'#1: Check Function Expression for automatic semicolon insertion'",
                                            "value": "#1: Check Function Expression for automatic semicolon insertion",
                                            "valueText": "#1: Check Function Expression for automatic semicolon insertion"
                                        }
                                    ],
                                    "closeParenToken": {
                                        "kind": "CloseParenToken",
                                        "fullStart": 505,
                                        "fullEnd": 506,
                                        "start": 505,
                                        "end": 506,
                                        "fullWidth": 1,
                                        "width": 1,
                                        "text": ")",
                                        "value": ")",
                                        "valueText": ")"
                                    }
                                }
                            },
                            "semicolonToken": {
                                "kind": "SemicolonToken",
                                "fullStart": 506,
                                "fullEnd": 508,
                                "start": 506,
                                "end": 507,
                                "fullWidth": 2,
                                "width": 1,
                                "text": ";",
                                "value": ";",
                                "valueText": ";",
                                "hasTrailingTrivia": true,
                                "hasTrailingNewLine": true,
                                "trailingTrivia": [
                                    {
                                        "kind": "NewLineTrivia",
                                        "text": "\n"
                                    }
                                ]
                            }
                        }
                    ],
                    "closeBraceToken": {
                        "kind": "CloseBraceToken",
                        "fullStart": 508,
                        "fullEnd": 510,
                        "start": 508,
                        "end": 509,
                        "fullWidth": 2,
                        "width": 1,
                        "text": "}",
                        "value": "}",
                        "valueText": "}",
                        "hasTrailingTrivia": true,
                        "hasTrailingNewLine": true,
                        "trailingTrivia": [
                            {
                                "kind": "NewLineTrivia",
                                "text": "\n"
                            }
                        ]
                    }
                }
            }
        ],
        "endOfFileToken": {
            "kind": "EndOfFileToken",
            "fullStart": 510,
            "fullEnd": 511,
            "start": 511,
            "end": 511,
            "fullWidth": 1,
            "width": 0,
            "text": "",
            "hasLeadingTrivia": true,
            "hasLeadingNewLine": true,
            "leadingTrivia": [
                {
                    "kind": "NewLineTrivia",
                    "text": "\n"
                }
            ]
        }
    },
    "lineMap": {
        "lineStarts": [
            0,
            61,
            132,
            133,
            137,
            200,
            203,
            237,
            330,
            334,
            335,
            345,
            393,
            411,
            431,
            508,
            510,
            511
        ],
        "length": 511
    }
}<|MERGE_RESOLUTION|>--- conflicted
+++ resolved
@@ -240,11 +240,8 @@
                                                             "start": 369,
                                                             "end": 370,
                                                             "fullWidth": 1,
-<<<<<<< HEAD
                                                             "width": 1,
-=======
                                                             "modifiers": [],
->>>>>>> e3c38734
                                                             "identifier": {
                                                                 "kind": "IdentifierName",
                                                                 "fullStart": 369,
