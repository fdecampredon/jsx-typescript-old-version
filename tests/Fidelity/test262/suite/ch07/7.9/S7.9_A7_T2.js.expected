--- conflicted
+++ resolved
@@ -104,12 +104,8 @@
                             "start": 311,
                             "end": 317,
                             "fullWidth": 7,
-<<<<<<< HEAD
                             "width": 6,
-                            "identifier": {
-=======
                             "propertyName": {
->>>>>>> 85e84683
                                 "kind": "IdentifierName",
                                 "fullStart": 311,
                                 "fullEnd": 313,
