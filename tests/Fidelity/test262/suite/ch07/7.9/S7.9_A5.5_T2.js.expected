{
    "isDeclaration": false,
    "languageVersion": "EcmaScript5",
    "parseOptions": {
        "allowAutomaticSemicolonInsertion": true
    },
    "sourceUnit": {
        "kind": "SourceUnit",
        "fullStart": 0,
        "fullEnd": 529,
        "start": 346,
        "end": 529,
        "fullWidth": 529,
        "width": 183,
        "moduleElements": [
            {
                "kind": "VariableStatement",
                "fullStart": 0,
                "fullEnd": 395,
                "start": 346,
                "end": 394,
                "fullWidth": 395,
                "width": 48,
                "modifiers": [],
                "variableDeclaration": {
                    "kind": "VariableDeclaration",
                    "fullStart": 0,
                    "fullEnd": 393,
                    "start": 346,
                    "end": 393,
                    "fullWidth": 393,
                    "width": 47,
                    "varKeyword": {
                        "kind": "VarKeyword",
                        "fullStart": 0,
                        "fullEnd": 350,
                        "start": 346,
                        "end": 349,
                        "fullWidth": 350,
                        "width": 3,
                        "text": "var",
                        "value": "var",
                        "valueText": "var",
                        "hasLeadingTrivia": true,
                        "hasLeadingComment": true,
                        "hasLeadingNewLine": true,
                        "hasTrailingTrivia": true,
                        "leadingTrivia": [
                            {
                                "kind": "SingleLineCommentTrivia",
                                "text": "// Copyright 2009 the Sputnik authors.  All rights reserved."
                            },
                            {
                                "kind": "NewLineTrivia",
                                "text": "\n"
                            },
                            {
                                "kind": "SingleLineCommentTrivia",
                                "text": "// This code is governed by the BSD license found in the LICENSE file."
                            },
                            {
                                "kind": "NewLineTrivia",
                                "text": "\n"
                            },
                            {
                                "kind": "NewLineTrivia",
                                "text": "\n"
                            },
                            {
                                "kind": "MultiLineCommentTrivia",
                                "text": "/**\n * Check Function Expression for automatic semicolon insertion\n *\n * @path ch07/7.9/S7.9_A5.5_T2.js\n * @description Try use function f(o) {o.x = 1; return o;}; \\n (new Object()).x; construction\n */"
                            },
                            {
                                "kind": "NewLineTrivia",
                                "text": "\n"
                            },
                            {
                                "kind": "NewLineTrivia",
                                "text": "\n"
                            },
                            {
                                "kind": "SingleLineCommentTrivia",
                                "text": "//CHECK#1"
                            },
                            {
                                "kind": "NewLineTrivia",
                                "text": "\n"
                            }
                        ],
                        "trailingTrivia": [
                            {
                                "kind": "WhitespaceTrivia",
                                "text": " "
                            }
                        ]
                    },
                    "variableDeclarators": [
                        {
                            "kind": "VariableDeclarator",
                            "fullStart": 350,
                            "fullEnd": 393,
                            "start": 350,
                            "end": 393,
                            "fullWidth": 43,
                            "width": 43,
                            "identifier": {
                                "kind": "IdentifierName",
                                "fullStart": 350,
                                "fullEnd": 357,
                                "start": 350,
                                "end": 356,
                                "fullWidth": 7,
                                "width": 6,
                                "text": "result",
                                "value": "result",
                                "valueText": "result",
                                "hasTrailingTrivia": true,
                                "trailingTrivia": [
                                    {
                                        "kind": "WhitespaceTrivia",
                                        "text": " "
                                    }
                                ]
                            },
                            "equalsValueClause": {
                                "kind": "EqualsValueClause",
                                "fullStart": 357,
                                "fullEnd": 393,
                                "start": 357,
                                "end": 393,
                                "fullWidth": 36,
                                "width": 36,
                                "equalsToken": {
                                    "kind": "EqualsToken",
                                    "fullStart": 357,
                                    "fullEnd": 359,
                                    "start": 357,
                                    "end": 358,
                                    "fullWidth": 2,
                                    "width": 1,
                                    "text": "=",
                                    "value": "=",
                                    "valueText": "=",
                                    "hasTrailingTrivia": true,
                                    "trailingTrivia": [
                                        {
                                            "kind": "WhitespaceTrivia",
                                            "text": " "
                                        }
                                    ]
                                },
                                "value": {
                                    "kind": "FunctionExpression",
                                    "fullStart": 359,
                                    "fullEnd": 393,
                                    "start": 359,
                                    "end": 393,
                                    "fullWidth": 34,
                                    "width": 34,
                                    "functionKeyword": {
                                        "kind": "FunctionKeyword",
                                        "fullStart": 359,
                                        "fullEnd": 368,
                                        "start": 359,
                                        "end": 367,
                                        "fullWidth": 9,
                                        "width": 8,
                                        "text": "function",
                                        "value": "function",
                                        "valueText": "function",
                                        "hasTrailingTrivia": true,
                                        "trailingTrivia": [
                                            {
                                                "kind": "WhitespaceTrivia",
                                                "text": " "
                                            }
                                        ]
                                    },
                                    "identifier": {
                                        "kind": "IdentifierName",
                                        "fullStart": 368,
                                        "fullEnd": 369,
                                        "start": 368,
                                        "end": 369,
                                        "fullWidth": 1,
                                        "width": 1,
                                        "text": "f",
                                        "value": "f",
                                        "valueText": "f"
                                    },
                                    "callSignature": {
                                        "kind": "CallSignature",
                                        "fullStart": 369,
                                        "fullEnd": 373,
                                        "start": 369,
                                        "end": 372,
                                        "fullWidth": 4,
                                        "width": 3,
                                        "parameterList": {
                                            "kind": "ParameterList",
                                            "fullStart": 369,
                                            "fullEnd": 373,
                                            "start": 369,
                                            "end": 372,
                                            "fullWidth": 4,
                                            "width": 3,
                                            "openParenToken": {
                                                "kind": "OpenParenToken",
                                                "fullStart": 369,
                                                "fullEnd": 370,
                                                "start": 369,
                                                "end": 370,
                                                "fullWidth": 1,
                                                "width": 1,
                                                "text": "(",
                                                "value": "(",
                                                "valueText": "("
                                            },
                                            "parameters": [
                                                {
                                                    "kind": "Parameter",
                                                    "fullStart": 370,
                                                    "fullEnd": 371,
                                                    "start": 370,
                                                    "end": 371,
                                                    "fullWidth": 1,
<<<<<<< HEAD
                                                    "width": 1,
=======
                                                    "modifiers": [],
>>>>>>> e3c38734
                                                    "identifier": {
                                                        "kind": "IdentifierName",
                                                        "fullStart": 370,
                                                        "fullEnd": 371,
                                                        "start": 370,
                                                        "end": 371,
                                                        "fullWidth": 1,
                                                        "width": 1,
                                                        "text": "o",
                                                        "value": "o",
                                                        "valueText": "o"
                                                    }
                                                }
                                            ],
                                            "closeParenToken": {
                                                "kind": "CloseParenToken",
                                                "fullStart": 371,
                                                "fullEnd": 373,
                                                "start": 371,
                                                "end": 372,
                                                "fullWidth": 2,
                                                "width": 1,
                                                "text": ")",
                                                "value": ")",
                                                "valueText": ")",
                                                "hasTrailingTrivia": true,
                                                "trailingTrivia": [
                                                    {
                                                        "kind": "WhitespaceTrivia",
                                                        "text": " "
                                                    }
                                                ]
                                            }
                                        }
                                    },
                                    "block": {
                                        "kind": "Block",
                                        "fullStart": 373,
                                        "fullEnd": 393,
                                        "start": 373,
                                        "end": 393,
                                        "fullWidth": 20,
                                        "width": 20,
                                        "openBraceToken": {
                                            "kind": "OpenBraceToken",
                                            "fullStart": 373,
                                            "fullEnd": 374,
                                            "start": 373,
                                            "end": 374,
                                            "fullWidth": 1,
                                            "width": 1,
                                            "text": "{",
                                            "value": "{",
                                            "valueText": "{"
                                        },
                                        "statements": [
                                            {
                                                "kind": "ExpressionStatement",
                                                "fullStart": 374,
                                                "fullEnd": 383,
                                                "start": 374,
                                                "end": 382,
                                                "fullWidth": 9,
                                                "width": 8,
                                                "expression": {
                                                    "kind": "AssignmentExpression",
                                                    "fullStart": 374,
                                                    "fullEnd": 381,
                                                    "start": 374,
                                                    "end": 381,
                                                    "fullWidth": 7,
                                                    "width": 7,
                                                    "left": {
                                                        "kind": "MemberAccessExpression",
                                                        "fullStart": 374,
                                                        "fullEnd": 378,
                                                        "start": 374,
                                                        "end": 377,
                                                        "fullWidth": 4,
                                                        "width": 3,
                                                        "expression": {
                                                            "kind": "IdentifierName",
                                                            "fullStart": 374,
                                                            "fullEnd": 375,
                                                            "start": 374,
                                                            "end": 375,
                                                            "fullWidth": 1,
                                                            "width": 1,
                                                            "text": "o",
                                                            "value": "o",
                                                            "valueText": "o"
                                                        },
                                                        "dotToken": {
                                                            "kind": "DotToken",
                                                            "fullStart": 375,
                                                            "fullEnd": 376,
                                                            "start": 375,
                                                            "end": 376,
                                                            "fullWidth": 1,
                                                            "width": 1,
                                                            "text": ".",
                                                            "value": ".",
                                                            "valueText": "."
                                                        },
                                                        "name": {
                                                            "kind": "IdentifierName",
                                                            "fullStart": 376,
                                                            "fullEnd": 378,
                                                            "start": 376,
                                                            "end": 377,
                                                            "fullWidth": 2,
                                                            "width": 1,
                                                            "text": "x",
                                                            "value": "x",
                                                            "valueText": "x",
                                                            "hasTrailingTrivia": true,
                                                            "trailingTrivia": [
                                                                {
                                                                    "kind": "WhitespaceTrivia",
                                                                    "text": " "
                                                                }
                                                            ]
                                                        }
                                                    },
                                                    "operatorToken": {
                                                        "kind": "EqualsToken",
                                                        "fullStart": 378,
                                                        "fullEnd": 380,
                                                        "start": 378,
                                                        "end": 379,
                                                        "fullWidth": 2,
                                                        "width": 1,
                                                        "text": "=",
                                                        "value": "=",
                                                        "valueText": "=",
                                                        "hasTrailingTrivia": true,
                                                        "trailingTrivia": [
                                                            {
                                                                "kind": "WhitespaceTrivia",
                                                                "text": " "
                                                            }
                                                        ]
                                                    },
                                                    "right": {
                                                        "kind": "NumericLiteral",
                                                        "fullStart": 380,
                                                        "fullEnd": 381,
                                                        "start": 380,
                                                        "end": 381,
                                                        "fullWidth": 1,
                                                        "width": 1,
                                                        "text": "1",
                                                        "value": 1,
                                                        "valueText": "1"
                                                    }
                                                },
                                                "semicolonToken": {
                                                    "kind": "SemicolonToken",
                                                    "fullStart": 381,
                                                    "fullEnd": 383,
                                                    "start": 381,
                                                    "end": 382,
                                                    "fullWidth": 2,
                                                    "width": 1,
                                                    "text": ";",
                                                    "value": ";",
                                                    "valueText": ";",
                                                    "hasTrailingTrivia": true,
                                                    "trailingTrivia": [
                                                        {
                                                            "kind": "WhitespaceTrivia",
                                                            "text": " "
                                                        }
                                                    ]
                                                }
                                            },
                                            {
                                                "kind": "ReturnStatement",
                                                "fullStart": 383,
                                                "fullEnd": 392,
                                                "start": 383,
                                                "end": 392,
                                                "fullWidth": 9,
                                                "width": 9,
                                                "returnKeyword": {
                                                    "kind": "ReturnKeyword",
                                                    "fullStart": 383,
                                                    "fullEnd": 390,
                                                    "start": 383,
                                                    "end": 389,
                                                    "fullWidth": 7,
                                                    "width": 6,
                                                    "text": "return",
                                                    "value": "return",
                                                    "valueText": "return",
                                                    "hasTrailingTrivia": true,
                                                    "trailingTrivia": [
                                                        {
                                                            "kind": "WhitespaceTrivia",
                                                            "text": " "
                                                        }
                                                    ]
                                                },
                                                "expression": {
                                                    "kind": "IdentifierName",
                                                    "fullStart": 390,
                                                    "fullEnd": 391,
                                                    "start": 390,
                                                    "end": 391,
                                                    "fullWidth": 1,
                                                    "width": 1,
                                                    "text": "o",
                                                    "value": "o",
                                                    "valueText": "o"
                                                },
                                                "semicolonToken": {
                                                    "kind": "SemicolonToken",
                                                    "fullStart": 391,
                                                    "fullEnd": 392,
                                                    "start": 391,
                                                    "end": 392,
                                                    "fullWidth": 1,
                                                    "width": 1,
                                                    "text": ";",
                                                    "value": ";",
                                                    "valueText": ";"
                                                }
                                            }
                                        ],
                                        "closeBraceToken": {
                                            "kind": "CloseBraceToken",
                                            "fullStart": 392,
                                            "fullEnd": 393,
                                            "start": 392,
                                            "end": 393,
                                            "fullWidth": 1,
                                            "width": 1,
                                            "text": "}",
                                            "value": "}",
                                            "valueText": "}"
                                        }
                                    }
                                }
                            }
                        }
                    ]
                },
                "semicolonToken": {
                    "kind": "SemicolonToken",
                    "fullStart": 393,
                    "fullEnd": 395,
                    "start": 393,
                    "end": 394,
                    "fullWidth": 2,
                    "width": 1,
                    "text": ";",
                    "value": ";",
                    "valueText": ";",
                    "hasTrailingTrivia": true,
                    "hasTrailingNewLine": true,
                    "trailingTrivia": [
                        {
                            "kind": "NewLineTrivia",
                            "text": "\n"
                        }
                    ]
                }
            },
            {
                "kind": "ExpressionStatement",
                "fullStart": 395,
                "fullEnd": 413,
                "start": 395,
                "end": 412,
                "fullWidth": 18,
                "width": 17,
                "expression": {
                    "kind": "MemberAccessExpression",
                    "fullStart": 395,
                    "fullEnd": 411,
                    "start": 395,
                    "end": 411,
                    "fullWidth": 16,
                    "width": 16,
                    "expression": {
                        "kind": "ParenthesizedExpression",
                        "fullStart": 395,
                        "fullEnd": 409,
                        "start": 395,
                        "end": 409,
                        "fullWidth": 14,
                        "width": 14,
                        "openParenToken": {
                            "kind": "OpenParenToken",
                            "fullStart": 395,
                            "fullEnd": 396,
                            "start": 395,
                            "end": 396,
                            "fullWidth": 1,
                            "width": 1,
                            "text": "(",
                            "value": "(",
                            "valueText": "("
                        },
                        "expression": {
                            "kind": "ObjectCreationExpression",
                            "fullStart": 396,
                            "fullEnd": 408,
                            "start": 396,
                            "end": 408,
                            "fullWidth": 12,
                            "width": 12,
                            "newKeyword": {
                                "kind": "NewKeyword",
                                "fullStart": 396,
                                "fullEnd": 400,
                                "start": 396,
                                "end": 399,
                                "fullWidth": 4,
                                "width": 3,
                                "text": "new",
                                "value": "new",
                                "valueText": "new",
                                "hasTrailingTrivia": true,
                                "trailingTrivia": [
                                    {
                                        "kind": "WhitespaceTrivia",
                                        "text": " "
                                    }
                                ]
                            },
                            "expression": {
                                "kind": "IdentifierName",
                                "fullStart": 400,
                                "fullEnd": 406,
                                "start": 400,
                                "end": 406,
                                "fullWidth": 6,
                                "width": 6,
                                "text": "Object",
                                "value": "Object",
                                "valueText": "Object"
                            },
                            "argumentList": {
                                "kind": "ArgumentList",
                                "fullStart": 406,
                                "fullEnd": 408,
                                "start": 406,
                                "end": 408,
                                "fullWidth": 2,
                                "width": 2,
                                "openParenToken": {
                                    "kind": "OpenParenToken",
                                    "fullStart": 406,
                                    "fullEnd": 407,
                                    "start": 406,
                                    "end": 407,
                                    "fullWidth": 1,
                                    "width": 1,
                                    "text": "(",
                                    "value": "(",
                                    "valueText": "("
                                },
                                "arguments": [],
                                "closeParenToken": {
                                    "kind": "CloseParenToken",
                                    "fullStart": 407,
                                    "fullEnd": 408,
                                    "start": 407,
                                    "end": 408,
                                    "fullWidth": 1,
                                    "width": 1,
                                    "text": ")",
                                    "value": ")",
                                    "valueText": ")"
                                }
                            }
                        },
                        "closeParenToken": {
                            "kind": "CloseParenToken",
                            "fullStart": 408,
                            "fullEnd": 409,
                            "start": 408,
                            "end": 409,
                            "fullWidth": 1,
                            "width": 1,
                            "text": ")",
                            "value": ")",
                            "valueText": ")"
                        }
                    },
                    "dotToken": {
                        "kind": "DotToken",
                        "fullStart": 409,
                        "fullEnd": 410,
                        "start": 409,
                        "end": 410,
                        "fullWidth": 1,
                        "width": 1,
                        "text": ".",
                        "value": ".",
                        "valueText": "."
                    },
                    "name": {
                        "kind": "IdentifierName",
                        "fullStart": 410,
                        "fullEnd": 411,
                        "start": 410,
                        "end": 411,
                        "fullWidth": 1,
                        "width": 1,
                        "text": "x",
                        "value": "x",
                        "valueText": "x"
                    }
                },
                "semicolonToken": {
                    "kind": "SemicolonToken",
                    "fullStart": 411,
                    "fullEnd": 413,
                    "start": 411,
                    "end": 412,
                    "fullWidth": 2,
                    "width": 1,
                    "text": ";",
                    "value": ";",
                    "valueText": ";",
                    "hasTrailingTrivia": true,
                    "hasTrailingNewLine": true,
                    "trailingTrivia": [
                        {
                            "kind": "NewLineTrivia",
                            "text": "\n"
                        }
                    ]
                }
            },
            {
                "kind": "IfStatement",
                "fullStart": 413,
                "fullEnd": 528,
                "start": 413,
                "end": 527,
                "fullWidth": 115,
                "width": 114,
                "ifKeyword": {
                    "kind": "IfKeyword",
                    "fullStart": 413,
                    "fullEnd": 416,
                    "start": 413,
                    "end": 415,
                    "fullWidth": 3,
                    "width": 2,
                    "text": "if",
                    "value": "if",
                    "valueText": "if",
                    "hasTrailingTrivia": true,
                    "trailingTrivia": [
                        {
                            "kind": "WhitespaceTrivia",
                            "text": " "
                        }
                    ]
                },
                "openParenToken": {
                    "kind": "OpenParenToken",
                    "fullStart": 416,
                    "fullEnd": 417,
                    "start": 416,
                    "end": 417,
                    "fullWidth": 1,
                    "width": 1,
                    "text": "(",
                    "value": "(",
                    "valueText": "("
                },
                "condition": {
                    "kind": "NotEqualsExpression",
                    "fullStart": 417,
                    "fullEnd": 445,
                    "start": 417,
                    "end": 445,
                    "fullWidth": 28,
                    "width": 28,
                    "left": {
                        "kind": "TypeOfExpression",
                        "fullStart": 417,
                        "fullEnd": 431,
                        "start": 417,
                        "end": 430,
                        "fullWidth": 14,
                        "width": 13,
                        "typeOfKeyword": {
                            "kind": "TypeOfKeyword",
                            "fullStart": 417,
                            "fullEnd": 424,
                            "start": 417,
                            "end": 423,
                            "fullWidth": 7,
                            "width": 6,
                            "text": "typeof",
                            "value": "typeof",
                            "valueText": "typeof",
                            "hasTrailingTrivia": true,
                            "trailingTrivia": [
                                {
                                    "kind": "WhitespaceTrivia",
                                    "text": " "
                                }
                            ]
                        },
                        "expression": {
                            "kind": "IdentifierName",
                            "fullStart": 424,
                            "fullEnd": 431,
                            "start": 424,
                            "end": 430,
                            "fullWidth": 7,
                            "width": 6,
                            "text": "result",
                            "value": "result",
                            "valueText": "result",
                            "hasTrailingTrivia": true,
                            "trailingTrivia": [
                                {
                                    "kind": "WhitespaceTrivia",
                                    "text": " "
                                }
                            ]
                        }
                    },
                    "operatorToken": {
                        "kind": "ExclamationEqualsEqualsToken",
                        "fullStart": 431,
                        "fullEnd": 435,
                        "start": 431,
                        "end": 434,
                        "fullWidth": 4,
                        "width": 3,
                        "text": "!==",
                        "value": "!==",
                        "valueText": "!==",
                        "hasTrailingTrivia": true,
                        "trailingTrivia": [
                            {
                                "kind": "WhitespaceTrivia",
                                "text": " "
                            }
                        ]
                    },
                    "right": {
                        "kind": "StringLiteral",
                        "fullStart": 435,
                        "fullEnd": 445,
                        "start": 435,
                        "end": 445,
                        "fullWidth": 10,
                        "width": 10,
                        "text": "\"function\"",
                        "value": "function",
                        "valueText": "function"
                    }
                },
                "closeParenToken": {
                    "kind": "CloseParenToken",
                    "fullStart": 445,
                    "fullEnd": 447,
                    "start": 445,
                    "end": 446,
                    "fullWidth": 2,
                    "width": 1,
                    "text": ")",
                    "value": ")",
                    "valueText": ")",
                    "hasTrailingTrivia": true,
                    "trailingTrivia": [
                        {
                            "kind": "WhitespaceTrivia",
                            "text": " "
                        }
                    ]
                },
                "statement": {
                    "kind": "Block",
                    "fullStart": 447,
                    "fullEnd": 528,
                    "start": 447,
                    "end": 527,
                    "fullWidth": 81,
                    "width": 80,
                    "openBraceToken": {
                        "kind": "OpenBraceToken",
                        "fullStart": 447,
                        "fullEnd": 449,
                        "start": 447,
                        "end": 448,
                        "fullWidth": 2,
                        "width": 1,
                        "text": "{",
                        "value": "{",
                        "valueText": "{",
                        "hasTrailingTrivia": true,
                        "hasTrailingNewLine": true,
                        "trailingTrivia": [
                            {
                                "kind": "NewLineTrivia",
                                "text": "\n"
                            }
                        ]
                    },
                    "statements": [
                        {
                            "kind": "ExpressionStatement",
                            "fullStart": 449,
                            "fullEnd": 526,
                            "start": 451,
                            "end": 525,
                            "fullWidth": 77,
                            "width": 74,
                            "expression": {
                                "kind": "InvocationExpression",
                                "fullStart": 449,
                                "fullEnd": 524,
                                "start": 451,
                                "end": 524,
                                "fullWidth": 75,
                                "width": 73,
                                "expression": {
                                    "kind": "IdentifierName",
                                    "fullStart": 449,
                                    "fullEnd": 457,
                                    "start": 451,
                                    "end": 457,
                                    "fullWidth": 8,
                                    "width": 6,
                                    "text": "$ERROR",
                                    "value": "$ERROR",
                                    "valueText": "$ERROR",
                                    "hasLeadingTrivia": true,
                                    "leadingTrivia": [
                                        {
                                            "kind": "WhitespaceTrivia",
                                            "text": "  "
                                        }
                                    ]
                                },
                                "argumentList": {
                                    "kind": "ArgumentList",
                                    "fullStart": 457,
                                    "fullEnd": 524,
                                    "start": 457,
                                    "end": 524,
                                    "fullWidth": 67,
                                    "width": 67,
                                    "openParenToken": {
                                        "kind": "OpenParenToken",
                                        "fullStart": 457,
                                        "fullEnd": 458,
                                        "start": 457,
                                        "end": 458,
                                        "fullWidth": 1,
                                        "width": 1,
                                        "text": "(",
                                        "value": "(",
                                        "valueText": "("
                                    },
                                    "arguments": [
                                        {
                                            "kind": "StringLiteral",
                                            "fullStart": 458,
                                            "fullEnd": 523,
                                            "start": 458,
                                            "end": 523,
                                            "fullWidth": 65,
                                            "width": 65,
                                            "text": "'#1: Check Function Expression for automatic semicolon insertion'",
                                            "value": "#1: Check Function Expression for automatic semicolon insertion",
                                            "valueText": "#1: Check Function Expression for automatic semicolon insertion"
                                        }
                                    ],
                                    "closeParenToken": {
                                        "kind": "CloseParenToken",
                                        "fullStart": 523,
                                        "fullEnd": 524,
                                        "start": 523,
                                        "end": 524,
                                        "fullWidth": 1,
                                        "width": 1,
                                        "text": ")",
                                        "value": ")",
                                        "valueText": ")"
                                    }
                                }
                            },
                            "semicolonToken": {
                                "kind": "SemicolonToken",
                                "fullStart": 524,
                                "fullEnd": 526,
                                "start": 524,
                                "end": 525,
                                "fullWidth": 2,
                                "width": 1,
                                "text": ";",
                                "value": ";",
                                "valueText": ";",
                                "hasTrailingTrivia": true,
                                "hasTrailingNewLine": true,
                                "trailingTrivia": [
                                    {
                                        "kind": "NewLineTrivia",
                                        "text": "\n"
                                    }
                                ]
                            }
                        }
                    ],
                    "closeBraceToken": {
                        "kind": "CloseBraceToken",
                        "fullStart": 526,
                        "fullEnd": 528,
                        "start": 526,
                        "end": 527,
                        "fullWidth": 2,
                        "width": 1,
                        "text": "}",
                        "value": "}",
                        "valueText": "}",
                        "hasTrailingTrivia": true,
                        "hasTrailingNewLine": true,
                        "trailingTrivia": [
                            {
                                "kind": "NewLineTrivia",
                                "text": "\n"
                            }
                        ]
                    }
                }
            }
        ],
        "endOfFileToken": {
            "kind": "EndOfFileToken",
            "fullStart": 528,
            "fullEnd": 529,
            "start": 529,
            "end": 529,
            "fullWidth": 1,
            "width": 0,
            "text": "",
            "hasLeadingTrivia": true,
            "hasLeadingNewLine": true,
            "leadingTrivia": [
                {
                    "kind": "NewLineTrivia",
                    "text": "\n"
                }
            ]
        }
    },
    "lineMap": {
        "lineStarts": [
            0,
            61,
            132,
            133,
            137,
            200,
            203,
            237,
            331,
            335,
            336,
            346,
            395,
            413,
            449,
            526,
            528,
            529
        ],
        "length": 529
    }
}<|MERGE_RESOLUTION|>--- conflicted
+++ resolved
@@ -224,11 +224,8 @@
                                                     "start": 370,
                                                     "end": 371,
                                                     "fullWidth": 1,
-<<<<<<< HEAD
                                                     "width": 1,
-=======
                                                     "modifiers": [],
->>>>>>> e3c38734
                                                     "identifier": {
                                                         "kind": "IdentifierName",
                                                         "fullStart": 370,
