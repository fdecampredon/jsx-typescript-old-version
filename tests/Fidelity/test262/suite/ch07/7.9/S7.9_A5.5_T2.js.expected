--- conflicted
+++ resolved
@@ -102,12 +102,8 @@
                             "start": 350,
                             "end": 393,
                             "fullWidth": 43,
-<<<<<<< HEAD
                             "width": 43,
-                            "identifier": {
-=======
                             "propertyName": {
->>>>>>> 85e84683
                                 "kind": "IdentifierName",
                                 "fullStart": 350,
                                 "fullEnd": 357,
