{
    "isDeclaration": false,
    "languageVersion": "EcmaScript5",
    "parseOptions": {
        "allowAutomaticSemicolonInsertion": true
    },
    "sourceUnit": {
        "kind": "SourceUnit",
        "fullStart": 0,
        "fullEnd": 330,
        "start": 318,
        "end": 330,
        "fullWidth": 330,
        "width": 12,
        "isIncrementallyUnusable": true,
        "moduleElements": [
            {
                "kind": "VariableStatement",
                "fullStart": 0,
                "fullEnd": 325,
                "start": 318,
                "end": 323,
                "fullWidth": 325,
                "width": 5,
                "isIncrementallyUnusable": true,
                "modifiers": [],
                "variableDeclaration": {
                    "kind": "VariableDeclaration",
                    "fullStart": 0,
                    "fullEnd": 325,
                    "start": 318,
                    "end": 323,
                    "fullWidth": 325,
                    "width": 5,
                    "varKeyword": {
                        "kind": "VarKeyword",
                        "fullStart": 0,
                        "fullEnd": 322,
                        "start": 318,
                        "end": 321,
                        "fullWidth": 322,
                        "width": 3,
                        "text": "var",
                        "value": "var",
                        "valueText": "var",
                        "hasLeadingTrivia": true,
                        "hasLeadingComment": true,
                        "hasLeadingNewLine": true,
                        "hasTrailingTrivia": true,
                        "leadingTrivia": [
                            {
                                "kind": "SingleLineCommentTrivia",
                                "text": "// Copyright 2009 the Sputnik authors.  All rights reserved."
                            },
                            {
                                "kind": "NewLineTrivia",
                                "text": "\n"
                            },
                            {
                                "kind": "SingleLineCommentTrivia",
                                "text": "// This code is governed by the BSD license found in the LICENSE file."
                            },
                            {
                                "kind": "NewLineTrivia",
                                "text": "\n"
                            },
                            {
                                "kind": "NewLineTrivia",
                                "text": "\n"
                            },
                            {
                                "kind": "MultiLineCommentTrivia",
                                "text": "/**\n * Check Var Statement for automatic semicolon insertion\n *\n * @path ch07/7.9/S7.9_A7_T7.js\n * @description Checking if execution of \"var x \\n y\" passes\n * @negative\n */"
                            },
                            {
                                "kind": "NewLineTrivia",
                                "text": "\n"
                            },
                            {
                                "kind": "NewLineTrivia",
                                "text": "\n"
                            },
                            {
                                "kind": "SingleLineCommentTrivia",
                                "text": "//CHECK#1"
                            },
                            {
                                "kind": "NewLineTrivia",
                                "text": "\n"
                            }
                        ],
                        "trailingTrivia": [
                            {
                                "kind": "WhitespaceTrivia",
                                "text": " "
                            }
                        ]
                    },
                    "variableDeclarators": [
                        {
                            "kind": "VariableDeclarator",
                            "fullStart": 322,
                            "fullEnd": 325,
                            "start": 322,
                            "end": 323,
                            "fullWidth": 3,
<<<<<<< HEAD
                            "width": 1,
                            "identifier": {
=======
                            "propertyName": {
>>>>>>> 85e84683
                                "kind": "IdentifierName",
                                "fullStart": 322,
                                "fullEnd": 325,
                                "start": 322,
                                "end": 323,
                                "fullWidth": 3,
                                "width": 1,
                                "text": "x",
                                "value": "x",
                                "valueText": "x",
                                "hasTrailingTrivia": true,
                                "hasTrailingNewLine": true,
                                "trailingTrivia": [
                                    {
                                        "kind": "WhitespaceTrivia",
                                        "text": " "
                                    },
                                    {
                                        "kind": "NewLineTrivia",
                                        "text": "\n"
                                    }
                                ]
                            }
                        }
                    ]
                },
                "semicolonToken": {
                    "kind": "SemicolonToken",
                    "fullStart": -1,
                    "fullEnd": -1,
                    "start": -1,
                    "end": -1,
                    "fullWidth": 0,
                    "width": 0,
                    "text": ""
                }
            },
            {
                "kind": "ExpressionStatement",
                "fullStart": 325,
                "fullEnd": 328,
                "start": 325,
                "end": 326,
                "fullWidth": 3,
                "width": 1,
                "isIncrementallyUnusable": true,
                "expression": {
                    "kind": "IdentifierName",
                    "fullStart": 325,
                    "fullEnd": 328,
                    "start": 325,
                    "end": 326,
                    "fullWidth": 3,
                    "width": 1,
                    "text": "y",
                    "value": "y",
                    "valueText": "y",
                    "hasTrailingTrivia": true,
                    "hasTrailingNewLine": true,
                    "trailingTrivia": [
                        {
                            "kind": "WhitespaceTrivia",
                            "text": " "
                        },
                        {
                            "kind": "NewLineTrivia",
                            "text": "\n"
                        }
                    ]
                },
                "semicolonToken": {
                    "kind": "SemicolonToken",
                    "fullStart": -1,
                    "fullEnd": -1,
                    "start": -1,
                    "end": -1,
                    "fullWidth": 0,
                    "width": 0,
                    "text": ""
                }
            }
        ],
        "endOfFileToken": {
            "kind": "EndOfFileToken",
            "fullStart": 328,
            "fullEnd": 330,
            "start": 330,
            "end": 330,
            "fullWidth": 2,
            "width": 0,
            "text": "",
            "hasLeadingTrivia": true,
            "hasLeadingNewLine": true,
            "leadingTrivia": [
                {
                    "kind": "NewLineTrivia",
                    "text": "\n"
                },
                {
                    "kind": "NewLineTrivia",
                    "text": "\n"
                }
            ]
        }
    },
    "lineMap": {
        "lineStarts": [
            0,
            61,
            132,
            133,
            137,
            194,
            197,
            229,
            290,
            303,
            307,
            308,
            318,
            325,
            328,
            329,
            330
        ],
        "length": 330
    }
}<|MERGE_RESOLUTION|>--- conflicted
+++ resolved
@@ -104,12 +104,8 @@
                             "start": 322,
                             "end": 323,
                             "fullWidth": 3,
-<<<<<<< HEAD
                             "width": 1,
-                            "identifier": {
-=======
                             "propertyName": {
->>>>>>> 85e84683
                                 "kind": "IdentifierName",
                                 "fullStart": 322,
                                 "fullEnd": 325,
