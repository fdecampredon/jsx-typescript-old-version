--- conflicted
+++ resolved
@@ -105,12 +105,8 @@
                             "start": 317,
                             "end": 324,
                             "fullWidth": 8,
-<<<<<<< HEAD
                             "width": 7,
-                            "identifier": {
-=======
                             "propertyName": {
->>>>>>> 85e84683
                                 "kind": "IdentifierName",
                                 "fullStart": 317,
                                 "fullEnd": 320,
