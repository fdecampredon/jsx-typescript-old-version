{
    "isDeclaration": false,
    "languageVersion": "EcmaScript5",
    "parseOptions": {
        "allowAutomaticSemicolonInsertion": true
    },
    "sourceUnit": {
        "kind": "SourceUnit",
        "fullStart": 0,
        "fullEnd": 1158,
        "start": 426,
        "end": 1158,
        "fullWidth": 1158,
        "width": 732,
        "isIncrementallyUnusable": true,
        "moduleElements": [
            {
                "kind": "VariableStatement",
                "fullStart": 0,
                "fullEnd": 440,
                "start": 426,
                "end": 439,
                "fullWidth": 440,
                "width": 13,
                "modifiers": [],
                "variableDeclaration": {
                    "kind": "VariableDeclaration",
                    "fullStart": 0,
                    "fullEnd": 438,
                    "start": 426,
                    "end": 438,
                    "fullWidth": 438,
                    "width": 12,
                    "varKeyword": {
                        "kind": "VarKeyword",
                        "fullStart": 0,
                        "fullEnd": 430,
                        "start": 426,
                        "end": 429,
                        "fullWidth": 430,
                        "width": 3,
                        "text": "var",
                        "value": "var",
                        "valueText": "var",
                        "hasLeadingTrivia": true,
                        "hasLeadingComment": true,
                        "hasLeadingNewLine": true,
                        "hasTrailingTrivia": true,
                        "leadingTrivia": [
                            {
                                "kind": "SingleLineCommentTrivia",
                                "text": "// Copyright 2009 the Sputnik authors.  All rights reserved."
                            },
                            {
                                "kind": "NewLineTrivia",
                                "text": "\n"
                            },
                            {
                                "kind": "SingleLineCommentTrivia",
                                "text": "// This code is governed by the BSD license found in the LICENSE file."
                            },
                            {
                                "kind": "NewLineTrivia",
                                "text": "\n"
                            },
                            {
                                "kind": "NewLineTrivia",
                                "text": "\n"
                            },
                            {
                                "kind": "MultiLineCommentTrivia",
                                "text": "/**\n * Additive/Substract Operator(A/SO) in combination with itself separated by LT or white spaces\n * after automatic semicolon insertion gives valid result\n *\n * @path ch07/7.9/S7.9_A5.9_T1.js\n * @description Try use Variable1 (different combinations of three +) Variable2 construction\n */"
                            },
                            {
                                "kind": "NewLineTrivia",
                                "text": "\n"
                            },
                            {
                                "kind": "NewLineTrivia",
                                "text": "\n"
                            }
                        ],
                        "trailingTrivia": [
                            {
                                "kind": "WhitespaceTrivia",
                                "text": " "
                            }
                        ]
                    },
                    "variableDeclarators": [
                        {
                            "kind": "VariableDeclarator",
                            "fullStart": 430,
                            "fullEnd": 433,
                            "start": 430,
                            "end": 433,
                            "fullWidth": 3,
<<<<<<< HEAD
                            "width": 3,
                            "identifier": {
=======
                            "propertyName": {
>>>>>>> 85e84683
                                "kind": "IdentifierName",
                                "fullStart": 430,
                                "fullEnd": 431,
                                "start": 430,
                                "end": 431,
                                "fullWidth": 1,
                                "width": 1,
                                "text": "x",
                                "value": "x",
                                "valueText": "x"
                            },
                            "equalsValueClause": {
                                "kind": "EqualsValueClause",
                                "fullStart": 431,
                                "fullEnd": 433,
                                "start": 431,
                                "end": 433,
                                "fullWidth": 2,
                                "width": 2,
                                "equalsToken": {
                                    "kind": "EqualsToken",
                                    "fullStart": 431,
                                    "fullEnd": 432,
                                    "start": 431,
                                    "end": 432,
                                    "fullWidth": 1,
                                    "width": 1,
                                    "text": "=",
                                    "value": "=",
                                    "valueText": "="
                                },
                                "value": {
                                    "kind": "NumericLiteral",
                                    "fullStart": 432,
                                    "fullEnd": 433,
                                    "start": 432,
                                    "end": 433,
                                    "fullWidth": 1,
                                    "width": 1,
                                    "text": "1",
                                    "value": 1,
                                    "valueText": "1"
                                }
                            }
                        },
                        {
                            "kind": "CommaToken",
                            "fullStart": 433,
                            "fullEnd": 435,
                            "start": 433,
                            "end": 434,
                            "fullWidth": 2,
                            "width": 1,
                            "text": ",",
                            "value": ",",
                            "valueText": ",",
                            "hasTrailingTrivia": true,
                            "trailingTrivia": [
                                {
                                    "kind": "WhitespaceTrivia",
                                    "text": " "
                                }
                            ]
                        },
                        {
                            "kind": "VariableDeclarator",
                            "fullStart": 435,
                            "fullEnd": 438,
                            "start": 435,
                            "end": 438,
                            "fullWidth": 3,
<<<<<<< HEAD
                            "width": 3,
                            "identifier": {
=======
                            "propertyName": {
>>>>>>> 85e84683
                                "kind": "IdentifierName",
                                "fullStart": 435,
                                "fullEnd": 436,
                                "start": 435,
                                "end": 436,
                                "fullWidth": 1,
                                "width": 1,
                                "text": "y",
                                "value": "y",
                                "valueText": "y"
                            },
                            "equalsValueClause": {
                                "kind": "EqualsValueClause",
                                "fullStart": 436,
                                "fullEnd": 438,
                                "start": 436,
                                "end": 438,
                                "fullWidth": 2,
                                "width": 2,
                                "equalsToken": {
                                    "kind": "EqualsToken",
                                    "fullStart": 436,
                                    "fullEnd": 437,
                                    "start": 436,
                                    "end": 437,
                                    "fullWidth": 1,
                                    "width": 1,
                                    "text": "=",
                                    "value": "=",
                                    "valueText": "="
                                },
                                "value": {
                                    "kind": "NumericLiteral",
                                    "fullStart": 437,
                                    "fullEnd": 438,
                                    "start": 437,
                                    "end": 438,
                                    "fullWidth": 1,
                                    "width": 1,
                                    "text": "1",
                                    "value": 1,
                                    "valueText": "1"
                                }
                            }
                        }
                    ]
                },
                "semicolonToken": {
                    "kind": "SemicolonToken",
                    "fullStart": 438,
                    "fullEnd": 440,
                    "start": 438,
                    "end": 439,
                    "fullWidth": 2,
                    "width": 1,
                    "text": ";",
                    "value": ";",
                    "valueText": ";",
                    "hasTrailingTrivia": true,
                    "hasTrailingNewLine": true,
                    "trailingTrivia": [
                        {
                            "kind": "NewLineTrivia",
                            "text": "\n"
                        }
                    ]
                }
            },
            {
                "kind": "VariableStatement",
                "fullStart": 440,
                "fullEnd": 457,
                "start": 440,
                "end": 456,
                "fullWidth": 17,
                "width": 16,
                "isIncrementallyUnusable": true,
                "modifiers": [],
                "variableDeclaration": {
                    "kind": "VariableDeclaration",
                    "fullStart": 440,
                    "fullEnd": 457,
                    "start": 440,
                    "end": 456,
                    "fullWidth": 17,
                    "width": 16,
                    "varKeyword": {
                        "kind": "VarKeyword",
                        "fullStart": 440,
                        "fullEnd": 444,
                        "start": 440,
                        "end": 443,
                        "fullWidth": 4,
                        "width": 3,
                        "text": "var",
                        "value": "var",
                        "valueText": "var",
                        "hasTrailingTrivia": true,
                        "trailingTrivia": [
                            {
                                "kind": "WhitespaceTrivia",
                                "text": " "
                            }
                        ]
                    },
                    "variableDeclarators": [
                        {
                            "kind": "VariableDeclarator",
                            "fullStart": 444,
                            "fullEnd": 457,
                            "start": 444,
                            "end": 456,
                            "fullWidth": 13,
<<<<<<< HEAD
                            "width": 12,
                            "identifier": {
=======
                            "propertyName": {
>>>>>>> 85e84683
                                "kind": "IdentifierName",
                                "fullStart": 444,
                                "fullEnd": 445,
                                "start": 444,
                                "end": 445,
                                "fullWidth": 1,
                                "width": 1,
                                "text": "z",
                                "value": "z",
                                "valueText": "z"
                            },
                            "equalsValueClause": {
                                "kind": "EqualsValueClause",
                                "fullStart": 445,
                                "fullEnd": 457,
                                "start": 445,
                                "end": 456,
                                "fullWidth": 12,
                                "width": 11,
                                "equalsToken": {
                                    "kind": "EqualsToken",
                                    "fullStart": 445,
                                    "fullEnd": 447,
                                    "start": 445,
                                    "end": 446,
                                    "fullWidth": 2,
                                    "width": 1,
                                    "text": "=",
                                    "value": "=",
                                    "valueText": "=",
                                    "hasTrailingTrivia": true,
                                    "hasTrailingNewLine": true,
                                    "trailingTrivia": [
                                        {
                                            "kind": "NewLineTrivia",
                                            "text": "\n"
                                        }
                                    ]
                                },
                                "value": {
                                    "kind": "AddExpression",
                                    "fullStart": 447,
                                    "fullEnd": 457,
                                    "start": 447,
                                    "end": 456,
                                    "fullWidth": 10,
                                    "width": 9,
                                    "left": {
                                        "kind": "IdentifierName",
                                        "fullStart": 447,
                                        "fullEnd": 449,
                                        "start": 447,
                                        "end": 448,
                                        "fullWidth": 2,
                                        "width": 1,
                                        "text": "x",
                                        "value": "x",
                                        "valueText": "x",
                                        "hasTrailingTrivia": true,
                                        "hasTrailingNewLine": true,
                                        "trailingTrivia": [
                                            {
                                                "kind": "NewLineTrivia",
                                                "text": "\n"
                                            }
                                        ]
                                    },
                                    "operatorToken": {
                                        "kind": "PlusToken",
                                        "fullStart": 449,
                                        "fullEnd": 451,
                                        "start": 449,
                                        "end": 450,
                                        "fullWidth": 2,
                                        "width": 1,
                                        "text": "+",
                                        "value": "+",
                                        "valueText": "+",
                                        "hasTrailingTrivia": true,
                                        "hasTrailingNewLine": true,
                                        "trailingTrivia": [
                                            {
                                                "kind": "NewLineTrivia",
                                                "text": "\n"
                                            }
                                        ]
                                    },
                                    "right": {
                                        "kind": "PlusExpression",
                                        "fullStart": 451,
                                        "fullEnd": 457,
                                        "start": 451,
                                        "end": 456,
                                        "fullWidth": 6,
                                        "width": 5,
                                        "operatorToken": {
                                            "kind": "PlusToken",
                                            "fullStart": 451,
                                            "fullEnd": 453,
                                            "start": 451,
                                            "end": 452,
                                            "fullWidth": 2,
                                            "width": 1,
                                            "text": "+",
                                            "value": "+",
                                            "valueText": "+",
                                            "hasTrailingTrivia": true,
                                            "hasTrailingNewLine": true,
                                            "trailingTrivia": [
                                                {
                                                    "kind": "NewLineTrivia",
                                                    "text": "\n"
                                                }
                                            ]
                                        },
                                        "operand": {
                                            "kind": "PlusExpression",
                                            "fullStart": 453,
                                            "fullEnd": 457,
                                            "start": 453,
                                            "end": 456,
                                            "fullWidth": 4,
                                            "width": 3,
                                            "operatorToken": {
                                                "kind": "PlusToken",
                                                "fullStart": 453,
                                                "fullEnd": 455,
                                                "start": 453,
                                                "end": 454,
                                                "fullWidth": 2,
                                                "width": 1,
                                                "text": "+",
                                                "value": "+",
                                                "valueText": "+",
                                                "hasTrailingTrivia": true,
                                                "hasTrailingNewLine": true,
                                                "trailingTrivia": [
                                                    {
                                                        "kind": "NewLineTrivia",
                                                        "text": "\n"
                                                    }
                                                ]
                                            },
                                            "operand": {
                                                "kind": "IdentifierName",
                                                "fullStart": 455,
                                                "fullEnd": 457,
                                                "start": 455,
                                                "end": 456,
                                                "fullWidth": 2,
                                                "width": 1,
                                                "text": "y",
                                                "value": "y",
                                                "valueText": "y",
                                                "hasTrailingTrivia": true,
                                                "hasTrailingNewLine": true,
                                                "trailingTrivia": [
                                                    {
                                                        "kind": "NewLineTrivia",
                                                        "text": "\n"
                                                    }
                                                ]
                                            }
                                        }
                                    }
                                }
                            }
                        }
                    ]
                },
                "semicolonToken": {
                    "kind": "SemicolonToken",
                    "fullStart": -1,
                    "fullEnd": -1,
                    "start": -1,
                    "end": -1,
                    "fullWidth": 0,
                    "width": 0,
                    "text": ""
                }
            },
            {
                "kind": "IfStatement",
                "fullStart": 457,
                "fullEnd": 599,
                "start": 547,
                "end": 598,
                "fullWidth": 142,
                "width": 51,
                "ifKeyword": {
                    "kind": "IfKeyword",
                    "fullStart": 457,
                    "fullEnd": 550,
                    "start": 547,
                    "end": 549,
                    "fullWidth": 93,
                    "width": 2,
                    "text": "if",
                    "value": "if",
                    "valueText": "if",
                    "hasLeadingTrivia": true,
                    "hasLeadingComment": true,
                    "hasLeadingNewLine": true,
                    "hasTrailingTrivia": true,
                    "leadingTrivia": [
                        {
                            "kind": "NewLineTrivia",
                            "text": "\n"
                        },
                        {
                            "kind": "SingleLineCommentTrivia",
                            "text": "//////////////////////////////////////////////////////////////////////////////"
                        },
                        {
                            "kind": "NewLineTrivia",
                            "text": "\n"
                        },
                        {
                            "kind": "SingleLineCommentTrivia",
                            "text": "//CHECK#1"
                        },
                        {
                            "kind": "NewLineTrivia",
                            "text": "\n"
                        }
                    ],
                    "trailingTrivia": [
                        {
                            "kind": "WhitespaceTrivia",
                            "text": " "
                        }
                    ]
                },
                "openParenToken": {
                    "kind": "OpenParenToken",
                    "fullStart": 550,
                    "fullEnd": 551,
                    "start": 550,
                    "end": 551,
                    "fullWidth": 1,
                    "width": 1,
                    "text": "(",
                    "value": "(",
                    "valueText": "("
                },
                "condition": {
                    "kind": "LogicalAndExpression",
                    "fullStart": 551,
                    "fullEnd": 576,
                    "start": 551,
                    "end": 576,
                    "fullWidth": 25,
                    "width": 25,
                    "left": {
                        "kind": "LogicalAndExpression",
                        "fullStart": 551,
                        "fullEnd": 567,
                        "start": 551,
                        "end": 567,
                        "fullWidth": 16,
                        "width": 16,
                        "left": {
                            "kind": "ParenthesizedExpression",
                            "fullStart": 551,
                            "fullEnd": 558,
                            "start": 551,
                            "end": 558,
                            "fullWidth": 7,
                            "width": 7,
                            "openParenToken": {
                                "kind": "OpenParenToken",
                                "fullStart": 551,
                                "fullEnd": 552,
                                "start": 551,
                                "end": 552,
                                "fullWidth": 1,
                                "width": 1,
                                "text": "(",
                                "value": "(",
                                "valueText": "("
                            },
                            "expression": {
                                "kind": "NotEqualsExpression",
                                "fullStart": 552,
                                "fullEnd": 557,
                                "start": 552,
                                "end": 557,
                                "fullWidth": 5,
                                "width": 5,
                                "left": {
                                    "kind": "IdentifierName",
                                    "fullStart": 552,
                                    "fullEnd": 553,
                                    "start": 552,
                                    "end": 553,
                                    "fullWidth": 1,
                                    "width": 1,
                                    "text": "z",
                                    "value": "z",
                                    "valueText": "z"
                                },
                                "operatorToken": {
                                    "kind": "ExclamationEqualsEqualsToken",
                                    "fullStart": 553,
                                    "fullEnd": 556,
                                    "start": 553,
                                    "end": 556,
                                    "fullWidth": 3,
                                    "width": 3,
                                    "text": "!==",
                                    "value": "!==",
                                    "valueText": "!=="
                                },
                                "right": {
                                    "kind": "NumericLiteral",
                                    "fullStart": 556,
                                    "fullEnd": 557,
                                    "start": 556,
                                    "end": 557,
                                    "fullWidth": 1,
                                    "width": 1,
                                    "text": "2",
                                    "value": 2,
                                    "valueText": "2"
                                }
                            },
                            "closeParenToken": {
                                "kind": "CloseParenToken",
                                "fullStart": 557,
                                "fullEnd": 558,
                                "start": 557,
                                "end": 558,
                                "fullWidth": 1,
                                "width": 1,
                                "text": ")",
                                "value": ")",
                                "valueText": ")"
                            }
                        },
                        "operatorToken": {
                            "kind": "AmpersandAmpersandToken",
                            "fullStart": 558,
                            "fullEnd": 560,
                            "start": 558,
                            "end": 560,
                            "fullWidth": 2,
                            "width": 2,
                            "text": "&&",
                            "value": "&&",
                            "valueText": "&&"
                        },
                        "right": {
                            "kind": "ParenthesizedExpression",
                            "fullStart": 560,
                            "fullEnd": 567,
                            "start": 560,
                            "end": 567,
                            "fullWidth": 7,
                            "width": 7,
                            "openParenToken": {
                                "kind": "OpenParenToken",
                                "fullStart": 560,
                                "fullEnd": 561,
                                "start": 560,
                                "end": 561,
                                "fullWidth": 1,
                                "width": 1,
                                "text": "(",
                                "value": "(",
                                "valueText": "("
                            },
                            "expression": {
                                "kind": "NotEqualsExpression",
                                "fullStart": 561,
                                "fullEnd": 566,
                                "start": 561,
                                "end": 566,
                                "fullWidth": 5,
                                "width": 5,
                                "left": {
                                    "kind": "IdentifierName",
                                    "fullStart": 561,
                                    "fullEnd": 562,
                                    "start": 561,
                                    "end": 562,
                                    "fullWidth": 1,
                                    "width": 1,
                                    "text": "y",
                                    "value": "y",
                                    "valueText": "y"
                                },
                                "operatorToken": {
                                    "kind": "ExclamationEqualsEqualsToken",
                                    "fullStart": 562,
                                    "fullEnd": 565,
                                    "start": 562,
                                    "end": 565,
                                    "fullWidth": 3,
                                    "width": 3,
                                    "text": "!==",
                                    "value": "!==",
                                    "valueText": "!=="
                                },
                                "right": {
                                    "kind": "NumericLiteral",
                                    "fullStart": 565,
                                    "fullEnd": 566,
                                    "start": 565,
                                    "end": 566,
                                    "fullWidth": 1,
                                    "width": 1,
                                    "text": "1",
                                    "value": 1,
                                    "valueText": "1"
                                }
                            },
                            "closeParenToken": {
                                "kind": "CloseParenToken",
                                "fullStart": 566,
                                "fullEnd": 567,
                                "start": 566,
                                "end": 567,
                                "fullWidth": 1,
                                "width": 1,
                                "text": ")",
                                "value": ")",
                                "valueText": ")"
                            }
                        }
                    },
                    "operatorToken": {
                        "kind": "AmpersandAmpersandToken",
                        "fullStart": 567,
                        "fullEnd": 569,
                        "start": 567,
                        "end": 569,
                        "fullWidth": 2,
                        "width": 2,
                        "text": "&&",
                        "value": "&&",
                        "valueText": "&&"
                    },
                    "right": {
                        "kind": "ParenthesizedExpression",
                        "fullStart": 569,
                        "fullEnd": 576,
                        "start": 569,
                        "end": 576,
                        "fullWidth": 7,
                        "width": 7,
                        "openParenToken": {
                            "kind": "OpenParenToken",
                            "fullStart": 569,
                            "fullEnd": 570,
                            "start": 569,
                            "end": 570,
                            "fullWidth": 1,
                            "width": 1,
                            "text": "(",
                            "value": "(",
                            "valueText": "("
                        },
                        "expression": {
                            "kind": "NotEqualsExpression",
                            "fullStart": 570,
                            "fullEnd": 575,
                            "start": 570,
                            "end": 575,
                            "fullWidth": 5,
                            "width": 5,
                            "left": {
                                "kind": "IdentifierName",
                                "fullStart": 570,
                                "fullEnd": 571,
                                "start": 570,
                                "end": 571,
                                "fullWidth": 1,
                                "width": 1,
                                "text": "x",
                                "value": "x",
                                "valueText": "x"
                            },
                            "operatorToken": {
                                "kind": "ExclamationEqualsEqualsToken",
                                "fullStart": 571,
                                "fullEnd": 574,
                                "start": 571,
                                "end": 574,
                                "fullWidth": 3,
                                "width": 3,
                                "text": "!==",
                                "value": "!==",
                                "valueText": "!=="
                            },
                            "right": {
                                "kind": "NumericLiteral",
                                "fullStart": 574,
                                "fullEnd": 575,
                                "start": 574,
                                "end": 575,
                                "fullWidth": 1,
                                "width": 1,
                                "text": "1",
                                "value": 1,
                                "valueText": "1"
                            }
                        },
                        "closeParenToken": {
                            "kind": "CloseParenToken",
                            "fullStart": 575,
                            "fullEnd": 576,
                            "start": 575,
                            "end": 576,
                            "fullWidth": 1,
                            "width": 1,
                            "text": ")",
                            "value": ")",
                            "valueText": ")"
                        }
                    }
                },
                "closeParenToken": {
                    "kind": "CloseParenToken",
                    "fullStart": 576,
                    "fullEnd": 578,
                    "start": 576,
                    "end": 577,
                    "fullWidth": 2,
                    "width": 1,
                    "text": ")",
                    "value": ")",
                    "valueText": ")",
                    "hasTrailingTrivia": true,
                    "trailingTrivia": [
                        {
                            "kind": "WhitespaceTrivia",
                            "text": " "
                        }
                    ]
                },
                "statement": {
                    "kind": "Block",
                    "fullStart": 578,
                    "fullEnd": 599,
                    "start": 578,
                    "end": 598,
                    "fullWidth": 21,
                    "width": 20,
                    "openBraceToken": {
                        "kind": "OpenBraceToken",
                        "fullStart": 578,
                        "fullEnd": 580,
                        "start": 578,
                        "end": 579,
                        "fullWidth": 2,
                        "width": 1,
                        "text": "{",
                        "value": "{",
                        "valueText": "{",
                        "hasTrailingTrivia": true,
                        "hasTrailingNewLine": true,
                        "trailingTrivia": [
                            {
                                "kind": "NewLineTrivia",
                                "text": "\n"
                            }
                        ]
                    },
                    "statements": [
                        {
                            "kind": "ExpressionStatement",
                            "fullStart": 580,
                            "fullEnd": 597,
                            "start": 581,
                            "end": 596,
                            "fullWidth": 17,
                            "width": 15,
                            "expression": {
                                "kind": "InvocationExpression",
                                "fullStart": 580,
                                "fullEnd": 595,
                                "start": 581,
                                "end": 595,
                                "fullWidth": 15,
                                "width": 14,
                                "expression": {
                                    "kind": "IdentifierName",
                                    "fullStart": 580,
                                    "fullEnd": 587,
                                    "start": 581,
                                    "end": 587,
                                    "fullWidth": 7,
                                    "width": 6,
                                    "text": "$ERROR",
                                    "value": "$ERROR",
                                    "valueText": "$ERROR",
                                    "hasLeadingTrivia": true,
                                    "leadingTrivia": [
                                        {
                                            "kind": "WhitespaceTrivia",
                                            "text": "\t"
                                        }
                                    ]
                                },
                                "argumentList": {
                                    "kind": "ArgumentList",
                                    "fullStart": 587,
                                    "fullEnd": 595,
                                    "start": 587,
                                    "end": 595,
                                    "fullWidth": 8,
                                    "width": 8,
                                    "openParenToken": {
                                        "kind": "OpenParenToken",
                                        "fullStart": 587,
                                        "fullEnd": 588,
                                        "start": 587,
                                        "end": 588,
                                        "fullWidth": 1,
                                        "width": 1,
                                        "text": "(",
                                        "value": "(",
                                        "valueText": "("
                                    },
                                    "arguments": [
                                        {
                                            "kind": "StringLiteral",
                                            "fullStart": 588,
                                            "fullEnd": 594,
                                            "start": 588,
                                            "end": 594,
                                            "fullWidth": 6,
                                            "width": 6,
                                            "text": "'#1: '",
                                            "value": "#1: ",
                                            "valueText": "#1: "
                                        }
                                    ],
                                    "closeParenToken": {
                                        "kind": "CloseParenToken",
                                        "fullStart": 594,
                                        "fullEnd": 595,
                                        "start": 594,
                                        "end": 595,
                                        "fullWidth": 1,
                                        "width": 1,
                                        "text": ")",
                                        "value": ")",
                                        "valueText": ")"
                                    }
                                }
                            },
                            "semicolonToken": {
                                "kind": "SemicolonToken",
                                "fullStart": 595,
                                "fullEnd": 597,
                                "start": 595,
                                "end": 596,
                                "fullWidth": 2,
                                "width": 1,
                                "text": ";",
                                "value": ";",
                                "valueText": ";",
                                "hasTrailingTrivia": true,
                                "hasTrailingNewLine": true,
                                "trailingTrivia": [
                                    {
                                        "kind": "NewLineTrivia",
                                        "text": "\n"
                                    }
                                ]
                            }
                        }
                    ],
                    "closeBraceToken": {
                        "kind": "CloseBraceToken",
                        "fullStart": 597,
                        "fullEnd": 599,
                        "start": 597,
                        "end": 598,
                        "fullWidth": 2,
                        "width": 1,
                        "text": "}",
                        "value": "}",
                        "valueText": "}",
                        "hasTrailingTrivia": true,
                        "hasTrailingNewLine": true,
                        "trailingTrivia": [
                            {
                                "kind": "NewLineTrivia",
                                "text": "\n"
                            }
                        ]
                    }
                }
            },
            {
                "kind": "ExpressionStatement",
                "fullStart": 599,
                "fullEnd": 695,
                "start": 682,
                "end": 694,
                "fullWidth": 96,
                "width": 12,
                "isIncrementallyUnusable": true,
                "expression": {
                    "kind": "AssignmentExpression",
                    "fullStart": 599,
                    "fullEnd": 695,
                    "start": 682,
                    "end": 694,
                    "fullWidth": 96,
                    "width": 12,
                    "left": {
                        "kind": "IdentifierName",
                        "fullStart": 599,
                        "fullEnd": 683,
                        "start": 682,
                        "end": 683,
                        "fullWidth": 84,
                        "width": 1,
                        "text": "z",
                        "value": "z",
                        "valueText": "z",
                        "hasLeadingTrivia": true,
                        "hasLeadingComment": true,
                        "hasLeadingNewLine": true,
                        "leadingTrivia": [
                            {
                                "kind": "SingleLineCommentTrivia",
                                "text": "//"
                            },
                            {
                                "kind": "NewLineTrivia",
                                "text": "\n"
                            },
                            {
                                "kind": "SingleLineCommentTrivia",
                                "text": "//////////////////////////////////////////////////////////////////////////////"
                            },
                            {
                                "kind": "NewLineTrivia",
                                "text": "\n"
                            },
                            {
                                "kind": "NewLineTrivia",
                                "text": "\n"
                            }
                        ]
                    },
                    "operatorToken": {
                        "kind": "EqualsToken",
                        "fullStart": 683,
                        "fullEnd": 685,
                        "start": 683,
                        "end": 684,
                        "fullWidth": 2,
                        "width": 1,
                        "text": "=",
                        "value": "=",
                        "valueText": "=",
                        "hasTrailingTrivia": true,
                        "hasTrailingNewLine": true,
                        "trailingTrivia": [
                            {
                                "kind": "NewLineTrivia",
                                "text": "\n"
                            }
                        ]
                    },
                    "right": {
                        "kind": "AddExpression",
                        "fullStart": 685,
                        "fullEnd": 695,
                        "start": 685,
                        "end": 694,
                        "fullWidth": 10,
                        "width": 9,
                        "left": {
                            "kind": "IdentifierName",
                            "fullStart": 685,
                            "fullEnd": 687,
                            "start": 685,
                            "end": 686,
                            "fullWidth": 2,
                            "width": 1,
                            "text": "x",
                            "value": "x",
                            "valueText": "x",
                            "hasTrailingTrivia": true,
                            "trailingTrivia": [
                                {
                                    "kind": "WhitespaceTrivia",
                                    "text": " "
                                }
                            ]
                        },
                        "operatorToken": {
                            "kind": "PlusToken",
                            "fullStart": 687,
                            "fullEnd": 689,
                            "start": 687,
                            "end": 688,
                            "fullWidth": 2,
                            "width": 1,
                            "text": "+",
                            "value": "+",
                            "valueText": "+",
                            "hasTrailingTrivia": true,
                            "trailingTrivia": [
                                {
                                    "kind": "WhitespaceTrivia",
                                    "text": " "
                                }
                            ]
                        },
                        "right": {
                            "kind": "PlusExpression",
                            "fullStart": 689,
                            "fullEnd": 695,
                            "start": 689,
                            "end": 694,
                            "fullWidth": 6,
                            "width": 5,
                            "operatorToken": {
                                "kind": "PlusToken",
                                "fullStart": 689,
                                "fullEnd": 691,
                                "start": 689,
                                "end": 690,
                                "fullWidth": 2,
                                "width": 1,
                                "text": "+",
                                "value": "+",
                                "valueText": "+",
                                "hasTrailingTrivia": true,
                                "trailingTrivia": [
                                    {
                                        "kind": "WhitespaceTrivia",
                                        "text": " "
                                    }
                                ]
                            },
                            "operand": {
                                "kind": "PlusExpression",
                                "fullStart": 691,
                                "fullEnd": 695,
                                "start": 691,
                                "end": 694,
                                "fullWidth": 4,
                                "width": 3,
                                "operatorToken": {
                                    "kind": "PlusToken",
                                    "fullStart": 691,
                                    "fullEnd": 693,
                                    "start": 691,
                                    "end": 692,
                                    "fullWidth": 2,
                                    "width": 1,
                                    "text": "+",
                                    "value": "+",
                                    "valueText": "+",
                                    "hasTrailingTrivia": true,
                                    "trailingTrivia": [
                                        {
                                            "kind": "WhitespaceTrivia",
                                            "text": " "
                                        }
                                    ]
                                },
                                "operand": {
                                    "kind": "IdentifierName",
                                    "fullStart": 693,
                                    "fullEnd": 695,
                                    "start": 693,
                                    "end": 694,
                                    "fullWidth": 2,
                                    "width": 1,
                                    "text": "y",
                                    "value": "y",
                                    "valueText": "y",
                                    "hasTrailingTrivia": true,
                                    "hasTrailingNewLine": true,
                                    "trailingTrivia": [
                                        {
                                            "kind": "NewLineTrivia",
                                            "text": "\n"
                                        }
                                    ]
                                }
                            }
                        }
                    }
                },
                "semicolonToken": {
                    "kind": "SemicolonToken",
                    "fullStart": -1,
                    "fullEnd": -1,
                    "start": -1,
                    "end": -1,
                    "fullWidth": 0,
                    "width": 0,
                    "text": ""
                }
            },
            {
                "kind": "IfStatement",
                "fullStart": 695,
                "fullEnd": 833,
                "start": 785,
                "end": 832,
                "fullWidth": 138,
                "width": 47,
                "ifKeyword": {
                    "kind": "IfKeyword",
                    "fullStart": 695,
                    "fullEnd": 788,
                    "start": 785,
                    "end": 787,
                    "fullWidth": 93,
                    "width": 2,
                    "text": "if",
                    "value": "if",
                    "valueText": "if",
                    "hasLeadingTrivia": true,
                    "hasLeadingComment": true,
                    "hasLeadingNewLine": true,
                    "hasTrailingTrivia": true,
                    "leadingTrivia": [
                        {
                            "kind": "NewLineTrivia",
                            "text": "\n"
                        },
                        {
                            "kind": "SingleLineCommentTrivia",
                            "text": "//////////////////////////////////////////////////////////////////////////////"
                        },
                        {
                            "kind": "NewLineTrivia",
                            "text": "\n"
                        },
                        {
                            "kind": "SingleLineCommentTrivia",
                            "text": "//CHECK#2"
                        },
                        {
                            "kind": "NewLineTrivia",
                            "text": "\n"
                        }
                    ],
                    "trailingTrivia": [
                        {
                            "kind": "WhitespaceTrivia",
                            "text": " "
                        }
                    ]
                },
                "openParenToken": {
                    "kind": "OpenParenToken",
                    "fullStart": 788,
                    "fullEnd": 789,
                    "start": 788,
                    "end": 789,
                    "fullWidth": 1,
                    "width": 1,
                    "text": "(",
                    "value": "(",
                    "valueText": "("
                },
                "condition": {
                    "kind": "LogicalAndExpression",
                    "fullStart": 789,
                    "fullEnd": 814,
                    "start": 789,
                    "end": 814,
                    "fullWidth": 25,
                    "width": 25,
                    "left": {
                        "kind": "LogicalAndExpression",
                        "fullStart": 789,
                        "fullEnd": 805,
                        "start": 789,
                        "end": 805,
                        "fullWidth": 16,
                        "width": 16,
                        "left": {
                            "kind": "ParenthesizedExpression",
                            "fullStart": 789,
                            "fullEnd": 796,
                            "start": 789,
                            "end": 796,
                            "fullWidth": 7,
                            "width": 7,
                            "openParenToken": {
                                "kind": "OpenParenToken",
                                "fullStart": 789,
                                "fullEnd": 790,
                                "start": 789,
                                "end": 790,
                                "fullWidth": 1,
                                "width": 1,
                                "text": "(",
                                "value": "(",
                                "valueText": "("
                            },
                            "expression": {
                                "kind": "NotEqualsExpression",
                                "fullStart": 790,
                                "fullEnd": 795,
                                "start": 790,
                                "end": 795,
                                "fullWidth": 5,
                                "width": 5,
                                "left": {
                                    "kind": "IdentifierName",
                                    "fullStart": 790,
                                    "fullEnd": 791,
                                    "start": 790,
                                    "end": 791,
                                    "fullWidth": 1,
                                    "width": 1,
                                    "text": "z",
                                    "value": "z",
                                    "valueText": "z"
                                },
                                "operatorToken": {
                                    "kind": "ExclamationEqualsEqualsToken",
                                    "fullStart": 791,
                                    "fullEnd": 794,
                                    "start": 791,
                                    "end": 794,
                                    "fullWidth": 3,
                                    "width": 3,
                                    "text": "!==",
                                    "value": "!==",
                                    "valueText": "!=="
                                },
                                "right": {
                                    "kind": "NumericLiteral",
                                    "fullStart": 794,
                                    "fullEnd": 795,
                                    "start": 794,
                                    "end": 795,
                                    "fullWidth": 1,
                                    "width": 1,
                                    "text": "2",
                                    "value": 2,
                                    "valueText": "2"
                                }
                            },
                            "closeParenToken": {
                                "kind": "CloseParenToken",
                                "fullStart": 795,
                                "fullEnd": 796,
                                "start": 795,
                                "end": 796,
                                "fullWidth": 1,
                                "width": 1,
                                "text": ")",
                                "value": ")",
                                "valueText": ")"
                            }
                        },
                        "operatorToken": {
                            "kind": "AmpersandAmpersandToken",
                            "fullStart": 796,
                            "fullEnd": 798,
                            "start": 796,
                            "end": 798,
                            "fullWidth": 2,
                            "width": 2,
                            "text": "&&",
                            "value": "&&",
                            "valueText": "&&"
                        },
                        "right": {
                            "kind": "ParenthesizedExpression",
                            "fullStart": 798,
                            "fullEnd": 805,
                            "start": 798,
                            "end": 805,
                            "fullWidth": 7,
                            "width": 7,
                            "openParenToken": {
                                "kind": "OpenParenToken",
                                "fullStart": 798,
                                "fullEnd": 799,
                                "start": 798,
                                "end": 799,
                                "fullWidth": 1,
                                "width": 1,
                                "text": "(",
                                "value": "(",
                                "valueText": "("
                            },
                            "expression": {
                                "kind": "NotEqualsExpression",
                                "fullStart": 799,
                                "fullEnd": 804,
                                "start": 799,
                                "end": 804,
                                "fullWidth": 5,
                                "width": 5,
                                "left": {
                                    "kind": "IdentifierName",
                                    "fullStart": 799,
                                    "fullEnd": 800,
                                    "start": 799,
                                    "end": 800,
                                    "fullWidth": 1,
                                    "width": 1,
                                    "text": "y",
                                    "value": "y",
                                    "valueText": "y"
                                },
                                "operatorToken": {
                                    "kind": "ExclamationEqualsEqualsToken",
                                    "fullStart": 800,
                                    "fullEnd": 803,
                                    "start": 800,
                                    "end": 803,
                                    "fullWidth": 3,
                                    "width": 3,
                                    "text": "!==",
                                    "value": "!==",
                                    "valueText": "!=="
                                },
                                "right": {
                                    "kind": "NumericLiteral",
                                    "fullStart": 803,
                                    "fullEnd": 804,
                                    "start": 803,
                                    "end": 804,
                                    "fullWidth": 1,
                                    "width": 1,
                                    "text": "1",
                                    "value": 1,
                                    "valueText": "1"
                                }
                            },
                            "closeParenToken": {
                                "kind": "CloseParenToken",
                                "fullStart": 804,
                                "fullEnd": 805,
                                "start": 804,
                                "end": 805,
                                "fullWidth": 1,
                                "width": 1,
                                "text": ")",
                                "value": ")",
                                "valueText": ")"
                            }
                        }
                    },
                    "operatorToken": {
                        "kind": "AmpersandAmpersandToken",
                        "fullStart": 805,
                        "fullEnd": 807,
                        "start": 805,
                        "end": 807,
                        "fullWidth": 2,
                        "width": 2,
                        "text": "&&",
                        "value": "&&",
                        "valueText": "&&"
                    },
                    "right": {
                        "kind": "ParenthesizedExpression",
                        "fullStart": 807,
                        "fullEnd": 814,
                        "start": 807,
                        "end": 814,
                        "fullWidth": 7,
                        "width": 7,
                        "openParenToken": {
                            "kind": "OpenParenToken",
                            "fullStart": 807,
                            "fullEnd": 808,
                            "start": 807,
                            "end": 808,
                            "fullWidth": 1,
                            "width": 1,
                            "text": "(",
                            "value": "(",
                            "valueText": "("
                        },
                        "expression": {
                            "kind": "NotEqualsExpression",
                            "fullStart": 808,
                            "fullEnd": 813,
                            "start": 808,
                            "end": 813,
                            "fullWidth": 5,
                            "width": 5,
                            "left": {
                                "kind": "IdentifierName",
                                "fullStart": 808,
                                "fullEnd": 809,
                                "start": 808,
                                "end": 809,
                                "fullWidth": 1,
                                "width": 1,
                                "text": "x",
                                "value": "x",
                                "valueText": "x"
                            },
                            "operatorToken": {
                                "kind": "ExclamationEqualsEqualsToken",
                                "fullStart": 809,
                                "fullEnd": 812,
                                "start": 809,
                                "end": 812,
                                "fullWidth": 3,
                                "width": 3,
                                "text": "!==",
                                "value": "!==",
                                "valueText": "!=="
                            },
                            "right": {
                                "kind": "NumericLiteral",
                                "fullStart": 812,
                                "fullEnd": 813,
                                "start": 812,
                                "end": 813,
                                "fullWidth": 1,
                                "width": 1,
                                "text": "1",
                                "value": 1,
                                "valueText": "1"
                            }
                        },
                        "closeParenToken": {
                            "kind": "CloseParenToken",
                            "fullStart": 813,
                            "fullEnd": 814,
                            "start": 813,
                            "end": 814,
                            "fullWidth": 1,
                            "width": 1,
                            "text": ")",
                            "value": ")",
                            "valueText": ")"
                        }
                    }
                },
                "closeParenToken": {
                    "kind": "CloseParenToken",
                    "fullStart": 814,
                    "fullEnd": 816,
                    "start": 814,
                    "end": 815,
                    "fullWidth": 2,
                    "width": 1,
                    "text": ")",
                    "value": ")",
                    "valueText": ")",
                    "hasTrailingTrivia": true,
                    "trailingTrivia": [
                        {
                            "kind": "WhitespaceTrivia",
                            "text": " "
                        }
                    ]
                },
                "statement": {
                    "kind": "Block",
                    "fullStart": 816,
                    "fullEnd": 833,
                    "start": 816,
                    "end": 832,
                    "fullWidth": 17,
                    "width": 16,
                    "openBraceToken": {
                        "kind": "OpenBraceToken",
                        "fullStart": 816,
                        "fullEnd": 818,
                        "start": 816,
                        "end": 817,
                        "fullWidth": 2,
                        "width": 1,
                        "text": "{",
                        "value": "{",
                        "valueText": "{",
                        "hasTrailingTrivia": true,
                        "hasTrailingNewLine": true,
                        "trailingTrivia": [
                            {
                                "kind": "NewLineTrivia",
                                "text": "\n"
                            }
                        ]
                    },
                    "statements": [
                        {
                            "kind": "ExpressionStatement",
                            "fullStart": 818,
                            "fullEnd": 831,
                            "start": 819,
                            "end": 830,
                            "fullWidth": 13,
                            "width": 11,
                            "expression": {
                                "kind": "InvocationExpression",
                                "fullStart": 818,
                                "fullEnd": 829,
                                "start": 819,
                                "end": 829,
                                "fullWidth": 11,
                                "width": 10,
                                "expression": {
                                    "kind": "IdentifierName",
                                    "fullStart": 818,
                                    "fullEnd": 825,
                                    "start": 819,
                                    "end": 825,
                                    "fullWidth": 7,
                                    "width": 6,
                                    "text": "$ERROR",
                                    "value": "$ERROR",
                                    "valueText": "$ERROR",
                                    "hasLeadingTrivia": true,
                                    "leadingTrivia": [
                                        {
                                            "kind": "WhitespaceTrivia",
                                            "text": "\t"
                                        }
                                    ]
                                },
                                "argumentList": {
                                    "kind": "ArgumentList",
                                    "fullStart": 825,
                                    "fullEnd": 829,
                                    "start": 825,
                                    "end": 829,
                                    "fullWidth": 4,
                                    "width": 4,
                                    "openParenToken": {
                                        "kind": "OpenParenToken",
                                        "fullStart": 825,
                                        "fullEnd": 826,
                                        "start": 825,
                                        "end": 826,
                                        "fullWidth": 1,
                                        "width": 1,
                                        "text": "(",
                                        "value": "(",
                                        "valueText": "("
                                    },
                                    "arguments": [
                                        {
                                            "kind": "StringLiteral",
                                            "fullStart": 826,
                                            "fullEnd": 828,
                                            "start": 826,
                                            "end": 828,
                                            "fullWidth": 2,
                                            "width": 2,
                                            "text": "''",
                                            "value": "",
                                            "valueText": ""
                                        }
                                    ],
                                    "closeParenToken": {
                                        "kind": "CloseParenToken",
                                        "fullStart": 828,
                                        "fullEnd": 829,
                                        "start": 828,
                                        "end": 829,
                                        "fullWidth": 1,
                                        "width": 1,
                                        "text": ")",
                                        "value": ")",
                                        "valueText": ")"
                                    }
                                }
                            },
                            "semicolonToken": {
                                "kind": "SemicolonToken",
                                "fullStart": 829,
                                "fullEnd": 831,
                                "start": 829,
                                "end": 830,
                                "fullWidth": 2,
                                "width": 1,
                                "text": ";",
                                "value": ";",
                                "valueText": ";",
                                "hasTrailingTrivia": true,
                                "hasTrailingNewLine": true,
                                "trailingTrivia": [
                                    {
                                        "kind": "NewLineTrivia",
                                        "text": "\n"
                                    }
                                ]
                            }
                        }
                    ],
                    "closeBraceToken": {
                        "kind": "CloseBraceToken",
                        "fullStart": 831,
                        "fullEnd": 833,
                        "start": 831,
                        "end": 832,
                        "fullWidth": 2,
                        "width": 1,
                        "text": "}",
                        "value": "}",
                        "valueText": "}",
                        "hasTrailingTrivia": true,
                        "hasTrailingNewLine": true,
                        "trailingTrivia": [
                            {
                                "kind": "NewLineTrivia",
                                "text": "\n"
                            }
                        ]
                    }
                }
            },
            {
                "kind": "ExpressionStatement",
                "fullStart": 833,
                "fullEnd": 937,
                "start": 916,
                "end": 936,
                "fullWidth": 104,
                "width": 20,
                "isIncrementallyUnusable": true,
                "expression": {
                    "kind": "AssignmentExpression",
                    "fullStart": 833,
                    "fullEnd": 937,
                    "start": 916,
                    "end": 936,
                    "fullWidth": 104,
                    "width": 20,
                    "left": {
                        "kind": "IdentifierName",
                        "fullStart": 833,
                        "fullEnd": 917,
                        "start": 916,
                        "end": 917,
                        "fullWidth": 84,
                        "width": 1,
                        "text": "z",
                        "value": "z",
                        "valueText": "z",
                        "hasLeadingTrivia": true,
                        "hasLeadingComment": true,
                        "hasLeadingNewLine": true,
                        "leadingTrivia": [
                            {
                                "kind": "SingleLineCommentTrivia",
                                "text": "//"
                            },
                            {
                                "kind": "NewLineTrivia",
                                "text": "\n"
                            },
                            {
                                "kind": "SingleLineCommentTrivia",
                                "text": "//////////////////////////////////////////////////////////////////////////////"
                            },
                            {
                                "kind": "NewLineTrivia",
                                "text": "\n"
                            },
                            {
                                "kind": "NewLineTrivia",
                                "text": "\n"
                            }
                        ]
                    },
                    "operatorToken": {
                        "kind": "EqualsToken",
                        "fullStart": 917,
                        "fullEnd": 919,
                        "start": 917,
                        "end": 918,
                        "fullWidth": 2,
                        "width": 1,
                        "text": "=",
                        "value": "=",
                        "valueText": "=",
                        "hasTrailingTrivia": true,
                        "hasTrailingNewLine": true,
                        "trailingTrivia": [
                            {
                                "kind": "NewLineTrivia",
                                "text": "\n"
                            }
                        ]
                    },
                    "right": {
                        "kind": "AddExpression",
                        "fullStart": 919,
                        "fullEnd": 937,
                        "start": 919,
                        "end": 936,
                        "fullWidth": 18,
                        "width": 17,
                        "left": {
                            "kind": "IdentifierName",
                            "fullStart": 919,
                            "fullEnd": 921,
                            "start": 919,
                            "end": 920,
                            "fullWidth": 2,
                            "width": 1,
                            "text": "x",
                            "value": "x",
                            "valueText": "x",
                            "hasTrailingTrivia": true,
                            "hasTrailingNewLine": true,
                            "trailingTrivia": [
                                {
                                    "kind": "NewLineTrivia",
                                    "text": "\n"
                                }
                            ]
                        },
                        "operatorToken": {
                            "kind": "PlusToken",
                            "fullStart": 921,
                            "fullEnd": 926,
                            "start": 921,
                            "end": 922,
                            "fullWidth": 5,
                            "width": 1,
                            "text": "+",
                            "value": "+",
                            "valueText": "+",
                            "hasTrailingTrivia": true,
                            "trailingTrivia": [
                                {
                                    "kind": "WhitespaceTrivia",
                                    "text": "    "
                                }
                            ]
                        },
                        "right": {
                            "kind": "PlusExpression",
                            "fullStart": 926,
                            "fullEnd": 937,
                            "start": 926,
                            "end": 936,
                            "fullWidth": 11,
                            "width": 10,
                            "operatorToken": {
                                "kind": "PlusToken",
                                "fullStart": 926,
                                "fullEnd": 928,
                                "start": 926,
                                "end": 927,
                                "fullWidth": 2,
                                "width": 1,
                                "text": "+",
                                "value": "+",
                                "valueText": "+",
                                "hasTrailingTrivia": true,
                                "hasTrailingNewLine": true,
                                "trailingTrivia": [
                                    {
                                        "kind": "NewLineTrivia",
                                        "text": "\n"
                                    }
                                ]
                            },
                            "operand": {
                                "kind": "PlusExpression",
                                "fullStart": 928,
                                "fullEnd": 937,
                                "start": 928,
                                "end": 936,
                                "fullWidth": 9,
                                "width": 8,
                                "operatorToken": {
                                    "kind": "PlusToken",
                                    "fullStart": 928,
                                    "fullEnd": 933,
                                    "start": 928,
                                    "end": 929,
                                    "fullWidth": 5,
                                    "width": 1,
                                    "text": "+",
                                    "value": "+",
                                    "valueText": "+",
                                    "hasTrailingTrivia": true,
                                    "trailingTrivia": [
                                        {
                                            "kind": "WhitespaceTrivia",
                                            "text": "    "
                                        }
                                    ]
                                },
                                "operand": {
                                    "kind": "PlusExpression",
                                    "fullStart": 933,
                                    "fullEnd": 937,
                                    "start": 933,
                                    "end": 936,
                                    "fullWidth": 4,
                                    "width": 3,
                                    "operatorToken": {
                                        "kind": "PlusToken",
                                        "fullStart": 933,
                                        "fullEnd": 935,
                                        "start": 933,
                                        "end": 934,
                                        "fullWidth": 2,
                                        "width": 1,
                                        "text": "+",
                                        "value": "+",
                                        "valueText": "+",
                                        "hasTrailingTrivia": true,
                                        "hasTrailingNewLine": true,
                                        "trailingTrivia": [
                                            {
                                                "kind": "NewLineTrivia",
                                                "text": "\n"
                                            }
                                        ]
                                    },
                                    "operand": {
                                        "kind": "IdentifierName",
                                        "fullStart": 935,
                                        "fullEnd": 937,
                                        "start": 935,
                                        "end": 936,
                                        "fullWidth": 2,
                                        "width": 1,
                                        "text": "y",
                                        "value": "y",
                                        "valueText": "y",
                                        "hasTrailingTrivia": true,
                                        "hasTrailingNewLine": true,
                                        "trailingTrivia": [
                                            {
                                                "kind": "NewLineTrivia",
                                                "text": "\n"
                                            }
                                        ]
                                    }
                                }
                            }
                        }
                    }
                },
                "semicolonToken": {
                    "kind": "SemicolonToken",
                    "fullStart": -1,
                    "fullEnd": -1,
                    "start": -1,
                    "end": -1,
                    "fullWidth": 0,
                    "width": 0,
                    "text": ""
                }
            },
            {
                "kind": "IfStatement",
                "fullStart": 937,
                "fullEnd": 1075,
                "start": 1027,
                "end": 1074,
                "fullWidth": 138,
                "width": 47,
                "ifKeyword": {
                    "kind": "IfKeyword",
                    "fullStart": 937,
                    "fullEnd": 1030,
                    "start": 1027,
                    "end": 1029,
                    "fullWidth": 93,
                    "width": 2,
                    "text": "if",
                    "value": "if",
                    "valueText": "if",
                    "hasLeadingTrivia": true,
                    "hasLeadingComment": true,
                    "hasLeadingNewLine": true,
                    "hasTrailingTrivia": true,
                    "leadingTrivia": [
                        {
                            "kind": "NewLineTrivia",
                            "text": "\n"
                        },
                        {
                            "kind": "SingleLineCommentTrivia",
                            "text": "//////////////////////////////////////////////////////////////////////////////"
                        },
                        {
                            "kind": "NewLineTrivia",
                            "text": "\n"
                        },
                        {
                            "kind": "SingleLineCommentTrivia",
                            "text": "//CHECK#3"
                        },
                        {
                            "kind": "NewLineTrivia",
                            "text": "\n"
                        }
                    ],
                    "trailingTrivia": [
                        {
                            "kind": "WhitespaceTrivia",
                            "text": " "
                        }
                    ]
                },
                "openParenToken": {
                    "kind": "OpenParenToken",
                    "fullStart": 1030,
                    "fullEnd": 1031,
                    "start": 1030,
                    "end": 1031,
                    "fullWidth": 1,
                    "width": 1,
                    "text": "(",
                    "value": "(",
                    "valueText": "("
                },
                "condition": {
                    "kind": "LogicalAndExpression",
                    "fullStart": 1031,
                    "fullEnd": 1056,
                    "start": 1031,
                    "end": 1056,
                    "fullWidth": 25,
                    "width": 25,
                    "left": {
                        "kind": "LogicalAndExpression",
                        "fullStart": 1031,
                        "fullEnd": 1047,
                        "start": 1031,
                        "end": 1047,
                        "fullWidth": 16,
                        "width": 16,
                        "left": {
                            "kind": "ParenthesizedExpression",
                            "fullStart": 1031,
                            "fullEnd": 1038,
                            "start": 1031,
                            "end": 1038,
                            "fullWidth": 7,
                            "width": 7,
                            "openParenToken": {
                                "kind": "OpenParenToken",
                                "fullStart": 1031,
                                "fullEnd": 1032,
                                "start": 1031,
                                "end": 1032,
                                "fullWidth": 1,
                                "width": 1,
                                "text": "(",
                                "value": "(",
                                "valueText": "("
                            },
                            "expression": {
                                "kind": "NotEqualsExpression",
                                "fullStart": 1032,
                                "fullEnd": 1037,
                                "start": 1032,
                                "end": 1037,
                                "fullWidth": 5,
                                "width": 5,
                                "left": {
                                    "kind": "IdentifierName",
                                    "fullStart": 1032,
                                    "fullEnd": 1033,
                                    "start": 1032,
                                    "end": 1033,
                                    "fullWidth": 1,
                                    "width": 1,
                                    "text": "z",
                                    "value": "z",
                                    "valueText": "z"
                                },
                                "operatorToken": {
                                    "kind": "ExclamationEqualsEqualsToken",
                                    "fullStart": 1033,
                                    "fullEnd": 1036,
                                    "start": 1033,
                                    "end": 1036,
                                    "fullWidth": 3,
                                    "width": 3,
                                    "text": "!==",
                                    "value": "!==",
                                    "valueText": "!=="
                                },
                                "right": {
                                    "kind": "NumericLiteral",
                                    "fullStart": 1036,
                                    "fullEnd": 1037,
                                    "start": 1036,
                                    "end": 1037,
                                    "fullWidth": 1,
                                    "width": 1,
                                    "text": "2",
                                    "value": 2,
                                    "valueText": "2"
                                }
                            },
                            "closeParenToken": {
                                "kind": "CloseParenToken",
                                "fullStart": 1037,
                                "fullEnd": 1038,
                                "start": 1037,
                                "end": 1038,
                                "fullWidth": 1,
                                "width": 1,
                                "text": ")",
                                "value": ")",
                                "valueText": ")"
                            }
                        },
                        "operatorToken": {
                            "kind": "AmpersandAmpersandToken",
                            "fullStart": 1038,
                            "fullEnd": 1040,
                            "start": 1038,
                            "end": 1040,
                            "fullWidth": 2,
                            "width": 2,
                            "text": "&&",
                            "value": "&&",
                            "valueText": "&&"
                        },
                        "right": {
                            "kind": "ParenthesizedExpression",
                            "fullStart": 1040,
                            "fullEnd": 1047,
                            "start": 1040,
                            "end": 1047,
                            "fullWidth": 7,
                            "width": 7,
                            "openParenToken": {
                                "kind": "OpenParenToken",
                                "fullStart": 1040,
                                "fullEnd": 1041,
                                "start": 1040,
                                "end": 1041,
                                "fullWidth": 1,
                                "width": 1,
                                "text": "(",
                                "value": "(",
                                "valueText": "("
                            },
                            "expression": {
                                "kind": "NotEqualsExpression",
                                "fullStart": 1041,
                                "fullEnd": 1046,
                                "start": 1041,
                                "end": 1046,
                                "fullWidth": 5,
                                "width": 5,
                                "left": {
                                    "kind": "IdentifierName",
                                    "fullStart": 1041,
                                    "fullEnd": 1042,
                                    "start": 1041,
                                    "end": 1042,
                                    "fullWidth": 1,
                                    "width": 1,
                                    "text": "y",
                                    "value": "y",
                                    "valueText": "y"
                                },
                                "operatorToken": {
                                    "kind": "ExclamationEqualsEqualsToken",
                                    "fullStart": 1042,
                                    "fullEnd": 1045,
                                    "start": 1042,
                                    "end": 1045,
                                    "fullWidth": 3,
                                    "width": 3,
                                    "text": "!==",
                                    "value": "!==",
                                    "valueText": "!=="
                                },
                                "right": {
                                    "kind": "NumericLiteral",
                                    "fullStart": 1045,
                                    "fullEnd": 1046,
                                    "start": 1045,
                                    "end": 1046,
                                    "fullWidth": 1,
                                    "width": 1,
                                    "text": "1",
                                    "value": 1,
                                    "valueText": "1"
                                }
                            },
                            "closeParenToken": {
                                "kind": "CloseParenToken",
                                "fullStart": 1046,
                                "fullEnd": 1047,
                                "start": 1046,
                                "end": 1047,
                                "fullWidth": 1,
                                "width": 1,
                                "text": ")",
                                "value": ")",
                                "valueText": ")"
                            }
                        }
                    },
                    "operatorToken": {
                        "kind": "AmpersandAmpersandToken",
                        "fullStart": 1047,
                        "fullEnd": 1049,
                        "start": 1047,
                        "end": 1049,
                        "fullWidth": 2,
                        "width": 2,
                        "text": "&&",
                        "value": "&&",
                        "valueText": "&&"
                    },
                    "right": {
                        "kind": "ParenthesizedExpression",
                        "fullStart": 1049,
                        "fullEnd": 1056,
                        "start": 1049,
                        "end": 1056,
                        "fullWidth": 7,
                        "width": 7,
                        "openParenToken": {
                            "kind": "OpenParenToken",
                            "fullStart": 1049,
                            "fullEnd": 1050,
                            "start": 1049,
                            "end": 1050,
                            "fullWidth": 1,
                            "width": 1,
                            "text": "(",
                            "value": "(",
                            "valueText": "("
                        },
                        "expression": {
                            "kind": "NotEqualsExpression",
                            "fullStart": 1050,
                            "fullEnd": 1055,
                            "start": 1050,
                            "end": 1055,
                            "fullWidth": 5,
                            "width": 5,
                            "left": {
                                "kind": "IdentifierName",
                                "fullStart": 1050,
                                "fullEnd": 1051,
                                "start": 1050,
                                "end": 1051,
                                "fullWidth": 1,
                                "width": 1,
                                "text": "x",
                                "value": "x",
                                "valueText": "x"
                            },
                            "operatorToken": {
                                "kind": "ExclamationEqualsEqualsToken",
                                "fullStart": 1051,
                                "fullEnd": 1054,
                                "start": 1051,
                                "end": 1054,
                                "fullWidth": 3,
                                "width": 3,
                                "text": "!==",
                                "value": "!==",
                                "valueText": "!=="
                            },
                            "right": {
                                "kind": "NumericLiteral",
                                "fullStart": 1054,
                                "fullEnd": 1055,
                                "start": 1054,
                                "end": 1055,
                                "fullWidth": 1,
                                "width": 1,
                                "text": "1",
                                "value": 1,
                                "valueText": "1"
                            }
                        },
                        "closeParenToken": {
                            "kind": "CloseParenToken",
                            "fullStart": 1055,
                            "fullEnd": 1056,
                            "start": 1055,
                            "end": 1056,
                            "fullWidth": 1,
                            "width": 1,
                            "text": ")",
                            "value": ")",
                            "valueText": ")"
                        }
                    }
                },
                "closeParenToken": {
                    "kind": "CloseParenToken",
                    "fullStart": 1056,
                    "fullEnd": 1058,
                    "start": 1056,
                    "end": 1057,
                    "fullWidth": 2,
                    "width": 1,
                    "text": ")",
                    "value": ")",
                    "valueText": ")",
                    "hasTrailingTrivia": true,
                    "trailingTrivia": [
                        {
                            "kind": "WhitespaceTrivia",
                            "text": " "
                        }
                    ]
                },
                "statement": {
                    "kind": "Block",
                    "fullStart": 1058,
                    "fullEnd": 1075,
                    "start": 1058,
                    "end": 1074,
                    "fullWidth": 17,
                    "width": 16,
                    "openBraceToken": {
                        "kind": "OpenBraceToken",
                        "fullStart": 1058,
                        "fullEnd": 1060,
                        "start": 1058,
                        "end": 1059,
                        "fullWidth": 2,
                        "width": 1,
                        "text": "{",
                        "value": "{",
                        "valueText": "{",
                        "hasTrailingTrivia": true,
                        "hasTrailingNewLine": true,
                        "trailingTrivia": [
                            {
                                "kind": "NewLineTrivia",
                                "text": "\n"
                            }
                        ]
                    },
                    "statements": [
                        {
                            "kind": "ExpressionStatement",
                            "fullStart": 1060,
                            "fullEnd": 1073,
                            "start": 1061,
                            "end": 1072,
                            "fullWidth": 13,
                            "width": 11,
                            "expression": {
                                "kind": "InvocationExpression",
                                "fullStart": 1060,
                                "fullEnd": 1071,
                                "start": 1061,
                                "end": 1071,
                                "fullWidth": 11,
                                "width": 10,
                                "expression": {
                                    "kind": "IdentifierName",
                                    "fullStart": 1060,
                                    "fullEnd": 1067,
                                    "start": 1061,
                                    "end": 1067,
                                    "fullWidth": 7,
                                    "width": 6,
                                    "text": "$ERROR",
                                    "value": "$ERROR",
                                    "valueText": "$ERROR",
                                    "hasLeadingTrivia": true,
                                    "leadingTrivia": [
                                        {
                                            "kind": "WhitespaceTrivia",
                                            "text": "\t"
                                        }
                                    ]
                                },
                                "argumentList": {
                                    "kind": "ArgumentList",
                                    "fullStart": 1067,
                                    "fullEnd": 1071,
                                    "start": 1067,
                                    "end": 1071,
                                    "fullWidth": 4,
                                    "width": 4,
                                    "openParenToken": {
                                        "kind": "OpenParenToken",
                                        "fullStart": 1067,
                                        "fullEnd": 1068,
                                        "start": 1067,
                                        "end": 1068,
                                        "fullWidth": 1,
                                        "width": 1,
                                        "text": "(",
                                        "value": "(",
                                        "valueText": "("
                                    },
                                    "arguments": [
                                        {
                                            "kind": "StringLiteral",
                                            "fullStart": 1068,
                                            "fullEnd": 1070,
                                            "start": 1068,
                                            "end": 1070,
                                            "fullWidth": 2,
                                            "width": 2,
                                            "text": "''",
                                            "value": "",
                                            "valueText": ""
                                        }
                                    ],
                                    "closeParenToken": {
                                        "kind": "CloseParenToken",
                                        "fullStart": 1070,
                                        "fullEnd": 1071,
                                        "start": 1070,
                                        "end": 1071,
                                        "fullWidth": 1,
                                        "width": 1,
                                        "text": ")",
                                        "value": ")",
                                        "valueText": ")"
                                    }
                                }
                            },
                            "semicolonToken": {
                                "kind": "SemicolonToken",
                                "fullStart": 1071,
                                "fullEnd": 1073,
                                "start": 1071,
                                "end": 1072,
                                "fullWidth": 2,
                                "width": 1,
                                "text": ";",
                                "value": ";",
                                "valueText": ";",
                                "hasTrailingTrivia": true,
                                "hasTrailingNewLine": true,
                                "trailingTrivia": [
                                    {
                                        "kind": "NewLineTrivia",
                                        "text": "\n"
                                    }
                                ]
                            }
                        }
                    ],
                    "closeBraceToken": {
                        "kind": "CloseBraceToken",
                        "fullStart": 1073,
                        "fullEnd": 1075,
                        "start": 1073,
                        "end": 1074,
                        "fullWidth": 2,
                        "width": 1,
                        "text": "}",
                        "value": "}",
                        "valueText": "}",
                        "hasTrailingTrivia": true,
                        "hasTrailingNewLine": true,
                        "trailingTrivia": [
                            {
                                "kind": "NewLineTrivia",
                                "text": "\n"
                            }
                        ]
                    }
                }
            }
        ],
        "endOfFileToken": {
            "kind": "EndOfFileToken",
            "fullStart": 1075,
            "fullEnd": 1158,
            "start": 1158,
            "end": 1158,
            "fullWidth": 83,
            "width": 0,
            "text": "",
            "hasLeadingTrivia": true,
            "hasLeadingComment": true,
            "hasLeadingNewLine": true,
            "leadingTrivia": [
                {
                    "kind": "SingleLineCommentTrivia",
                    "text": "//"
                },
                {
                    "kind": "NewLineTrivia",
                    "text": "\n"
                },
                {
                    "kind": "SingleLineCommentTrivia",
                    "text": "//////////////////////////////////////////////////////////////////////////////"
                },
                {
                    "kind": "NewLineTrivia",
                    "text": "\n"
                },
                {
                    "kind": "NewLineTrivia",
                    "text": "\n"
                }
            ]
        }
    },
    "lineMap": {
        "lineStarts": [
            0,
            61,
            132,
            133,
            137,
            233,
            291,
            294,
            328,
            421,
            425,
            426,
            440,
            447,
            449,
            451,
            453,
            455,
            457,
            458,
            537,
            547,
            580,
            597,
            599,
            602,
            681,
            682,
            685,
            695,
            696,
            775,
            785,
            818,
            831,
            833,
            836,
            915,
            916,
            919,
            921,
            928,
            935,
            937,
            938,
            1017,
            1027,
            1060,
            1073,
            1075,
            1078,
            1157,
            1158
        ],
        "length": 1158
    }
}<|MERGE_RESOLUTION|>--- conflicted
+++ resolved
@@ -95,12 +95,8 @@
                             "start": 430,
                             "end": 433,
                             "fullWidth": 3,
-<<<<<<< HEAD
                             "width": 3,
-                            "identifier": {
-=======
                             "propertyName": {
->>>>>>> 85e84683
                                 "kind": "IdentifierName",
                                 "fullStart": 430,
                                 "fullEnd": 431,
@@ -172,12 +168,8 @@
                             "start": 435,
                             "end": 438,
                             "fullWidth": 3,
-<<<<<<< HEAD
                             "width": 3,
-                            "identifier": {
-=======
                             "propertyName": {
->>>>>>> 85e84683
                                 "kind": "IdentifierName",
                                 "fullStart": 435,
                                 "fullEnd": 436,
@@ -291,12 +283,8 @@
                             "start": 444,
                             "end": 456,
                             "fullWidth": 13,
-<<<<<<< HEAD
                             "width": 12,
-                            "identifier": {
-=======
                             "propertyName": {
->>>>>>> 85e84683
                                 "kind": "IdentifierName",
                                 "fullStart": 444,
                                 "fullEnd": 445,
