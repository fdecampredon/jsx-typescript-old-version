{
    "isDeclaration": false,
    "languageVersion": "EcmaScript5",
    "parseOptions": {
        "allowAutomaticSemicolonInsertion": true
    },
    "diagnostics": [
        {
            "start": 339,
            "length": 1,
            "diagnosticCode": "Identifier expected."
        }
    ],
    "sourceUnit": {
        "kind": "SourceUnit",
        "fullStart": 0,
        "fullEnd": 424,
        "start": 324,
        "end": 424,
        "fullWidth": 424,
        "width": 100,
        "isIncrementallyUnusable": true,
        "moduleElements": [
            {
                "kind": "VariableStatement",
                "fullStart": 0,
                "fullEnd": 335,
                "start": 324,
                "end": 334,
                "fullWidth": 335,
                "width": 10,
                "modifiers": [],
                "variableDeclaration": {
                    "kind": "VariableDeclaration",
                    "fullStart": 0,
                    "fullEnd": 333,
                    "start": 324,
                    "end": 333,
                    "fullWidth": 333,
                    "width": 9,
                    "varKeyword": {
                        "kind": "VarKeyword",
                        "fullStart": 0,
                        "fullEnd": 328,
                        "start": 324,
                        "end": 327,
                        "fullWidth": 328,
                        "width": 3,
                        "text": "var",
                        "value": "var",
                        "valueText": "var",
                        "hasLeadingTrivia": true,
                        "hasLeadingComment": true,
                        "hasLeadingNewLine": true,
                        "hasTrailingTrivia": true,
                        "leadingTrivia": [
                            {
                                "kind": "SingleLineCommentTrivia",
                                "text": "// Copyright 2009 the Sputnik authors.  All rights reserved."
                            },
                            {
                                "kind": "NewLineTrivia",
                                "text": "\n"
                            },
                            {
                                "kind": "SingleLineCommentTrivia",
                                "text": "// This code is governed by the BSD license found in the LICENSE file."
                            },
                            {
                                "kind": "NewLineTrivia",
                                "text": "\n"
                            },
                            {
                                "kind": "NewLineTrivia",
                                "text": "\n"
                            },
                            {
                                "kind": "MultiLineCommentTrivia",
                                "text": "/**\n * Check Postfix Increment Operator for automatic semicolon insertion\n *\n * @path ch07/7.9/S7.9_A5.1_T1.js\n * @description Try use Variable \\n ++ construction\n * @negative\n */"
                            },
                            {
                                "kind": "NewLineTrivia",
                                "text": "\n"
                            },
                            {
                                "kind": "NewLineTrivia",
                                "text": "\n"
                            },
                            {
                                "kind": "SingleLineCommentTrivia",
                                "text": "//CHECK#1"
                            },
                            {
                                "kind": "NewLineTrivia",
                                "text": "\n"
                            }
                        ],
                        "trailingTrivia": [
                            {
                                "kind": "WhitespaceTrivia",
                                "text": " "
                            }
                        ]
                    },
                    "variableDeclarators": [
                        {
                            "kind": "VariableDeclarator",
                            "fullStart": 328,
                            "fullEnd": 333,
                            "start": 328,
                            "end": 333,
                            "fullWidth": 5,
<<<<<<< HEAD
                            "width": 5,
                            "identifier": {
=======
                            "propertyName": {
>>>>>>> 85e84683
                                "kind": "IdentifierName",
                                "fullStart": 328,
                                "fullEnd": 330,
                                "start": 328,
                                "end": 329,
                                "fullWidth": 2,
                                "width": 1,
                                "text": "x",
                                "value": "x",
                                "valueText": "x",
                                "hasTrailingTrivia": true,
                                "trailingTrivia": [
                                    {
                                        "kind": "WhitespaceTrivia",
                                        "text": " "
                                    }
                                ]
                            },
                            "equalsValueClause": {
                                "kind": "EqualsValueClause",
                                "fullStart": 330,
                                "fullEnd": 333,
                                "start": 330,
                                "end": 333,
                                "fullWidth": 3,
                                "width": 3,
                                "equalsToken": {
                                    "kind": "EqualsToken",
                                    "fullStart": 330,
                                    "fullEnd": 332,
                                    "start": 330,
                                    "end": 331,
                                    "fullWidth": 2,
                                    "width": 1,
                                    "text": "=",
                                    "value": "=",
                                    "valueText": "=",
                                    "hasTrailingTrivia": true,
                                    "trailingTrivia": [
                                        {
                                            "kind": "WhitespaceTrivia",
                                            "text": " "
                                        }
                                    ]
                                },
                                "value": {
                                    "kind": "NumericLiteral",
                                    "fullStart": 332,
                                    "fullEnd": 333,
                                    "start": 332,
                                    "end": 333,
                                    "fullWidth": 1,
                                    "width": 1,
                                    "text": "0",
                                    "value": 0,
                                    "valueText": "0"
                                }
                            }
                        }
                    ]
                },
                "semicolonToken": {
                    "kind": "SemicolonToken",
                    "fullStart": 333,
                    "fullEnd": 335,
                    "start": 333,
                    "end": 334,
                    "fullWidth": 2,
                    "width": 1,
                    "text": ";",
                    "value": ";",
                    "valueText": ";",
                    "hasTrailingTrivia": true,
                    "hasTrailingNewLine": true,
                    "trailingTrivia": [
                        {
                            "kind": "NewLineTrivia",
                            "text": "\n"
                        }
                    ]
                }
            },
            {
                "kind": "ExpressionStatement",
                "fullStart": 335,
                "fullEnd": 337,
                "start": 335,
                "end": 336,
                "fullWidth": 2,
                "width": 1,
                "isIncrementallyUnusable": true,
                "expression": {
                    "kind": "IdentifierName",
                    "fullStart": 335,
                    "fullEnd": 337,
                    "start": 335,
                    "end": 336,
                    "fullWidth": 2,
                    "width": 1,
                    "text": "x",
                    "value": "x",
                    "valueText": "x",
                    "hasTrailingTrivia": true,
                    "hasTrailingNewLine": true,
                    "trailingTrivia": [
                        {
                            "kind": "NewLineTrivia",
                            "text": "\n"
                        }
                    ]
                },
                "semicolonToken": {
                    "kind": "SemicolonToken",
                    "fullStart": -1,
                    "fullEnd": -1,
                    "start": -1,
                    "end": -1,
                    "fullWidth": 0,
                    "width": 0,
                    "text": ""
                }
            },
            {
                "kind": "ExpressionStatement",
                "fullStart": 337,
                "fullEnd": 341,
                "start": 337,
                "end": 340,
                "fullWidth": 4,
                "width": 3,
                "isIncrementallyUnusable": true,
                "expression": {
                    "kind": "PreIncrementExpression",
                    "fullStart": 337,
                    "fullEnd": 339,
                    "start": 337,
                    "end": 339,
                    "fullWidth": 2,
                    "width": 2,
                    "isIncrementallyUnusable": true,
                    "operatorToken": {
                        "kind": "PlusPlusToken",
                        "fullStart": 337,
                        "fullEnd": 339,
                        "start": 337,
                        "end": 339,
                        "fullWidth": 2,
                        "width": 2,
                        "text": "++",
                        "value": "++",
                        "valueText": "++"
                    },
                    "operand": {
                        "kind": "IdentifierName",
                        "fullStart": -1,
                        "fullEnd": -1,
                        "start": -1,
                        "end": -1,
                        "fullWidth": 0,
                        "width": 0,
                        "text": ""
                    }
                },
                "semicolonToken": {
                    "kind": "SemicolonToken",
                    "fullStart": 339,
                    "fullEnd": 341,
                    "start": 339,
                    "end": 340,
                    "fullWidth": 2,
                    "width": 1,
                    "text": ";",
                    "value": ";",
                    "valueText": ";",
                    "hasTrailingTrivia": true,
                    "hasTrailingNewLine": true,
                    "trailingTrivia": [
                        {
                            "kind": "NewLineTrivia",
                            "text": "\n"
                        }
                    ]
                }
            },
            {
                "kind": "ExpressionStatement",
                "fullStart": 341,
                "fullEnd": 423,
                "start": 341,
                "end": 422,
                "fullWidth": 82,
                "width": 81,
                "expression": {
                    "kind": "InvocationExpression",
                    "fullStart": 341,
                    "fullEnd": 421,
                    "start": 341,
                    "end": 421,
                    "fullWidth": 80,
                    "width": 80,
                    "expression": {
                        "kind": "IdentifierName",
                        "fullStart": 341,
                        "fullEnd": 347,
                        "start": 341,
                        "end": 347,
                        "fullWidth": 6,
                        "width": 6,
                        "text": "$ERROR",
                        "value": "$ERROR",
                        "valueText": "$ERROR"
                    },
                    "argumentList": {
                        "kind": "ArgumentList",
                        "fullStart": 347,
                        "fullEnd": 421,
                        "start": 347,
                        "end": 421,
                        "fullWidth": 74,
                        "width": 74,
                        "openParenToken": {
                            "kind": "OpenParenToken",
                            "fullStart": 347,
                            "fullEnd": 348,
                            "start": 347,
                            "end": 348,
                            "fullWidth": 1,
                            "width": 1,
                            "text": "(",
                            "value": "(",
                            "valueText": "("
                        },
                        "arguments": [
                            {
                                "kind": "StringLiteral",
                                "fullStart": 348,
                                "fullEnd": 420,
                                "start": 348,
                                "end": 420,
                                "fullWidth": 72,
                                "width": 72,
                                "text": "'#1: Check Postfix Increment Operator for automatic semicolon insertion'",
                                "value": "#1: Check Postfix Increment Operator for automatic semicolon insertion",
                                "valueText": "#1: Check Postfix Increment Operator for automatic semicolon insertion"
                            }
                        ],
                        "closeParenToken": {
                            "kind": "CloseParenToken",
                            "fullStart": 420,
                            "fullEnd": 421,
                            "start": 420,
                            "end": 421,
                            "fullWidth": 1,
                            "width": 1,
                            "text": ")",
                            "value": ")",
                            "valueText": ")"
                        }
                    }
                },
                "semicolonToken": {
                    "kind": "SemicolonToken",
                    "fullStart": 421,
                    "fullEnd": 423,
                    "start": 421,
                    "end": 422,
                    "fullWidth": 2,
                    "width": 1,
                    "text": ";",
                    "value": ";",
                    "valueText": ";",
                    "hasTrailingTrivia": true,
                    "hasTrailingNewLine": true,
                    "trailingTrivia": [
                        {
                            "kind": "NewLineTrivia",
                            "text": "\n"
                        }
                    ]
                }
            }
        ],
        "endOfFileToken": {
            "kind": "EndOfFileToken",
            "fullStart": 423,
            "fullEnd": 424,
            "start": 424,
            "end": 424,
            "fullWidth": 1,
            "width": 0,
            "text": "",
            "hasLeadingTrivia": true,
            "hasLeadingNewLine": true,
            "leadingTrivia": [
                {
                    "kind": "NewLineTrivia",
                    "text": "\n"
                }
            ]
        }
    },
    "lineMap": {
        "lineStarts": [
            0,
            61,
            132,
            133,
            137,
            207,
            210,
            244,
            296,
            309,
            313,
            314,
            324,
            335,
            337,
            341,
            423,
            424
        ],
        "length": 424
    }
}<|MERGE_RESOLUTION|>--- conflicted
+++ resolved
@@ -110,12 +110,8 @@
                             "start": 328,
                             "end": 333,
                             "fullWidth": 5,
-<<<<<<< HEAD
                             "width": 5,
-                            "identifier": {
-=======
                             "propertyName": {
->>>>>>> 85e84683
                                 "kind": "IdentifierName",
                                 "fullStart": 328,
                                 "fullEnd": 330,
