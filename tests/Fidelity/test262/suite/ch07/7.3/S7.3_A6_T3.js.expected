--- conflicted
+++ resolved
@@ -125,12 +125,8 @@
                             "start": 387,
                             "end": 393,
                             "fullWidth": 6,
-<<<<<<< HEAD
                             "width": 6,
-                            "identifier": {
-=======
                             "propertyName": {
->>>>>>> 85e84683
                                 "kind": "IdentifierName",
                                 "fullStart": 387,
                                 "fullEnd": 393,
