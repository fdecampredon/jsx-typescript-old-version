{
    "isDeclaration": false,
    "languageVersion": "EcmaScript5",
    "parseOptions": {
        "allowAutomaticSemicolonInsertion": true
    },
    "sourceUnit": {
        "kind": "SourceUnit",
        "fullStart": 0,
        "fullEnd": 996,
        "start": 290,
        "end": 996,
        "fullWidth": 996,
        "width": 706,
        "moduleElements": [
            {
                "kind": "VariableStatement",
                "fullStart": 0,
                "fullEnd": 300,
                "start": 290,
                "end": 299,
                "fullWidth": 300,
                "width": 9,
                "modifiers": [],
                "variableDeclaration": {
                    "kind": "VariableDeclaration",
                    "fullStart": 0,
                    "fullEnd": 298,
                    "start": 290,
                    "end": 298,
                    "fullWidth": 298,
                    "width": 8,
                    "varKeyword": {
                        "kind": "VarKeyword",
                        "fullStart": 0,
                        "fullEnd": 294,
                        "start": 290,
                        "end": 293,
                        "fullWidth": 294,
                        "width": 3,
                        "text": "var",
                        "value": "var",
                        "valueText": "var",
                        "hasLeadingTrivia": true,
                        "hasLeadingComment": true,
                        "hasLeadingNewLine": true,
                        "hasTrailingTrivia": true,
                        "leadingTrivia": [
                            {
                                "kind": "SingleLineCommentTrivia",
                                "text": "// Copyright 2009 the Sputnik authors.  All rights reserved."
                            },
                            {
                                "kind": "NewLineTrivia",
                                "text": "\n"
                            },
                            {
                                "kind": "SingleLineCommentTrivia",
                                "text": "// This code is governed by the BSD license found in the LICENSE file."
                            },
                            {
                                "kind": "NewLineTrivia",
                                "text": "\n"
                            },
                            {
                                "kind": "NewLineTrivia",
                                "text": "\n"
                            },
                            {
                                "kind": "MultiLineCommentTrivia",
                                "text": "/**\n * Line Terminators between operators are allowed\n *\n * @path ch07/7.3/S7.3_A7_T5.js\n * @description Insert Line Terminator in var x=y%z\n */"
                            },
                            {
                                "kind": "NewLineTrivia",
                                "text": "\n"
                            },
                            {
                                "kind": "NewLineTrivia",
                                "text": "\n"
                            },
                            {
                                "kind": "SingleLineCommentTrivia",
                                "text": "// CHECK#1"
                            },
                            {
                                "kind": "NewLineTrivia",
                                "text": "\n"
                            }
                        ],
                        "trailingTrivia": [
                            {
                                "kind": "WhitespaceTrivia",
                                "text": " "
                            }
                        ]
                    },
                    "variableDeclarators": [
                        {
                            "kind": "VariableDeclarator",
                            "fullStart": 294,
                            "fullEnd": 298,
                            "start": 294,
                            "end": 298,
                            "fullWidth": 4,
<<<<<<< HEAD
                            "width": 4,
                            "identifier": {
=======
                            "propertyName": {
>>>>>>> 85e84683
                                "kind": "IdentifierName",
                                "fullStart": 294,
                                "fullEnd": 295,
                                "start": 294,
                                "end": 295,
                                "fullWidth": 1,
                                "width": 1,
                                "text": "y",
                                "value": "y",
                                "valueText": "y"
                            },
                            "equalsValueClause": {
                                "kind": "EqualsValueClause",
                                "fullStart": 295,
                                "fullEnd": 298,
                                "start": 295,
                                "end": 298,
                                "fullWidth": 3,
                                "width": 3,
                                "equalsToken": {
                                    "kind": "EqualsToken",
                                    "fullStart": 295,
                                    "fullEnd": 296,
                                    "start": 295,
                                    "end": 296,
                                    "fullWidth": 1,
                                    "width": 1,
                                    "text": "=",
                                    "value": "=",
                                    "valueText": "="
                                },
                                "value": {
                                    "kind": "NumericLiteral",
                                    "fullStart": 296,
                                    "fullEnd": 298,
                                    "start": 296,
                                    "end": 298,
                                    "fullWidth": 2,
                                    "width": 2,
                                    "text": "16",
                                    "value": 16,
                                    "valueText": "16"
                                }
                            }
                        }
                    ]
                },
                "semicolonToken": {
                    "kind": "SemicolonToken",
                    "fullStart": 298,
                    "fullEnd": 300,
                    "start": 298,
                    "end": 299,
                    "fullWidth": 2,
                    "width": 1,
                    "text": ";",
                    "value": ";",
                    "valueText": ";",
                    "hasTrailingTrivia": true,
                    "hasTrailingNewLine": true,
                    "trailingTrivia": [
                        {
                            "kind": "NewLineTrivia",
                            "text": "\n"
                        }
                    ]
                }
            },
            {
                "kind": "VariableStatement",
                "fullStart": 300,
                "fullEnd": 310,
                "start": 300,
                "end": 309,
                "fullWidth": 10,
                "width": 9,
                "modifiers": [],
                "variableDeclaration": {
                    "kind": "VariableDeclaration",
                    "fullStart": 300,
                    "fullEnd": 308,
                    "start": 300,
                    "end": 308,
                    "fullWidth": 8,
                    "width": 8,
                    "varKeyword": {
                        "kind": "VarKeyword",
                        "fullStart": 300,
                        "fullEnd": 304,
                        "start": 300,
                        "end": 303,
                        "fullWidth": 4,
                        "width": 3,
                        "text": "var",
                        "value": "var",
                        "valueText": "var",
                        "hasTrailingTrivia": true,
                        "trailingTrivia": [
                            {
                                "kind": "WhitespaceTrivia",
                                "text": " "
                            }
                        ]
                    },
                    "variableDeclarators": [
                        {
                            "kind": "VariableDeclarator",
                            "fullStart": 304,
                            "fullEnd": 308,
                            "start": 304,
                            "end": 308,
                            "fullWidth": 4,
<<<<<<< HEAD
                            "width": 4,
                            "identifier": {
=======
                            "propertyName": {
>>>>>>> 85e84683
                                "kind": "IdentifierName",
                                "fullStart": 304,
                                "fullEnd": 305,
                                "start": 304,
                                "end": 305,
                                "fullWidth": 1,
                                "width": 1,
                                "text": "z",
                                "value": "z",
                                "valueText": "z"
                            },
                            "equalsValueClause": {
                                "kind": "EqualsValueClause",
                                "fullStart": 305,
                                "fullEnd": 308,
                                "start": 305,
                                "end": 308,
                                "fullWidth": 3,
                                "width": 3,
                                "equalsToken": {
                                    "kind": "EqualsToken",
                                    "fullStart": 305,
                                    "fullEnd": 306,
                                    "start": 305,
                                    "end": 306,
                                    "fullWidth": 1,
                                    "width": 1,
                                    "text": "=",
                                    "value": "=",
                                    "valueText": "="
                                },
                                "value": {
                                    "kind": "NumericLiteral",
                                    "fullStart": 306,
                                    "fullEnd": 308,
                                    "start": 306,
                                    "end": 308,
                                    "fullWidth": 2,
                                    "width": 2,
                                    "text": "10",
                                    "value": 10,
                                    "valueText": "10"
                                }
                            }
                        }
                    ]
                },
                "semicolonToken": {
                    "kind": "SemicolonToken",
                    "fullStart": 308,
                    "fullEnd": 310,
                    "start": 308,
                    "end": 309,
                    "fullWidth": 2,
                    "width": 1,
                    "text": ";",
                    "value": ";",
                    "valueText": ";",
                    "hasTrailingTrivia": true,
                    "hasTrailingNewLine": true,
                    "trailingTrivia": [
                        {
                            "kind": "NewLineTrivia",
                            "text": "\n"
                        }
                    ]
                }
            },
            {
                "kind": "VariableStatement",
                "fullStart": 310,
                "fullEnd": 326,
                "start": 310,
                "end": 325,
                "fullWidth": 16,
                "width": 15,
                "modifiers": [],
                "variableDeclaration": {
                    "kind": "VariableDeclaration",
                    "fullStart": 310,
                    "fullEnd": 324,
                    "start": 310,
                    "end": 323,
                    "fullWidth": 14,
                    "width": 13,
                    "varKeyword": {
                        "kind": "VarKeyword",
                        "fullStart": 310,
                        "fullEnd": 314,
                        "start": 310,
                        "end": 313,
                        "fullWidth": 4,
                        "width": 3,
                        "text": "var",
                        "value": "var",
                        "valueText": "var",
                        "hasTrailingTrivia": true,
                        "hasTrailingNewLine": true,
                        "trailingTrivia": [
                            {
                                "kind": "NewLineTrivia",
                                "text": "\n"
                            }
                        ]
                    },
                    "variableDeclarators": [
                        {
                            "kind": "VariableDeclarator",
                            "fullStart": 314,
                            "fullEnd": 324,
                            "start": 314,
                            "end": 323,
                            "fullWidth": 10,
<<<<<<< HEAD
                            "width": 9,
                            "identifier": {
=======
                            "propertyName": {
>>>>>>> 85e84683
                                "kind": "IdentifierName",
                                "fullStart": 314,
                                "fullEnd": 316,
                                "start": 314,
                                "end": 315,
                                "fullWidth": 2,
                                "width": 1,
                                "text": "x",
                                "value": "x",
                                "valueText": "x",
                                "hasTrailingTrivia": true,
                                "hasTrailingNewLine": true,
                                "trailingTrivia": [
                                    {
                                        "kind": "NewLineTrivia",
                                        "text": "\n"
                                    }
                                ]
                            },
                            "equalsValueClause": {
                                "kind": "EqualsValueClause",
                                "fullStart": 316,
                                "fullEnd": 324,
                                "start": 316,
                                "end": 323,
                                "fullWidth": 8,
                                "width": 7,
                                "equalsToken": {
                                    "kind": "EqualsToken",
                                    "fullStart": 316,
                                    "fullEnd": 318,
                                    "start": 316,
                                    "end": 317,
                                    "fullWidth": 2,
                                    "width": 1,
                                    "text": "=",
                                    "value": "=",
                                    "valueText": "=",
                                    "hasTrailingTrivia": true,
                                    "hasTrailingNewLine": true,
                                    "trailingTrivia": [
                                        {
                                            "kind": "NewLineTrivia",
                                            "text": "\n"
                                        }
                                    ]
                                },
                                "value": {
                                    "kind": "ModuloExpression",
                                    "fullStart": 318,
                                    "fullEnd": 324,
                                    "start": 318,
                                    "end": 323,
                                    "fullWidth": 6,
                                    "width": 5,
                                    "left": {
                                        "kind": "IdentifierName",
                                        "fullStart": 318,
                                        "fullEnd": 320,
                                        "start": 318,
                                        "end": 319,
                                        "fullWidth": 2,
                                        "width": 1,
                                        "text": "y",
                                        "value": "y",
                                        "valueText": "y",
                                        "hasTrailingTrivia": true,
                                        "hasTrailingNewLine": true,
                                        "trailingTrivia": [
                                            {
                                                "kind": "NewLineTrivia",
                                                "text": "\n"
                                            }
                                        ]
                                    },
                                    "operatorToken": {
                                        "kind": "PercentToken",
                                        "fullStart": 320,
                                        "fullEnd": 322,
                                        "start": 320,
                                        "end": 321,
                                        "fullWidth": 2,
                                        "width": 1,
                                        "text": "%",
                                        "value": "%",
                                        "valueText": "%",
                                        "hasTrailingTrivia": true,
                                        "hasTrailingNewLine": true,
                                        "trailingTrivia": [
                                            {
                                                "kind": "NewLineTrivia",
                                                "text": "\n"
                                            }
                                        ]
                                    },
                                    "right": {
                                        "kind": "IdentifierName",
                                        "fullStart": 322,
                                        "fullEnd": 324,
                                        "start": 322,
                                        "end": 323,
                                        "fullWidth": 2,
                                        "width": 1,
                                        "text": "z",
                                        "value": "z",
                                        "valueText": "z",
                                        "hasTrailingTrivia": true,
                                        "hasTrailingNewLine": true,
                                        "trailingTrivia": [
                                            {
                                                "kind": "NewLineTrivia",
                                                "text": "\n"
                                            }
                                        ]
                                    }
                                }
                            }
                        }
                    ]
                },
                "semicolonToken": {
                    "kind": "SemicolonToken",
                    "fullStart": 324,
                    "fullEnd": 326,
                    "start": 324,
                    "end": 325,
                    "fullWidth": 2,
                    "width": 1,
                    "text": ";",
                    "value": ";",
                    "valueText": ";",
                    "hasTrailingTrivia": true,
                    "hasTrailingNewLine": true,
                    "trailingTrivia": [
                        {
                            "kind": "NewLineTrivia",
                            "text": "\n"
                        }
                    ]
                }
            },
            {
                "kind": "IfStatement",
                "fullStart": 326,
                "fullEnd": 412,
                "start": 326,
                "end": 411,
                "fullWidth": 86,
                "width": 85,
                "ifKeyword": {
                    "kind": "IfKeyword",
                    "fullStart": 326,
                    "fullEnd": 329,
                    "start": 326,
                    "end": 328,
                    "fullWidth": 3,
                    "width": 2,
                    "text": "if",
                    "value": "if",
                    "valueText": "if",
                    "hasTrailingTrivia": true,
                    "trailingTrivia": [
                        {
                            "kind": "WhitespaceTrivia",
                            "text": " "
                        }
                    ]
                },
                "openParenToken": {
                    "kind": "OpenParenToken",
                    "fullStart": 329,
                    "fullEnd": 330,
                    "start": 329,
                    "end": 330,
                    "fullWidth": 1,
                    "width": 1,
                    "text": "(",
                    "value": "(",
                    "valueText": "("
                },
                "condition": {
                    "kind": "NotEqualsExpression",
                    "fullStart": 330,
                    "fullEnd": 337,
                    "start": 330,
                    "end": 337,
                    "fullWidth": 7,
                    "width": 7,
                    "left": {
                        "kind": "IdentifierName",
                        "fullStart": 330,
                        "fullEnd": 332,
                        "start": 330,
                        "end": 331,
                        "fullWidth": 2,
                        "width": 1,
                        "text": "x",
                        "value": "x",
                        "valueText": "x",
                        "hasTrailingTrivia": true,
                        "trailingTrivia": [
                            {
                                "kind": "WhitespaceTrivia",
                                "text": " "
                            }
                        ]
                    },
                    "operatorToken": {
                        "kind": "ExclamationEqualsEqualsToken",
                        "fullStart": 332,
                        "fullEnd": 336,
                        "start": 332,
                        "end": 335,
                        "fullWidth": 4,
                        "width": 3,
                        "text": "!==",
                        "value": "!==",
                        "valueText": "!==",
                        "hasTrailingTrivia": true,
                        "trailingTrivia": [
                            {
                                "kind": "WhitespaceTrivia",
                                "text": " "
                            }
                        ]
                    },
                    "right": {
                        "kind": "NumericLiteral",
                        "fullStart": 336,
                        "fullEnd": 337,
                        "start": 336,
                        "end": 337,
                        "fullWidth": 1,
                        "width": 1,
                        "text": "6",
                        "value": 6,
                        "valueText": "6"
                    }
                },
                "closeParenToken": {
                    "kind": "CloseParenToken",
                    "fullStart": 337,
                    "fullEnd": 339,
                    "start": 337,
                    "end": 338,
                    "fullWidth": 2,
                    "width": 1,
                    "text": ")",
                    "value": ")",
                    "valueText": ")",
                    "hasTrailingTrivia": true,
                    "trailingTrivia": [
                        {
                            "kind": "WhitespaceTrivia",
                            "text": " "
                        }
                    ]
                },
                "statement": {
                    "kind": "Block",
                    "fullStart": 339,
                    "fullEnd": 412,
                    "start": 339,
                    "end": 411,
                    "fullWidth": 73,
                    "width": 72,
                    "openBraceToken": {
                        "kind": "OpenBraceToken",
                        "fullStart": 339,
                        "fullEnd": 341,
                        "start": 339,
                        "end": 340,
                        "fullWidth": 2,
                        "width": 1,
                        "text": "{",
                        "value": "{",
                        "valueText": "{",
                        "hasTrailingTrivia": true,
                        "hasTrailingNewLine": true,
                        "trailingTrivia": [
                            {
                                "kind": "NewLineTrivia",
                                "text": "\n"
                            }
                        ]
                    },
                    "statements": [
                        {
                            "kind": "ExpressionStatement",
                            "fullStart": 341,
                            "fullEnd": 410,
                            "start": 343,
                            "end": 409,
                            "fullWidth": 69,
                            "width": 66,
                            "expression": {
                                "kind": "InvocationExpression",
                                "fullStart": 341,
                                "fullEnd": 408,
                                "start": 343,
                                "end": 408,
                                "fullWidth": 67,
                                "width": 65,
                                "expression": {
                                    "kind": "IdentifierName",
                                    "fullStart": 341,
                                    "fullEnd": 349,
                                    "start": 343,
                                    "end": 349,
                                    "fullWidth": 8,
                                    "width": 6,
                                    "text": "$ERROR",
                                    "value": "$ERROR",
                                    "valueText": "$ERROR",
                                    "hasLeadingTrivia": true,
                                    "leadingTrivia": [
                                        {
                                            "kind": "WhitespaceTrivia",
                                            "text": "  "
                                        }
                                    ]
                                },
                                "argumentList": {
                                    "kind": "ArgumentList",
                                    "fullStart": 349,
                                    "fullEnd": 408,
                                    "start": 349,
                                    "end": 408,
                                    "fullWidth": 59,
                                    "width": 59,
                                    "openParenToken": {
                                        "kind": "OpenParenToken",
                                        "fullStart": 349,
                                        "fullEnd": 350,
                                        "start": 349,
                                        "end": 350,
                                        "fullWidth": 1,
                                        "width": 1,
                                        "text": "(",
                                        "value": "(",
                                        "valueText": "("
                                    },
                                    "arguments": [
                                        {
                                            "kind": "AddExpression",
                                            "fullStart": 350,
                                            "fullEnd": 407,
                                            "start": 350,
                                            "end": 407,
                                            "fullWidth": 57,
                                            "width": 57,
                                            "left": {
                                                "kind": "StringLiteral",
                                                "fullStart": 350,
                                                "fullEnd": 402,
                                                "start": 350,
                                                "end": 401,
                                                "fullWidth": 52,
                                                "width": 51,
                                                "text": "'#1: var\\\\nx\\\\n=\\\\ny\\\\n%\\\\nz\\\\n; x === 6. Actual: '",
                                                "value": "#1: var\\nx\\n=\\ny\\n%\\nz\\n; x === 6. Actual: ",
                                                "valueText": "#1: var\\nx\\n=\\ny\\n%\\nz\\n; x === 6. Actual: ",
                                                "hasTrailingTrivia": true,
                                                "trailingTrivia": [
                                                    {
                                                        "kind": "WhitespaceTrivia",
                                                        "text": " "
                                                    }
                                                ]
                                            },
                                            "operatorToken": {
                                                "kind": "PlusToken",
                                                "fullStart": 402,
                                                "fullEnd": 404,
                                                "start": 402,
                                                "end": 403,
                                                "fullWidth": 2,
                                                "width": 1,
                                                "text": "+",
                                                "value": "+",
                                                "valueText": "+",
                                                "hasTrailingTrivia": true,
                                                "trailingTrivia": [
                                                    {
                                                        "kind": "WhitespaceTrivia",
                                                        "text": " "
                                                    }
                                                ]
                                            },
                                            "right": {
                                                "kind": "ParenthesizedExpression",
                                                "fullStart": 404,
                                                "fullEnd": 407,
                                                "start": 404,
                                                "end": 407,
                                                "fullWidth": 3,
                                                "width": 3,
                                                "openParenToken": {
                                                    "kind": "OpenParenToken",
                                                    "fullStart": 404,
                                                    "fullEnd": 405,
                                                    "start": 404,
                                                    "end": 405,
                                                    "fullWidth": 1,
                                                    "width": 1,
                                                    "text": "(",
                                                    "value": "(",
                                                    "valueText": "("
                                                },
                                                "expression": {
                                                    "kind": "IdentifierName",
                                                    "fullStart": 405,
                                                    "fullEnd": 406,
                                                    "start": 405,
                                                    "end": 406,
                                                    "fullWidth": 1,
                                                    "width": 1,
                                                    "text": "x",
                                                    "value": "x",
                                                    "valueText": "x"
                                                },
                                                "closeParenToken": {
                                                    "kind": "CloseParenToken",
                                                    "fullStart": 406,
                                                    "fullEnd": 407,
                                                    "start": 406,
                                                    "end": 407,
                                                    "fullWidth": 1,
                                                    "width": 1,
                                                    "text": ")",
                                                    "value": ")",
                                                    "valueText": ")"
                                                }
                                            }
                                        }
                                    ],
                                    "closeParenToken": {
                                        "kind": "CloseParenToken",
                                        "fullStart": 407,
                                        "fullEnd": 408,
                                        "start": 407,
                                        "end": 408,
                                        "fullWidth": 1,
                                        "width": 1,
                                        "text": ")",
                                        "value": ")",
                                        "valueText": ")"
                                    }
                                }
                            },
                            "semicolonToken": {
                                "kind": "SemicolonToken",
                                "fullStart": 408,
                                "fullEnd": 410,
                                "start": 408,
                                "end": 409,
                                "fullWidth": 2,
                                "width": 1,
                                "text": ";",
                                "value": ";",
                                "valueText": ";",
                                "hasTrailingTrivia": true,
                                "hasTrailingNewLine": true,
                                "trailingTrivia": [
                                    {
                                        "kind": "NewLineTrivia",
                                        "text": "\n"
                                    }
                                ]
                            }
                        }
                    ],
                    "closeBraceToken": {
                        "kind": "CloseBraceToken",
                        "fullStart": 410,
                        "fullEnd": 412,
                        "start": 410,
                        "end": 411,
                        "fullWidth": 2,
                        "width": 1,
                        "text": "}",
                        "value": "}",
                        "valueText": "}",
                        "hasTrailingTrivia": true,
                        "hasTrailingNewLine": true,
                        "trailingTrivia": [
                            {
                                "kind": "NewLineTrivia",
                                "text": "\n"
                            }
                        ]
                    }
                }
            },
            {
                "kind": "ExpressionStatement",
                "fullStart": 412,
                "fullEnd": 417,
                "start": 412,
                "end": 416,
                "fullWidth": 5,
                "width": 4,
                "expression": {
                    "kind": "AssignmentExpression",
                    "fullStart": 412,
                    "fullEnd": 415,
                    "start": 412,
                    "end": 415,
                    "fullWidth": 3,
                    "width": 3,
                    "left": {
                        "kind": "IdentifierName",
                        "fullStart": 412,
                        "fullEnd": 413,
                        "start": 412,
                        "end": 413,
                        "fullWidth": 1,
                        "width": 1,
                        "text": "x",
                        "value": "x",
                        "valueText": "x"
                    },
                    "operatorToken": {
                        "kind": "EqualsToken",
                        "fullStart": 413,
                        "fullEnd": 414,
                        "start": 413,
                        "end": 414,
                        "fullWidth": 1,
                        "width": 1,
                        "text": "=",
                        "value": "=",
                        "valueText": "="
                    },
                    "right": {
                        "kind": "NumericLiteral",
                        "fullStart": 414,
                        "fullEnd": 415,
                        "start": 414,
                        "end": 415,
                        "fullWidth": 1,
                        "width": 1,
                        "text": "0",
                        "value": 0,
                        "valueText": "0"
                    }
                },
                "semicolonToken": {
                    "kind": "SemicolonToken",
                    "fullStart": 415,
                    "fullEnd": 417,
                    "start": 415,
                    "end": 416,
                    "fullWidth": 2,
                    "width": 1,
                    "text": ";",
                    "value": ";",
                    "valueText": ";",
                    "hasTrailingTrivia": true,
                    "hasTrailingNewLine": true,
                    "trailingTrivia": [
                        {
                            "kind": "NewLineTrivia",
                            "text": "\n"
                        }
                    ]
                }
            },
            {
                "kind": "VariableStatement",
                "fullStart": 417,
                "fullEnd": 439,
                "start": 429,
                "end": 438,
                "fullWidth": 22,
                "width": 9,
                "modifiers": [],
                "variableDeclaration": {
                    "kind": "VariableDeclaration",
                    "fullStart": 417,
                    "fullEnd": 437,
                    "start": 429,
                    "end": 437,
                    "fullWidth": 20,
                    "width": 8,
                    "varKeyword": {
                        "kind": "VarKeyword",
                        "fullStart": 417,
                        "fullEnd": 433,
                        "start": 429,
                        "end": 432,
                        "fullWidth": 16,
                        "width": 3,
                        "text": "var",
                        "value": "var",
                        "valueText": "var",
                        "hasLeadingTrivia": true,
                        "hasLeadingComment": true,
                        "hasLeadingNewLine": true,
                        "hasTrailingTrivia": true,
                        "leadingTrivia": [
                            {
                                "kind": "NewLineTrivia",
                                "text": "\n"
                            },
                            {
                                "kind": "SingleLineCommentTrivia",
                                "text": "// CHECK#2"
                            },
                            {
                                "kind": "NewLineTrivia",
                                "text": "\n"
                            }
                        ],
                        "trailingTrivia": [
                            {
                                "kind": "WhitespaceTrivia",
                                "text": " "
                            }
                        ]
                    },
                    "variableDeclarators": [
                        {
                            "kind": "VariableDeclarator",
                            "fullStart": 433,
                            "fullEnd": 437,
                            "start": 433,
                            "end": 437,
                            "fullWidth": 4,
<<<<<<< HEAD
                            "width": 4,
                            "identifier": {
=======
                            "propertyName": {
>>>>>>> 85e84683
                                "kind": "IdentifierName",
                                "fullStart": 433,
                                "fullEnd": 434,
                                "start": 433,
                                "end": 434,
                                "fullWidth": 1,
                                "width": 1,
                                "text": "y",
                                "value": "y",
                                "valueText": "y"
                            },
                            "equalsValueClause": {
                                "kind": "EqualsValueClause",
                                "fullStart": 434,
                                "fullEnd": 437,
                                "start": 434,
                                "end": 437,
                                "fullWidth": 3,
                                "width": 3,
                                "equalsToken": {
                                    "kind": "EqualsToken",
                                    "fullStart": 434,
                                    "fullEnd": 435,
                                    "start": 434,
                                    "end": 435,
                                    "fullWidth": 1,
                                    "width": 1,
                                    "text": "=",
                                    "value": "=",
                                    "valueText": "="
                                },
                                "value": {
                                    "kind": "NumericLiteral",
                                    "fullStart": 435,
                                    "fullEnd": 437,
                                    "start": 435,
                                    "end": 437,
                                    "fullWidth": 2,
                                    "width": 2,
                                    "text": "16",
                                    "value": 16,
                                    "valueText": "16"
                                }
                            }
                        }
                    ]
                },
                "semicolonToken": {
                    "kind": "SemicolonToken",
                    "fullStart": 437,
                    "fullEnd": 439,
                    "start": 437,
                    "end": 438,
                    "fullWidth": 2,
                    "width": 1,
                    "text": ";",
                    "value": ";",
                    "valueText": ";",
                    "hasTrailingTrivia": true,
                    "hasTrailingNewLine": true,
                    "trailingTrivia": [
                        {
                            "kind": "NewLineTrivia",
                            "text": "\n"
                        }
                    ]
                }
            },
            {
                "kind": "VariableStatement",
                "fullStart": 439,
                "fullEnd": 449,
                "start": 439,
                "end": 448,
                "fullWidth": 10,
                "width": 9,
                "modifiers": [],
                "variableDeclaration": {
                    "kind": "VariableDeclaration",
                    "fullStart": 439,
                    "fullEnd": 447,
                    "start": 439,
                    "end": 447,
                    "fullWidth": 8,
                    "width": 8,
                    "varKeyword": {
                        "kind": "VarKeyword",
                        "fullStart": 439,
                        "fullEnd": 443,
                        "start": 439,
                        "end": 442,
                        "fullWidth": 4,
                        "width": 3,
                        "text": "var",
                        "value": "var",
                        "valueText": "var",
                        "hasTrailingTrivia": true,
                        "trailingTrivia": [
                            {
                                "kind": "WhitespaceTrivia",
                                "text": " "
                            }
                        ]
                    },
                    "variableDeclarators": [
                        {
                            "kind": "VariableDeclarator",
                            "fullStart": 443,
                            "fullEnd": 447,
                            "start": 443,
                            "end": 447,
                            "fullWidth": 4,
<<<<<<< HEAD
                            "width": 4,
                            "identifier": {
=======
                            "propertyName": {
>>>>>>> 85e84683
                                "kind": "IdentifierName",
                                "fullStart": 443,
                                "fullEnd": 444,
                                "start": 443,
                                "end": 444,
                                "fullWidth": 1,
                                "width": 1,
                                "text": "z",
                                "value": "z",
                                "valueText": "z"
                            },
                            "equalsValueClause": {
                                "kind": "EqualsValueClause",
                                "fullStart": 444,
                                "fullEnd": 447,
                                "start": 444,
                                "end": 447,
                                "fullWidth": 3,
                                "width": 3,
                                "equalsToken": {
                                    "kind": "EqualsToken",
                                    "fullStart": 444,
                                    "fullEnd": 445,
                                    "start": 444,
                                    "end": 445,
                                    "fullWidth": 1,
                                    "width": 1,
                                    "text": "=",
                                    "value": "=",
                                    "valueText": "="
                                },
                                "value": {
                                    "kind": "NumericLiteral",
                                    "fullStart": 445,
                                    "fullEnd": 447,
                                    "start": 445,
                                    "end": 447,
                                    "fullWidth": 2,
                                    "width": 2,
                                    "text": "10",
                                    "value": 10,
                                    "valueText": "10"
                                }
                            }
                        }
                    ]
                },
                "semicolonToken": {
                    "kind": "SemicolonToken",
                    "fullStart": 447,
                    "fullEnd": 449,
                    "start": 447,
                    "end": 448,
                    "fullWidth": 2,
                    "width": 1,
                    "text": ";",
                    "value": ";",
                    "valueText": ";",
                    "hasTrailingTrivia": true,
                    "hasTrailingNewLine": true,
                    "trailingTrivia": [
                        {
                            "kind": "NewLineTrivia",
                            "text": "\n"
                        }
                    ]
                }
            },
            {
                "kind": "VariableStatement",
                "fullStart": 449,
                "fullEnd": 465,
                "start": 449,
                "end": 464,
                "fullWidth": 16,
                "width": 15,
                "modifiers": [],
                "variableDeclaration": {
                    "kind": "VariableDeclaration",
                    "fullStart": 449,
                    "fullEnd": 463,
                    "start": 449,
                    "end": 462,
                    "fullWidth": 14,
                    "width": 13,
                    "varKeyword": {
                        "kind": "VarKeyword",
                        "fullStart": 449,
                        "fullEnd": 453,
                        "start": 449,
                        "end": 452,
                        "fullWidth": 4,
                        "width": 3,
                        "text": "var",
                        "value": "var",
                        "valueText": "var",
                        "hasTrailingTrivia": true,
                        "hasTrailingNewLine": true,
                        "trailingTrivia": [
                            {
                                "kind": "NewLineTrivia",
                                "text": "\n"
                            }
                        ]
                    },
                    "variableDeclarators": [
                        {
                            "kind": "VariableDeclarator",
                            "fullStart": 453,
                            "fullEnd": 463,
                            "start": 453,
                            "end": 462,
                            "fullWidth": 10,
<<<<<<< HEAD
                            "width": 9,
                            "identifier": {
=======
                            "propertyName": {
>>>>>>> 85e84683
                                "kind": "IdentifierName",
                                "fullStart": 453,
                                "fullEnd": 455,
                                "start": 453,
                                "end": 454,
                                "fullWidth": 2,
                                "width": 1,
                                "text": "x",
                                "value": "x",
                                "valueText": "x",
                                "hasTrailingTrivia": true,
                                "hasTrailingNewLine": true,
                                "trailingTrivia": [
                                    {
                                        "kind": "NewLineTrivia",
                                        "text": "\n"
                                    }
                                ]
                            },
                            "equalsValueClause": {
                                "kind": "EqualsValueClause",
                                "fullStart": 455,
                                "fullEnd": 463,
                                "start": 455,
                                "end": 462,
                                "fullWidth": 8,
                                "width": 7,
                                "equalsToken": {
                                    "kind": "EqualsToken",
                                    "fullStart": 455,
                                    "fullEnd": 457,
                                    "start": 455,
                                    "end": 456,
                                    "fullWidth": 2,
                                    "width": 1,
                                    "text": "=",
                                    "value": "=",
                                    "valueText": "=",
                                    "hasTrailingTrivia": true,
                                    "hasTrailingNewLine": true,
                                    "trailingTrivia": [
                                        {
                                            "kind": "NewLineTrivia",
                                            "text": "\n"
                                        }
                                    ]
                                },
                                "value": {
                                    "kind": "ModuloExpression",
                                    "fullStart": 457,
                                    "fullEnd": 463,
                                    "start": 457,
                                    "end": 462,
                                    "fullWidth": 6,
                                    "width": 5,
                                    "left": {
                                        "kind": "IdentifierName",
                                        "fullStart": 457,
                                        "fullEnd": 459,
                                        "start": 457,
                                        "end": 458,
                                        "fullWidth": 2,
                                        "width": 1,
                                        "text": "y",
                                        "value": "y",
                                        "valueText": "y",
                                        "hasTrailingTrivia": true,
                                        "hasTrailingNewLine": true,
                                        "trailingTrivia": [
                                            {
                                                "kind": "NewLineTrivia",
                                                "text": "\n"
                                            }
                                        ]
                                    },
                                    "operatorToken": {
                                        "kind": "PercentToken",
                                        "fullStart": 459,
                                        "fullEnd": 461,
                                        "start": 459,
                                        "end": 460,
                                        "fullWidth": 2,
                                        "width": 1,
                                        "text": "%",
                                        "value": "%",
                                        "valueText": "%",
                                        "hasTrailingTrivia": true,
                                        "hasTrailingNewLine": true,
                                        "trailingTrivia": [
                                            {
                                                "kind": "NewLineTrivia",
                                                "text": "\n"
                                            }
                                        ]
                                    },
                                    "right": {
                                        "kind": "IdentifierName",
                                        "fullStart": 461,
                                        "fullEnd": 463,
                                        "start": 461,
                                        "end": 462,
                                        "fullWidth": 2,
                                        "width": 1,
                                        "text": "z",
                                        "value": "z",
                                        "valueText": "z",
                                        "hasTrailingTrivia": true,
                                        "hasTrailingNewLine": true,
                                        "trailingTrivia": [
                                            {
                                                "kind": "NewLineTrivia",
                                                "text": "\n"
                                            }
                                        ]
                                    }
                                }
                            }
                        }
                    ]
                },
                "semicolonToken": {
                    "kind": "SemicolonToken",
                    "fullStart": 463,
                    "fullEnd": 465,
                    "start": 463,
                    "end": 464,
                    "fullWidth": 2,
                    "width": 1,
                    "text": ";",
                    "value": ";",
                    "valueText": ";",
                    "hasTrailingTrivia": true,
                    "hasTrailingNewLine": true,
                    "trailingTrivia": [
                        {
                            "kind": "NewLineTrivia",
                            "text": "\n"
                        }
                    ]
                }
            },
            {
                "kind": "IfStatement",
                "fullStart": 465,
                "fullEnd": 551,
                "start": 465,
                "end": 550,
                "fullWidth": 86,
                "width": 85,
                "ifKeyword": {
                    "kind": "IfKeyword",
                    "fullStart": 465,
                    "fullEnd": 468,
                    "start": 465,
                    "end": 467,
                    "fullWidth": 3,
                    "width": 2,
                    "text": "if",
                    "value": "if",
                    "valueText": "if",
                    "hasTrailingTrivia": true,
                    "trailingTrivia": [
                        {
                            "kind": "WhitespaceTrivia",
                            "text": " "
                        }
                    ]
                },
                "openParenToken": {
                    "kind": "OpenParenToken",
                    "fullStart": 468,
                    "fullEnd": 469,
                    "start": 468,
                    "end": 469,
                    "fullWidth": 1,
                    "width": 1,
                    "text": "(",
                    "value": "(",
                    "valueText": "("
                },
                "condition": {
                    "kind": "NotEqualsExpression",
                    "fullStart": 469,
                    "fullEnd": 476,
                    "start": 469,
                    "end": 476,
                    "fullWidth": 7,
                    "width": 7,
                    "left": {
                        "kind": "IdentifierName",
                        "fullStart": 469,
                        "fullEnd": 471,
                        "start": 469,
                        "end": 470,
                        "fullWidth": 2,
                        "width": 1,
                        "text": "x",
                        "value": "x",
                        "valueText": "x",
                        "hasTrailingTrivia": true,
                        "trailingTrivia": [
                            {
                                "kind": "WhitespaceTrivia",
                                "text": " "
                            }
                        ]
                    },
                    "operatorToken": {
                        "kind": "ExclamationEqualsEqualsToken",
                        "fullStart": 471,
                        "fullEnd": 475,
                        "start": 471,
                        "end": 474,
                        "fullWidth": 4,
                        "width": 3,
                        "text": "!==",
                        "value": "!==",
                        "valueText": "!==",
                        "hasTrailingTrivia": true,
                        "trailingTrivia": [
                            {
                                "kind": "WhitespaceTrivia",
                                "text": " "
                            }
                        ]
                    },
                    "right": {
                        "kind": "NumericLiteral",
                        "fullStart": 475,
                        "fullEnd": 476,
                        "start": 475,
                        "end": 476,
                        "fullWidth": 1,
                        "width": 1,
                        "text": "6",
                        "value": 6,
                        "valueText": "6"
                    }
                },
                "closeParenToken": {
                    "kind": "CloseParenToken",
                    "fullStart": 476,
                    "fullEnd": 478,
                    "start": 476,
                    "end": 477,
                    "fullWidth": 2,
                    "width": 1,
                    "text": ")",
                    "value": ")",
                    "valueText": ")",
                    "hasTrailingTrivia": true,
                    "trailingTrivia": [
                        {
                            "kind": "WhitespaceTrivia",
                            "text": " "
                        }
                    ]
                },
                "statement": {
                    "kind": "Block",
                    "fullStart": 478,
                    "fullEnd": 551,
                    "start": 478,
                    "end": 550,
                    "fullWidth": 73,
                    "width": 72,
                    "openBraceToken": {
                        "kind": "OpenBraceToken",
                        "fullStart": 478,
                        "fullEnd": 480,
                        "start": 478,
                        "end": 479,
                        "fullWidth": 2,
                        "width": 1,
                        "text": "{",
                        "value": "{",
                        "valueText": "{",
                        "hasTrailingTrivia": true,
                        "hasTrailingNewLine": true,
                        "trailingTrivia": [
                            {
                                "kind": "NewLineTrivia",
                                "text": "\n"
                            }
                        ]
                    },
                    "statements": [
                        {
                            "kind": "ExpressionStatement",
                            "fullStart": 480,
                            "fullEnd": 549,
                            "start": 482,
                            "end": 548,
                            "fullWidth": 69,
                            "width": 66,
                            "expression": {
                                "kind": "InvocationExpression",
                                "fullStart": 480,
                                "fullEnd": 547,
                                "start": 482,
                                "end": 547,
                                "fullWidth": 67,
                                "width": 65,
                                "expression": {
                                    "kind": "IdentifierName",
                                    "fullStart": 480,
                                    "fullEnd": 488,
                                    "start": 482,
                                    "end": 488,
                                    "fullWidth": 8,
                                    "width": 6,
                                    "text": "$ERROR",
                                    "value": "$ERROR",
                                    "valueText": "$ERROR",
                                    "hasLeadingTrivia": true,
                                    "leadingTrivia": [
                                        {
                                            "kind": "WhitespaceTrivia",
                                            "text": "  "
                                        }
                                    ]
                                },
                                "argumentList": {
                                    "kind": "ArgumentList",
                                    "fullStart": 488,
                                    "fullEnd": 547,
                                    "start": 488,
                                    "end": 547,
                                    "fullWidth": 59,
                                    "width": 59,
                                    "openParenToken": {
                                        "kind": "OpenParenToken",
                                        "fullStart": 488,
                                        "fullEnd": 489,
                                        "start": 488,
                                        "end": 489,
                                        "fullWidth": 1,
                                        "width": 1,
                                        "text": "(",
                                        "value": "(",
                                        "valueText": "("
                                    },
                                    "arguments": [
                                        {
                                            "kind": "AddExpression",
                                            "fullStart": 489,
                                            "fullEnd": 546,
                                            "start": 489,
                                            "end": 546,
                                            "fullWidth": 57,
                                            "width": 57,
                                            "left": {
                                                "kind": "StringLiteral",
                                                "fullStart": 489,
                                                "fullEnd": 541,
                                                "start": 489,
                                                "end": 540,
                                                "fullWidth": 52,
                                                "width": 51,
                                                "text": "'#2: var\\\\nx\\\\n=\\\\ny\\\\n%\\\\nz\\\\n; x === 6. Actual: '",
                                                "value": "#2: var\\nx\\n=\\ny\\n%\\nz\\n; x === 6. Actual: ",
                                                "valueText": "#2: var\\nx\\n=\\ny\\n%\\nz\\n; x === 6. Actual: ",
                                                "hasTrailingTrivia": true,
                                                "trailingTrivia": [
                                                    {
                                                        "kind": "WhitespaceTrivia",
                                                        "text": " "
                                                    }
                                                ]
                                            },
                                            "operatorToken": {
                                                "kind": "PlusToken",
                                                "fullStart": 541,
                                                "fullEnd": 543,
                                                "start": 541,
                                                "end": 542,
                                                "fullWidth": 2,
                                                "width": 1,
                                                "text": "+",
                                                "value": "+",
                                                "valueText": "+",
                                                "hasTrailingTrivia": true,
                                                "trailingTrivia": [
                                                    {
                                                        "kind": "WhitespaceTrivia",
                                                        "text": " "
                                                    }
                                                ]
                                            },
                                            "right": {
                                                "kind": "ParenthesizedExpression",
                                                "fullStart": 543,
                                                "fullEnd": 546,
                                                "start": 543,
                                                "end": 546,
                                                "fullWidth": 3,
                                                "width": 3,
                                                "openParenToken": {
                                                    "kind": "OpenParenToken",
                                                    "fullStart": 543,
                                                    "fullEnd": 544,
                                                    "start": 543,
                                                    "end": 544,
                                                    "fullWidth": 1,
                                                    "width": 1,
                                                    "text": "(",
                                                    "value": "(",
                                                    "valueText": "("
                                                },
                                                "expression": {
                                                    "kind": "IdentifierName",
                                                    "fullStart": 544,
                                                    "fullEnd": 545,
                                                    "start": 544,
                                                    "end": 545,
                                                    "fullWidth": 1,
                                                    "width": 1,
                                                    "text": "x",
                                                    "value": "x",
                                                    "valueText": "x"
                                                },
                                                "closeParenToken": {
                                                    "kind": "CloseParenToken",
                                                    "fullStart": 545,
                                                    "fullEnd": 546,
                                                    "start": 545,
                                                    "end": 546,
                                                    "fullWidth": 1,
                                                    "width": 1,
                                                    "text": ")",
                                                    "value": ")",
                                                    "valueText": ")"
                                                }
                                            }
                                        }
                                    ],
                                    "closeParenToken": {
                                        "kind": "CloseParenToken",
                                        "fullStart": 546,
                                        "fullEnd": 547,
                                        "start": 546,
                                        "end": 547,
                                        "fullWidth": 1,
                                        "width": 1,
                                        "text": ")",
                                        "value": ")",
                                        "valueText": ")"
                                    }
                                }
                            },
                            "semicolonToken": {
                                "kind": "SemicolonToken",
                                "fullStart": 547,
                                "fullEnd": 549,
                                "start": 547,
                                "end": 548,
                                "fullWidth": 2,
                                "width": 1,
                                "text": ";",
                                "value": ";",
                                "valueText": ";",
                                "hasTrailingTrivia": true,
                                "hasTrailingNewLine": true,
                                "trailingTrivia": [
                                    {
                                        "kind": "NewLineTrivia",
                                        "text": "\n"
                                    }
                                ]
                            }
                        }
                    ],
                    "closeBraceToken": {
                        "kind": "CloseBraceToken",
                        "fullStart": 549,
                        "fullEnd": 551,
                        "start": 549,
                        "end": 550,
                        "fullWidth": 2,
                        "width": 1,
                        "text": "}",
                        "value": "}",
                        "valueText": "}",
                        "hasTrailingTrivia": true,
                        "hasTrailingNewLine": true,
                        "trailingTrivia": [
                            {
                                "kind": "NewLineTrivia",
                                "text": "\n"
                            }
                        ]
                    }
                }
            },
            {
                "kind": "ExpressionStatement",
                "fullStart": 551,
                "fullEnd": 556,
                "start": 551,
                "end": 555,
                "fullWidth": 5,
                "width": 4,
                "expression": {
                    "kind": "AssignmentExpression",
                    "fullStart": 551,
                    "fullEnd": 554,
                    "start": 551,
                    "end": 554,
                    "fullWidth": 3,
                    "width": 3,
                    "left": {
                        "kind": "IdentifierName",
                        "fullStart": 551,
                        "fullEnd": 552,
                        "start": 551,
                        "end": 552,
                        "fullWidth": 1,
                        "width": 1,
                        "text": "x",
                        "value": "x",
                        "valueText": "x"
                    },
                    "operatorToken": {
                        "kind": "EqualsToken",
                        "fullStart": 552,
                        "fullEnd": 553,
                        "start": 552,
                        "end": 553,
                        "fullWidth": 1,
                        "width": 1,
                        "text": "=",
                        "value": "=",
                        "valueText": "="
                    },
                    "right": {
                        "kind": "NumericLiteral",
                        "fullStart": 553,
                        "fullEnd": 554,
                        "start": 553,
                        "end": 554,
                        "fullWidth": 1,
                        "width": 1,
                        "text": "0",
                        "value": 0,
                        "valueText": "0"
                    }
                },
                "semicolonToken": {
                    "kind": "SemicolonToken",
                    "fullStart": 554,
                    "fullEnd": 556,
                    "start": 554,
                    "end": 555,
                    "fullWidth": 2,
                    "width": 1,
                    "text": ";",
                    "value": ";",
                    "valueText": ";",
                    "hasTrailingTrivia": true,
                    "hasTrailingNewLine": true,
                    "trailingTrivia": [
                        {
                            "kind": "NewLineTrivia",
                            "text": "\n"
                        }
                    ]
                }
            },
            {
                "kind": "VariableStatement",
                "fullStart": 556,
                "fullEnd": 578,
                "start": 568,
                "end": 577,
                "fullWidth": 22,
                "width": 9,
                "modifiers": [],
                "variableDeclaration": {
                    "kind": "VariableDeclaration",
                    "fullStart": 556,
                    "fullEnd": 576,
                    "start": 568,
                    "end": 576,
                    "fullWidth": 20,
                    "width": 8,
                    "varKeyword": {
                        "kind": "VarKeyword",
                        "fullStart": 556,
                        "fullEnd": 572,
                        "start": 568,
                        "end": 571,
                        "fullWidth": 16,
                        "width": 3,
                        "text": "var",
                        "value": "var",
                        "valueText": "var",
                        "hasLeadingTrivia": true,
                        "hasLeadingComment": true,
                        "hasLeadingNewLine": true,
                        "hasTrailingTrivia": true,
                        "leadingTrivia": [
                            {
                                "kind": "NewLineTrivia",
                                "text": "\n"
                            },
                            {
                                "kind": "SingleLineCommentTrivia",
                                "text": "// CHECK#3"
                            },
                            {
                                "kind": "NewLineTrivia",
                                "text": "\n"
                            }
                        ],
                        "trailingTrivia": [
                            {
                                "kind": "WhitespaceTrivia",
                                "text": " "
                            }
                        ]
                    },
                    "variableDeclarators": [
                        {
                            "kind": "VariableDeclarator",
                            "fullStart": 572,
                            "fullEnd": 576,
                            "start": 572,
                            "end": 576,
                            "fullWidth": 4,
<<<<<<< HEAD
                            "width": 4,
                            "identifier": {
=======
                            "propertyName": {
>>>>>>> 85e84683
                                "kind": "IdentifierName",
                                "fullStart": 572,
                                "fullEnd": 573,
                                "start": 572,
                                "end": 573,
                                "fullWidth": 1,
                                "width": 1,
                                "text": "y",
                                "value": "y",
                                "valueText": "y"
                            },
                            "equalsValueClause": {
                                "kind": "EqualsValueClause",
                                "fullStart": 573,
                                "fullEnd": 576,
                                "start": 573,
                                "end": 576,
                                "fullWidth": 3,
                                "width": 3,
                                "equalsToken": {
                                    "kind": "EqualsToken",
                                    "fullStart": 573,
                                    "fullEnd": 574,
                                    "start": 573,
                                    "end": 574,
                                    "fullWidth": 1,
                                    "width": 1,
                                    "text": "=",
                                    "value": "=",
                                    "valueText": "="
                                },
                                "value": {
                                    "kind": "NumericLiteral",
                                    "fullStart": 574,
                                    "fullEnd": 576,
                                    "start": 574,
                                    "end": 576,
                                    "fullWidth": 2,
                                    "width": 2,
                                    "text": "16",
                                    "value": 16,
                                    "valueText": "16"
                                }
                            }
                        }
                    ]
                },
                "semicolonToken": {
                    "kind": "SemicolonToken",
                    "fullStart": 576,
                    "fullEnd": 578,
                    "start": 576,
                    "end": 577,
                    "fullWidth": 2,
                    "width": 1,
                    "text": ";",
                    "value": ";",
                    "valueText": ";",
                    "hasTrailingTrivia": true,
                    "hasTrailingNewLine": true,
                    "trailingTrivia": [
                        {
                            "kind": "NewLineTrivia",
                            "text": "\n"
                        }
                    ]
                }
            },
            {
                "kind": "VariableStatement",
                "fullStart": 578,
                "fullEnd": 588,
                "start": 578,
                "end": 587,
                "fullWidth": 10,
                "width": 9,
                "modifiers": [],
                "variableDeclaration": {
                    "kind": "VariableDeclaration",
                    "fullStart": 578,
                    "fullEnd": 586,
                    "start": 578,
                    "end": 586,
                    "fullWidth": 8,
                    "width": 8,
                    "varKeyword": {
                        "kind": "VarKeyword",
                        "fullStart": 578,
                        "fullEnd": 582,
                        "start": 578,
                        "end": 581,
                        "fullWidth": 4,
                        "width": 3,
                        "text": "var",
                        "value": "var",
                        "valueText": "var",
                        "hasTrailingTrivia": true,
                        "trailingTrivia": [
                            {
                                "kind": "WhitespaceTrivia",
                                "text": " "
                            }
                        ]
                    },
                    "variableDeclarators": [
                        {
                            "kind": "VariableDeclarator",
                            "fullStart": 582,
                            "fullEnd": 586,
                            "start": 582,
                            "end": 586,
                            "fullWidth": 4,
<<<<<<< HEAD
                            "width": 4,
                            "identifier": {
=======
                            "propertyName": {
>>>>>>> 85e84683
                                "kind": "IdentifierName",
                                "fullStart": 582,
                                "fullEnd": 583,
                                "start": 582,
                                "end": 583,
                                "fullWidth": 1,
                                "width": 1,
                                "text": "z",
                                "value": "z",
                                "valueText": "z"
                            },
                            "equalsValueClause": {
                                "kind": "EqualsValueClause",
                                "fullStart": 583,
                                "fullEnd": 586,
                                "start": 583,
                                "end": 586,
                                "fullWidth": 3,
                                "width": 3,
                                "equalsToken": {
                                    "kind": "EqualsToken",
                                    "fullStart": 583,
                                    "fullEnd": 584,
                                    "start": 583,
                                    "end": 584,
                                    "fullWidth": 1,
                                    "width": 1,
                                    "text": "=",
                                    "value": "=",
                                    "valueText": "="
                                },
                                "value": {
                                    "kind": "NumericLiteral",
                                    "fullStart": 584,
                                    "fullEnd": 586,
                                    "start": 584,
                                    "end": 586,
                                    "fullWidth": 2,
                                    "width": 2,
                                    "text": "10",
                                    "value": 10,
                                    "valueText": "10"
                                }
                            }
                        }
                    ]
                },
                "semicolonToken": {
                    "kind": "SemicolonToken",
                    "fullStart": 586,
                    "fullEnd": 588,
                    "start": 586,
                    "end": 587,
                    "fullWidth": 2,
                    "width": 1,
                    "text": ";",
                    "value": ";",
                    "valueText": ";",
                    "hasTrailingTrivia": true,
                    "hasTrailingNewLine": true,
                    "trailingTrivia": [
                        {
                            "kind": "NewLineTrivia",
                            "text": "\n"
                        }
                    ]
                }
            },
            {
                "kind": "ExpressionStatement",
                "fullStart": 588,
                "fullEnd": 648,
                "start": 588,
                "end": 647,
                "fullWidth": 60,
                "width": 59,
                "expression": {
                    "kind": "InvocationExpression",
                    "fullStart": 588,
                    "fullEnd": 646,
                    "start": 588,
                    "end": 646,
                    "fullWidth": 58,
                    "width": 58,
                    "expression": {
                        "kind": "IdentifierName",
                        "fullStart": 588,
                        "fullEnd": 592,
                        "start": 588,
                        "end": 592,
                        "fullWidth": 4,
                        "width": 4,
                        "text": "eval",
                        "value": "eval",
                        "valueText": "eval"
                    },
                    "argumentList": {
                        "kind": "ArgumentList",
                        "fullStart": 592,
                        "fullEnd": 646,
                        "start": 592,
                        "end": 646,
                        "fullWidth": 54,
                        "width": 54,
                        "openParenToken": {
                            "kind": "OpenParenToken",
                            "fullStart": 592,
                            "fullEnd": 593,
                            "start": 592,
                            "end": 593,
                            "fullWidth": 1,
                            "width": 1,
                            "text": "(",
                            "value": "(",
                            "valueText": "("
                        },
                        "arguments": [
                            {
                                "kind": "StringLiteral",
                                "fullStart": 593,
                                "fullEnd": 645,
                                "start": 593,
                                "end": 645,
                                "fullWidth": 52,
                                "width": 52,
                                "text": "\"\\u2028var\\u2028x\\u2028=\\u2028y\\u2028%\\u2028z\\u2028\"",
                                "value": " var x = y % z ",
                                "valueText": " var x = y % z "
                            }
                        ],
                        "closeParenToken": {
                            "kind": "CloseParenToken",
                            "fullStart": 645,
                            "fullEnd": 646,
                            "start": 645,
                            "end": 646,
                            "fullWidth": 1,
                            "width": 1,
                            "text": ")",
                            "value": ")",
                            "valueText": ")"
                        }
                    }
                },
                "semicolonToken": {
                    "kind": "SemicolonToken",
                    "fullStart": 646,
                    "fullEnd": 648,
                    "start": 646,
                    "end": 647,
                    "fullWidth": 2,
                    "width": 1,
                    "text": ";",
                    "value": ";",
                    "valueText": ";",
                    "hasTrailingTrivia": true,
                    "hasTrailingNewLine": true,
                    "trailingTrivia": [
                        {
                            "kind": "NewLineTrivia",
                            "text": "\n"
                        }
                    ]
                }
            },
            {
                "kind": "IfStatement",
                "fullStart": 648,
                "fullEnd": 773,
                "start": 648,
                "end": 772,
                "fullWidth": 125,
                "width": 124,
                "ifKeyword": {
                    "kind": "IfKeyword",
                    "fullStart": 648,
                    "fullEnd": 651,
                    "start": 648,
                    "end": 650,
                    "fullWidth": 3,
                    "width": 2,
                    "text": "if",
                    "value": "if",
                    "valueText": "if",
                    "hasTrailingTrivia": true,
                    "trailingTrivia": [
                        {
                            "kind": "WhitespaceTrivia",
                            "text": " "
                        }
                    ]
                },
                "openParenToken": {
                    "kind": "OpenParenToken",
                    "fullStart": 651,
                    "fullEnd": 652,
                    "start": 651,
                    "end": 652,
                    "fullWidth": 1,
                    "width": 1,
                    "text": "(",
                    "value": "(",
                    "valueText": "("
                },
                "condition": {
                    "kind": "NotEqualsExpression",
                    "fullStart": 652,
                    "fullEnd": 659,
                    "start": 652,
                    "end": 659,
                    "fullWidth": 7,
                    "width": 7,
                    "left": {
                        "kind": "IdentifierName",
                        "fullStart": 652,
                        "fullEnd": 654,
                        "start": 652,
                        "end": 653,
                        "fullWidth": 2,
                        "width": 1,
                        "text": "x",
                        "value": "x",
                        "valueText": "x",
                        "hasTrailingTrivia": true,
                        "trailingTrivia": [
                            {
                                "kind": "WhitespaceTrivia",
                                "text": " "
                            }
                        ]
                    },
                    "operatorToken": {
                        "kind": "ExclamationEqualsEqualsToken",
                        "fullStart": 654,
                        "fullEnd": 658,
                        "start": 654,
                        "end": 657,
                        "fullWidth": 4,
                        "width": 3,
                        "text": "!==",
                        "value": "!==",
                        "valueText": "!==",
                        "hasTrailingTrivia": true,
                        "trailingTrivia": [
                            {
                                "kind": "WhitespaceTrivia",
                                "text": " "
                            }
                        ]
                    },
                    "right": {
                        "kind": "NumericLiteral",
                        "fullStart": 658,
                        "fullEnd": 659,
                        "start": 658,
                        "end": 659,
                        "fullWidth": 1,
                        "width": 1,
                        "text": "6",
                        "value": 6,
                        "valueText": "6"
                    }
                },
                "closeParenToken": {
                    "kind": "CloseParenToken",
                    "fullStart": 659,
                    "fullEnd": 661,
                    "start": 659,
                    "end": 660,
                    "fullWidth": 2,
                    "width": 1,
                    "text": ")",
                    "value": ")",
                    "valueText": ")",
                    "hasTrailingTrivia": true,
                    "trailingTrivia": [
                        {
                            "kind": "WhitespaceTrivia",
                            "text": " "
                        }
                    ]
                },
                "statement": {
                    "kind": "Block",
                    "fullStart": 661,
                    "fullEnd": 773,
                    "start": 661,
                    "end": 772,
                    "fullWidth": 112,
                    "width": 111,
                    "openBraceToken": {
                        "kind": "OpenBraceToken",
                        "fullStart": 661,
                        "fullEnd": 663,
                        "start": 661,
                        "end": 662,
                        "fullWidth": 2,
                        "width": 1,
                        "text": "{",
                        "value": "{",
                        "valueText": "{",
                        "hasTrailingTrivia": true,
                        "hasTrailingNewLine": true,
                        "trailingTrivia": [
                            {
                                "kind": "NewLineTrivia",
                                "text": "\n"
                            }
                        ]
                    },
                    "statements": [
                        {
                            "kind": "ExpressionStatement",
                            "fullStart": 663,
                            "fullEnd": 771,
                            "start": 665,
                            "end": 770,
                            "fullWidth": 108,
                            "width": 105,
                            "expression": {
                                "kind": "InvocationExpression",
                                "fullStart": 663,
                                "fullEnd": 769,
                                "start": 665,
                                "end": 769,
                                "fullWidth": 106,
                                "width": 104,
                                "expression": {
                                    "kind": "IdentifierName",
                                    "fullStart": 663,
                                    "fullEnd": 671,
                                    "start": 665,
                                    "end": 671,
                                    "fullWidth": 8,
                                    "width": 6,
                                    "text": "$ERROR",
                                    "value": "$ERROR",
                                    "valueText": "$ERROR",
                                    "hasLeadingTrivia": true,
                                    "leadingTrivia": [
                                        {
                                            "kind": "WhitespaceTrivia",
                                            "text": "  "
                                        }
                                    ]
                                },
                                "argumentList": {
                                    "kind": "ArgumentList",
                                    "fullStart": 671,
                                    "fullEnd": 769,
                                    "start": 671,
                                    "end": 769,
                                    "fullWidth": 98,
                                    "width": 98,
                                    "openParenToken": {
                                        "kind": "OpenParenToken",
                                        "fullStart": 671,
                                        "fullEnd": 672,
                                        "start": 671,
                                        "end": 672,
                                        "fullWidth": 1,
                                        "width": 1,
                                        "text": "(",
                                        "value": "(",
                                        "valueText": "("
                                    },
                                    "arguments": [
                                        {
                                            "kind": "AddExpression",
                                            "fullStart": 672,
                                            "fullEnd": 768,
                                            "start": 672,
                                            "end": 768,
                                            "fullWidth": 96,
                                            "width": 96,
                                            "left": {
                                                "kind": "StringLiteral",
                                                "fullStart": 672,
                                                "fullEnd": 763,
                                                "start": 672,
                                                "end": 762,
                                                "fullWidth": 91,
                                                "width": 90,
                                                "text": "'#3: eval(\"\\\\u2028var\\\\u2028x\\\\u2028=\\\\u2028y\\\\u2028%\\\\u2028z\\\\u2028\"); x === 6. Actual: '",
                                                "value": "#3: eval(\"\\u2028var\\u2028x\\u2028=\\u2028y\\u2028%\\u2028z\\u2028\"); x === 6. Actual: ",
                                                "valueText": "#3: eval(\"\\u2028var\\u2028x\\u2028=\\u2028y\\u2028%\\u2028z\\u2028\"); x === 6. Actual: ",
                                                "hasTrailingTrivia": true,
                                                "trailingTrivia": [
                                                    {
                                                        "kind": "WhitespaceTrivia",
                                                        "text": " "
                                                    }
                                                ]
                                            },
                                            "operatorToken": {
                                                "kind": "PlusToken",
                                                "fullStart": 763,
                                                "fullEnd": 765,
                                                "start": 763,
                                                "end": 764,
                                                "fullWidth": 2,
                                                "width": 1,
                                                "text": "+",
                                                "value": "+",
                                                "valueText": "+",
                                                "hasTrailingTrivia": true,
                                                "trailingTrivia": [
                                                    {
                                                        "kind": "WhitespaceTrivia",
                                                        "text": " "
                                                    }
                                                ]
                                            },
                                            "right": {
                                                "kind": "ParenthesizedExpression",
                                                "fullStart": 765,
                                                "fullEnd": 768,
                                                "start": 765,
                                                "end": 768,
                                                "fullWidth": 3,
                                                "width": 3,
                                                "openParenToken": {
                                                    "kind": "OpenParenToken",
                                                    "fullStart": 765,
                                                    "fullEnd": 766,
                                                    "start": 765,
                                                    "end": 766,
                                                    "fullWidth": 1,
                                                    "width": 1,
                                                    "text": "(",
                                                    "value": "(",
                                                    "valueText": "("
                                                },
                                                "expression": {
                                                    "kind": "IdentifierName",
                                                    "fullStart": 766,
                                                    "fullEnd": 767,
                                                    "start": 766,
                                                    "end": 767,
                                                    "fullWidth": 1,
                                                    "width": 1,
                                                    "text": "x",
                                                    "value": "x",
                                                    "valueText": "x"
                                                },
                                                "closeParenToken": {
                                                    "kind": "CloseParenToken",
                                                    "fullStart": 767,
                                                    "fullEnd": 768,
                                                    "start": 767,
                                                    "end": 768,
                                                    "fullWidth": 1,
                                                    "width": 1,
                                                    "text": ")",
                                                    "value": ")",
                                                    "valueText": ")"
                                                }
                                            }
                                        }
                                    ],
                                    "closeParenToken": {
                                        "kind": "CloseParenToken",
                                        "fullStart": 768,
                                        "fullEnd": 769,
                                        "start": 768,
                                        "end": 769,
                                        "fullWidth": 1,
                                        "width": 1,
                                        "text": ")",
                                        "value": ")",
                                        "valueText": ")"
                                    }
                                }
                            },
                            "semicolonToken": {
                                "kind": "SemicolonToken",
                                "fullStart": 769,
                                "fullEnd": 771,
                                "start": 769,
                                "end": 770,
                                "fullWidth": 2,
                                "width": 1,
                                "text": ";",
                                "value": ";",
                                "valueText": ";",
                                "hasTrailingTrivia": true,
                                "hasTrailingNewLine": true,
                                "trailingTrivia": [
                                    {
                                        "kind": "NewLineTrivia",
                                        "text": "\n"
                                    }
                                ]
                            }
                        }
                    ],
                    "closeBraceToken": {
                        "kind": "CloseBraceToken",
                        "fullStart": 771,
                        "fullEnd": 773,
                        "start": 771,
                        "end": 772,
                        "fullWidth": 2,
                        "width": 1,
                        "text": "}",
                        "value": "}",
                        "valueText": "}",
                        "hasTrailingTrivia": true,
                        "hasTrailingNewLine": true,
                        "trailingTrivia": [
                            {
                                "kind": "NewLineTrivia",
                                "text": "\n"
                            }
                        ]
                    }
                }
            },
            {
                "kind": "ExpressionStatement",
                "fullStart": 773,
                "fullEnd": 778,
                "start": 773,
                "end": 777,
                "fullWidth": 5,
                "width": 4,
                "expression": {
                    "kind": "AssignmentExpression",
                    "fullStart": 773,
                    "fullEnd": 776,
                    "start": 773,
                    "end": 776,
                    "fullWidth": 3,
                    "width": 3,
                    "left": {
                        "kind": "IdentifierName",
                        "fullStart": 773,
                        "fullEnd": 774,
                        "start": 773,
                        "end": 774,
                        "fullWidth": 1,
                        "width": 1,
                        "text": "x",
                        "value": "x",
                        "valueText": "x"
                    },
                    "operatorToken": {
                        "kind": "EqualsToken",
                        "fullStart": 774,
                        "fullEnd": 775,
                        "start": 774,
                        "end": 775,
                        "fullWidth": 1,
                        "width": 1,
                        "text": "=",
                        "value": "=",
                        "valueText": "="
                    },
                    "right": {
                        "kind": "NumericLiteral",
                        "fullStart": 775,
                        "fullEnd": 776,
                        "start": 775,
                        "end": 776,
                        "fullWidth": 1,
                        "width": 1,
                        "text": "0",
                        "value": 0,
                        "valueText": "0"
                    }
                },
                "semicolonToken": {
                    "kind": "SemicolonToken",
                    "fullStart": 776,
                    "fullEnd": 778,
                    "start": 776,
                    "end": 777,
                    "fullWidth": 2,
                    "width": 1,
                    "text": ";",
                    "value": ";",
                    "valueText": ";",
                    "hasTrailingTrivia": true,
                    "hasTrailingNewLine": true,
                    "trailingTrivia": [
                        {
                            "kind": "NewLineTrivia",
                            "text": "\n"
                        }
                    ]
                }
            },
            {
                "kind": "VariableStatement",
                "fullStart": 778,
                "fullEnd": 800,
                "start": 790,
                "end": 799,
                "fullWidth": 22,
                "width": 9,
                "modifiers": [],
                "variableDeclaration": {
                    "kind": "VariableDeclaration",
                    "fullStart": 778,
                    "fullEnd": 798,
                    "start": 790,
                    "end": 798,
                    "fullWidth": 20,
                    "width": 8,
                    "varKeyword": {
                        "kind": "VarKeyword",
                        "fullStart": 778,
                        "fullEnd": 794,
                        "start": 790,
                        "end": 793,
                        "fullWidth": 16,
                        "width": 3,
                        "text": "var",
                        "value": "var",
                        "valueText": "var",
                        "hasLeadingTrivia": true,
                        "hasLeadingComment": true,
                        "hasLeadingNewLine": true,
                        "hasTrailingTrivia": true,
                        "leadingTrivia": [
                            {
                                "kind": "NewLineTrivia",
                                "text": "\n"
                            },
                            {
                                "kind": "SingleLineCommentTrivia",
                                "text": "// CHECK#4"
                            },
                            {
                                "kind": "NewLineTrivia",
                                "text": "\n"
                            }
                        ],
                        "trailingTrivia": [
                            {
                                "kind": "WhitespaceTrivia",
                                "text": " "
                            }
                        ]
                    },
                    "variableDeclarators": [
                        {
                            "kind": "VariableDeclarator",
                            "fullStart": 794,
                            "fullEnd": 798,
                            "start": 794,
                            "end": 798,
                            "fullWidth": 4,
<<<<<<< HEAD
                            "width": 4,
                            "identifier": {
=======
                            "propertyName": {
>>>>>>> 85e84683
                                "kind": "IdentifierName",
                                "fullStart": 794,
                                "fullEnd": 795,
                                "start": 794,
                                "end": 795,
                                "fullWidth": 1,
                                "width": 1,
                                "text": "y",
                                "value": "y",
                                "valueText": "y"
                            },
                            "equalsValueClause": {
                                "kind": "EqualsValueClause",
                                "fullStart": 795,
                                "fullEnd": 798,
                                "start": 795,
                                "end": 798,
                                "fullWidth": 3,
                                "width": 3,
                                "equalsToken": {
                                    "kind": "EqualsToken",
                                    "fullStart": 795,
                                    "fullEnd": 796,
                                    "start": 795,
                                    "end": 796,
                                    "fullWidth": 1,
                                    "width": 1,
                                    "text": "=",
                                    "value": "=",
                                    "valueText": "="
                                },
                                "value": {
                                    "kind": "NumericLiteral",
                                    "fullStart": 796,
                                    "fullEnd": 798,
                                    "start": 796,
                                    "end": 798,
                                    "fullWidth": 2,
                                    "width": 2,
                                    "text": "16",
                                    "value": 16,
                                    "valueText": "16"
                                }
                            }
                        }
                    ]
                },
                "semicolonToken": {
                    "kind": "SemicolonToken",
                    "fullStart": 798,
                    "fullEnd": 800,
                    "start": 798,
                    "end": 799,
                    "fullWidth": 2,
                    "width": 1,
                    "text": ";",
                    "value": ";",
                    "valueText": ";",
                    "hasTrailingTrivia": true,
                    "hasTrailingNewLine": true,
                    "trailingTrivia": [
                        {
                            "kind": "NewLineTrivia",
                            "text": "\n"
                        }
                    ]
                }
            },
            {
                "kind": "VariableStatement",
                "fullStart": 800,
                "fullEnd": 810,
                "start": 800,
                "end": 809,
                "fullWidth": 10,
                "width": 9,
                "modifiers": [],
                "variableDeclaration": {
                    "kind": "VariableDeclaration",
                    "fullStart": 800,
                    "fullEnd": 808,
                    "start": 800,
                    "end": 808,
                    "fullWidth": 8,
                    "width": 8,
                    "varKeyword": {
                        "kind": "VarKeyword",
                        "fullStart": 800,
                        "fullEnd": 804,
                        "start": 800,
                        "end": 803,
                        "fullWidth": 4,
                        "width": 3,
                        "text": "var",
                        "value": "var",
                        "valueText": "var",
                        "hasTrailingTrivia": true,
                        "trailingTrivia": [
                            {
                                "kind": "WhitespaceTrivia",
                                "text": " "
                            }
                        ]
                    },
                    "variableDeclarators": [
                        {
                            "kind": "VariableDeclarator",
                            "fullStart": 804,
                            "fullEnd": 808,
                            "start": 804,
                            "end": 808,
                            "fullWidth": 4,
<<<<<<< HEAD
                            "width": 4,
                            "identifier": {
=======
                            "propertyName": {
>>>>>>> 85e84683
                                "kind": "IdentifierName",
                                "fullStart": 804,
                                "fullEnd": 805,
                                "start": 804,
                                "end": 805,
                                "fullWidth": 1,
                                "width": 1,
                                "text": "z",
                                "value": "z",
                                "valueText": "z"
                            },
                            "equalsValueClause": {
                                "kind": "EqualsValueClause",
                                "fullStart": 805,
                                "fullEnd": 808,
                                "start": 805,
                                "end": 808,
                                "fullWidth": 3,
                                "width": 3,
                                "equalsToken": {
                                    "kind": "EqualsToken",
                                    "fullStart": 805,
                                    "fullEnd": 806,
                                    "start": 805,
                                    "end": 806,
                                    "fullWidth": 1,
                                    "width": 1,
                                    "text": "=",
                                    "value": "=",
                                    "valueText": "="
                                },
                                "value": {
                                    "kind": "NumericLiteral",
                                    "fullStart": 806,
                                    "fullEnd": 808,
                                    "start": 806,
                                    "end": 808,
                                    "fullWidth": 2,
                                    "width": 2,
                                    "text": "10",
                                    "value": 10,
                                    "valueText": "10"
                                }
                            }
                        }
                    ]
                },
                "semicolonToken": {
                    "kind": "SemicolonToken",
                    "fullStart": 808,
                    "fullEnd": 810,
                    "start": 808,
                    "end": 809,
                    "fullWidth": 2,
                    "width": 1,
                    "text": ";",
                    "value": ";",
                    "valueText": ";",
                    "hasTrailingTrivia": true,
                    "hasTrailingNewLine": true,
                    "trailingTrivia": [
                        {
                            "kind": "NewLineTrivia",
                            "text": "\n"
                        }
                    ]
                }
            },
            {
                "kind": "ExpressionStatement",
                "fullStart": 810,
                "fullEnd": 870,
                "start": 810,
                "end": 869,
                "fullWidth": 60,
                "width": 59,
                "expression": {
                    "kind": "InvocationExpression",
                    "fullStart": 810,
                    "fullEnd": 868,
                    "start": 810,
                    "end": 868,
                    "fullWidth": 58,
                    "width": 58,
                    "expression": {
                        "kind": "IdentifierName",
                        "fullStart": 810,
                        "fullEnd": 814,
                        "start": 810,
                        "end": 814,
                        "fullWidth": 4,
                        "width": 4,
                        "text": "eval",
                        "value": "eval",
                        "valueText": "eval"
                    },
                    "argumentList": {
                        "kind": "ArgumentList",
                        "fullStart": 814,
                        "fullEnd": 868,
                        "start": 814,
                        "end": 868,
                        "fullWidth": 54,
                        "width": 54,
                        "openParenToken": {
                            "kind": "OpenParenToken",
                            "fullStart": 814,
                            "fullEnd": 815,
                            "start": 814,
                            "end": 815,
                            "fullWidth": 1,
                            "width": 1,
                            "text": "(",
                            "value": "(",
                            "valueText": "("
                        },
                        "arguments": [
                            {
                                "kind": "StringLiteral",
                                "fullStart": 815,
                                "fullEnd": 867,
                                "start": 815,
                                "end": 867,
                                "fullWidth": 52,
                                "width": 52,
                                "text": "\"\\u2029var\\u2029x\\u2029=\\u2029y\\u2029%\\u2029z\\u2029\"",
                                "value": " var x = y % z ",
                                "valueText": " var x = y % z "
                            }
                        ],
                        "closeParenToken": {
                            "kind": "CloseParenToken",
                            "fullStart": 867,
                            "fullEnd": 868,
                            "start": 867,
                            "end": 868,
                            "fullWidth": 1,
                            "width": 1,
                            "text": ")",
                            "value": ")",
                            "valueText": ")"
                        }
                    }
                },
                "semicolonToken": {
                    "kind": "SemicolonToken",
                    "fullStart": 868,
                    "fullEnd": 870,
                    "start": 868,
                    "end": 869,
                    "fullWidth": 2,
                    "width": 1,
                    "text": ";",
                    "value": ";",
                    "valueText": ";",
                    "hasTrailingTrivia": true,
                    "hasTrailingNewLine": true,
                    "trailingTrivia": [
                        {
                            "kind": "NewLineTrivia",
                            "text": "\n"
                        }
                    ]
                }
            },
            {
                "kind": "IfStatement",
                "fullStart": 870,
                "fullEnd": 995,
                "start": 870,
                "end": 994,
                "fullWidth": 125,
                "width": 124,
                "ifKeyword": {
                    "kind": "IfKeyword",
                    "fullStart": 870,
                    "fullEnd": 873,
                    "start": 870,
                    "end": 872,
                    "fullWidth": 3,
                    "width": 2,
                    "text": "if",
                    "value": "if",
                    "valueText": "if",
                    "hasTrailingTrivia": true,
                    "trailingTrivia": [
                        {
                            "kind": "WhitespaceTrivia",
                            "text": " "
                        }
                    ]
                },
                "openParenToken": {
                    "kind": "OpenParenToken",
                    "fullStart": 873,
                    "fullEnd": 874,
                    "start": 873,
                    "end": 874,
                    "fullWidth": 1,
                    "width": 1,
                    "text": "(",
                    "value": "(",
                    "valueText": "("
                },
                "condition": {
                    "kind": "NotEqualsExpression",
                    "fullStart": 874,
                    "fullEnd": 881,
                    "start": 874,
                    "end": 881,
                    "fullWidth": 7,
                    "width": 7,
                    "left": {
                        "kind": "IdentifierName",
                        "fullStart": 874,
                        "fullEnd": 876,
                        "start": 874,
                        "end": 875,
                        "fullWidth": 2,
                        "width": 1,
                        "text": "x",
                        "value": "x",
                        "valueText": "x",
                        "hasTrailingTrivia": true,
                        "trailingTrivia": [
                            {
                                "kind": "WhitespaceTrivia",
                                "text": " "
                            }
                        ]
                    },
                    "operatorToken": {
                        "kind": "ExclamationEqualsEqualsToken",
                        "fullStart": 876,
                        "fullEnd": 880,
                        "start": 876,
                        "end": 879,
                        "fullWidth": 4,
                        "width": 3,
                        "text": "!==",
                        "value": "!==",
                        "valueText": "!==",
                        "hasTrailingTrivia": true,
                        "trailingTrivia": [
                            {
                                "kind": "WhitespaceTrivia",
                                "text": " "
                            }
                        ]
                    },
                    "right": {
                        "kind": "NumericLiteral",
                        "fullStart": 880,
                        "fullEnd": 881,
                        "start": 880,
                        "end": 881,
                        "fullWidth": 1,
                        "width": 1,
                        "text": "6",
                        "value": 6,
                        "valueText": "6"
                    }
                },
                "closeParenToken": {
                    "kind": "CloseParenToken",
                    "fullStart": 881,
                    "fullEnd": 883,
                    "start": 881,
                    "end": 882,
                    "fullWidth": 2,
                    "width": 1,
                    "text": ")",
                    "value": ")",
                    "valueText": ")",
                    "hasTrailingTrivia": true,
                    "trailingTrivia": [
                        {
                            "kind": "WhitespaceTrivia",
                            "text": " "
                        }
                    ]
                },
                "statement": {
                    "kind": "Block",
                    "fullStart": 883,
                    "fullEnd": 995,
                    "start": 883,
                    "end": 994,
                    "fullWidth": 112,
                    "width": 111,
                    "openBraceToken": {
                        "kind": "OpenBraceToken",
                        "fullStart": 883,
                        "fullEnd": 885,
                        "start": 883,
                        "end": 884,
                        "fullWidth": 2,
                        "width": 1,
                        "text": "{",
                        "value": "{",
                        "valueText": "{",
                        "hasTrailingTrivia": true,
                        "hasTrailingNewLine": true,
                        "trailingTrivia": [
                            {
                                "kind": "NewLineTrivia",
                                "text": "\n"
                            }
                        ]
                    },
                    "statements": [
                        {
                            "kind": "ExpressionStatement",
                            "fullStart": 885,
                            "fullEnd": 993,
                            "start": 887,
                            "end": 992,
                            "fullWidth": 108,
                            "width": 105,
                            "expression": {
                                "kind": "InvocationExpression",
                                "fullStart": 885,
                                "fullEnd": 991,
                                "start": 887,
                                "end": 991,
                                "fullWidth": 106,
                                "width": 104,
                                "expression": {
                                    "kind": "IdentifierName",
                                    "fullStart": 885,
                                    "fullEnd": 893,
                                    "start": 887,
                                    "end": 893,
                                    "fullWidth": 8,
                                    "width": 6,
                                    "text": "$ERROR",
                                    "value": "$ERROR",
                                    "valueText": "$ERROR",
                                    "hasLeadingTrivia": true,
                                    "leadingTrivia": [
                                        {
                                            "kind": "WhitespaceTrivia",
                                            "text": "  "
                                        }
                                    ]
                                },
                                "argumentList": {
                                    "kind": "ArgumentList",
                                    "fullStart": 893,
                                    "fullEnd": 991,
                                    "start": 893,
                                    "end": 991,
                                    "fullWidth": 98,
                                    "width": 98,
                                    "openParenToken": {
                                        "kind": "OpenParenToken",
                                        "fullStart": 893,
                                        "fullEnd": 894,
                                        "start": 893,
                                        "end": 894,
                                        "fullWidth": 1,
                                        "width": 1,
                                        "text": "(",
                                        "value": "(",
                                        "valueText": "("
                                    },
                                    "arguments": [
                                        {
                                            "kind": "AddExpression",
                                            "fullStart": 894,
                                            "fullEnd": 990,
                                            "start": 894,
                                            "end": 990,
                                            "fullWidth": 96,
                                            "width": 96,
                                            "left": {
                                                "kind": "StringLiteral",
                                                "fullStart": 894,
                                                "fullEnd": 985,
                                                "start": 894,
                                                "end": 984,
                                                "fullWidth": 91,
                                                "width": 90,
                                                "text": "'#4: eval(\"\\\\u2029var\\\\u2029x\\\\u2029=\\\\u2029y\\\\u2029%\\\\u2029z\\\\u2029\"); x === 6. Actual: '",
                                                "value": "#4: eval(\"\\u2029var\\u2029x\\u2029=\\u2029y\\u2029%\\u2029z\\u2029\"); x === 6. Actual: ",
                                                "valueText": "#4: eval(\"\\u2029var\\u2029x\\u2029=\\u2029y\\u2029%\\u2029z\\u2029\"); x === 6. Actual: ",
                                                "hasTrailingTrivia": true,
                                                "trailingTrivia": [
                                                    {
                                                        "kind": "WhitespaceTrivia",
                                                        "text": " "
                                                    }
                                                ]
                                            },
                                            "operatorToken": {
                                                "kind": "PlusToken",
                                                "fullStart": 985,
                                                "fullEnd": 987,
                                                "start": 985,
                                                "end": 986,
                                                "fullWidth": 2,
                                                "width": 1,
                                                "text": "+",
                                                "value": "+",
                                                "valueText": "+",
                                                "hasTrailingTrivia": true,
                                                "trailingTrivia": [
                                                    {
                                                        "kind": "WhitespaceTrivia",
                                                        "text": " "
                                                    }
                                                ]
                                            },
                                            "right": {
                                                "kind": "ParenthesizedExpression",
                                                "fullStart": 987,
                                                "fullEnd": 990,
                                                "start": 987,
                                                "end": 990,
                                                "fullWidth": 3,
                                                "width": 3,
                                                "openParenToken": {
                                                    "kind": "OpenParenToken",
                                                    "fullStart": 987,
                                                    "fullEnd": 988,
                                                    "start": 987,
                                                    "end": 988,
                                                    "fullWidth": 1,
                                                    "width": 1,
                                                    "text": "(",
                                                    "value": "(",
                                                    "valueText": "("
                                                },
                                                "expression": {
                                                    "kind": "IdentifierName",
                                                    "fullStart": 988,
                                                    "fullEnd": 989,
                                                    "start": 988,
                                                    "end": 989,
                                                    "fullWidth": 1,
                                                    "width": 1,
                                                    "text": "x",
                                                    "value": "x",
                                                    "valueText": "x"
                                                },
                                                "closeParenToken": {
                                                    "kind": "CloseParenToken",
                                                    "fullStart": 989,
                                                    "fullEnd": 990,
                                                    "start": 989,
                                                    "end": 990,
                                                    "fullWidth": 1,
                                                    "width": 1,
                                                    "text": ")",
                                                    "value": ")",
                                                    "valueText": ")"
                                                }
                                            }
                                        }
                                    ],
                                    "closeParenToken": {
                                        "kind": "CloseParenToken",
                                        "fullStart": 990,
                                        "fullEnd": 991,
                                        "start": 990,
                                        "end": 991,
                                        "fullWidth": 1,
                                        "width": 1,
                                        "text": ")",
                                        "value": ")",
                                        "valueText": ")"
                                    }
                                }
                            },
                            "semicolonToken": {
                                "kind": "SemicolonToken",
                                "fullStart": 991,
                                "fullEnd": 993,
                                "start": 991,
                                "end": 992,
                                "fullWidth": 2,
                                "width": 1,
                                "text": ";",
                                "value": ";",
                                "valueText": ";",
                                "hasTrailingTrivia": true,
                                "hasTrailingNewLine": true,
                                "trailingTrivia": [
                                    {
                                        "kind": "NewLineTrivia",
                                        "text": "\n"
                                    }
                                ]
                            }
                        }
                    ],
                    "closeBraceToken": {
                        "kind": "CloseBraceToken",
                        "fullStart": 993,
                        "fullEnd": 995,
                        "start": 993,
                        "end": 994,
                        "fullWidth": 2,
                        "width": 1,
                        "text": "}",
                        "value": "}",
                        "valueText": "}",
                        "hasTrailingTrivia": true,
                        "hasTrailingNewLine": true,
                        "trailingTrivia": [
                            {
                                "kind": "NewLineTrivia",
                                "text": "\n"
                            }
                        ]
                    }
                }
            }
        ],
        "endOfFileToken": {
            "kind": "EndOfFileToken",
            "fullStart": 995,
            "fullEnd": 996,
            "start": 996,
            "end": 996,
            "fullWidth": 1,
            "width": 0,
            "text": "",
            "hasLeadingTrivia": true,
            "hasLeadingNewLine": true,
            "leadingTrivia": [
                {
                    "kind": "NewLineTrivia",
                    "text": "\n"
                }
            ]
        }
    },
    "lineMap": {
        "lineStarts": [
            0,
            61,
            132,
            133,
            137,
            187,
            190,
            222,
            274,
            278,
            279,
            290,
            300,
            310,
            314,
            316,
            318,
            320,
            322,
            324,
            326,
            341,
            410,
            412,
            417,
            418,
            429,
            439,
            449,
            453,
            455,
            457,
            459,
            461,
            463,
            465,
            480,
            549,
            551,
            556,
            557,
            568,
            578,
            588,
            648,
            663,
            771,
            773,
            778,
            779,
            790,
            800,
            810,
            870,
            885,
            993,
            995,
            996
        ],
        "length": 996
    }
}<|MERGE_RESOLUTION|>--- conflicted
+++ resolved
@@ -102,12 +102,8 @@
                             "start": 294,
                             "end": 298,
                             "fullWidth": 4,
-<<<<<<< HEAD
                             "width": 4,
-                            "identifier": {
-=======
                             "propertyName": {
->>>>>>> 85e84683
                                 "kind": "IdentifierName",
                                 "fullStart": 294,
                                 "fullEnd": 295,
@@ -220,12 +216,8 @@
                             "start": 304,
                             "end": 308,
                             "fullWidth": 4,
-<<<<<<< HEAD
                             "width": 4,
-                            "identifier": {
-=======
                             "propertyName": {
->>>>>>> 85e84683
                                 "kind": "IdentifierName",
                                 "fullStart": 304,
                                 "fullEnd": 305,
@@ -339,12 +331,8 @@
                             "start": 314,
                             "end": 323,
                             "fullWidth": 10,
-<<<<<<< HEAD
                             "width": 9,
-                            "identifier": {
-=======
                             "propertyName": {
->>>>>>> 85e84683
                                 "kind": "IdentifierName",
                                 "fullStart": 314,
                                 "fullEnd": 316,
@@ -974,12 +962,8 @@
                             "start": 433,
                             "end": 437,
                             "fullWidth": 4,
-<<<<<<< HEAD
                             "width": 4,
-                            "identifier": {
-=======
                             "propertyName": {
->>>>>>> 85e84683
                                 "kind": "IdentifierName",
                                 "fullStart": 433,
                                 "fullEnd": 434,
@@ -1092,12 +1076,8 @@
                             "start": 443,
                             "end": 447,
                             "fullWidth": 4,
-<<<<<<< HEAD
                             "width": 4,
-                            "identifier": {
-=======
                             "propertyName": {
->>>>>>> 85e84683
                                 "kind": "IdentifierName",
                                 "fullStart": 443,
                                 "fullEnd": 444,
@@ -1211,12 +1191,8 @@
                             "start": 453,
                             "end": 462,
                             "fullWidth": 10,
-<<<<<<< HEAD
                             "width": 9,
-                            "identifier": {
-=======
                             "propertyName": {
->>>>>>> 85e84683
                                 "kind": "IdentifierName",
                                 "fullStart": 453,
                                 "fullEnd": 455,
@@ -1846,12 +1822,8 @@
                             "start": 572,
                             "end": 576,
                             "fullWidth": 4,
-<<<<<<< HEAD
                             "width": 4,
-                            "identifier": {
-=======
                             "propertyName": {
->>>>>>> 85e84683
                                 "kind": "IdentifierName",
                                 "fullStart": 572,
                                 "fullEnd": 573,
@@ -1964,12 +1936,8 @@
                             "start": 582,
                             "end": 586,
                             "fullWidth": 4,
-<<<<<<< HEAD
                             "width": 4,
-                            "identifier": {
-=======
                             "propertyName": {
->>>>>>> 85e84683
                                 "kind": "IdentifierName",
                                 "fullStart": 582,
                                 "fullEnd": 583,
@@ -2637,12 +2605,8 @@
                             "start": 794,
                             "end": 798,
                             "fullWidth": 4,
-<<<<<<< HEAD
                             "width": 4,
-                            "identifier": {
-=======
                             "propertyName": {
->>>>>>> 85e84683
                                 "kind": "IdentifierName",
                                 "fullStart": 794,
                                 "fullEnd": 795,
@@ -2755,12 +2719,8 @@
                             "start": 804,
                             "end": 808,
                             "fullWidth": 4,
-<<<<<<< HEAD
                             "width": 4,
-                            "identifier": {
-=======
                             "propertyName": {
->>>>>>> 85e84683
                                 "kind": "IdentifierName",
                                 "fullStart": 804,
                                 "fullEnd": 805,
