--- conflicted
+++ resolved
@@ -103,12 +103,8 @@
                             "start": 295,
                             "end": 299,
                             "fullWidth": 4,
-<<<<<<< HEAD
                             "width": 4,
-                            "identifier": {
-=======
                             "propertyName": {
->>>>>>> 85e84683
                                 "kind": "IdentifierName",
                                 "fullStart": 295,
                                 "fullEnd": 296,
@@ -221,12 +217,8 @@
                             "start": 305,
                             "end": 308,
                             "fullWidth": 3,
-<<<<<<< HEAD
                             "width": 3,
-                            "identifier": {
-=======
                             "propertyName": {
->>>>>>> 85e84683
                                 "kind": "IdentifierName",
                                 "fullStart": 305,
                                 "fullEnd": 306,
@@ -976,12 +968,8 @@
                             "start": 435,
                             "end": 439,
                             "fullWidth": 4,
-<<<<<<< HEAD
                             "width": 4,
-                            "identifier": {
-=======
                             "propertyName": {
->>>>>>> 85e84683
                                 "kind": "IdentifierName",
                                 "fullStart": 435,
                                 "fullEnd": 436,
@@ -1094,12 +1082,8 @@
                             "start": 445,
                             "end": 448,
                             "fullWidth": 3,
-<<<<<<< HEAD
                             "width": 3,
-                            "identifier": {
-=======
                             "propertyName": {
->>>>>>> 85e84683
                                 "kind": "IdentifierName",
                                 "fullStart": 445,
                                 "fullEnd": 446,
@@ -1849,12 +1833,8 @@
                             "start": 575,
                             "end": 579,
                             "fullWidth": 4,
-<<<<<<< HEAD
                             "width": 4,
-                            "identifier": {
-=======
                             "propertyName": {
->>>>>>> 85e84683
                                 "kind": "IdentifierName",
                                 "fullStart": 575,
                                 "fullEnd": 576,
@@ -1967,12 +1947,8 @@
                             "start": 585,
                             "end": 588,
                             "fullWidth": 3,
-<<<<<<< HEAD
                             "width": 3,
-                            "identifier": {
-=======
                             "propertyName": {
->>>>>>> 85e84683
                                 "kind": "IdentifierName",
                                 "fullStart": 585,
                                 "fullEnd": 586,
@@ -2640,12 +2616,8 @@
                             "start": 798,
                             "end": 802,
                             "fullWidth": 4,
-<<<<<<< HEAD
                             "width": 4,
-                            "identifier": {
-=======
                             "propertyName": {
->>>>>>> 85e84683
                                 "kind": "IdentifierName",
                                 "fullStart": 798,
                                 "fullEnd": 799,
@@ -2758,12 +2730,8 @@
                             "start": 808,
                             "end": 811,
                             "fullWidth": 3,
-<<<<<<< HEAD
                             "width": 3,
-                            "identifier": {
-=======
                             "propertyName": {
->>>>>>> 85e84683
                                 "kind": "IdentifierName",
                                 "fullStart": 808,
                                 "fullEnd": 809,
