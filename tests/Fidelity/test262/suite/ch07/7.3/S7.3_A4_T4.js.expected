--- conflicted
+++ resolved
@@ -218,12 +218,8 @@
                             "start": 401,
                             "end": 406,
                             "fullWidth": 5,
-<<<<<<< HEAD
                             "width": 5,
-                            "identifier": {
-=======
                             "propertyName": {
->>>>>>> 85e84683
                                 "kind": "IdentifierName",
                                 "fullStart": 401,
                                 "fullEnd": 403,
