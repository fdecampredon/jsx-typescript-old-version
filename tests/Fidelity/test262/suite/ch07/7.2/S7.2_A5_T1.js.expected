--- conflicted
+++ resolved
@@ -125,12 +125,8 @@
                             "start": 360,
                             "end": 366,
                             "fullWidth": 6,
-<<<<<<< HEAD
                             "width": 6,
-                            "identifier": {
-=======
                             "propertyName": {
->>>>>>> 85e84683
                                 "kind": "IdentifierName",
                                 "fullStart": 360,
                                 "fullEnd": 366,
