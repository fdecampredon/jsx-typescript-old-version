{
    "isDeclaration": false,
    "languageVersion": "EcmaScript5",
    "parseOptions": {
        "allowAutomaticSemicolonInsertion": true
    },
    "sourceUnit": {
        "kind": "SourceUnit",
        "fullStart": 0,
        "fullEnd": 547,
        "start": 282,
        "end": 547,
        "fullWidth": 547,
        "width": 265,
        "moduleElements": [
            {
                "kind": "ExpressionStatement",
                "fullStart": 0,
                "fullEnd": 334,
                "start": 282,
                "end": 333,
                "fullWidth": 334,
                "width": 51,
                "expression": {
                    "kind": "InvocationExpression",
                    "fullStart": 0,
                    "fullEnd": 332,
                    "start": 282,
                    "end": 332,
                    "fullWidth": 332,
                    "width": 50,
                    "expression": {
                        "kind": "IdentifierName",
                        "fullStart": 0,
                        "fullEnd": 286,
                        "start": 282,
                        "end": 286,
                        "fullWidth": 286,
                        "width": 4,
                        "text": "eval",
                        "value": "eval",
                        "valueText": "eval",
                        "hasLeadingTrivia": true,
                        "hasLeadingComment": true,
                        "hasLeadingNewLine": true,
                        "leadingTrivia": [
                            {
                                "kind": "SingleLineCommentTrivia",
                                "text": "// Copyright 2009 the Sputnik authors.  All rights reserved."
                            },
                            {
                                "kind": "NewLineTrivia",
                                "text": "\n"
                            },
                            {
                                "kind": "SingleLineCommentTrivia",
                                "text": "// This code is governed by the BSD license found in the LICENSE file."
                            },
                            {
                                "kind": "NewLineTrivia",
                                "text": "\n"
                            },
                            {
                                "kind": "NewLineTrivia",
                                "text": "\n"
                            },
                            {
                                "kind": "MultiLineCommentTrivia",
                                "text": "/**\n * Single line comment can contain FORM FEED (U+000C)\n *\n * @path ch07/7.2/S7.2_A3.3_T1.js\n * @description Use FORM FEED(\\u000C)\n */"
                            },
                            {
                                "kind": "NewLineTrivia",
                                "text": "\n"
                            },
                            {
                                "kind": "NewLineTrivia",
                                "text": "\n"
                            },
                            {
                                "kind": "SingleLineCommentTrivia",
                                "text": "// CHECK#1"
                            },
                            {
                                "kind": "NewLineTrivia",
                                "text": "\n"
                            }
                        ]
                    },
                    "argumentList": {
                        "kind": "ArgumentList",
                        "fullStart": 286,
                        "fullEnd": 332,
                        "start": 286,
                        "end": 332,
                        "fullWidth": 46,
                        "width": 46,
                        "openParenToken": {
                            "kind": "OpenParenToken",
                            "fullStart": 286,
                            "fullEnd": 287,
                            "start": 286,
                            "end": 287,
                            "fullWidth": 1,
                            "width": 1,
                            "text": "(",
                            "value": "(",
                            "valueText": "("
                        },
                        "arguments": [
                            {
                                "kind": "StringLiteral",
                                "fullStart": 287,
                                "fullEnd": 331,
                                "start": 287,
                                "end": 331,
                                "fullWidth": 44,
                                "width": 44,
                                "text": "\"//\\u000C single line \\u000C comment \\u000C\"",
                                "value": "//\f single line \f comment \f",
                                "valueText": "//\f single line \f comment \f"
                            }
                        ],
                        "closeParenToken": {
                            "kind": "CloseParenToken",
                            "fullStart": 331,
                            "fullEnd": 332,
                            "start": 331,
                            "end": 332,
                            "fullWidth": 1,
                            "width": 1,
                            "text": ")",
                            "value": ")",
                            "valueText": ")"
                        }
                    }
                },
                "semicolonToken": {
                    "kind": "SemicolonToken",
                    "fullStart": 332,
                    "fullEnd": 334,
                    "start": 332,
                    "end": 333,
                    "fullWidth": 2,
                    "width": 1,
                    "text": ";",
                    "value": ";",
                    "valueText": ";",
                    "hasTrailingTrivia": true,
                    "hasTrailingNewLine": true,
                    "trailingTrivia": [
                        {
                            "kind": "NewLineTrivia",
                            "text": "\n"
                        }
                    ]
                }
            },
            {
                "kind": "VariableStatement",
                "fullStart": 334,
                "fullEnd": 356,
                "start": 345,
                "end": 355,
                "fullWidth": 22,
                "width": 10,
                "modifiers": [],
                "variableDeclaration": {
                    "kind": "VariableDeclaration",
                    "fullStart": 334,
                    "fullEnd": 354,
                    "start": 345,
                    "end": 354,
                    "fullWidth": 20,
                    "width": 9,
                    "varKeyword": {
                        "kind": "VarKeyword",
                        "fullStart": 334,
                        "fullEnd": 349,
                        "start": 345,
                        "end": 348,
                        "fullWidth": 15,
                        "width": 3,
                        "text": "var",
                        "value": "var",
                        "valueText": "var",
                        "hasLeadingTrivia": true,
                        "hasLeadingComment": true,
                        "hasLeadingNewLine": true,
                        "hasTrailingTrivia": true,
                        "leadingTrivia": [
                            {
                                "kind": "NewLineTrivia",
                                "text": "\n"
                            },
                            {
                                "kind": "SingleLineCommentTrivia",
                                "text": "//CHECK#2"
                            },
                            {
                                "kind": "NewLineTrivia",
                                "text": "\n"
                            }
                        ],
                        "trailingTrivia": [
                            {
                                "kind": "WhitespaceTrivia",
                                "text": " "
                            }
                        ]
                    },
                    "variableDeclarators": [
                        {
                            "kind": "VariableDeclarator",
                            "fullStart": 349,
                            "fullEnd": 354,
                            "start": 349,
                            "end": 354,
                            "fullWidth": 5,
<<<<<<< HEAD
                            "width": 5,
                            "identifier": {
=======
                            "propertyName": {
>>>>>>> 85e84683
                                "kind": "IdentifierName",
                                "fullStart": 349,
                                "fullEnd": 351,
                                "start": 349,
                                "end": 350,
                                "fullWidth": 2,
                                "width": 1,
                                "text": "x",
                                "value": "x",
                                "valueText": "x",
                                "hasTrailingTrivia": true,
                                "trailingTrivia": [
                                    {
                                        "kind": "WhitespaceTrivia",
                                        "text": " "
                                    }
                                ]
                            },
                            "equalsValueClause": {
                                "kind": "EqualsValueClause",
                                "fullStart": 351,
                                "fullEnd": 354,
                                "start": 351,
                                "end": 354,
                                "fullWidth": 3,
                                "width": 3,
                                "equalsToken": {
                                    "kind": "EqualsToken",
                                    "fullStart": 351,
                                    "fullEnd": 353,
                                    "start": 351,
                                    "end": 352,
                                    "fullWidth": 2,
                                    "width": 1,
                                    "text": "=",
                                    "value": "=",
                                    "valueText": "=",
                                    "hasTrailingTrivia": true,
                                    "trailingTrivia": [
                                        {
                                            "kind": "WhitespaceTrivia",
                                            "text": " "
                                        }
                                    ]
                                },
                                "value": {
                                    "kind": "NumericLiteral",
                                    "fullStart": 353,
                                    "fullEnd": 354,
                                    "start": 353,
                                    "end": 354,
                                    "fullWidth": 1,
                                    "width": 1,
                                    "text": "0",
                                    "value": 0,
                                    "valueText": "0"
                                }
                            }
                        }
                    ]
                },
                "semicolonToken": {
                    "kind": "SemicolonToken",
                    "fullStart": 354,
                    "fullEnd": 356,
                    "start": 354,
                    "end": 355,
                    "fullWidth": 2,
                    "width": 1,
                    "text": ";",
                    "value": ";",
                    "valueText": ";",
                    "hasTrailingTrivia": true,
                    "hasTrailingNewLine": true,
                    "trailingTrivia": [
                        {
                            "kind": "NewLineTrivia",
                            "text": "\n"
                        }
                    ]
                }
            },
            {
                "kind": "ExpressionStatement",
                "fullStart": 356,
                "fullEnd": 415,
                "start": 356,
                "end": 414,
                "fullWidth": 59,
                "width": 58,
                "expression": {
                    "kind": "InvocationExpression",
                    "fullStart": 356,
                    "fullEnd": 413,
                    "start": 356,
                    "end": 413,
                    "fullWidth": 57,
                    "width": 57,
                    "expression": {
                        "kind": "IdentifierName",
                        "fullStart": 356,
                        "fullEnd": 360,
                        "start": 356,
                        "end": 360,
                        "fullWidth": 4,
                        "width": 4,
                        "text": "eval",
                        "value": "eval",
                        "valueText": "eval"
                    },
                    "argumentList": {
                        "kind": "ArgumentList",
                        "fullStart": 360,
                        "fullEnd": 413,
                        "start": 360,
                        "end": 413,
                        "fullWidth": 53,
                        "width": 53,
                        "openParenToken": {
                            "kind": "OpenParenToken",
                            "fullStart": 360,
                            "fullEnd": 361,
                            "start": 360,
                            "end": 361,
                            "fullWidth": 1,
                            "width": 1,
                            "text": "(",
                            "value": "(",
                            "valueText": "("
                        },
                        "arguments": [
                            {
                                "kind": "StringLiteral",
                                "fullStart": 361,
                                "fullEnd": 412,
                                "start": 361,
                                "end": 412,
                                "fullWidth": 51,
                                "width": 51,
                                "text": "\"//\\u000C single line \\u000C comment \\u000C x = 1;\"",
                                "value": "//\f single line \f comment \f x = 1;",
                                "valueText": "//\f single line \f comment \f x = 1;"
                            }
                        ],
                        "closeParenToken": {
                            "kind": "CloseParenToken",
                            "fullStart": 412,
                            "fullEnd": 413,
                            "start": 412,
                            "end": 413,
                            "fullWidth": 1,
                            "width": 1,
                            "text": ")",
                            "value": ")",
                            "valueText": ")"
                        }
                    }
                },
                "semicolonToken": {
                    "kind": "SemicolonToken",
                    "fullStart": 413,
                    "fullEnd": 415,
                    "start": 413,
                    "end": 414,
                    "fullWidth": 2,
                    "width": 1,
                    "text": ";",
                    "value": ";",
                    "valueText": ";",
                    "hasTrailingTrivia": true,
                    "hasTrailingNewLine": true,
                    "trailingTrivia": [
                        {
                            "kind": "NewLineTrivia",
                            "text": "\n"
                        }
                    ]
                }
            },
            {
                "kind": "IfStatement",
                "fullStart": 415,
                "fullEnd": 546,
                "start": 415,
                "end": 545,
                "fullWidth": 131,
                "width": 130,
                "ifKeyword": {
                    "kind": "IfKeyword",
                    "fullStart": 415,
                    "fullEnd": 418,
                    "start": 415,
                    "end": 417,
                    "fullWidth": 3,
                    "width": 2,
                    "text": "if",
                    "value": "if",
                    "valueText": "if",
                    "hasTrailingTrivia": true,
                    "trailingTrivia": [
                        {
                            "kind": "WhitespaceTrivia",
                            "text": " "
                        }
                    ]
                },
                "openParenToken": {
                    "kind": "OpenParenToken",
                    "fullStart": 418,
                    "fullEnd": 419,
                    "start": 418,
                    "end": 419,
                    "fullWidth": 1,
                    "width": 1,
                    "text": "(",
                    "value": "(",
                    "valueText": "("
                },
                "condition": {
                    "kind": "NotEqualsExpression",
                    "fullStart": 419,
                    "fullEnd": 426,
                    "start": 419,
                    "end": 426,
                    "fullWidth": 7,
                    "width": 7,
                    "left": {
                        "kind": "IdentifierName",
                        "fullStart": 419,
                        "fullEnd": 421,
                        "start": 419,
                        "end": 420,
                        "fullWidth": 2,
                        "width": 1,
                        "text": "x",
                        "value": "x",
                        "valueText": "x",
                        "hasTrailingTrivia": true,
                        "trailingTrivia": [
                            {
                                "kind": "WhitespaceTrivia",
                                "text": " "
                            }
                        ]
                    },
                    "operatorToken": {
                        "kind": "ExclamationEqualsEqualsToken",
                        "fullStart": 421,
                        "fullEnd": 425,
                        "start": 421,
                        "end": 424,
                        "fullWidth": 4,
                        "width": 3,
                        "text": "!==",
                        "value": "!==",
                        "valueText": "!==",
                        "hasTrailingTrivia": true,
                        "trailingTrivia": [
                            {
                                "kind": "WhitespaceTrivia",
                                "text": " "
                            }
                        ]
                    },
                    "right": {
                        "kind": "NumericLiteral",
                        "fullStart": 425,
                        "fullEnd": 426,
                        "start": 425,
                        "end": 426,
                        "fullWidth": 1,
                        "width": 1,
                        "text": "0",
                        "value": 0,
                        "valueText": "0"
                    }
                },
                "closeParenToken": {
                    "kind": "CloseParenToken",
                    "fullStart": 426,
                    "fullEnd": 428,
                    "start": 426,
                    "end": 427,
                    "fullWidth": 2,
                    "width": 1,
                    "text": ")",
                    "value": ")",
                    "valueText": ")",
                    "hasTrailingTrivia": true,
                    "trailingTrivia": [
                        {
                            "kind": "WhitespaceTrivia",
                            "text": " "
                        }
                    ]
                },
                "statement": {
                    "kind": "Block",
                    "fullStart": 428,
                    "fullEnd": 546,
                    "start": 428,
                    "end": 545,
                    "fullWidth": 118,
                    "width": 117,
                    "openBraceToken": {
                        "kind": "OpenBraceToken",
                        "fullStart": 428,
                        "fullEnd": 430,
                        "start": 428,
                        "end": 429,
                        "fullWidth": 2,
                        "width": 1,
                        "text": "{",
                        "value": "{",
                        "valueText": "{",
                        "hasTrailingTrivia": true,
                        "hasTrailingNewLine": true,
                        "trailingTrivia": [
                            {
                                "kind": "NewLineTrivia",
                                "text": "\n"
                            }
                        ]
                    },
                    "statements": [
                        {
                            "kind": "ExpressionStatement",
                            "fullStart": 430,
                            "fullEnd": 544,
                            "start": 432,
                            "end": 543,
                            "fullWidth": 114,
                            "width": 111,
                            "expression": {
                                "kind": "InvocationExpression",
                                "fullStart": 430,
                                "fullEnd": 542,
                                "start": 432,
                                "end": 542,
                                "fullWidth": 112,
                                "width": 110,
                                "expression": {
                                    "kind": "IdentifierName",
                                    "fullStart": 430,
                                    "fullEnd": 438,
                                    "start": 432,
                                    "end": 438,
                                    "fullWidth": 8,
                                    "width": 6,
                                    "text": "$ERROR",
                                    "value": "$ERROR",
                                    "valueText": "$ERROR",
                                    "hasLeadingTrivia": true,
                                    "leadingTrivia": [
                                        {
                                            "kind": "WhitespaceTrivia",
                                            "text": "  "
                                        }
                                    ]
                                },
                                "argumentList": {
                                    "kind": "ArgumentList",
                                    "fullStart": 438,
                                    "fullEnd": 542,
                                    "start": 438,
                                    "end": 542,
                                    "fullWidth": 104,
                                    "width": 104,
                                    "openParenToken": {
                                        "kind": "OpenParenToken",
                                        "fullStart": 438,
                                        "fullEnd": 439,
                                        "start": 438,
                                        "end": 439,
                                        "fullWidth": 1,
                                        "width": 1,
                                        "text": "(",
                                        "value": "(",
                                        "valueText": "("
                                    },
                                    "arguments": [
                                        {
                                            "kind": "AddExpression",
                                            "fullStart": 439,
                                            "fullEnd": 541,
                                            "start": 439,
                                            "end": 541,
                                            "fullWidth": 102,
                                            "width": 102,
                                            "left": {
                                                "kind": "StringLiteral",
                                                "fullStart": 439,
                                                "fullEnd": 536,
                                                "start": 439,
                                                "end": 535,
                                                "fullWidth": 97,
                                                "width": 96,
                                                "text": "'#1: var x = 0; eval(\"//\\\\u000C single line \\\\u000C comment \\\\u000C x = 1;\"); x === 0. Actual: '",
                                                "value": "#1: var x = 0; eval(\"//\\u000C single line \\u000C comment \\u000C x = 1;\"); x === 0. Actual: ",
                                                "valueText": "#1: var x = 0; eval(\"//\\u000C single line \\u000C comment \\u000C x = 1;\"); x === 0. Actual: ",
                                                "hasTrailingTrivia": true,
                                                "trailingTrivia": [
                                                    {
                                                        "kind": "WhitespaceTrivia",
                                                        "text": " "
                                                    }
                                                ]
                                            },
                                            "operatorToken": {
                                                "kind": "PlusToken",
                                                "fullStart": 536,
                                                "fullEnd": 538,
                                                "start": 536,
                                                "end": 537,
                                                "fullWidth": 2,
                                                "width": 1,
                                                "text": "+",
                                                "value": "+",
                                                "valueText": "+",
                                                "hasTrailingTrivia": true,
                                                "trailingTrivia": [
                                                    {
                                                        "kind": "WhitespaceTrivia",
                                                        "text": " "
                                                    }
                                                ]
                                            },
                                            "right": {
                                                "kind": "ParenthesizedExpression",
                                                "fullStart": 538,
                                                "fullEnd": 541,
                                                "start": 538,
                                                "end": 541,
                                                "fullWidth": 3,
                                                "width": 3,
                                                "openParenToken": {
                                                    "kind": "OpenParenToken",
                                                    "fullStart": 538,
                                                    "fullEnd": 539,
                                                    "start": 538,
                                                    "end": 539,
                                                    "fullWidth": 1,
                                                    "width": 1,
                                                    "text": "(",
                                                    "value": "(",
                                                    "valueText": "("
                                                },
                                                "expression": {
                                                    "kind": "IdentifierName",
                                                    "fullStart": 539,
                                                    "fullEnd": 540,
                                                    "start": 539,
                                                    "end": 540,
                                                    "fullWidth": 1,
                                                    "width": 1,
                                                    "text": "x",
                                                    "value": "x",
                                                    "valueText": "x"
                                                },
                                                "closeParenToken": {
                                                    "kind": "CloseParenToken",
                                                    "fullStart": 540,
                                                    "fullEnd": 541,
                                                    "start": 540,
                                                    "end": 541,
                                                    "fullWidth": 1,
                                                    "width": 1,
                                                    "text": ")",
                                                    "value": ")",
                                                    "valueText": ")"
                                                }
                                            }
                                        }
                                    ],
                                    "closeParenToken": {
                                        "kind": "CloseParenToken",
                                        "fullStart": 541,
                                        "fullEnd": 542,
                                        "start": 541,
                                        "end": 542,
                                        "fullWidth": 1,
                                        "width": 1,
                                        "text": ")",
                                        "value": ")",
                                        "valueText": ")"
                                    }
                                }
                            },
                            "semicolonToken": {
                                "kind": "SemicolonToken",
                                "fullStart": 542,
                                "fullEnd": 544,
                                "start": 542,
                                "end": 543,
                                "fullWidth": 2,
                                "width": 1,
                                "text": ";",
                                "value": ";",
                                "valueText": ";",
                                "hasTrailingTrivia": true,
                                "hasTrailingNewLine": true,
                                "trailingTrivia": [
                                    {
                                        "kind": "NewLineTrivia",
                                        "text": "\n"
                                    }
                                ]
                            }
                        }
                    ],
                    "closeBraceToken": {
                        "kind": "CloseBraceToken",
                        "fullStart": 544,
                        "fullEnd": 546,
                        "start": 544,
                        "end": 545,
                        "fullWidth": 2,
                        "width": 1,
                        "text": "}",
                        "value": "}",
                        "valueText": "}",
                        "hasTrailingTrivia": true,
                        "hasTrailingNewLine": true,
                        "trailingTrivia": [
                            {
                                "kind": "NewLineTrivia",
                                "text": "\n"
                            }
                        ]
                    }
                }
            }
        ],
        "endOfFileToken": {
            "kind": "EndOfFileToken",
            "fullStart": 546,
            "fullEnd": 547,
            "start": 547,
            "end": 547,
            "fullWidth": 1,
            "width": 0,
            "text": "",
            "hasLeadingTrivia": true,
            "hasLeadingNewLine": true,
            "leadingTrivia": [
                {
                    "kind": "NewLineTrivia",
                    "text": "\n"
                }
            ]
        }
    },
    "lineMap": {
        "lineStarts": [
            0,
            61,
            132,
            133,
            137,
            191,
            194,
            228,
            266,
            270,
            271,
            282,
            334,
            335,
            345,
            356,
            415,
            430,
            544,
            546,
            547
        ],
        "length": 547
    }
}<|MERGE_RESOLUTION|>--- conflicted
+++ resolved
@@ -216,12 +216,8 @@
                             "start": 349,
                             "end": 354,
                             "fullWidth": 5,
-<<<<<<< HEAD
                             "width": 5,
-                            "identifier": {
-=======
                             "propertyName": {
->>>>>>> 85e84683
                                 "kind": "IdentifierName",
                                 "fullStart": 349,
                                 "fullEnd": 351,
