{
    "isDeclaration": false,
    "languageVersion": "EcmaScript5",
    "parseOptions": {
        "allowAutomaticSemicolonInsertion": true
    },
    "sourceUnit": {
        "kind": "SourceUnit",
        "fullStart": 0,
        "fullEnd": 510,
        "start": 316,
        "end": 510,
        "fullWidth": 510,
        "width": 194,
        "moduleElements": [
            {
                "kind": "VariableStatement",
                "fullStart": 0,
                "fullEnd": 328,
                "start": 316,
                "end": 327,
                "fullWidth": 328,
                "width": 11,
                "modifiers": [],
                "variableDeclaration": {
                    "kind": "VariableDeclaration",
                    "fullStart": 0,
                    "fullEnd": 326,
                    "start": 316,
                    "end": 325,
                    "fullWidth": 326,
                    "width": 9,
                    "varKeyword": {
                        "kind": "VarKeyword",
                        "fullStart": 0,
                        "fullEnd": 320,
                        "start": 316,
                        "end": 319,
                        "fullWidth": 320,
                        "width": 3,
                        "text": "var",
                        "value": "var",
                        "valueText": "var",
                        "hasLeadingTrivia": true,
                        "hasLeadingComment": true,
                        "hasLeadingNewLine": true,
                        "hasTrailingTrivia": true,
                        "leadingTrivia": [
                            {
                                "kind": "SingleLineCommentTrivia",
                                "text": "// Copyright 2009 the Sputnik authors.  All rights reserved."
                            },
                            {
                                "kind": "NewLineTrivia",
                                "text": "\n"
                            },
                            {
                                "kind": "SingleLineCommentTrivia",
                                "text": "// This code is governed by the BSD license found in the LICENSE file."
                            },
                            {
                                "kind": "NewLineTrivia",
                                "text": "\n"
                            },
                            {
                                "kind": "NewLineTrivia",
                                "text": "\n"
                            },
                            {
                                "kind": "MultiLineCommentTrivia",
                                "text": "/**\n * VERTICAL TAB (U+000B) between any two tokens is allowed\n *\n * @path ch07/7.2/S7.2_A1.2_T2.js\n * @description Insert real VERTICAL TAB between tokens of var x=1\n */"
                            },
                            {
                                "kind": "NewLineTrivia",
                                "text": "\n"
                            },
                            {
                                "kind": "NewLineTrivia",
                                "text": "\n"
                            },
                            {
                                "kind": "SingleLineCommentTrivia",
                                "text": "//CHECK#1"
                            },
                            {
                                "kind": "NewLineTrivia",
                                "text": "\n"
                            },
                            {
                                "kind": "WhitespaceTrivia",
                                "text": "\u000b"
                            }
                        ],
                        "trailingTrivia": [
                            {
                                "kind": "WhitespaceTrivia",
                                "text": "\u000b"
                            }
                        ]
                    },
                    "variableDeclarators": [
                        {
                            "kind": "VariableDeclarator",
                            "fullStart": 320,
                            "fullEnd": 326,
                            "start": 320,
                            "end": 325,
                            "fullWidth": 6,
<<<<<<< HEAD
                            "width": 5,
                            "identifier": {
=======
                            "propertyName": {
>>>>>>> 85e84683
                                "kind": "IdentifierName",
                                "fullStart": 320,
                                "fullEnd": 322,
                                "start": 320,
                                "end": 321,
                                "fullWidth": 2,
                                "width": 1,
                                "text": "x",
                                "value": "x",
                                "valueText": "x",
                                "hasTrailingTrivia": true,
                                "trailingTrivia": [
                                    {
                                        "kind": "WhitespaceTrivia",
                                        "text": "\u000b"
                                    }
                                ]
                            },
                            "equalsValueClause": {
                                "kind": "EqualsValueClause",
                                "fullStart": 322,
                                "fullEnd": 326,
                                "start": 322,
                                "end": 325,
                                "fullWidth": 4,
                                "width": 3,
                                "equalsToken": {
                                    "kind": "EqualsToken",
                                    "fullStart": 322,
                                    "fullEnd": 324,
                                    "start": 322,
                                    "end": 323,
                                    "fullWidth": 2,
                                    "width": 1,
                                    "text": "=",
                                    "value": "=",
                                    "valueText": "=",
                                    "hasTrailingTrivia": true,
                                    "trailingTrivia": [
                                        {
                                            "kind": "WhitespaceTrivia",
                                            "text": "\u000b"
                                        }
                                    ]
                                },
                                "value": {
                                    "kind": "NumericLiteral",
                                    "fullStart": 324,
                                    "fullEnd": 326,
                                    "start": 324,
                                    "end": 325,
                                    "fullWidth": 2,
                                    "width": 1,
                                    "text": "1",
                                    "value": 1,
                                    "valueText": "1",
                                    "hasTrailingTrivia": true,
                                    "trailingTrivia": [
                                        {
                                            "kind": "WhitespaceTrivia",
                                            "text": "\u000b"
                                        }
                                    ]
                                }
                            }
                        }
                    ]
                },
                "semicolonToken": {
                    "kind": "SemicolonToken",
                    "fullStart": 326,
                    "fullEnd": 328,
                    "start": 326,
                    "end": 327,
                    "fullWidth": 2,
                    "width": 1,
                    "text": ";",
                    "value": ";",
                    "valueText": ";",
                    "hasTrailingTrivia": true,
                    "hasTrailingNewLine": true,
                    "trailingTrivia": [
                        {
                            "kind": "NewLineTrivia",
                            "text": "\n"
                        }
                    ]
                }
            },
            {
                "kind": "IfStatement",
                "fullStart": 328,
                "fullEnd": 399,
                "start": 328,
                "end": 398,
                "fullWidth": 71,
                "width": 70,
                "ifKeyword": {
                    "kind": "IfKeyword",
                    "fullStart": 328,
                    "fullEnd": 331,
                    "start": 328,
                    "end": 330,
                    "fullWidth": 3,
                    "width": 2,
                    "text": "if",
                    "value": "if",
                    "valueText": "if",
                    "hasTrailingTrivia": true,
                    "trailingTrivia": [
                        {
                            "kind": "WhitespaceTrivia",
                            "text": " "
                        }
                    ]
                },
                "openParenToken": {
                    "kind": "OpenParenToken",
                    "fullStart": 331,
                    "fullEnd": 332,
                    "start": 331,
                    "end": 332,
                    "fullWidth": 1,
                    "width": 1,
                    "text": "(",
                    "value": "(",
                    "valueText": "("
                },
                "condition": {
                    "kind": "NotEqualsExpression",
                    "fullStart": 332,
                    "fullEnd": 339,
                    "start": 332,
                    "end": 339,
                    "fullWidth": 7,
                    "width": 7,
                    "left": {
                        "kind": "IdentifierName",
                        "fullStart": 332,
                        "fullEnd": 334,
                        "start": 332,
                        "end": 333,
                        "fullWidth": 2,
                        "width": 1,
                        "text": "x",
                        "value": "x",
                        "valueText": "x",
                        "hasTrailingTrivia": true,
                        "trailingTrivia": [
                            {
                                "kind": "WhitespaceTrivia",
                                "text": " "
                            }
                        ]
                    },
                    "operatorToken": {
                        "kind": "ExclamationEqualsEqualsToken",
                        "fullStart": 334,
                        "fullEnd": 338,
                        "start": 334,
                        "end": 337,
                        "fullWidth": 4,
                        "width": 3,
                        "text": "!==",
                        "value": "!==",
                        "valueText": "!==",
                        "hasTrailingTrivia": true,
                        "trailingTrivia": [
                            {
                                "kind": "WhitespaceTrivia",
                                "text": " "
                            }
                        ]
                    },
                    "right": {
                        "kind": "NumericLiteral",
                        "fullStart": 338,
                        "fullEnd": 339,
                        "start": 338,
                        "end": 339,
                        "fullWidth": 1,
                        "width": 1,
                        "text": "1",
                        "value": 1,
                        "valueText": "1"
                    }
                },
                "closeParenToken": {
                    "kind": "CloseParenToken",
                    "fullStart": 339,
                    "fullEnd": 341,
                    "start": 339,
                    "end": 340,
                    "fullWidth": 2,
                    "width": 1,
                    "text": ")",
                    "value": ")",
                    "valueText": ")",
                    "hasTrailingTrivia": true,
                    "trailingTrivia": [
                        {
                            "kind": "WhitespaceTrivia",
                            "text": " "
                        }
                    ]
                },
                "statement": {
                    "kind": "Block",
                    "fullStart": 341,
                    "fullEnd": 399,
                    "start": 341,
                    "end": 398,
                    "fullWidth": 58,
                    "width": 57,
                    "openBraceToken": {
                        "kind": "OpenBraceToken",
                        "fullStart": 341,
                        "fullEnd": 343,
                        "start": 341,
                        "end": 342,
                        "fullWidth": 2,
                        "width": 1,
                        "text": "{",
                        "value": "{",
                        "valueText": "{",
                        "hasTrailingTrivia": true,
                        "hasTrailingNewLine": true,
                        "trailingTrivia": [
                            {
                                "kind": "NewLineTrivia",
                                "text": "\n"
                            }
                        ]
                    },
                    "statements": [
                        {
                            "kind": "ExpressionStatement",
                            "fullStart": 343,
                            "fullEnd": 397,
                            "start": 345,
                            "end": 396,
                            "fullWidth": 54,
                            "width": 51,
                            "expression": {
                                "kind": "InvocationExpression",
                                "fullStart": 343,
                                "fullEnd": 395,
                                "start": 345,
                                "end": 395,
                                "fullWidth": 52,
                                "width": 50,
                                "expression": {
                                    "kind": "IdentifierName",
                                    "fullStart": 343,
                                    "fullEnd": 351,
                                    "start": 345,
                                    "end": 351,
                                    "fullWidth": 8,
                                    "width": 6,
                                    "text": "$ERROR",
                                    "value": "$ERROR",
                                    "valueText": "$ERROR",
                                    "hasLeadingTrivia": true,
                                    "leadingTrivia": [
                                        {
                                            "kind": "WhitespaceTrivia",
                                            "text": "  "
                                        }
                                    ]
                                },
                                "argumentList": {
                                    "kind": "ArgumentList",
                                    "fullStart": 351,
                                    "fullEnd": 395,
                                    "start": 351,
                                    "end": 395,
                                    "fullWidth": 44,
                                    "width": 44,
                                    "openParenToken": {
                                        "kind": "OpenParenToken",
                                        "fullStart": 351,
                                        "fullEnd": 352,
                                        "start": 351,
                                        "end": 352,
                                        "fullWidth": 1,
                                        "width": 1,
                                        "text": "(",
                                        "value": "(",
                                        "valueText": "("
                                    },
                                    "arguments": [
                                        {
                                            "kind": "AddExpression",
                                            "fullStart": 352,
                                            "fullEnd": 394,
                                            "start": 352,
                                            "end": 394,
                                            "fullWidth": 42,
                                            "width": 42,
                                            "left": {
                                                "kind": "StringLiteral",
                                                "fullStart": 352,
                                                "fullEnd": 389,
                                                "start": 352,
                                                "end": 388,
                                                "fullWidth": 37,
                                                "width": 36,
                                                "text": "'#1: \u000bvar\u000bx\u000b=\u000b1\u000b; x === 1. Actual: '",
                                                "value": "#1: \u000bvar\u000bx\u000b=\u000b1\u000b; x === 1. Actual: ",
                                                "valueText": "#1: \u000bvar\u000bx\u000b=\u000b1\u000b; x === 1. Actual: ",
                                                "hasTrailingTrivia": true,
                                                "trailingTrivia": [
                                                    {
                                                        "kind": "WhitespaceTrivia",
                                                        "text": " "
                                                    }
                                                ]
                                            },
                                            "operatorToken": {
                                                "kind": "PlusToken",
                                                "fullStart": 389,
                                                "fullEnd": 391,
                                                "start": 389,
                                                "end": 390,
                                                "fullWidth": 2,
                                                "width": 1,
                                                "text": "+",
                                                "value": "+",
                                                "valueText": "+",
                                                "hasTrailingTrivia": true,
                                                "trailingTrivia": [
                                                    {
                                                        "kind": "WhitespaceTrivia",
                                                        "text": " "
                                                    }
                                                ]
                                            },
                                            "right": {
                                                "kind": "ParenthesizedExpression",
                                                "fullStart": 391,
                                                "fullEnd": 394,
                                                "start": 391,
                                                "end": 394,
                                                "fullWidth": 3,
                                                "width": 3,
                                                "openParenToken": {
                                                    "kind": "OpenParenToken",
                                                    "fullStart": 391,
                                                    "fullEnd": 392,
                                                    "start": 391,
                                                    "end": 392,
                                                    "fullWidth": 1,
                                                    "width": 1,
                                                    "text": "(",
                                                    "value": "(",
                                                    "valueText": "("
                                                },
                                                "expression": {
                                                    "kind": "IdentifierName",
                                                    "fullStart": 392,
                                                    "fullEnd": 393,
                                                    "start": 392,
                                                    "end": 393,
                                                    "fullWidth": 1,
                                                    "width": 1,
                                                    "text": "x",
                                                    "value": "x",
                                                    "valueText": "x"
                                                },
                                                "closeParenToken": {
                                                    "kind": "CloseParenToken",
                                                    "fullStart": 393,
                                                    "fullEnd": 394,
                                                    "start": 393,
                                                    "end": 394,
                                                    "fullWidth": 1,
                                                    "width": 1,
                                                    "text": ")",
                                                    "value": ")",
                                                    "valueText": ")"
                                                }
                                            }
                                        }
                                    ],
                                    "closeParenToken": {
                                        "kind": "CloseParenToken",
                                        "fullStart": 394,
                                        "fullEnd": 395,
                                        "start": 394,
                                        "end": 395,
                                        "fullWidth": 1,
                                        "width": 1,
                                        "text": ")",
                                        "value": ")",
                                        "valueText": ")"
                                    }
                                }
                            },
                            "semicolonToken": {
                                "kind": "SemicolonToken",
                                "fullStart": 395,
                                "fullEnd": 397,
                                "start": 395,
                                "end": 396,
                                "fullWidth": 2,
                                "width": 1,
                                "text": ";",
                                "value": ";",
                                "valueText": ";",
                                "hasTrailingTrivia": true,
                                "hasTrailingNewLine": true,
                                "trailingTrivia": [
                                    {
                                        "kind": "NewLineTrivia",
                                        "text": "\n"
                                    }
                                ]
                            }
                        }
                    ],
                    "closeBraceToken": {
                        "kind": "CloseBraceToken",
                        "fullStart": 397,
                        "fullEnd": 399,
                        "start": 397,
                        "end": 398,
                        "fullWidth": 2,
                        "width": 1,
                        "text": "}",
                        "value": "}",
                        "valueText": "}",
                        "hasTrailingTrivia": true,
                        "hasTrailingNewLine": true,
                        "trailingTrivia": [
                            {
                                "kind": "NewLineTrivia",
                                "text": "\n"
                            }
                        ]
                    }
                }
            },
            {
                "kind": "ExpressionStatement",
                "fullStart": 399,
                "fullEnd": 433,
                "start": 410,
                "end": 432,
                "fullWidth": 34,
                "width": 22,
                "expression": {
                    "kind": "InvocationExpression",
                    "fullStart": 399,
                    "fullEnd": 431,
                    "start": 410,
                    "end": 431,
                    "fullWidth": 32,
                    "width": 21,
                    "expression": {
                        "kind": "IdentifierName",
                        "fullStart": 399,
                        "fullEnd": 414,
                        "start": 410,
                        "end": 414,
                        "fullWidth": 15,
                        "width": 4,
                        "text": "eval",
                        "value": "eval",
                        "valueText": "eval",
                        "hasLeadingTrivia": true,
                        "hasLeadingComment": true,
                        "hasLeadingNewLine": true,
                        "leadingTrivia": [
                            {
                                "kind": "NewLineTrivia",
                                "text": "\n"
                            },
                            {
                                "kind": "SingleLineCommentTrivia",
                                "text": "//CHECK#2"
                            },
                            {
                                "kind": "NewLineTrivia",
                                "text": "\n"
                            }
                        ]
                    },
                    "argumentList": {
                        "kind": "ArgumentList",
                        "fullStart": 414,
                        "fullEnd": 431,
                        "start": 414,
                        "end": 431,
                        "fullWidth": 17,
                        "width": 17,
                        "openParenToken": {
                            "kind": "OpenParenToken",
                            "fullStart": 414,
                            "fullEnd": 415,
                            "start": 414,
                            "end": 415,
                            "fullWidth": 1,
                            "width": 1,
                            "text": "(",
                            "value": "(",
                            "valueText": "("
                        },
                        "arguments": [
                            {
                                "kind": "StringLiteral",
                                "fullStart": 415,
                                "fullEnd": 430,
                                "start": 415,
                                "end": 430,
                                "fullWidth": 15,
                                "width": 15,
                                "text": "\"\u000bvar\\vx\u000b=\\v1\u000b\"",
                                "value": "\u000bvar\u000bx\u000b=\u000b1\u000b",
                                "valueText": "\u000bvar\u000bx\u000b=\u000b1\u000b"
                            }
                        ],
                        "closeParenToken": {
                            "kind": "CloseParenToken",
                            "fullStart": 430,
                            "fullEnd": 431,
                            "start": 430,
                            "end": 431,
                            "fullWidth": 1,
                            "width": 1,
                            "text": ")",
                            "value": ")",
                            "valueText": ")"
                        }
                    }
                },
                "semicolonToken": {
                    "kind": "SemicolonToken",
                    "fullStart": 431,
                    "fullEnd": 433,
                    "start": 431,
                    "end": 432,
                    "fullWidth": 2,
                    "width": 1,
                    "text": ";",
                    "value": ";",
                    "valueText": ";",
                    "hasTrailingTrivia": true,
                    "hasTrailingNewLine": true,
                    "trailingTrivia": [
                        {
                            "kind": "NewLineTrivia",
                            "text": "\n"
                        }
                    ]
                }
            },
            {
                "kind": "IfStatement",
                "fullStart": 433,
                "fullEnd": 508,
                "start": 433,
                "end": 507,
                "fullWidth": 75,
                "width": 74,
                "ifKeyword": {
                    "kind": "IfKeyword",
                    "fullStart": 433,
                    "fullEnd": 436,
                    "start": 433,
                    "end": 435,
                    "fullWidth": 3,
                    "width": 2,
                    "text": "if",
                    "value": "if",
                    "valueText": "if",
                    "hasTrailingTrivia": true,
                    "trailingTrivia": [
                        {
                            "kind": "WhitespaceTrivia",
                            "text": " "
                        }
                    ]
                },
                "openParenToken": {
                    "kind": "OpenParenToken",
                    "fullStart": 436,
                    "fullEnd": 437,
                    "start": 436,
                    "end": 437,
                    "fullWidth": 1,
                    "width": 1,
                    "text": "(",
                    "value": "(",
                    "valueText": "("
                },
                "condition": {
                    "kind": "NotEqualsExpression",
                    "fullStart": 437,
                    "fullEnd": 444,
                    "start": 437,
                    "end": 444,
                    "fullWidth": 7,
                    "width": 7,
                    "left": {
                        "kind": "IdentifierName",
                        "fullStart": 437,
                        "fullEnd": 439,
                        "start": 437,
                        "end": 438,
                        "fullWidth": 2,
                        "width": 1,
                        "text": "x",
                        "value": "x",
                        "valueText": "x",
                        "hasTrailingTrivia": true,
                        "trailingTrivia": [
                            {
                                "kind": "WhitespaceTrivia",
                                "text": " "
                            }
                        ]
                    },
                    "operatorToken": {
                        "kind": "ExclamationEqualsEqualsToken",
                        "fullStart": 439,
                        "fullEnd": 443,
                        "start": 439,
                        "end": 442,
                        "fullWidth": 4,
                        "width": 3,
                        "text": "!==",
                        "value": "!==",
                        "valueText": "!==",
                        "hasTrailingTrivia": true,
                        "trailingTrivia": [
                            {
                                "kind": "WhitespaceTrivia",
                                "text": " "
                            }
                        ]
                    },
                    "right": {
                        "kind": "NumericLiteral",
                        "fullStart": 443,
                        "fullEnd": 444,
                        "start": 443,
                        "end": 444,
                        "fullWidth": 1,
                        "width": 1,
                        "text": "1",
                        "value": 1,
                        "valueText": "1"
                    }
                },
                "closeParenToken": {
                    "kind": "CloseParenToken",
                    "fullStart": 444,
                    "fullEnd": 446,
                    "start": 444,
                    "end": 445,
                    "fullWidth": 2,
                    "width": 1,
                    "text": ")",
                    "value": ")",
                    "valueText": ")",
                    "hasTrailingTrivia": true,
                    "trailingTrivia": [
                        {
                            "kind": "WhitespaceTrivia",
                            "text": " "
                        }
                    ]
                },
                "statement": {
                    "kind": "Block",
                    "fullStart": 446,
                    "fullEnd": 508,
                    "start": 446,
                    "end": 507,
                    "fullWidth": 62,
                    "width": 61,
                    "openBraceToken": {
                        "kind": "OpenBraceToken",
                        "fullStart": 446,
                        "fullEnd": 448,
                        "start": 446,
                        "end": 447,
                        "fullWidth": 2,
                        "width": 1,
                        "text": "{",
                        "value": "{",
                        "valueText": "{",
                        "hasTrailingTrivia": true,
                        "hasTrailingNewLine": true,
                        "trailingTrivia": [
                            {
                                "kind": "NewLineTrivia",
                                "text": "\n"
                            }
                        ]
                    },
                    "statements": [
                        {
                            "kind": "ExpressionStatement",
                            "fullStart": 448,
                            "fullEnd": 506,
                            "start": 450,
                            "end": 505,
                            "fullWidth": 58,
                            "width": 55,
                            "expression": {
                                "kind": "InvocationExpression",
                                "fullStart": 448,
                                "fullEnd": 504,
                                "start": 450,
                                "end": 504,
                                "fullWidth": 56,
                                "width": 54,
                                "expression": {
                                    "kind": "IdentifierName",
                                    "fullStart": 448,
                                    "fullEnd": 456,
                                    "start": 450,
                                    "end": 456,
                                    "fullWidth": 8,
                                    "width": 6,
                                    "text": "$ERROR",
                                    "value": "$ERROR",
                                    "valueText": "$ERROR",
                                    "hasLeadingTrivia": true,
                                    "leadingTrivia": [
                                        {
                                            "kind": "WhitespaceTrivia",
                                            "text": "  "
                                        }
                                    ]
                                },
                                "argumentList": {
                                    "kind": "ArgumentList",
                                    "fullStart": 456,
                                    "fullEnd": 504,
                                    "start": 456,
                                    "end": 504,
                                    "fullWidth": 48,
                                    "width": 48,
                                    "openParenToken": {
                                        "kind": "OpenParenToken",
                                        "fullStart": 456,
                                        "fullEnd": 457,
                                        "start": 456,
                                        "end": 457,
                                        "fullWidth": 1,
                                        "width": 1,
                                        "text": "(",
                                        "value": "(",
                                        "valueText": "("
                                    },
                                    "arguments": [
                                        {
                                            "kind": "AddExpression",
                                            "fullStart": 457,
                                            "fullEnd": 503,
                                            "start": 457,
                                            "end": 503,
                                            "fullWidth": 46,
                                            "width": 46,
                                            "left": {
                                                "kind": "StringLiteral",
                                                "fullStart": 457,
                                                "fullEnd": 498,
                                                "start": 457,
                                                "end": 497,
                                                "fullWidth": 41,
                                                "width": 40,
                                                "text": "'#2: \u000bvar\\\\vx\u000b=\\\\v1\u000b; x === 1. Actual: '",
                                                "value": "#2: \u000bvar\\vx\u000b=\\v1\u000b; x === 1. Actual: ",
                                                "valueText": "#2: \u000bvar\\vx\u000b=\\v1\u000b; x === 1. Actual: ",
                                                "hasTrailingTrivia": true,
                                                "trailingTrivia": [
                                                    {
                                                        "kind": "WhitespaceTrivia",
                                                        "text": " "
                                                    }
                                                ]
                                            },
                                            "operatorToken": {
                                                "kind": "PlusToken",
                                                "fullStart": 498,
                                                "fullEnd": 500,
                                                "start": 498,
                                                "end": 499,
                                                "fullWidth": 2,
                                                "width": 1,
                                                "text": "+",
                                                "value": "+",
                                                "valueText": "+",
                                                "hasTrailingTrivia": true,
                                                "trailingTrivia": [
                                                    {
                                                        "kind": "WhitespaceTrivia",
                                                        "text": " "
                                                    }
                                                ]
                                            },
                                            "right": {
                                                "kind": "ParenthesizedExpression",
                                                "fullStart": 500,
                                                "fullEnd": 503,
                                                "start": 500,
                                                "end": 503,
                                                "fullWidth": 3,
                                                "width": 3,
                                                "openParenToken": {
                                                    "kind": "OpenParenToken",
                                                    "fullStart": 500,
                                                    "fullEnd": 501,
                                                    "start": 500,
                                                    "end": 501,
                                                    "fullWidth": 1,
                                                    "width": 1,
                                                    "text": "(",
                                                    "value": "(",
                                                    "valueText": "("
                                                },
                                                "expression": {
                                                    "kind": "IdentifierName",
                                                    "fullStart": 501,
                                                    "fullEnd": 502,
                                                    "start": 501,
                                                    "end": 502,
                                                    "fullWidth": 1,
                                                    "width": 1,
                                                    "text": "x",
                                                    "value": "x",
                                                    "valueText": "x"
                                                },
                                                "closeParenToken": {
                                                    "kind": "CloseParenToken",
                                                    "fullStart": 502,
                                                    "fullEnd": 503,
                                                    "start": 502,
                                                    "end": 503,
                                                    "fullWidth": 1,
                                                    "width": 1,
                                                    "text": ")",
                                                    "value": ")",
                                                    "valueText": ")"
                                                }
                                            }
                                        }
                                    ],
                                    "closeParenToken": {
                                        "kind": "CloseParenToken",
                                        "fullStart": 503,
                                        "fullEnd": 504,
                                        "start": 503,
                                        "end": 504,
                                        "fullWidth": 1,
                                        "width": 1,
                                        "text": ")",
                                        "value": ")",
                                        "valueText": ")"
                                    }
                                }
                            },
                            "semicolonToken": {
                                "kind": "SemicolonToken",
                                "fullStart": 504,
                                "fullEnd": 506,
                                "start": 504,
                                "end": 505,
                                "fullWidth": 2,
                                "width": 1,
                                "text": ";",
                                "value": ";",
                                "valueText": ";",
                                "hasTrailingTrivia": true,
                                "hasTrailingNewLine": true,
                                "trailingTrivia": [
                                    {
                                        "kind": "NewLineTrivia",
                                        "text": "\n"
                                    }
                                ]
                            }
                        }
                    ],
                    "closeBraceToken": {
                        "kind": "CloseBraceToken",
                        "fullStart": 506,
                        "fullEnd": 508,
                        "start": 506,
                        "end": 507,
                        "fullWidth": 2,
                        "width": 1,
                        "text": "}",
                        "value": "}",
                        "valueText": "}",
                        "hasTrailingTrivia": true,
                        "hasTrailingNewLine": true,
                        "trailingTrivia": [
                            {
                                "kind": "NewLineTrivia",
                                "text": "\n"
                            }
                        ]
                    }
                }
            }
        ],
        "endOfFileToken": {
            "kind": "EndOfFileToken",
            "fullStart": 508,
            "fullEnd": 510,
            "start": 510,
            "end": 510,
            "fullWidth": 2,
            "width": 0,
            "text": "",
            "hasLeadingTrivia": true,
            "hasLeadingNewLine": true,
            "leadingTrivia": [
                {
                    "kind": "NewLineTrivia",
                    "text": "\n"
                },
                {
                    "kind": "NewLineTrivia",
                    "text": "\n"
                }
            ]
        }
    },
    "lineMap": {
        "lineStarts": [
            0,
            61,
            132,
            133,
            137,
            196,
            199,
            233,
            300,
            304,
            305,
            315,
            328,
            343,
            397,
            399,
            400,
            410,
            433,
            448,
            506,
            508,
            509,
            510
        ],
        "length": 510
    }
}<|MERGE_RESOLUTION|>--- conflicted
+++ resolved
@@ -106,12 +106,8 @@
                             "start": 320,
                             "end": 325,
                             "fullWidth": 6,
-<<<<<<< HEAD
                             "width": 5,
-                            "identifier": {
-=======
                             "propertyName": {
->>>>>>> 85e84683
                                 "kind": "IdentifierName",
                                 "fullStart": 320,
                                 "fullEnd": 322,
