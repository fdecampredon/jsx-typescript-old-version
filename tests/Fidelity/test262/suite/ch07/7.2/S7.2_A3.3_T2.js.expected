--- conflicted
+++ resolved
@@ -102,12 +102,8 @@
                             "start": 282,
                             "end": 287,
                             "fullWidth": 5,
-<<<<<<< HEAD
                             "width": 5,
-                            "identifier": {
-=======
                             "propertyName": {
->>>>>>> 85e84683
                                 "kind": "IdentifierName",
                                 "fullStart": 282,
                                 "fullEnd": 284,
