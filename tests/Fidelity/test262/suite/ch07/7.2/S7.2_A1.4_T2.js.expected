{
    "isDeclaration": false,
    "languageVersion": "EcmaScript5",
    "parseOptions": {
        "allowAutomaticSemicolonInsertion": true
    },
    "sourceUnit": {
        "kind": "SourceUnit",
        "fullStart": 0,
        "fullEnd": 531,
        "start": 301,
        "end": 531,
        "fullWidth": 531,
        "width": 230,
        "moduleElements": [
            {
                "kind": "ExpressionStatement",
                "fullStart": 0,
                "fullEnd": 337,
                "start": 301,
                "end": 336,
                "fullWidth": 337,
                "width": 35,
                "expression": {
                    "kind": "InvocationExpression",
                    "fullStart": 0,
                    "fullEnd": 335,
                    "start": 301,
                    "end": 335,
                    "fullWidth": 335,
                    "width": 34,
                    "expression": {
                        "kind": "IdentifierName",
                        "fullStart": 0,
                        "fullEnd": 305,
                        "start": 301,
                        "end": 305,
                        "fullWidth": 305,
                        "width": 4,
                        "text": "eval",
                        "value": "eval",
                        "valueText": "eval",
                        "hasLeadingTrivia": true,
                        "hasLeadingComment": true,
                        "hasLeadingNewLine": true,
                        "leadingTrivia": [
                            {
                                "kind": "SingleLineCommentTrivia",
                                "text": "// Copyright 2009 the Sputnik authors.  All rights reserved."
                            },
                            {
                                "kind": "NewLineTrivia",
                                "text": "\n"
                            },
                            {
                                "kind": "SingleLineCommentTrivia",
                                "text": "// This code is governed by the BSD license found in the LICENSE file."
                            },
                            {
                                "kind": "NewLineTrivia",
                                "text": "\n"
                            },
                            {
                                "kind": "NewLineTrivia",
                                "text": "\n"
                            },
                            {
                                "kind": "MultiLineCommentTrivia",
                                "text": "/**\n * SPACE (U+0020) between any two tokens is allowed\n *\n * @path ch07/7.2/S7.2_A1.4_T2.js\n * @description Insert real SPACE between tokens of var x=1\n */"
                            },
                            {
                                "kind": "NewLineTrivia",
                                "text": "\n"
                            },
                            {
                                "kind": "NewLineTrivia",
                                "text": "\n"
                            },
                            {
                                "kind": "SingleLineCommentTrivia",
                                "text": "//CHECK#1"
                            },
                            {
                                "kind": "NewLineTrivia",
                                "text": "\n"
                            }
                        ]
                    },
                    "argumentList": {
                        "kind": "ArgumentList",
                        "fullStart": 305,
                        "fullEnd": 335,
                        "start": 305,
                        "end": 335,
                        "fullWidth": 30,
                        "width": 30,
                        "openParenToken": {
                            "kind": "OpenParenToken",
                            "fullStart": 305,
                            "fullEnd": 306,
                            "start": 305,
                            "end": 306,
                            "fullWidth": 1,
                            "width": 1,
                            "text": "(",
                            "value": "(",
                            "valueText": "("
                        },
                        "arguments": [
                            {
                                "kind": "StringLiteral",
                                "fullStart": 306,
                                "fullEnd": 334,
                                "start": 306,
                                "end": 334,
                                "fullWidth": 28,
                                "width": 28,
                                "text": "\"\\u0020var x\\u0020= 1\\u0020\"",
                                "value": " var x = 1 ",
                                "valueText": " var x = 1 "
                            }
                        ],
                        "closeParenToken": {
                            "kind": "CloseParenToken",
                            "fullStart": 334,
                            "fullEnd": 335,
                            "start": 334,
                            "end": 335,
                            "fullWidth": 1,
                            "width": 1,
                            "text": ")",
                            "value": ")",
                            "valueText": ")"
                        }
                    }
                },
                "semicolonToken": {
                    "kind": "SemicolonToken",
                    "fullStart": 335,
                    "fullEnd": 337,
                    "start": 335,
                    "end": 336,
                    "fullWidth": 2,
                    "width": 1,
                    "text": ";",
                    "value": ";",
                    "valueText": ";",
                    "hasTrailingTrivia": true,
                    "hasTrailingNewLine": true,
                    "trailingTrivia": [
                        {
                            "kind": "NewLineTrivia",
                            "text": "\n"
                        }
                    ]
                }
            },
            {
                "kind": "IfStatement",
                "fullStart": 337,
                "fullEnd": 434,
                "start": 337,
                "end": 433,
                "fullWidth": 97,
                "width": 96,
                "ifKeyword": {
                    "kind": "IfKeyword",
                    "fullStart": 337,
                    "fullEnd": 340,
                    "start": 337,
                    "end": 339,
                    "fullWidth": 3,
                    "width": 2,
                    "text": "if",
                    "value": "if",
                    "valueText": "if",
                    "hasTrailingTrivia": true,
                    "trailingTrivia": [
                        {
                            "kind": "WhitespaceTrivia",
                            "text": " "
                        }
                    ]
                },
                "openParenToken": {
                    "kind": "OpenParenToken",
                    "fullStart": 340,
                    "fullEnd": 341,
                    "start": 340,
                    "end": 341,
                    "fullWidth": 1,
                    "width": 1,
                    "text": "(",
                    "value": "(",
                    "valueText": "("
                },
                "condition": {
                    "kind": "NotEqualsExpression",
                    "fullStart": 341,
                    "fullEnd": 348,
                    "start": 341,
                    "end": 348,
                    "fullWidth": 7,
                    "width": 7,
                    "left": {
                        "kind": "IdentifierName",
                        "fullStart": 341,
                        "fullEnd": 343,
                        "start": 341,
                        "end": 342,
                        "fullWidth": 2,
                        "width": 1,
                        "text": "x",
                        "value": "x",
                        "valueText": "x",
                        "hasTrailingTrivia": true,
                        "trailingTrivia": [
                            {
                                "kind": "WhitespaceTrivia",
                                "text": " "
                            }
                        ]
                    },
                    "operatorToken": {
                        "kind": "ExclamationEqualsEqualsToken",
                        "fullStart": 343,
                        "fullEnd": 347,
                        "start": 343,
                        "end": 346,
                        "fullWidth": 4,
                        "width": 3,
                        "text": "!==",
                        "value": "!==",
                        "valueText": "!==",
                        "hasTrailingTrivia": true,
                        "trailingTrivia": [
                            {
                                "kind": "WhitespaceTrivia",
                                "text": " "
                            }
                        ]
                    },
                    "right": {
                        "kind": "NumericLiteral",
                        "fullStart": 347,
                        "fullEnd": 348,
                        "start": 347,
                        "end": 348,
                        "fullWidth": 1,
                        "width": 1,
                        "text": "1",
                        "value": 1,
                        "valueText": "1"
                    }
                },
                "closeParenToken": {
                    "kind": "CloseParenToken",
                    "fullStart": 348,
                    "fullEnd": 350,
                    "start": 348,
                    "end": 349,
                    "fullWidth": 2,
                    "width": 1,
                    "text": ")",
                    "value": ")",
                    "valueText": ")",
                    "hasTrailingTrivia": true,
                    "trailingTrivia": [
                        {
                            "kind": "WhitespaceTrivia",
                            "text": " "
                        }
                    ]
                },
                "statement": {
                    "kind": "Block",
                    "fullStart": 350,
                    "fullEnd": 434,
                    "start": 350,
                    "end": 433,
                    "fullWidth": 84,
                    "width": 83,
                    "openBraceToken": {
                        "kind": "OpenBraceToken",
                        "fullStart": 350,
                        "fullEnd": 352,
                        "start": 350,
                        "end": 351,
                        "fullWidth": 2,
                        "width": 1,
                        "text": "{",
                        "value": "{",
                        "valueText": "{",
                        "hasTrailingTrivia": true,
                        "hasTrailingNewLine": true,
                        "trailingTrivia": [
                            {
                                "kind": "NewLineTrivia",
                                "text": "\n"
                            }
                        ]
                    },
                    "statements": [
                        {
                            "kind": "ExpressionStatement",
                            "fullStart": 352,
                            "fullEnd": 432,
                            "start": 354,
                            "end": 431,
                            "fullWidth": 80,
                            "width": 77,
                            "expression": {
                                "kind": "InvocationExpression",
                                "fullStart": 352,
                                "fullEnd": 430,
                                "start": 354,
                                "end": 430,
                                "fullWidth": 78,
                                "width": 76,
                                "expression": {
                                    "kind": "IdentifierName",
                                    "fullStart": 352,
                                    "fullEnd": 360,
                                    "start": 354,
                                    "end": 360,
                                    "fullWidth": 8,
                                    "width": 6,
                                    "text": "$ERROR",
                                    "value": "$ERROR",
                                    "valueText": "$ERROR",
                                    "hasLeadingTrivia": true,
                                    "leadingTrivia": [
                                        {
                                            "kind": "WhitespaceTrivia",
                                            "text": "  "
                                        }
                                    ]
                                },
                                "argumentList": {
                                    "kind": "ArgumentList",
                                    "fullStart": 360,
                                    "fullEnd": 430,
                                    "start": 360,
                                    "end": 430,
                                    "fullWidth": 70,
                                    "width": 70,
                                    "openParenToken": {
                                        "kind": "OpenParenToken",
                                        "fullStart": 360,
                                        "fullEnd": 361,
                                        "start": 360,
                                        "end": 361,
                                        "fullWidth": 1,
                                        "width": 1,
                                        "text": "(",
                                        "value": "(",
                                        "valueText": "("
                                    },
                                    "arguments": [
                                        {
                                            "kind": "AddExpression",
                                            "fullStart": 361,
                                            "fullEnd": 429,
                                            "start": 361,
                                            "end": 429,
                                            "fullWidth": 68,
                                            "width": 68,
                                            "left": {
                                                "kind": "StringLiteral",
                                                "fullStart": 361,
                                                "fullEnd": 424,
                                                "start": 361,
                                                "end": 423,
                                                "fullWidth": 63,
                                                "width": 62,
                                                "text": "'#1: eval(\"\\\\u0020var x\\\\u0020= 1\\\\u0020\"); x === 1. Actual: '",
                                                "value": "#1: eval(\"\\u0020var x\\u0020= 1\\u0020\"); x === 1. Actual: ",
                                                "valueText": "#1: eval(\"\\u0020var x\\u0020= 1\\u0020\"); x === 1. Actual: ",
                                                "hasTrailingTrivia": true,
                                                "trailingTrivia": [
                                                    {
                                                        "kind": "WhitespaceTrivia",
                                                        "text": " "
                                                    }
                                                ]
                                            },
                                            "operatorToken": {
                                                "kind": "PlusToken",
                                                "fullStart": 424,
                                                "fullEnd": 426,
                                                "start": 424,
                                                "end": 425,
                                                "fullWidth": 2,
                                                "width": 1,
                                                "text": "+",
                                                "value": "+",
                                                "valueText": "+",
                                                "hasTrailingTrivia": true,
                                                "trailingTrivia": [
                                                    {
                                                        "kind": "WhitespaceTrivia",
                                                        "text": " "
                                                    }
                                                ]
                                            },
                                            "right": {
                                                "kind": "ParenthesizedExpression",
                                                "fullStart": 426,
                                                "fullEnd": 429,
                                                "start": 426,
                                                "end": 429,
                                                "fullWidth": 3,
                                                "width": 3,
                                                "openParenToken": {
                                                    "kind": "OpenParenToken",
                                                    "fullStart": 426,
                                                    "fullEnd": 427,
                                                    "start": 426,
                                                    "end": 427,
                                                    "fullWidth": 1,
                                                    "width": 1,
                                                    "text": "(",
                                                    "value": "(",
                                                    "valueText": "("
                                                },
                                                "expression": {
                                                    "kind": "IdentifierName",
                                                    "fullStart": 427,
                                                    "fullEnd": 428,
                                                    "start": 427,
                                                    "end": 428,
                                                    "fullWidth": 1,
                                                    "width": 1,
                                                    "text": "x",
                                                    "value": "x",
                                                    "valueText": "x"
                                                },
                                                "closeParenToken": {
                                                    "kind": "CloseParenToken",
                                                    "fullStart": 428,
                                                    "fullEnd": 429,
                                                    "start": 428,
                                                    "end": 429,
                                                    "fullWidth": 1,
                                                    "width": 1,
                                                    "text": ")",
                                                    "value": ")",
                                                    "valueText": ")"
                                                }
                                            }
                                        }
                                    ],
                                    "closeParenToken": {
                                        "kind": "CloseParenToken",
                                        "fullStart": 429,
                                        "fullEnd": 430,
                                        "start": 429,
                                        "end": 430,
                                        "fullWidth": 1,
                                        "width": 1,
                                        "text": ")",
                                        "value": ")",
                                        "valueText": ")"
                                    }
                                }
                            },
                            "semicolonToken": {
                                "kind": "SemicolonToken",
                                "fullStart": 430,
                                "fullEnd": 432,
                                "start": 430,
                                "end": 431,
                                "fullWidth": 2,
                                "width": 1,
                                "text": ";",
                                "value": ";",
                                "valueText": ";",
                                "hasTrailingTrivia": true,
                                "hasTrailingNewLine": true,
                                "trailingTrivia": [
                                    {
                                        "kind": "NewLineTrivia",
                                        "text": "\n"
                                    }
                                ]
                            }
                        }
                    ],
                    "closeBraceToken": {
                        "kind": "CloseBraceToken",
                        "fullStart": 432,
                        "fullEnd": 434,
                        "start": 432,
                        "end": 433,
                        "fullWidth": 2,
                        "width": 1,
                        "text": "}",
                        "value": "}",
                        "valueText": "}",
                        "hasTrailingTrivia": true,
                        "hasTrailingNewLine": true,
                        "trailingTrivia": [
                            {
                                "kind": "NewLineTrivia",
                                "text": "\n"
                            }
                        ]
                    }
                }
            },
            {
                "kind": "VariableStatement",
                "fullStart": 434,
                "fullEnd": 458,
                "start": 446,
                "end": 457,
                "fullWidth": 24,
                "width": 11,
                "modifiers": [],
                "variableDeclaration": {
                    "kind": "VariableDeclaration",
                    "fullStart": 434,
                    "fullEnd": 456,
                    "start": 446,
                    "end": 455,
                    "fullWidth": 22,
                    "width": 9,
                    "varKeyword": {
                        "kind": "VarKeyword",
                        "fullStart": 434,
                        "fullEnd": 450,
                        "start": 446,
                        "end": 449,
                        "fullWidth": 16,
                        "width": 3,
                        "text": "var",
                        "value": "var",
                        "valueText": "var",
                        "hasLeadingTrivia": true,
                        "hasLeadingComment": true,
                        "hasLeadingNewLine": true,
                        "hasTrailingTrivia": true,
                        "leadingTrivia": [
                            {
                                "kind": "NewLineTrivia",
                                "text": "\n"
                            },
                            {
                                "kind": "SingleLineCommentTrivia",
                                "text": "//CHECK#2"
                            },
                            {
                                "kind": "NewLineTrivia",
                                "text": "\n"
                            },
                            {
                                "kind": "WhitespaceTrivia",
                                "text": " "
                            }
                        ],
                        "trailingTrivia": [
                            {
                                "kind": "WhitespaceTrivia",
                                "text": " "
                            }
                        ]
                    },
                    "variableDeclarators": [
                        {
                            "kind": "VariableDeclarator",
                            "fullStart": 450,
                            "fullEnd": 456,
                            "start": 450,
                            "end": 455,
                            "fullWidth": 6,
<<<<<<< HEAD
                            "width": 5,
                            "identifier": {
=======
                            "propertyName": {
>>>>>>> 85e84683
                                "kind": "IdentifierName",
                                "fullStart": 450,
                                "fullEnd": 452,
                                "start": 450,
                                "end": 451,
                                "fullWidth": 2,
                                "width": 1,
                                "text": "x",
                                "value": "x",
                                "valueText": "x",
                                "hasTrailingTrivia": true,
                                "trailingTrivia": [
                                    {
                                        "kind": "WhitespaceTrivia",
                                        "text": " "
                                    }
                                ]
                            },
                            "equalsValueClause": {
                                "kind": "EqualsValueClause",
                                "fullStart": 452,
                                "fullEnd": 456,
                                "start": 452,
                                "end": 455,
                                "fullWidth": 4,
                                "width": 3,
                                "equalsToken": {
                                    "kind": "EqualsToken",
                                    "fullStart": 452,
                                    "fullEnd": 454,
                                    "start": 452,
                                    "end": 453,
                                    "fullWidth": 2,
                                    "width": 1,
                                    "text": "=",
                                    "value": "=",
                                    "valueText": "=",
                                    "hasTrailingTrivia": true,
                                    "trailingTrivia": [
                                        {
                                            "kind": "WhitespaceTrivia",
                                            "text": " "
                                        }
                                    ]
                                },
                                "value": {
                                    "kind": "NumericLiteral",
                                    "fullStart": 454,
                                    "fullEnd": 456,
                                    "start": 454,
                                    "end": 455,
                                    "fullWidth": 2,
                                    "width": 1,
                                    "text": "1",
                                    "value": 1,
                                    "valueText": "1",
                                    "hasTrailingTrivia": true,
                                    "trailingTrivia": [
                                        {
                                            "kind": "WhitespaceTrivia",
                                            "text": " "
                                        }
                                    ]
                                }
                            }
                        }
                    ]
                },
                "semicolonToken": {
                    "kind": "SemicolonToken",
                    "fullStart": 456,
                    "fullEnd": 458,
                    "start": 456,
                    "end": 457,
                    "fullWidth": 2,
                    "width": 1,
                    "text": ";",
                    "value": ";",
                    "valueText": ";",
                    "hasTrailingTrivia": true,
                    "hasTrailingNewLine": true,
                    "trailingTrivia": [
                        {
                            "kind": "NewLineTrivia",
                            "text": "\n"
                        }
                    ]
                }
            },
            {
                "kind": "IfStatement",
                "fullStart": 458,
                "fullEnd": 529,
                "start": 458,
                "end": 528,
                "fullWidth": 71,
                "width": 70,
                "ifKeyword": {
                    "kind": "IfKeyword",
                    "fullStart": 458,
                    "fullEnd": 461,
                    "start": 458,
                    "end": 460,
                    "fullWidth": 3,
                    "width": 2,
                    "text": "if",
                    "value": "if",
                    "valueText": "if",
                    "hasTrailingTrivia": true,
                    "trailingTrivia": [
                        {
                            "kind": "WhitespaceTrivia",
                            "text": " "
                        }
                    ]
                },
                "openParenToken": {
                    "kind": "OpenParenToken",
                    "fullStart": 461,
                    "fullEnd": 462,
                    "start": 461,
                    "end": 462,
                    "fullWidth": 1,
                    "width": 1,
                    "text": "(",
                    "value": "(",
                    "valueText": "("
                },
                "condition": {
                    "kind": "NotEqualsExpression",
                    "fullStart": 462,
                    "fullEnd": 469,
                    "start": 462,
                    "end": 469,
                    "fullWidth": 7,
                    "width": 7,
                    "left": {
                        "kind": "IdentifierName",
                        "fullStart": 462,
                        "fullEnd": 464,
                        "start": 462,
                        "end": 463,
                        "fullWidth": 2,
                        "width": 1,
                        "text": "x",
                        "value": "x",
                        "valueText": "x",
                        "hasTrailingTrivia": true,
                        "trailingTrivia": [
                            {
                                "kind": "WhitespaceTrivia",
                                "text": " "
                            }
                        ]
                    },
                    "operatorToken": {
                        "kind": "ExclamationEqualsEqualsToken",
                        "fullStart": 464,
                        "fullEnd": 468,
                        "start": 464,
                        "end": 467,
                        "fullWidth": 4,
                        "width": 3,
                        "text": "!==",
                        "value": "!==",
                        "valueText": "!==",
                        "hasTrailingTrivia": true,
                        "trailingTrivia": [
                            {
                                "kind": "WhitespaceTrivia",
                                "text": " "
                            }
                        ]
                    },
                    "right": {
                        "kind": "NumericLiteral",
                        "fullStart": 468,
                        "fullEnd": 469,
                        "start": 468,
                        "end": 469,
                        "fullWidth": 1,
                        "width": 1,
                        "text": "1",
                        "value": 1,
                        "valueText": "1"
                    }
                },
                "closeParenToken": {
                    "kind": "CloseParenToken",
                    "fullStart": 469,
                    "fullEnd": 471,
                    "start": 469,
                    "end": 470,
                    "fullWidth": 2,
                    "width": 1,
                    "text": ")",
                    "value": ")",
                    "valueText": ")",
                    "hasTrailingTrivia": true,
                    "trailingTrivia": [
                        {
                            "kind": "WhitespaceTrivia",
                            "text": " "
                        }
                    ]
                },
                "statement": {
                    "kind": "Block",
                    "fullStart": 471,
                    "fullEnd": 529,
                    "start": 471,
                    "end": 528,
                    "fullWidth": 58,
                    "width": 57,
                    "openBraceToken": {
                        "kind": "OpenBraceToken",
                        "fullStart": 471,
                        "fullEnd": 473,
                        "start": 471,
                        "end": 472,
                        "fullWidth": 2,
                        "width": 1,
                        "text": "{",
                        "value": "{",
                        "valueText": "{",
                        "hasTrailingTrivia": true,
                        "hasTrailingNewLine": true,
                        "trailingTrivia": [
                            {
                                "kind": "NewLineTrivia",
                                "text": "\n"
                            }
                        ]
                    },
                    "statements": [
                        {
                            "kind": "ExpressionStatement",
                            "fullStart": 473,
                            "fullEnd": 527,
                            "start": 475,
                            "end": 526,
                            "fullWidth": 54,
                            "width": 51,
                            "expression": {
                                "kind": "InvocationExpression",
                                "fullStart": 473,
                                "fullEnd": 525,
                                "start": 475,
                                "end": 525,
                                "fullWidth": 52,
                                "width": 50,
                                "expression": {
                                    "kind": "IdentifierName",
                                    "fullStart": 473,
                                    "fullEnd": 481,
                                    "start": 475,
                                    "end": 481,
                                    "fullWidth": 8,
                                    "width": 6,
                                    "text": "$ERROR",
                                    "value": "$ERROR",
                                    "valueText": "$ERROR",
                                    "hasLeadingTrivia": true,
                                    "leadingTrivia": [
                                        {
                                            "kind": "WhitespaceTrivia",
                                            "text": "  "
                                        }
                                    ]
                                },
                                "argumentList": {
                                    "kind": "ArgumentList",
                                    "fullStart": 481,
                                    "fullEnd": 525,
                                    "start": 481,
                                    "end": 525,
                                    "fullWidth": 44,
                                    "width": 44,
                                    "openParenToken": {
                                        "kind": "OpenParenToken",
                                        "fullStart": 481,
                                        "fullEnd": 482,
                                        "start": 481,
                                        "end": 482,
                                        "fullWidth": 1,
                                        "width": 1,
                                        "text": "(",
                                        "value": "(",
                                        "valueText": "("
                                    },
                                    "arguments": [
                                        {
                                            "kind": "AddExpression",
                                            "fullStart": 482,
                                            "fullEnd": 524,
                                            "start": 482,
                                            "end": 524,
                                            "fullWidth": 42,
                                            "width": 42,
                                            "left": {
                                                "kind": "StringLiteral",
                                                "fullStart": 482,
                                                "fullEnd": 519,
                                                "start": 482,
                                                "end": 518,
                                                "fullWidth": 37,
                                                "width": 36,
                                                "text": "'#2:  var x = 1 ; x === 1. Actual: '",
                                                "value": "#2:  var x = 1 ; x === 1. Actual: ",
                                                "valueText": "#2:  var x = 1 ; x === 1. Actual: ",
                                                "hasTrailingTrivia": true,
                                                "trailingTrivia": [
                                                    {
                                                        "kind": "WhitespaceTrivia",
                                                        "text": " "
                                                    }
                                                ]
                                            },
                                            "operatorToken": {
                                                "kind": "PlusToken",
                                                "fullStart": 519,
                                                "fullEnd": 521,
                                                "start": 519,
                                                "end": 520,
                                                "fullWidth": 2,
                                                "width": 1,
                                                "text": "+",
                                                "value": "+",
                                                "valueText": "+",
                                                "hasTrailingTrivia": true,
                                                "trailingTrivia": [
                                                    {
                                                        "kind": "WhitespaceTrivia",
                                                        "text": " "
                                                    }
                                                ]
                                            },
                                            "right": {
                                                "kind": "ParenthesizedExpression",
                                                "fullStart": 521,
                                                "fullEnd": 524,
                                                "start": 521,
                                                "end": 524,
                                                "fullWidth": 3,
                                                "width": 3,
                                                "openParenToken": {
                                                    "kind": "OpenParenToken",
                                                    "fullStart": 521,
                                                    "fullEnd": 522,
                                                    "start": 521,
                                                    "end": 522,
                                                    "fullWidth": 1,
                                                    "width": 1,
                                                    "text": "(",
                                                    "value": "(",
                                                    "valueText": "("
                                                },
                                                "expression": {
                                                    "kind": "IdentifierName",
                                                    "fullStart": 522,
                                                    "fullEnd": 523,
                                                    "start": 522,
                                                    "end": 523,
                                                    "fullWidth": 1,
                                                    "width": 1,
                                                    "text": "x",
                                                    "value": "x",
                                                    "valueText": "x"
                                                },
                                                "closeParenToken": {
                                                    "kind": "CloseParenToken",
                                                    "fullStart": 523,
                                                    "fullEnd": 524,
                                                    "start": 523,
                                                    "end": 524,
                                                    "fullWidth": 1,
                                                    "width": 1,
                                                    "text": ")",
                                                    "value": ")",
                                                    "valueText": ")"
                                                }
                                            }
                                        }
                                    ],
                                    "closeParenToken": {
                                        "kind": "CloseParenToken",
                                        "fullStart": 524,
                                        "fullEnd": 525,
                                        "start": 524,
                                        "end": 525,
                                        "fullWidth": 1,
                                        "width": 1,
                                        "text": ")",
                                        "value": ")",
                                        "valueText": ")"
                                    }
                                }
                            },
                            "semicolonToken": {
                                "kind": "SemicolonToken",
                                "fullStart": 525,
                                "fullEnd": 527,
                                "start": 525,
                                "end": 526,
                                "fullWidth": 2,
                                "width": 1,
                                "text": ";",
                                "value": ";",
                                "valueText": ";",
                                "hasTrailingTrivia": true,
                                "hasTrailingNewLine": true,
                                "trailingTrivia": [
                                    {
                                        "kind": "NewLineTrivia",
                                        "text": "\n"
                                    }
                                ]
                            }
                        }
                    ],
                    "closeBraceToken": {
                        "kind": "CloseBraceToken",
                        "fullStart": 527,
                        "fullEnd": 529,
                        "start": 527,
                        "end": 528,
                        "fullWidth": 2,
                        "width": 1,
                        "text": "}",
                        "value": "}",
                        "valueText": "}",
                        "hasTrailingTrivia": true,
                        "hasTrailingNewLine": true,
                        "trailingTrivia": [
                            {
                                "kind": "NewLineTrivia",
                                "text": "\n"
                            }
                        ]
                    }
                }
            }
        ],
        "endOfFileToken": {
            "kind": "EndOfFileToken",
            "fullStart": 529,
            "fullEnd": 531,
            "start": 531,
            "end": 531,
            "fullWidth": 2,
            "width": 0,
            "text": "",
            "hasLeadingTrivia": true,
            "hasLeadingNewLine": true,
            "leadingTrivia": [
                {
                    "kind": "NewLineTrivia",
                    "text": "\n"
                },
                {
                    "kind": "NewLineTrivia",
                    "text": "\n"
                }
            ]
        }
    },
    "lineMap": {
        "lineStarts": [
            0,
            61,
            132,
            133,
            137,
            189,
            192,
            226,
            286,
            290,
            291,
            301,
            337,
            352,
            432,
            434,
            435,
            445,
            458,
            473,
            527,
            529,
            530,
            531
        ],
        "length": 531
    }
}<|MERGE_RESOLUTION|>--- conflicted
+++ resolved
@@ -573,12 +573,8 @@
                             "start": 450,
                             "end": 455,
                             "fullWidth": 6,
-<<<<<<< HEAD
                             "width": 5,
-                            "identifier": {
-=======
                             "propertyName": {
->>>>>>> 85e84683
                                 "kind": "IdentifierName",
                                 "fullStart": 450,
                                 "fullEnd": 452,
