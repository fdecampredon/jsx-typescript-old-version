{
    "isDeclaration": false,
    "languageVersion": "EcmaScript5",
    "parseOptions": {
        "allowAutomaticSemicolonInsertion": true
    },
    "sourceUnit": {
        "kind": "SourceUnit",
        "fullStart": 0,
        "fullEnd": 541,
        "start": 273,
        "end": 541,
        "fullWidth": 541,
        "width": 268,
        "moduleElements": [
            {
                "kind": "ExpressionStatement",
                "fullStart": 0,
                "fullEnd": 326,
                "start": 273,
                "end": 325,
                "fullWidth": 326,
                "width": 52,
                "expression": {
                    "kind": "InvocationExpression",
                    "fullStart": 0,
                    "fullEnd": 324,
                    "start": 273,
                    "end": 324,
                    "fullWidth": 324,
                    "width": 51,
                    "expression": {
                        "kind": "IdentifierName",
                        "fullStart": 0,
                        "fullEnd": 277,
                        "start": 273,
                        "end": 277,
                        "fullWidth": 277,
                        "width": 4,
                        "text": "eval",
                        "value": "eval",
                        "valueText": "eval",
                        "hasLeadingTrivia": true,
                        "hasLeadingComment": true,
                        "hasLeadingNewLine": true,
                        "leadingTrivia": [
                            {
                                "kind": "SingleLineCommentTrivia",
                                "text": "// Copyright 2009 the Sputnik authors.  All rights reserved."
                            },
                            {
                                "kind": "NewLineTrivia",
                                "text": "\n"
                            },
                            {
                                "kind": "SingleLineCommentTrivia",
                                "text": "// This code is governed by the BSD license found in the LICENSE file."
                            },
                            {
                                "kind": "NewLineTrivia",
                                "text": "\n"
                            },
                            {
                                "kind": "NewLineTrivia",
                                "text": "\n"
                            },
                            {
                                "kind": "MultiLineCommentTrivia",
                                "text": "/**\n * Multi line comment can contain SPACE (U+0020)\n *\n * @path ch07/7.2/S7.2_A4.4_T1.js\n * @description Use SPACE(\\u0020)\n */"
                            },
                            {
                                "kind": "NewLineTrivia",
                                "text": "\n"
                            },
                            {
                                "kind": "NewLineTrivia",
                                "text": "\n"
                            },
                            {
                                "kind": "SingleLineCommentTrivia",
                                "text": "// CHECK#1"
                            },
                            {
                                "kind": "NewLineTrivia",
                                "text": "\n"
                            }
                        ]
                    },
                    "argumentList": {
                        "kind": "ArgumentList",
                        "fullStart": 277,
                        "fullEnd": 324,
                        "start": 277,
                        "end": 324,
                        "fullWidth": 47,
                        "width": 47,
                        "openParenToken": {
                            "kind": "OpenParenToken",
                            "fullStart": 277,
                            "fullEnd": 278,
                            "start": 277,
                            "end": 278,
                            "fullWidth": 1,
                            "width": 1,
                            "text": "(",
                            "value": "(",
                            "valueText": "("
                        },
                        "arguments": [
                            {
                                "kind": "StringLiteral",
                                "fullStart": 278,
                                "fullEnd": 323,
                                "start": 278,
                                "end": 323,
                                "fullWidth": 45,
                                "width": 45,
                                "text": "\"/*\\u0020 multi line \\u0020 comment \\u0020*/\"",
                                "value": "/*  multi line   comment  */",
                                "valueText": "/*  multi line   comment  */"
                            }
                        ],
                        "closeParenToken": {
                            "kind": "CloseParenToken",
                            "fullStart": 323,
                            "fullEnd": 324,
                            "start": 323,
                            "end": 324,
                            "fullWidth": 1,
                            "width": 1,
                            "text": ")",
                            "value": ")",
                            "valueText": ")"
                        }
                    }
                },
                "semicolonToken": {
                    "kind": "SemicolonToken",
                    "fullStart": 324,
                    "fullEnd": 326,
                    "start": 324,
                    "end": 325,
                    "fullWidth": 2,
                    "width": 1,
                    "text": ";",
                    "value": ";",
                    "valueText": ";",
                    "hasTrailingTrivia": true,
                    "hasTrailingNewLine": true,
                    "trailingTrivia": [
                        {
                            "kind": "NewLineTrivia",
                            "text": "\n"
                        }
                    ]
                }
            },
            {
                "kind": "VariableStatement",
                "fullStart": 326,
                "fullEnd": 348,
                "start": 337,
                "end": 347,
                "fullWidth": 22,
                "width": 10,
                "modifiers": [],
                "variableDeclaration": {
                    "kind": "VariableDeclaration",
                    "fullStart": 326,
                    "fullEnd": 346,
                    "start": 337,
                    "end": 346,
                    "fullWidth": 20,
                    "width": 9,
                    "varKeyword": {
                        "kind": "VarKeyword",
                        "fullStart": 326,
                        "fullEnd": 341,
                        "start": 337,
                        "end": 340,
                        "fullWidth": 15,
                        "width": 3,
                        "text": "var",
                        "value": "var",
                        "valueText": "var",
                        "hasLeadingTrivia": true,
                        "hasLeadingComment": true,
                        "hasLeadingNewLine": true,
                        "hasTrailingTrivia": true,
                        "leadingTrivia": [
                            {
                                "kind": "NewLineTrivia",
                                "text": "\n"
                            },
                            {
                                "kind": "SingleLineCommentTrivia",
                                "text": "//CHECK#2"
                            },
                            {
                                "kind": "NewLineTrivia",
                                "text": "\n"
                            }
                        ],
                        "trailingTrivia": [
                            {
                                "kind": "WhitespaceTrivia",
                                "text": " "
                            }
                        ]
                    },
                    "variableDeclarators": [
                        {
                            "kind": "VariableDeclarator",
                            "fullStart": 341,
                            "fullEnd": 346,
                            "start": 341,
                            "end": 346,
                            "fullWidth": 5,
<<<<<<< HEAD
                            "width": 5,
                            "identifier": {
=======
                            "propertyName": {
>>>>>>> 85e84683
                                "kind": "IdentifierName",
                                "fullStart": 341,
                                "fullEnd": 343,
                                "start": 341,
                                "end": 342,
                                "fullWidth": 2,
                                "width": 1,
                                "text": "x",
                                "value": "x",
                                "valueText": "x",
                                "hasTrailingTrivia": true,
                                "trailingTrivia": [
                                    {
                                        "kind": "WhitespaceTrivia",
                                        "text": " "
                                    }
                                ]
                            },
                            "equalsValueClause": {
                                "kind": "EqualsValueClause",
                                "fullStart": 343,
                                "fullEnd": 346,
                                "start": 343,
                                "end": 346,
                                "fullWidth": 3,
                                "width": 3,
                                "equalsToken": {
                                    "kind": "EqualsToken",
                                    "fullStart": 343,
                                    "fullEnd": 345,
                                    "start": 343,
                                    "end": 344,
                                    "fullWidth": 2,
                                    "width": 1,
                                    "text": "=",
                                    "value": "=",
                                    "valueText": "=",
                                    "hasTrailingTrivia": true,
                                    "trailingTrivia": [
                                        {
                                            "kind": "WhitespaceTrivia",
                                            "text": " "
                                        }
                                    ]
                                },
                                "value": {
                                    "kind": "NumericLiteral",
                                    "fullStart": 345,
                                    "fullEnd": 346,
                                    "start": 345,
                                    "end": 346,
                                    "fullWidth": 1,
                                    "width": 1,
                                    "text": "0",
                                    "value": 0,
                                    "valueText": "0"
                                }
                            }
                        }
                    ]
                },
                "semicolonToken": {
                    "kind": "SemicolonToken",
                    "fullStart": 346,
                    "fullEnd": 348,
                    "start": 346,
                    "end": 347,
                    "fullWidth": 2,
                    "width": 1,
                    "text": ";",
                    "value": ";",
                    "valueText": ";",
                    "hasTrailingTrivia": true,
                    "hasTrailingNewLine": true,
                    "trailingTrivia": [
                        {
                            "kind": "NewLineTrivia",
                            "text": "\n"
                        }
                    ]
                }
            },
            {
                "kind": "ExpressionStatement",
                "fullStart": 348,
                "fullEnd": 408,
                "start": 348,
                "end": 407,
                "fullWidth": 60,
                "width": 59,
                "expression": {
                    "kind": "InvocationExpression",
                    "fullStart": 348,
                    "fullEnd": 406,
                    "start": 348,
                    "end": 406,
                    "fullWidth": 58,
                    "width": 58,
                    "expression": {
                        "kind": "IdentifierName",
                        "fullStart": 348,
                        "fullEnd": 352,
                        "start": 348,
                        "end": 352,
                        "fullWidth": 4,
                        "width": 4,
                        "text": "eval",
                        "value": "eval",
                        "valueText": "eval"
                    },
                    "argumentList": {
                        "kind": "ArgumentList",
                        "fullStart": 352,
                        "fullEnd": 406,
                        "start": 352,
                        "end": 406,
                        "fullWidth": 54,
                        "width": 54,
                        "openParenToken": {
                            "kind": "OpenParenToken",
                            "fullStart": 352,
                            "fullEnd": 353,
                            "start": 352,
                            "end": 353,
                            "fullWidth": 1,
                            "width": 1,
                            "text": "(",
                            "value": "(",
                            "valueText": "("
                        },
                        "arguments": [
                            {
                                "kind": "StringLiteral",
                                "fullStart": 353,
                                "fullEnd": 405,
                                "start": 353,
                                "end": 405,
                                "fullWidth": 52,
                                "width": 52,
                                "text": "\"/*\\u0020 multi line \\u0020 comment \\u0020 x = 1;*/\"",
                                "value": "/*  multi line   comment   x = 1;*/",
                                "valueText": "/*  multi line   comment   x = 1;*/"
                            }
                        ],
                        "closeParenToken": {
                            "kind": "CloseParenToken",
                            "fullStart": 405,
                            "fullEnd": 406,
                            "start": 405,
                            "end": 406,
                            "fullWidth": 1,
                            "width": 1,
                            "text": ")",
                            "value": ")",
                            "valueText": ")"
                        }
                    }
                },
                "semicolonToken": {
                    "kind": "SemicolonToken",
                    "fullStart": 406,
                    "fullEnd": 408,
                    "start": 406,
                    "end": 407,
                    "fullWidth": 2,
                    "width": 1,
                    "text": ";",
                    "value": ";",
                    "valueText": ";",
                    "hasTrailingTrivia": true,
                    "hasTrailingNewLine": true,
                    "trailingTrivia": [
                        {
                            "kind": "NewLineTrivia",
                            "text": "\n"
                        }
                    ]
                }
            },
            {
                "kind": "IfStatement",
                "fullStart": 408,
                "fullEnd": 540,
                "start": 408,
                "end": 539,
                "fullWidth": 132,
                "width": 131,
                "ifKeyword": {
                    "kind": "IfKeyword",
                    "fullStart": 408,
                    "fullEnd": 411,
                    "start": 408,
                    "end": 410,
                    "fullWidth": 3,
                    "width": 2,
                    "text": "if",
                    "value": "if",
                    "valueText": "if",
                    "hasTrailingTrivia": true,
                    "trailingTrivia": [
                        {
                            "kind": "WhitespaceTrivia",
                            "text": " "
                        }
                    ]
                },
                "openParenToken": {
                    "kind": "OpenParenToken",
                    "fullStart": 411,
                    "fullEnd": 412,
                    "start": 411,
                    "end": 412,
                    "fullWidth": 1,
                    "width": 1,
                    "text": "(",
                    "value": "(",
                    "valueText": "("
                },
                "condition": {
                    "kind": "NotEqualsExpression",
                    "fullStart": 412,
                    "fullEnd": 419,
                    "start": 412,
                    "end": 419,
                    "fullWidth": 7,
                    "width": 7,
                    "left": {
                        "kind": "IdentifierName",
                        "fullStart": 412,
                        "fullEnd": 414,
                        "start": 412,
                        "end": 413,
                        "fullWidth": 2,
                        "width": 1,
                        "text": "x",
                        "value": "x",
                        "valueText": "x",
                        "hasTrailingTrivia": true,
                        "trailingTrivia": [
                            {
                                "kind": "WhitespaceTrivia",
                                "text": " "
                            }
                        ]
                    },
                    "operatorToken": {
                        "kind": "ExclamationEqualsEqualsToken",
                        "fullStart": 414,
                        "fullEnd": 418,
                        "start": 414,
                        "end": 417,
                        "fullWidth": 4,
                        "width": 3,
                        "text": "!==",
                        "value": "!==",
                        "valueText": "!==",
                        "hasTrailingTrivia": true,
                        "trailingTrivia": [
                            {
                                "kind": "WhitespaceTrivia",
                                "text": " "
                            }
                        ]
                    },
                    "right": {
                        "kind": "NumericLiteral",
                        "fullStart": 418,
                        "fullEnd": 419,
                        "start": 418,
                        "end": 419,
                        "fullWidth": 1,
                        "width": 1,
                        "text": "0",
                        "value": 0,
                        "valueText": "0"
                    }
                },
                "closeParenToken": {
                    "kind": "CloseParenToken",
                    "fullStart": 419,
                    "fullEnd": 421,
                    "start": 419,
                    "end": 420,
                    "fullWidth": 2,
                    "width": 1,
                    "text": ")",
                    "value": ")",
                    "valueText": ")",
                    "hasTrailingTrivia": true,
                    "trailingTrivia": [
                        {
                            "kind": "WhitespaceTrivia",
                            "text": " "
                        }
                    ]
                },
                "statement": {
                    "kind": "Block",
                    "fullStart": 421,
                    "fullEnd": 540,
                    "start": 421,
                    "end": 539,
                    "fullWidth": 119,
                    "width": 118,
                    "openBraceToken": {
                        "kind": "OpenBraceToken",
                        "fullStart": 421,
                        "fullEnd": 423,
                        "start": 421,
                        "end": 422,
                        "fullWidth": 2,
                        "width": 1,
                        "text": "{",
                        "value": "{",
                        "valueText": "{",
                        "hasTrailingTrivia": true,
                        "hasTrailingNewLine": true,
                        "trailingTrivia": [
                            {
                                "kind": "NewLineTrivia",
                                "text": "\n"
                            }
                        ]
                    },
                    "statements": [
                        {
                            "kind": "ExpressionStatement",
                            "fullStart": 423,
                            "fullEnd": 538,
                            "start": 425,
                            "end": 537,
                            "fullWidth": 115,
                            "width": 112,
                            "expression": {
                                "kind": "InvocationExpression",
                                "fullStart": 423,
                                "fullEnd": 536,
                                "start": 425,
                                "end": 536,
                                "fullWidth": 113,
                                "width": 111,
                                "expression": {
                                    "kind": "IdentifierName",
                                    "fullStart": 423,
                                    "fullEnd": 431,
                                    "start": 425,
                                    "end": 431,
                                    "fullWidth": 8,
                                    "width": 6,
                                    "text": "$ERROR",
                                    "value": "$ERROR",
                                    "valueText": "$ERROR",
                                    "hasLeadingTrivia": true,
                                    "leadingTrivia": [
                                        {
                                            "kind": "WhitespaceTrivia",
                                            "text": "  "
                                        }
                                    ]
                                },
                                "argumentList": {
                                    "kind": "ArgumentList",
                                    "fullStart": 431,
                                    "fullEnd": 536,
                                    "start": 431,
                                    "end": 536,
                                    "fullWidth": 105,
                                    "width": 105,
                                    "openParenToken": {
                                        "kind": "OpenParenToken",
                                        "fullStart": 431,
                                        "fullEnd": 432,
                                        "start": 431,
                                        "end": 432,
                                        "fullWidth": 1,
                                        "width": 1,
                                        "text": "(",
                                        "value": "(",
                                        "valueText": "("
                                    },
                                    "arguments": [
                                        {
                                            "kind": "AddExpression",
                                            "fullStart": 432,
                                            "fullEnd": 535,
                                            "start": 432,
                                            "end": 535,
                                            "fullWidth": 103,
                                            "width": 103,
                                            "left": {
                                                "kind": "StringLiteral",
                                                "fullStart": 432,
                                                "fullEnd": 530,
                                                "start": 432,
                                                "end": 529,
                                                "fullWidth": 98,
                                                "width": 97,
                                                "text": "'#1: var x = 0; eval(\"/*\\\\u0020 multi line \\\\u0020 comment \\\\u0020 x = 1;*/\"); x === 0. Actual: '",
                                                "value": "#1: var x = 0; eval(\"/*\\u0020 multi line \\u0020 comment \\u0020 x = 1;*/\"); x === 0. Actual: ",
                                                "valueText": "#1: var x = 0; eval(\"/*\\u0020 multi line \\u0020 comment \\u0020 x = 1;*/\"); x === 0. Actual: ",
                                                "hasTrailingTrivia": true,
                                                "trailingTrivia": [
                                                    {
                                                        "kind": "WhitespaceTrivia",
                                                        "text": " "
                                                    }
                                                ]
                                            },
                                            "operatorToken": {
                                                "kind": "PlusToken",
                                                "fullStart": 530,
                                                "fullEnd": 532,
                                                "start": 530,
                                                "end": 531,
                                                "fullWidth": 2,
                                                "width": 1,
                                                "text": "+",
                                                "value": "+",
                                                "valueText": "+",
                                                "hasTrailingTrivia": true,
                                                "trailingTrivia": [
                                                    {
                                                        "kind": "WhitespaceTrivia",
                                                        "text": " "
                                                    }
                                                ]
                                            },
                                            "right": {
                                                "kind": "ParenthesizedExpression",
                                                "fullStart": 532,
                                                "fullEnd": 535,
                                                "start": 532,
                                                "end": 535,
                                                "fullWidth": 3,
                                                "width": 3,
                                                "openParenToken": {
                                                    "kind": "OpenParenToken",
                                                    "fullStart": 532,
                                                    "fullEnd": 533,
                                                    "start": 532,
                                                    "end": 533,
                                                    "fullWidth": 1,
                                                    "width": 1,
                                                    "text": "(",
                                                    "value": "(",
                                                    "valueText": "("
                                                },
                                                "expression": {
                                                    "kind": "IdentifierName",
                                                    "fullStart": 533,
                                                    "fullEnd": 534,
                                                    "start": 533,
                                                    "end": 534,
                                                    "fullWidth": 1,
                                                    "width": 1,
                                                    "text": "x",
                                                    "value": "x",
                                                    "valueText": "x"
                                                },
                                                "closeParenToken": {
                                                    "kind": "CloseParenToken",
                                                    "fullStart": 534,
                                                    "fullEnd": 535,
                                                    "start": 534,
                                                    "end": 535,
                                                    "fullWidth": 1,
                                                    "width": 1,
                                                    "text": ")",
                                                    "value": ")",
                                                    "valueText": ")"
                                                }
                                            }
                                        }
                                    ],
                                    "closeParenToken": {
                                        "kind": "CloseParenToken",
                                        "fullStart": 535,
                                        "fullEnd": 536,
                                        "start": 535,
                                        "end": 536,
                                        "fullWidth": 1,
                                        "width": 1,
                                        "text": ")",
                                        "value": ")",
                                        "valueText": ")"
                                    }
                                }
                            },
                            "semicolonToken": {
                                "kind": "SemicolonToken",
                                "fullStart": 536,
                                "fullEnd": 538,
                                "start": 536,
                                "end": 537,
                                "fullWidth": 2,
                                "width": 1,
                                "text": ";",
                                "value": ";",
                                "valueText": ";",
                                "hasTrailingTrivia": true,
                                "hasTrailingNewLine": true,
                                "trailingTrivia": [
                                    {
                                        "kind": "NewLineTrivia",
                                        "text": "\n"
                                    }
                                ]
                            }
                        }
                    ],
                    "closeBraceToken": {
                        "kind": "CloseBraceToken",
                        "fullStart": 538,
                        "fullEnd": 540,
                        "start": 538,
                        "end": 539,
                        "fullWidth": 2,
                        "width": 1,
                        "text": "}",
                        "value": "}",
                        "valueText": "}",
                        "hasTrailingTrivia": true,
                        "hasTrailingNewLine": true,
                        "trailingTrivia": [
                            {
                                "kind": "NewLineTrivia",
                                "text": "\n"
                            }
                        ]
                    }
                }
            }
        ],
        "endOfFileToken": {
            "kind": "EndOfFileToken",
            "fullStart": 540,
            "fullEnd": 541,
            "start": 541,
            "end": 541,
            "fullWidth": 1,
            "width": 0,
            "text": "",
            "hasLeadingTrivia": true,
            "hasLeadingNewLine": true,
            "leadingTrivia": [
                {
                    "kind": "NewLineTrivia",
                    "text": "\n"
                }
            ]
        }
    },
    "lineMap": {
        "lineStarts": [
            0,
            61,
            132,
            133,
            137,
            186,
            189,
            223,
            257,
            261,
            262,
            273,
            326,
            327,
            337,
            348,
            408,
            423,
            538,
            540,
            541
        ],
        "length": 541
    }
}<|MERGE_RESOLUTION|>--- conflicted
+++ resolved
@@ -216,12 +216,8 @@
                             "start": 341,
                             "end": 346,
                             "fullWidth": 5,
-<<<<<<< HEAD
                             "width": 5,
-                            "identifier": {
-=======
                             "propertyName": {
->>>>>>> 85e84683
                                 "kind": "IdentifierName",
                                 "fullStart": 341,
                                 "fullEnd": 343,
