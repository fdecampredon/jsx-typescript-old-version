--- conflicted
+++ resolved
@@ -102,12 +102,8 @@
                             "start": 290,
                             "end": 296,
                             "fullWidth": 6,
-<<<<<<< HEAD
                             "width": 6,
-                            "identifier": {
-=======
                             "propertyName": {
->>>>>>> 85e84683
                                 "kind": "IdentifierName",
                                 "fullStart": 290,
                                 "fullEnd": 296,
