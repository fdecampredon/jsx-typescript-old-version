--- conflicted
+++ resolved
@@ -102,12 +102,8 @@
                             "start": 294,
                             "end": 634,
                             "fullWidth": 340,
-<<<<<<< HEAD
                             "width": 340,
-                            "identifier": {
-=======
                             "propertyName": {
->>>>>>> 85e84683
                                 "kind": "IdentifierName",
                                 "fullStart": 294,
                                 "fullEnd": 302,
@@ -1261,12 +1257,8 @@
                             "start": 640,
                             "end": 817,
                             "fullWidth": 177,
-<<<<<<< HEAD
                             "width": 177,
-                            "identifier": {
-=======
                             "propertyName": {
->>>>>>> 85e84683
                                 "kind": "IdentifierName",
                                 "fullStart": 640,
                                 "fullEnd": 650,
@@ -2450,12 +2442,8 @@
                             "start": 828,
                             "end": 837,
                             "fullWidth": 9,
-<<<<<<< HEAD
                             "width": 9,
-                            "identifier": {
-=======
                             "propertyName": {
->>>>>>> 85e84683
                                 "kind": "IdentifierName",
                                 "fullStart": 828,
                                 "fullEnd": 834,
