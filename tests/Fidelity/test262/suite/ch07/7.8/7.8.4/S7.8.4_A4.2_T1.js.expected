--- conflicted
+++ resolved
@@ -102,12 +102,8 @@
                             "start": 312,
                             "end": 536,
                             "fullWidth": 224,
-<<<<<<< HEAD
                             "width": 224,
-                            "identifier": {
-=======
                             "propertyName": {
->>>>>>> 85e84683
                                 "kind": "IdentifierName",
                                 "fullStart": 312,
                                 "fullEnd": 326,
@@ -1044,12 +1040,8 @@
                             "start": 542,
                             "end": 719,
                             "fullWidth": 177,
-<<<<<<< HEAD
                             "width": 177,
-                            "identifier": {
-=======
                             "propertyName": {
->>>>>>> 85e84683
                                 "kind": "IdentifierName",
                                 "fullStart": 542,
                                 "fullEnd": 561,
@@ -2016,12 +2008,8 @@
                             "start": 730,
                             "end": 739,
                             "fullWidth": 9,
-<<<<<<< HEAD
                             "width": 9,
-                            "identifier": {
-=======
                             "propertyName": {
->>>>>>> 85e84683
                                 "kind": "IdentifierName",
                                 "fullStart": 730,
                                 "fullEnd": 736,
