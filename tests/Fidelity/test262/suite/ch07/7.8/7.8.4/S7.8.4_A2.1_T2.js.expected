--- conflicted
+++ resolved
@@ -102,12 +102,8 @@
                             "start": 294,
                             "end": 560,
                             "fullWidth": 266,
-<<<<<<< HEAD
                             "width": 266,
-                            "identifier": {
-=======
                             "propertyName": {
->>>>>>> 85e84683
                                 "kind": "IdentifierName",
                                 "fullStart": 294,
                                 "fullEnd": 298,
@@ -1044,12 +1040,8 @@
                             "start": 566,
                             "end": 708,
                             "fullWidth": 142,
-<<<<<<< HEAD
                             "width": 142,
-                            "identifier": {
-=======
                             "propertyName": {
->>>>>>> 85e84683
                                 "kind": "IdentifierName",
                                 "fullStart": 566,
                                 "fullEnd": 576,
@@ -2016,12 +2008,8 @@
                             "start": 719,
                             "end": 728,
                             "fullWidth": 9,
-<<<<<<< HEAD
                             "width": 9,
-                            "identifier": {
-=======
                             "propertyName": {
->>>>>>> 85e84683
                                 "kind": "IdentifierName",
                                 "fullStart": 719,
                                 "fullEnd": 725,
