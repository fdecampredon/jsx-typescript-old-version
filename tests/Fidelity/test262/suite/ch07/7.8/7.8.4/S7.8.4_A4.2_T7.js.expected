--- conflicted
+++ resolved
@@ -102,12 +102,8 @@
                             "start": 310,
                             "end": 590,
                             "fullWidth": 280,
-<<<<<<< HEAD
                             "width": 280,
-                            "identifier": {
-=======
                             "propertyName": {
->>>>>>> 85e84683
                                 "kind": "IdentifierName",
                                 "fullStart": 310,
                                 "fullEnd": 324,
@@ -1261,12 +1257,8 @@
                             "start": 596,
                             "end": 815,
                             "fullWidth": 219,
-<<<<<<< HEAD
                             "width": 219,
-                            "identifier": {
-=======
                             "propertyName": {
->>>>>>> 85e84683
                                 "kind": "IdentifierName",
                                 "fullStart": 596,
                                 "fullEnd": 615,
@@ -2450,12 +2442,8 @@
                             "start": 826,
                             "end": 835,
                             "fullWidth": 9,
-<<<<<<< HEAD
                             "width": 9,
-                            "identifier": {
-=======
                             "propertyName": {
->>>>>>> 85e84683
                                 "kind": "IdentifierName",
                                 "fullStart": 826,
                                 "fullEnd": 832,
