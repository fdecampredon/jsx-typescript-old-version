{
    "isDeclaration": false,
    "languageVersion": "EcmaScript5",
    "parseOptions": {
        "allowAutomaticSemicolonInsertion": true
    },
    "sourceUnit": {
        "kind": "SourceUnit",
        "fullStart": 0,
        "fullEnd": 854,
        "start": 292,
        "end": 854,
        "fullWidth": 854,
        "width": 562,
        "moduleElements": [
            {
                "kind": "VariableStatement",
                "fullStart": 0,
                "fullEnd": 568,
                "start": 292,
                "end": 567,
                "fullWidth": 568,
                "width": 275,
                "modifiers": [],
                "variableDeclaration": {
                    "kind": "VariableDeclaration",
                    "fullStart": 0,
                    "fullEnd": 566,
                    "start": 292,
                    "end": 566,
                    "fullWidth": 566,
                    "width": 274,
                    "varKeyword": {
                        "kind": "VarKeyword",
                        "fullStart": 0,
                        "fullEnd": 296,
                        "start": 292,
                        "end": 295,
                        "fullWidth": 296,
                        "width": 3,
                        "text": "var",
                        "value": "var",
                        "valueText": "var",
                        "hasLeadingTrivia": true,
                        "hasLeadingComment": true,
                        "hasLeadingNewLine": true,
                        "hasTrailingTrivia": true,
                        "leadingTrivia": [
                            {
                                "kind": "SingleLineCommentTrivia",
                                "text": "// Copyright 2009 the Sputnik authors.  All rights reserved."
                            },
                            {
                                "kind": "NewLineTrivia",
                                "text": "\n"
                            },
                            {
                                "kind": "SingleLineCommentTrivia",
                                "text": "// This code is governed by the BSD license found in the LICENSE file."
                            },
                            {
                                "kind": "NewLineTrivia",
                                "text": "\n"
                            },
                            {
                                "kind": "NewLineTrivia",
                                "text": "\n"
                            },
                            {
                                "kind": "MultiLineCommentTrivia",
                                "text": "/**\n * Correct interpretation of ENGLISH ALPHABET\n *\n * @path ch07/7.8/7.8.4/S7.8.4_A2.1_T1.js\n * @description Check ENGLISH CAPITAL ALPHABET\n */"
                            },
                            {
                                "kind": "NewLineTrivia",
                                "text": "\n"
                            },
                            {
                                "kind": "NewLineTrivia",
                                "text": "\n"
                            },
                            {
                                "kind": "SingleLineCommentTrivia",
                                "text": "//CHECK#A-Z"
                            },
                            {
                                "kind": "NewLineTrivia",
                                "text": "\n"
                            }
                        ],
                        "trailingTrivia": [
                            {
                                "kind": "WhitespaceTrivia",
                                "text": " "
                            }
                        ]
                    },
                    "variableDeclarators": [
                        {
                            "kind": "VariableDeclarator",
                            "fullStart": 296,
                            "fullEnd": 566,
                            "start": 296,
                            "end": 566,
                            "fullWidth": 270,
<<<<<<< HEAD
                            "width": 270,
                            "identifier": {
=======
                            "propertyName": {
>>>>>>> 85e84683
                                "kind": "IdentifierName",
                                "fullStart": 296,
                                "fullEnd": 304,
                                "start": 296,
                                "end": 303,
                                "fullWidth": 8,
                                "width": 7,
                                "text": "unicode",
                                "value": "unicode",
                                "valueText": "unicode",
                                "hasTrailingTrivia": true,
                                "trailingTrivia": [
                                    {
                                        "kind": "WhitespaceTrivia",
                                        "text": " "
                                    }
                                ]
                            },
                            "equalsValueClause": {
                                "kind": "EqualsValueClause",
                                "fullStart": 304,
                                "fullEnd": 566,
                                "start": 304,
                                "end": 566,
                                "fullWidth": 262,
                                "width": 262,
                                "equalsToken": {
                                    "kind": "EqualsToken",
                                    "fullStart": 304,
                                    "fullEnd": 306,
                                    "start": 304,
                                    "end": 305,
                                    "fullWidth": 2,
                                    "width": 1,
                                    "text": "=",
                                    "value": "=",
                                    "valueText": "=",
                                    "hasTrailingTrivia": true,
                                    "trailingTrivia": [
                                        {
                                            "kind": "WhitespaceTrivia",
                                            "text": " "
                                        }
                                    ]
                                },
                                "value": {
                                    "kind": "ArrayLiteralExpression",
                                    "fullStart": 306,
                                    "fullEnd": 566,
                                    "start": 306,
                                    "end": 566,
                                    "fullWidth": 260,
                                    "width": 260,
                                    "openBracketToken": {
                                        "kind": "OpenBracketToken",
                                        "fullStart": 306,
                                        "fullEnd": 307,
                                        "start": 306,
                                        "end": 307,
                                        "fullWidth": 1,
                                        "width": 1,
                                        "text": "[",
                                        "value": "[",
                                        "valueText": "["
                                    },
                                    "expressions": [
                                        {
                                            "kind": "StringLiteral",
                                            "fullStart": 307,
                                            "fullEnd": 315,
                                            "start": 307,
                                            "end": 315,
                                            "fullWidth": 8,
                                            "width": 8,
                                            "text": "\"\\u0041\"",
                                            "value": "A",
                                            "valueText": "A"
                                        },
                                        {
                                            "kind": "CommaToken",
                                            "fullStart": 315,
                                            "fullEnd": 317,
                                            "start": 315,
                                            "end": 316,
                                            "fullWidth": 2,
                                            "width": 1,
                                            "text": ",",
                                            "value": ",",
                                            "valueText": ",",
                                            "hasTrailingTrivia": true,
                                            "trailingTrivia": [
                                                {
                                                    "kind": "WhitespaceTrivia",
                                                    "text": " "
                                                }
                                            ]
                                        },
                                        {
                                            "kind": "StringLiteral",
                                            "fullStart": 317,
                                            "fullEnd": 325,
                                            "start": 317,
                                            "end": 325,
                                            "fullWidth": 8,
                                            "width": 8,
                                            "text": "\"\\u0042\"",
                                            "value": "B",
                                            "valueText": "B"
                                        },
                                        {
                                            "kind": "CommaToken",
                                            "fullStart": 325,
                                            "fullEnd": 327,
                                            "start": 325,
                                            "end": 326,
                                            "fullWidth": 2,
                                            "width": 1,
                                            "text": ",",
                                            "value": ",",
                                            "valueText": ",",
                                            "hasTrailingTrivia": true,
                                            "trailingTrivia": [
                                                {
                                                    "kind": "WhitespaceTrivia",
                                                    "text": " "
                                                }
                                            ]
                                        },
                                        {
                                            "kind": "StringLiteral",
                                            "fullStart": 327,
                                            "fullEnd": 335,
                                            "start": 327,
                                            "end": 335,
                                            "fullWidth": 8,
                                            "width": 8,
                                            "text": "\"\\u0043\"",
                                            "value": "C",
                                            "valueText": "C"
                                        },
                                        {
                                            "kind": "CommaToken",
                                            "fullStart": 335,
                                            "fullEnd": 337,
                                            "start": 335,
                                            "end": 336,
                                            "fullWidth": 2,
                                            "width": 1,
                                            "text": ",",
                                            "value": ",",
                                            "valueText": ",",
                                            "hasTrailingTrivia": true,
                                            "trailingTrivia": [
                                                {
                                                    "kind": "WhitespaceTrivia",
                                                    "text": " "
                                                }
                                            ]
                                        },
                                        {
                                            "kind": "StringLiteral",
                                            "fullStart": 337,
                                            "fullEnd": 345,
                                            "start": 337,
                                            "end": 345,
                                            "fullWidth": 8,
                                            "width": 8,
                                            "text": "\"\\u0044\"",
                                            "value": "D",
                                            "valueText": "D"
                                        },
                                        {
                                            "kind": "CommaToken",
                                            "fullStart": 345,
                                            "fullEnd": 347,
                                            "start": 345,
                                            "end": 346,
                                            "fullWidth": 2,
                                            "width": 1,
                                            "text": ",",
                                            "value": ",",
                                            "valueText": ",",
                                            "hasTrailingTrivia": true,
                                            "trailingTrivia": [
                                                {
                                                    "kind": "WhitespaceTrivia",
                                                    "text": " "
                                                }
                                            ]
                                        },
                                        {
                                            "kind": "StringLiteral",
                                            "fullStart": 347,
                                            "fullEnd": 355,
                                            "start": 347,
                                            "end": 355,
                                            "fullWidth": 8,
                                            "width": 8,
                                            "text": "\"\\u0045\"",
                                            "value": "E",
                                            "valueText": "E"
                                        },
                                        {
                                            "kind": "CommaToken",
                                            "fullStart": 355,
                                            "fullEnd": 357,
                                            "start": 355,
                                            "end": 356,
                                            "fullWidth": 2,
                                            "width": 1,
                                            "text": ",",
                                            "value": ",",
                                            "valueText": ",",
                                            "hasTrailingTrivia": true,
                                            "trailingTrivia": [
                                                {
                                                    "kind": "WhitespaceTrivia",
                                                    "text": " "
                                                }
                                            ]
                                        },
                                        {
                                            "kind": "StringLiteral",
                                            "fullStart": 357,
                                            "fullEnd": 365,
                                            "start": 357,
                                            "end": 365,
                                            "fullWidth": 8,
                                            "width": 8,
                                            "text": "\"\\u0046\"",
                                            "value": "F",
                                            "valueText": "F"
                                        },
                                        {
                                            "kind": "CommaToken",
                                            "fullStart": 365,
                                            "fullEnd": 367,
                                            "start": 365,
                                            "end": 366,
                                            "fullWidth": 2,
                                            "width": 1,
                                            "text": ",",
                                            "value": ",",
                                            "valueText": ",",
                                            "hasTrailingTrivia": true,
                                            "trailingTrivia": [
                                                {
                                                    "kind": "WhitespaceTrivia",
                                                    "text": " "
                                                }
                                            ]
                                        },
                                        {
                                            "kind": "StringLiteral",
                                            "fullStart": 367,
                                            "fullEnd": 375,
                                            "start": 367,
                                            "end": 375,
                                            "fullWidth": 8,
                                            "width": 8,
                                            "text": "\"\\u0047\"",
                                            "value": "G",
                                            "valueText": "G"
                                        },
                                        {
                                            "kind": "CommaToken",
                                            "fullStart": 375,
                                            "fullEnd": 377,
                                            "start": 375,
                                            "end": 376,
                                            "fullWidth": 2,
                                            "width": 1,
                                            "text": ",",
                                            "value": ",",
                                            "valueText": ",",
                                            "hasTrailingTrivia": true,
                                            "trailingTrivia": [
                                                {
                                                    "kind": "WhitespaceTrivia",
                                                    "text": " "
                                                }
                                            ]
                                        },
                                        {
                                            "kind": "StringLiteral",
                                            "fullStart": 377,
                                            "fullEnd": 385,
                                            "start": 377,
                                            "end": 385,
                                            "fullWidth": 8,
                                            "width": 8,
                                            "text": "\"\\u0048\"",
                                            "value": "H",
                                            "valueText": "H"
                                        },
                                        {
                                            "kind": "CommaToken",
                                            "fullStart": 385,
                                            "fullEnd": 387,
                                            "start": 385,
                                            "end": 386,
                                            "fullWidth": 2,
                                            "width": 1,
                                            "text": ",",
                                            "value": ",",
                                            "valueText": ",",
                                            "hasTrailingTrivia": true,
                                            "trailingTrivia": [
                                                {
                                                    "kind": "WhitespaceTrivia",
                                                    "text": " "
                                                }
                                            ]
                                        },
                                        {
                                            "kind": "StringLiteral",
                                            "fullStart": 387,
                                            "fullEnd": 395,
                                            "start": 387,
                                            "end": 395,
                                            "fullWidth": 8,
                                            "width": 8,
                                            "text": "\"\\u0049\"",
                                            "value": "I",
                                            "valueText": "I"
                                        },
                                        {
                                            "kind": "CommaToken",
                                            "fullStart": 395,
                                            "fullEnd": 397,
                                            "start": 395,
                                            "end": 396,
                                            "fullWidth": 2,
                                            "width": 1,
                                            "text": ",",
                                            "value": ",",
                                            "valueText": ",",
                                            "hasTrailingTrivia": true,
                                            "trailingTrivia": [
                                                {
                                                    "kind": "WhitespaceTrivia",
                                                    "text": " "
                                                }
                                            ]
                                        },
                                        {
                                            "kind": "StringLiteral",
                                            "fullStart": 397,
                                            "fullEnd": 405,
                                            "start": 397,
                                            "end": 405,
                                            "fullWidth": 8,
                                            "width": 8,
                                            "text": "\"\\u004A\"",
                                            "value": "J",
                                            "valueText": "J"
                                        },
                                        {
                                            "kind": "CommaToken",
                                            "fullStart": 405,
                                            "fullEnd": 407,
                                            "start": 405,
                                            "end": 406,
                                            "fullWidth": 2,
                                            "width": 1,
                                            "text": ",",
                                            "value": ",",
                                            "valueText": ",",
                                            "hasTrailingTrivia": true,
                                            "trailingTrivia": [
                                                {
                                                    "kind": "WhitespaceTrivia",
                                                    "text": " "
                                                }
                                            ]
                                        },
                                        {
                                            "kind": "StringLiteral",
                                            "fullStart": 407,
                                            "fullEnd": 415,
                                            "start": 407,
                                            "end": 415,
                                            "fullWidth": 8,
                                            "width": 8,
                                            "text": "\"\\u004B\"",
                                            "value": "K",
                                            "valueText": "K"
                                        },
                                        {
                                            "kind": "CommaToken",
                                            "fullStart": 415,
                                            "fullEnd": 417,
                                            "start": 415,
                                            "end": 416,
                                            "fullWidth": 2,
                                            "width": 1,
                                            "text": ",",
                                            "value": ",",
                                            "valueText": ",",
                                            "hasTrailingTrivia": true,
                                            "trailingTrivia": [
                                                {
                                                    "kind": "WhitespaceTrivia",
                                                    "text": " "
                                                }
                                            ]
                                        },
                                        {
                                            "kind": "StringLiteral",
                                            "fullStart": 417,
                                            "fullEnd": 425,
                                            "start": 417,
                                            "end": 425,
                                            "fullWidth": 8,
                                            "width": 8,
                                            "text": "\"\\u004C\"",
                                            "value": "L",
                                            "valueText": "L"
                                        },
                                        {
                                            "kind": "CommaToken",
                                            "fullStart": 425,
                                            "fullEnd": 427,
                                            "start": 425,
                                            "end": 426,
                                            "fullWidth": 2,
                                            "width": 1,
                                            "text": ",",
                                            "value": ",",
                                            "valueText": ",",
                                            "hasTrailingTrivia": true,
                                            "trailingTrivia": [
                                                {
                                                    "kind": "WhitespaceTrivia",
                                                    "text": " "
                                                }
                                            ]
                                        },
                                        {
                                            "kind": "StringLiteral",
                                            "fullStart": 427,
                                            "fullEnd": 435,
                                            "start": 427,
                                            "end": 435,
                                            "fullWidth": 8,
                                            "width": 8,
                                            "text": "\"\\u004D\"",
                                            "value": "M",
                                            "valueText": "M"
                                        },
                                        {
                                            "kind": "CommaToken",
                                            "fullStart": 435,
                                            "fullEnd": 437,
                                            "start": 435,
                                            "end": 436,
                                            "fullWidth": 2,
                                            "width": 1,
                                            "text": ",",
                                            "value": ",",
                                            "valueText": ",",
                                            "hasTrailingTrivia": true,
                                            "trailingTrivia": [
                                                {
                                                    "kind": "WhitespaceTrivia",
                                                    "text": " "
                                                }
                                            ]
                                        },
                                        {
                                            "kind": "StringLiteral",
                                            "fullStart": 437,
                                            "fullEnd": 445,
                                            "start": 437,
                                            "end": 445,
                                            "fullWidth": 8,
                                            "width": 8,
                                            "text": "\"\\u004E\"",
                                            "value": "N",
                                            "valueText": "N"
                                        },
                                        {
                                            "kind": "CommaToken",
                                            "fullStart": 445,
                                            "fullEnd": 447,
                                            "start": 445,
                                            "end": 446,
                                            "fullWidth": 2,
                                            "width": 1,
                                            "text": ",",
                                            "value": ",",
                                            "valueText": ",",
                                            "hasTrailingTrivia": true,
                                            "trailingTrivia": [
                                                {
                                                    "kind": "WhitespaceTrivia",
                                                    "text": " "
                                                }
                                            ]
                                        },
                                        {
                                            "kind": "StringLiteral",
                                            "fullStart": 447,
                                            "fullEnd": 455,
                                            "start": 447,
                                            "end": 455,
                                            "fullWidth": 8,
                                            "width": 8,
                                            "text": "\"\\u004F\"",
                                            "value": "O",
                                            "valueText": "O"
                                        },
                                        {
                                            "kind": "CommaToken",
                                            "fullStart": 455,
                                            "fullEnd": 457,
                                            "start": 455,
                                            "end": 456,
                                            "fullWidth": 2,
                                            "width": 1,
                                            "text": ",",
                                            "value": ",",
                                            "valueText": ",",
                                            "hasTrailingTrivia": true,
                                            "trailingTrivia": [
                                                {
                                                    "kind": "WhitespaceTrivia",
                                                    "text": " "
                                                }
                                            ]
                                        },
                                        {
                                            "kind": "StringLiteral",
                                            "fullStart": 457,
                                            "fullEnd": 465,
                                            "start": 457,
                                            "end": 465,
                                            "fullWidth": 8,
                                            "width": 8,
                                            "text": "\"\\u0050\"",
                                            "value": "P",
                                            "valueText": "P"
                                        },
                                        {
                                            "kind": "CommaToken",
                                            "fullStart": 465,
                                            "fullEnd": 467,
                                            "start": 465,
                                            "end": 466,
                                            "fullWidth": 2,
                                            "width": 1,
                                            "text": ",",
                                            "value": ",",
                                            "valueText": ",",
                                            "hasTrailingTrivia": true,
                                            "trailingTrivia": [
                                                {
                                                    "kind": "WhitespaceTrivia",
                                                    "text": " "
                                                }
                                            ]
                                        },
                                        {
                                            "kind": "StringLiteral",
                                            "fullStart": 467,
                                            "fullEnd": 475,
                                            "start": 467,
                                            "end": 475,
                                            "fullWidth": 8,
                                            "width": 8,
                                            "text": "\"\\u0051\"",
                                            "value": "Q",
                                            "valueText": "Q"
                                        },
                                        {
                                            "kind": "CommaToken",
                                            "fullStart": 475,
                                            "fullEnd": 477,
                                            "start": 475,
                                            "end": 476,
                                            "fullWidth": 2,
                                            "width": 1,
                                            "text": ",",
                                            "value": ",",
                                            "valueText": ",",
                                            "hasTrailingTrivia": true,
                                            "trailingTrivia": [
                                                {
                                                    "kind": "WhitespaceTrivia",
                                                    "text": " "
                                                }
                                            ]
                                        },
                                        {
                                            "kind": "StringLiteral",
                                            "fullStart": 477,
                                            "fullEnd": 485,
                                            "start": 477,
                                            "end": 485,
                                            "fullWidth": 8,
                                            "width": 8,
                                            "text": "\"\\u0052\"",
                                            "value": "R",
                                            "valueText": "R"
                                        },
                                        {
                                            "kind": "CommaToken",
                                            "fullStart": 485,
                                            "fullEnd": 487,
                                            "start": 485,
                                            "end": 486,
                                            "fullWidth": 2,
                                            "width": 1,
                                            "text": ",",
                                            "value": ",",
                                            "valueText": ",",
                                            "hasTrailingTrivia": true,
                                            "trailingTrivia": [
                                                {
                                                    "kind": "WhitespaceTrivia",
                                                    "text": " "
                                                }
                                            ]
                                        },
                                        {
                                            "kind": "StringLiteral",
                                            "fullStart": 487,
                                            "fullEnd": 495,
                                            "start": 487,
                                            "end": 495,
                                            "fullWidth": 8,
                                            "width": 8,
                                            "text": "\"\\u0053\"",
                                            "value": "S",
                                            "valueText": "S"
                                        },
                                        {
                                            "kind": "CommaToken",
                                            "fullStart": 495,
                                            "fullEnd": 497,
                                            "start": 495,
                                            "end": 496,
                                            "fullWidth": 2,
                                            "width": 1,
                                            "text": ",",
                                            "value": ",",
                                            "valueText": ",",
                                            "hasTrailingTrivia": true,
                                            "trailingTrivia": [
                                                {
                                                    "kind": "WhitespaceTrivia",
                                                    "text": " "
                                                }
                                            ]
                                        },
                                        {
                                            "kind": "StringLiteral",
                                            "fullStart": 497,
                                            "fullEnd": 505,
                                            "start": 497,
                                            "end": 505,
                                            "fullWidth": 8,
                                            "width": 8,
                                            "text": "\"\\u0054\"",
                                            "value": "T",
                                            "valueText": "T"
                                        },
                                        {
                                            "kind": "CommaToken",
                                            "fullStart": 505,
                                            "fullEnd": 507,
                                            "start": 505,
                                            "end": 506,
                                            "fullWidth": 2,
                                            "width": 1,
                                            "text": ",",
                                            "value": ",",
                                            "valueText": ",",
                                            "hasTrailingTrivia": true,
                                            "trailingTrivia": [
                                                {
                                                    "kind": "WhitespaceTrivia",
                                                    "text": " "
                                                }
                                            ]
                                        },
                                        {
                                            "kind": "StringLiteral",
                                            "fullStart": 507,
                                            "fullEnd": 515,
                                            "start": 507,
                                            "end": 515,
                                            "fullWidth": 8,
                                            "width": 8,
                                            "text": "\"\\u0055\"",
                                            "value": "U",
                                            "valueText": "U"
                                        },
                                        {
                                            "kind": "CommaToken",
                                            "fullStart": 515,
                                            "fullEnd": 517,
                                            "start": 515,
                                            "end": 516,
                                            "fullWidth": 2,
                                            "width": 1,
                                            "text": ",",
                                            "value": ",",
                                            "valueText": ",",
                                            "hasTrailingTrivia": true,
                                            "trailingTrivia": [
                                                {
                                                    "kind": "WhitespaceTrivia",
                                                    "text": " "
                                                }
                                            ]
                                        },
                                        {
                                            "kind": "StringLiteral",
                                            "fullStart": 517,
                                            "fullEnd": 525,
                                            "start": 517,
                                            "end": 525,
                                            "fullWidth": 8,
                                            "width": 8,
                                            "text": "\"\\u0056\"",
                                            "value": "V",
                                            "valueText": "V"
                                        },
                                        {
                                            "kind": "CommaToken",
                                            "fullStart": 525,
                                            "fullEnd": 527,
                                            "start": 525,
                                            "end": 526,
                                            "fullWidth": 2,
                                            "width": 1,
                                            "text": ",",
                                            "value": ",",
                                            "valueText": ",",
                                            "hasTrailingTrivia": true,
                                            "trailingTrivia": [
                                                {
                                                    "kind": "WhitespaceTrivia",
                                                    "text": " "
                                                }
                                            ]
                                        },
                                        {
                                            "kind": "StringLiteral",
                                            "fullStart": 527,
                                            "fullEnd": 535,
                                            "start": 527,
                                            "end": 535,
                                            "fullWidth": 8,
                                            "width": 8,
                                            "text": "\"\\u0057\"",
                                            "value": "W",
                                            "valueText": "W"
                                        },
                                        {
                                            "kind": "CommaToken",
                                            "fullStart": 535,
                                            "fullEnd": 537,
                                            "start": 535,
                                            "end": 536,
                                            "fullWidth": 2,
                                            "width": 1,
                                            "text": ",",
                                            "value": ",",
                                            "valueText": ",",
                                            "hasTrailingTrivia": true,
                                            "trailingTrivia": [
                                                {
                                                    "kind": "WhitespaceTrivia",
                                                    "text": " "
                                                }
                                            ]
                                        },
                                        {
                                            "kind": "StringLiteral",
                                            "fullStart": 537,
                                            "fullEnd": 545,
                                            "start": 537,
                                            "end": 545,
                                            "fullWidth": 8,
                                            "width": 8,
                                            "text": "\"\\u0058\"",
                                            "value": "X",
                                            "valueText": "X"
                                        },
                                        {
                                            "kind": "CommaToken",
                                            "fullStart": 545,
                                            "fullEnd": 547,
                                            "start": 545,
                                            "end": 546,
                                            "fullWidth": 2,
                                            "width": 1,
                                            "text": ",",
                                            "value": ",",
                                            "valueText": ",",
                                            "hasTrailingTrivia": true,
                                            "trailingTrivia": [
                                                {
                                                    "kind": "WhitespaceTrivia",
                                                    "text": " "
                                                }
                                            ]
                                        },
                                        {
                                            "kind": "StringLiteral",
                                            "fullStart": 547,
                                            "fullEnd": 555,
                                            "start": 547,
                                            "end": 555,
                                            "fullWidth": 8,
                                            "width": 8,
                                            "text": "\"\\u0059\"",
                                            "value": "Y",
                                            "valueText": "Y"
                                        },
                                        {
                                            "kind": "CommaToken",
                                            "fullStart": 555,
                                            "fullEnd": 557,
                                            "start": 555,
                                            "end": 556,
                                            "fullWidth": 2,
                                            "width": 1,
                                            "text": ",",
                                            "value": ",",
                                            "valueText": ",",
                                            "hasTrailingTrivia": true,
                                            "trailingTrivia": [
                                                {
                                                    "kind": "WhitespaceTrivia",
                                                    "text": " "
                                                }
                                            ]
                                        },
                                        {
                                            "kind": "StringLiteral",
                                            "fullStart": 557,
                                            "fullEnd": 565,
                                            "start": 557,
                                            "end": 565,
                                            "fullWidth": 8,
                                            "width": 8,
                                            "text": "\"\\u005A\"",
                                            "value": "Z",
                                            "valueText": "Z"
                                        }
                                    ],
                                    "closeBracketToken": {
                                        "kind": "CloseBracketToken",
                                        "fullStart": 565,
                                        "fullEnd": 566,
                                        "start": 565,
                                        "end": 566,
                                        "fullWidth": 1,
                                        "width": 1,
                                        "text": "]",
                                        "value": "]",
                                        "valueText": "]"
                                    }
                                }
                            }
                        }
                    ]
                },
                "semicolonToken": {
                    "kind": "SemicolonToken",
                    "fullStart": 566,
                    "fullEnd": 568,
                    "start": 566,
                    "end": 567,
                    "fullWidth": 2,
                    "width": 1,
                    "text": ";",
                    "value": ";",
                    "valueText": ";",
                    "hasTrailingTrivia": true,
                    "hasTrailingNewLine": true,
                    "trailingTrivia": [
                        {
                            "kind": "NewLineTrivia",
                            "text": "\n"
                        }
                    ]
                }
            },
            {
                "kind": "VariableStatement",
                "fullStart": 568,
                "fullEnd": 716,
                "start": 568,
                "end": 715,
                "fullWidth": 148,
                "width": 147,
                "modifiers": [],
                "variableDeclaration": {
                    "kind": "VariableDeclaration",
                    "fullStart": 568,
                    "fullEnd": 714,
                    "start": 568,
                    "end": 714,
                    "fullWidth": 146,
                    "width": 146,
                    "varKeyword": {
                        "kind": "VarKeyword",
                        "fullStart": 568,
                        "fullEnd": 572,
                        "start": 568,
                        "end": 571,
                        "fullWidth": 4,
                        "width": 3,
                        "text": "var",
                        "value": "var",
                        "valueText": "var",
                        "hasTrailingTrivia": true,
                        "trailingTrivia": [
                            {
                                "kind": "WhitespaceTrivia",
                                "text": " "
                            }
                        ]
                    },
                    "variableDeclarators": [
                        {
                            "kind": "VariableDeclarator",
                            "fullStart": 572,
                            "fullEnd": 714,
                            "start": 572,
                            "end": 714,
                            "fullWidth": 142,
<<<<<<< HEAD
                            "width": 142,
                            "identifier": {
=======
                            "propertyName": {
>>>>>>> 85e84683
                                "kind": "IdentifierName",
                                "fullStart": 572,
                                "fullEnd": 582,
                                "start": 572,
                                "end": 581,
                                "fullWidth": 10,
                                "width": 9,
                                "text": "character",
                                "value": "character",
                                "valueText": "character",
                                "hasTrailingTrivia": true,
                                "trailingTrivia": [
                                    {
                                        "kind": "WhitespaceTrivia",
                                        "text": " "
                                    }
                                ]
                            },
                            "equalsValueClause": {
                                "kind": "EqualsValueClause",
                                "fullStart": 582,
                                "fullEnd": 714,
                                "start": 582,
                                "end": 714,
                                "fullWidth": 132,
                                "width": 132,
                                "equalsToken": {
                                    "kind": "EqualsToken",
                                    "fullStart": 582,
                                    "fullEnd": 584,
                                    "start": 582,
                                    "end": 583,
                                    "fullWidth": 2,
                                    "width": 1,
                                    "text": "=",
                                    "value": "=",
                                    "valueText": "=",
                                    "hasTrailingTrivia": true,
                                    "trailingTrivia": [
                                        {
                                            "kind": "WhitespaceTrivia",
                                            "text": " "
                                        }
                                    ]
                                },
                                "value": {
                                    "kind": "ArrayLiteralExpression",
                                    "fullStart": 584,
                                    "fullEnd": 714,
                                    "start": 584,
                                    "end": 714,
                                    "fullWidth": 130,
                                    "width": 130,
                                    "openBracketToken": {
                                        "kind": "OpenBracketToken",
                                        "fullStart": 584,
                                        "fullEnd": 585,
                                        "start": 584,
                                        "end": 585,
                                        "fullWidth": 1,
                                        "width": 1,
                                        "text": "[",
                                        "value": "[",
                                        "valueText": "["
                                    },
                                    "expressions": [
                                        {
                                            "kind": "StringLiteral",
                                            "fullStart": 585,
                                            "fullEnd": 588,
                                            "start": 585,
                                            "end": 588,
                                            "fullWidth": 3,
                                            "width": 3,
                                            "text": "\"A\"",
                                            "value": "A",
                                            "valueText": "A"
                                        },
                                        {
                                            "kind": "CommaToken",
                                            "fullStart": 588,
                                            "fullEnd": 590,
                                            "start": 588,
                                            "end": 589,
                                            "fullWidth": 2,
                                            "width": 1,
                                            "text": ",",
                                            "value": ",",
                                            "valueText": ",",
                                            "hasTrailingTrivia": true,
                                            "trailingTrivia": [
                                                {
                                                    "kind": "WhitespaceTrivia",
                                                    "text": " "
                                                }
                                            ]
                                        },
                                        {
                                            "kind": "StringLiteral",
                                            "fullStart": 590,
                                            "fullEnd": 593,
                                            "start": 590,
                                            "end": 593,
                                            "fullWidth": 3,
                                            "width": 3,
                                            "text": "\"B\"",
                                            "value": "B",
                                            "valueText": "B"
                                        },
                                        {
                                            "kind": "CommaToken",
                                            "fullStart": 593,
                                            "fullEnd": 595,
                                            "start": 593,
                                            "end": 594,
                                            "fullWidth": 2,
                                            "width": 1,
                                            "text": ",",
                                            "value": ",",
                                            "valueText": ",",
                                            "hasTrailingTrivia": true,
                                            "trailingTrivia": [
                                                {
                                                    "kind": "WhitespaceTrivia",
                                                    "text": " "
                                                }
                                            ]
                                        },
                                        {
                                            "kind": "StringLiteral",
                                            "fullStart": 595,
                                            "fullEnd": 598,
                                            "start": 595,
                                            "end": 598,
                                            "fullWidth": 3,
                                            "width": 3,
                                            "text": "\"C\"",
                                            "value": "C",
                                            "valueText": "C"
                                        },
                                        {
                                            "kind": "CommaToken",
                                            "fullStart": 598,
                                            "fullEnd": 600,
                                            "start": 598,
                                            "end": 599,
                                            "fullWidth": 2,
                                            "width": 1,
                                            "text": ",",
                                            "value": ",",
                                            "valueText": ",",
                                            "hasTrailingTrivia": true,
                                            "trailingTrivia": [
                                                {
                                                    "kind": "WhitespaceTrivia",
                                                    "text": " "
                                                }
                                            ]
                                        },
                                        {
                                            "kind": "StringLiteral",
                                            "fullStart": 600,
                                            "fullEnd": 603,
                                            "start": 600,
                                            "end": 603,
                                            "fullWidth": 3,
                                            "width": 3,
                                            "text": "\"D\"",
                                            "value": "D",
                                            "valueText": "D"
                                        },
                                        {
                                            "kind": "CommaToken",
                                            "fullStart": 603,
                                            "fullEnd": 605,
                                            "start": 603,
                                            "end": 604,
                                            "fullWidth": 2,
                                            "width": 1,
                                            "text": ",",
                                            "value": ",",
                                            "valueText": ",",
                                            "hasTrailingTrivia": true,
                                            "trailingTrivia": [
                                                {
                                                    "kind": "WhitespaceTrivia",
                                                    "text": " "
                                                }
                                            ]
                                        },
                                        {
                                            "kind": "StringLiteral",
                                            "fullStart": 605,
                                            "fullEnd": 608,
                                            "start": 605,
                                            "end": 608,
                                            "fullWidth": 3,
                                            "width": 3,
                                            "text": "\"E\"",
                                            "value": "E",
                                            "valueText": "E"
                                        },
                                        {
                                            "kind": "CommaToken",
                                            "fullStart": 608,
                                            "fullEnd": 610,
                                            "start": 608,
                                            "end": 609,
                                            "fullWidth": 2,
                                            "width": 1,
                                            "text": ",",
                                            "value": ",",
                                            "valueText": ",",
                                            "hasTrailingTrivia": true,
                                            "trailingTrivia": [
                                                {
                                                    "kind": "WhitespaceTrivia",
                                                    "text": " "
                                                }
                                            ]
                                        },
                                        {
                                            "kind": "StringLiteral",
                                            "fullStart": 610,
                                            "fullEnd": 613,
                                            "start": 610,
                                            "end": 613,
                                            "fullWidth": 3,
                                            "width": 3,
                                            "text": "\"F\"",
                                            "value": "F",
                                            "valueText": "F"
                                        },
                                        {
                                            "kind": "CommaToken",
                                            "fullStart": 613,
                                            "fullEnd": 615,
                                            "start": 613,
                                            "end": 614,
                                            "fullWidth": 2,
                                            "width": 1,
                                            "text": ",",
                                            "value": ",",
                                            "valueText": ",",
                                            "hasTrailingTrivia": true,
                                            "trailingTrivia": [
                                                {
                                                    "kind": "WhitespaceTrivia",
                                                    "text": " "
                                                }
                                            ]
                                        },
                                        {
                                            "kind": "StringLiteral",
                                            "fullStart": 615,
                                            "fullEnd": 618,
                                            "start": 615,
                                            "end": 618,
                                            "fullWidth": 3,
                                            "width": 3,
                                            "text": "\"G\"",
                                            "value": "G",
                                            "valueText": "G"
                                        },
                                        {
                                            "kind": "CommaToken",
                                            "fullStart": 618,
                                            "fullEnd": 620,
                                            "start": 618,
                                            "end": 619,
                                            "fullWidth": 2,
                                            "width": 1,
                                            "text": ",",
                                            "value": ",",
                                            "valueText": ",",
                                            "hasTrailingTrivia": true,
                                            "trailingTrivia": [
                                                {
                                                    "kind": "WhitespaceTrivia",
                                                    "text": " "
                                                }
                                            ]
                                        },
                                        {
                                            "kind": "StringLiteral",
                                            "fullStart": 620,
                                            "fullEnd": 623,
                                            "start": 620,
                                            "end": 623,
                                            "fullWidth": 3,
                                            "width": 3,
                                            "text": "\"H\"",
                                            "value": "H",
                                            "valueText": "H"
                                        },
                                        {
                                            "kind": "CommaToken",
                                            "fullStart": 623,
                                            "fullEnd": 625,
                                            "start": 623,
                                            "end": 624,
                                            "fullWidth": 2,
                                            "width": 1,
                                            "text": ",",
                                            "value": ",",
                                            "valueText": ",",
                                            "hasTrailingTrivia": true,
                                            "trailingTrivia": [
                                                {
                                                    "kind": "WhitespaceTrivia",
                                                    "text": " "
                                                }
                                            ]
                                        },
                                        {
                                            "kind": "StringLiteral",
                                            "fullStart": 625,
                                            "fullEnd": 628,
                                            "start": 625,
                                            "end": 628,
                                            "fullWidth": 3,
                                            "width": 3,
                                            "text": "\"I\"",
                                            "value": "I",
                                            "valueText": "I"
                                        },
                                        {
                                            "kind": "CommaToken",
                                            "fullStart": 628,
                                            "fullEnd": 630,
                                            "start": 628,
                                            "end": 629,
                                            "fullWidth": 2,
                                            "width": 1,
                                            "text": ",",
                                            "value": ",",
                                            "valueText": ",",
                                            "hasTrailingTrivia": true,
                                            "trailingTrivia": [
                                                {
                                                    "kind": "WhitespaceTrivia",
                                                    "text": " "
                                                }
                                            ]
                                        },
                                        {
                                            "kind": "StringLiteral",
                                            "fullStart": 630,
                                            "fullEnd": 633,
                                            "start": 630,
                                            "end": 633,
                                            "fullWidth": 3,
                                            "width": 3,
                                            "text": "\"J\"",
                                            "value": "J",
                                            "valueText": "J"
                                        },
                                        {
                                            "kind": "CommaToken",
                                            "fullStart": 633,
                                            "fullEnd": 635,
                                            "start": 633,
                                            "end": 634,
                                            "fullWidth": 2,
                                            "width": 1,
                                            "text": ",",
                                            "value": ",",
                                            "valueText": ",",
                                            "hasTrailingTrivia": true,
                                            "trailingTrivia": [
                                                {
                                                    "kind": "WhitespaceTrivia",
                                                    "text": " "
                                                }
                                            ]
                                        },
                                        {
                                            "kind": "StringLiteral",
                                            "fullStart": 635,
                                            "fullEnd": 638,
                                            "start": 635,
                                            "end": 638,
                                            "fullWidth": 3,
                                            "width": 3,
                                            "text": "\"K\"",
                                            "value": "K",
                                            "valueText": "K"
                                        },
                                        {
                                            "kind": "CommaToken",
                                            "fullStart": 638,
                                            "fullEnd": 640,
                                            "start": 638,
                                            "end": 639,
                                            "fullWidth": 2,
                                            "width": 1,
                                            "text": ",",
                                            "value": ",",
                                            "valueText": ",",
                                            "hasTrailingTrivia": true,
                                            "trailingTrivia": [
                                                {
                                                    "kind": "WhitespaceTrivia",
                                                    "text": " "
                                                }
                                            ]
                                        },
                                        {
                                            "kind": "StringLiteral",
                                            "fullStart": 640,
                                            "fullEnd": 643,
                                            "start": 640,
                                            "end": 643,
                                            "fullWidth": 3,
                                            "width": 3,
                                            "text": "\"L\"",
                                            "value": "L",
                                            "valueText": "L"
                                        },
                                        {
                                            "kind": "CommaToken",
                                            "fullStart": 643,
                                            "fullEnd": 645,
                                            "start": 643,
                                            "end": 644,
                                            "fullWidth": 2,
                                            "width": 1,
                                            "text": ",",
                                            "value": ",",
                                            "valueText": ",",
                                            "hasTrailingTrivia": true,
                                            "trailingTrivia": [
                                                {
                                                    "kind": "WhitespaceTrivia",
                                                    "text": " "
                                                }
                                            ]
                                        },
                                        {
                                            "kind": "StringLiteral",
                                            "fullStart": 645,
                                            "fullEnd": 648,
                                            "start": 645,
                                            "end": 648,
                                            "fullWidth": 3,
                                            "width": 3,
                                            "text": "\"M\"",
                                            "value": "M",
                                            "valueText": "M"
                                        },
                                        {
                                            "kind": "CommaToken",
                                            "fullStart": 648,
                                            "fullEnd": 650,
                                            "start": 648,
                                            "end": 649,
                                            "fullWidth": 2,
                                            "width": 1,
                                            "text": ",",
                                            "value": ",",
                                            "valueText": ",",
                                            "hasTrailingTrivia": true,
                                            "trailingTrivia": [
                                                {
                                                    "kind": "WhitespaceTrivia",
                                                    "text": " "
                                                }
                                            ]
                                        },
                                        {
                                            "kind": "StringLiteral",
                                            "fullStart": 650,
                                            "fullEnd": 653,
                                            "start": 650,
                                            "end": 653,
                                            "fullWidth": 3,
                                            "width": 3,
                                            "text": "\"N\"",
                                            "value": "N",
                                            "valueText": "N"
                                        },
                                        {
                                            "kind": "CommaToken",
                                            "fullStart": 653,
                                            "fullEnd": 655,
                                            "start": 653,
                                            "end": 654,
                                            "fullWidth": 2,
                                            "width": 1,
                                            "text": ",",
                                            "value": ",",
                                            "valueText": ",",
                                            "hasTrailingTrivia": true,
                                            "trailingTrivia": [
                                                {
                                                    "kind": "WhitespaceTrivia",
                                                    "text": " "
                                                }
                                            ]
                                        },
                                        {
                                            "kind": "StringLiteral",
                                            "fullStart": 655,
                                            "fullEnd": 658,
                                            "start": 655,
                                            "end": 658,
                                            "fullWidth": 3,
                                            "width": 3,
                                            "text": "\"O\"",
                                            "value": "O",
                                            "valueText": "O"
                                        },
                                        {
                                            "kind": "CommaToken",
                                            "fullStart": 658,
                                            "fullEnd": 660,
                                            "start": 658,
                                            "end": 659,
                                            "fullWidth": 2,
                                            "width": 1,
                                            "text": ",",
                                            "value": ",",
                                            "valueText": ",",
                                            "hasTrailingTrivia": true,
                                            "trailingTrivia": [
                                                {
                                                    "kind": "WhitespaceTrivia",
                                                    "text": " "
                                                }
                                            ]
                                        },
                                        {
                                            "kind": "StringLiteral",
                                            "fullStart": 660,
                                            "fullEnd": 663,
                                            "start": 660,
                                            "end": 663,
                                            "fullWidth": 3,
                                            "width": 3,
                                            "text": "\"P\"",
                                            "value": "P",
                                            "valueText": "P"
                                        },
                                        {
                                            "kind": "CommaToken",
                                            "fullStart": 663,
                                            "fullEnd": 665,
                                            "start": 663,
                                            "end": 664,
                                            "fullWidth": 2,
                                            "width": 1,
                                            "text": ",",
                                            "value": ",",
                                            "valueText": ",",
                                            "hasTrailingTrivia": true,
                                            "trailingTrivia": [
                                                {
                                                    "kind": "WhitespaceTrivia",
                                                    "text": " "
                                                }
                                            ]
                                        },
                                        {
                                            "kind": "StringLiteral",
                                            "fullStart": 665,
                                            "fullEnd": 668,
                                            "start": 665,
                                            "end": 668,
                                            "fullWidth": 3,
                                            "width": 3,
                                            "text": "\"Q\"",
                                            "value": "Q",
                                            "valueText": "Q"
                                        },
                                        {
                                            "kind": "CommaToken",
                                            "fullStart": 668,
                                            "fullEnd": 670,
                                            "start": 668,
                                            "end": 669,
                                            "fullWidth": 2,
                                            "width": 1,
                                            "text": ",",
                                            "value": ",",
                                            "valueText": ",",
                                            "hasTrailingTrivia": true,
                                            "trailingTrivia": [
                                                {
                                                    "kind": "WhitespaceTrivia",
                                                    "text": " "
                                                }
                                            ]
                                        },
                                        {
                                            "kind": "StringLiteral",
                                            "fullStart": 670,
                                            "fullEnd": 673,
                                            "start": 670,
                                            "end": 673,
                                            "fullWidth": 3,
                                            "width": 3,
                                            "text": "\"R\"",
                                            "value": "R",
                                            "valueText": "R"
                                        },
                                        {
                                            "kind": "CommaToken",
                                            "fullStart": 673,
                                            "fullEnd": 675,
                                            "start": 673,
                                            "end": 674,
                                            "fullWidth": 2,
                                            "width": 1,
                                            "text": ",",
                                            "value": ",",
                                            "valueText": ",",
                                            "hasTrailingTrivia": true,
                                            "trailingTrivia": [
                                                {
                                                    "kind": "WhitespaceTrivia",
                                                    "text": " "
                                                }
                                            ]
                                        },
                                        {
                                            "kind": "StringLiteral",
                                            "fullStart": 675,
                                            "fullEnd": 678,
                                            "start": 675,
                                            "end": 678,
                                            "fullWidth": 3,
                                            "width": 3,
                                            "text": "\"S\"",
                                            "value": "S",
                                            "valueText": "S"
                                        },
                                        {
                                            "kind": "CommaToken",
                                            "fullStart": 678,
                                            "fullEnd": 680,
                                            "start": 678,
                                            "end": 679,
                                            "fullWidth": 2,
                                            "width": 1,
                                            "text": ",",
                                            "value": ",",
                                            "valueText": ",",
                                            "hasTrailingTrivia": true,
                                            "trailingTrivia": [
                                                {
                                                    "kind": "WhitespaceTrivia",
                                                    "text": " "
                                                }
                                            ]
                                        },
                                        {
                                            "kind": "StringLiteral",
                                            "fullStart": 680,
                                            "fullEnd": 683,
                                            "start": 680,
                                            "end": 683,
                                            "fullWidth": 3,
                                            "width": 3,
                                            "text": "\"T\"",
                                            "value": "T",
                                            "valueText": "T"
                                        },
                                        {
                                            "kind": "CommaToken",
                                            "fullStart": 683,
                                            "fullEnd": 685,
                                            "start": 683,
                                            "end": 684,
                                            "fullWidth": 2,
                                            "width": 1,
                                            "text": ",",
                                            "value": ",",
                                            "valueText": ",",
                                            "hasTrailingTrivia": true,
                                            "trailingTrivia": [
                                                {
                                                    "kind": "WhitespaceTrivia",
                                                    "text": " "
                                                }
                                            ]
                                        },
                                        {
                                            "kind": "StringLiteral",
                                            "fullStart": 685,
                                            "fullEnd": 688,
                                            "start": 685,
                                            "end": 688,
                                            "fullWidth": 3,
                                            "width": 3,
                                            "text": "\"U\"",
                                            "value": "U",
                                            "valueText": "U"
                                        },
                                        {
                                            "kind": "CommaToken",
                                            "fullStart": 688,
                                            "fullEnd": 690,
                                            "start": 688,
                                            "end": 689,
                                            "fullWidth": 2,
                                            "width": 1,
                                            "text": ",",
                                            "value": ",",
                                            "valueText": ",",
                                            "hasTrailingTrivia": true,
                                            "trailingTrivia": [
                                                {
                                                    "kind": "WhitespaceTrivia",
                                                    "text": " "
                                                }
                                            ]
                                        },
                                        {
                                            "kind": "StringLiteral",
                                            "fullStart": 690,
                                            "fullEnd": 693,
                                            "start": 690,
                                            "end": 693,
                                            "fullWidth": 3,
                                            "width": 3,
                                            "text": "\"V\"",
                                            "value": "V",
                                            "valueText": "V"
                                        },
                                        {
                                            "kind": "CommaToken",
                                            "fullStart": 693,
                                            "fullEnd": 695,
                                            "start": 693,
                                            "end": 694,
                                            "fullWidth": 2,
                                            "width": 1,
                                            "text": ",",
                                            "value": ",",
                                            "valueText": ",",
                                            "hasTrailingTrivia": true,
                                            "trailingTrivia": [
                                                {
                                                    "kind": "WhitespaceTrivia",
                                                    "text": " "
                                                }
                                            ]
                                        },
                                        {
                                            "kind": "StringLiteral",
                                            "fullStart": 695,
                                            "fullEnd": 698,
                                            "start": 695,
                                            "end": 698,
                                            "fullWidth": 3,
                                            "width": 3,
                                            "text": "\"W\"",
                                            "value": "W",
                                            "valueText": "W"
                                        },
                                        {
                                            "kind": "CommaToken",
                                            "fullStart": 698,
                                            "fullEnd": 700,
                                            "start": 698,
                                            "end": 699,
                                            "fullWidth": 2,
                                            "width": 1,
                                            "text": ",",
                                            "value": ",",
                                            "valueText": ",",
                                            "hasTrailingTrivia": true,
                                            "trailingTrivia": [
                                                {
                                                    "kind": "WhitespaceTrivia",
                                                    "text": " "
                                                }
                                            ]
                                        },
                                        {
                                            "kind": "StringLiteral",
                                            "fullStart": 700,
                                            "fullEnd": 703,
                                            "start": 700,
                                            "end": 703,
                                            "fullWidth": 3,
                                            "width": 3,
                                            "text": "\"X\"",
                                            "value": "X",
                                            "valueText": "X"
                                        },
                                        {
                                            "kind": "CommaToken",
                                            "fullStart": 703,
                                            "fullEnd": 705,
                                            "start": 703,
                                            "end": 704,
                                            "fullWidth": 2,
                                            "width": 1,
                                            "text": ",",
                                            "value": ",",
                                            "valueText": ",",
                                            "hasTrailingTrivia": true,
                                            "trailingTrivia": [
                                                {
                                                    "kind": "WhitespaceTrivia",
                                                    "text": " "
                                                }
                                            ]
                                        },
                                        {
                                            "kind": "StringLiteral",
                                            "fullStart": 705,
                                            "fullEnd": 708,
                                            "start": 705,
                                            "end": 708,
                                            "fullWidth": 3,
                                            "width": 3,
                                            "text": "\"Y\"",
                                            "value": "Y",
                                            "valueText": "Y"
                                        },
                                        {
                                            "kind": "CommaToken",
                                            "fullStart": 708,
                                            "fullEnd": 710,
                                            "start": 708,
                                            "end": 709,
                                            "fullWidth": 2,
                                            "width": 1,
                                            "text": ",",
                                            "value": ",",
                                            "valueText": ",",
                                            "hasTrailingTrivia": true,
                                            "trailingTrivia": [
                                                {
                                                    "kind": "WhitespaceTrivia",
                                                    "text": " "
                                                }
                                            ]
                                        },
                                        {
                                            "kind": "StringLiteral",
                                            "fullStart": 710,
                                            "fullEnd": 713,
                                            "start": 710,
                                            "end": 713,
                                            "fullWidth": 3,
                                            "width": 3,
                                            "text": "\"Z\"",
                                            "value": "Z",
                                            "valueText": "Z"
                                        }
                                    ],
                                    "closeBracketToken": {
                                        "kind": "CloseBracketToken",
                                        "fullStart": 713,
                                        "fullEnd": 714,
                                        "start": 713,
                                        "end": 714,
                                        "fullWidth": 1,
                                        "width": 1,
                                        "text": "]",
                                        "value": "]",
                                        "valueText": "]"
                                    }
                                }
                            }
                        }
                    ]
                },
                "semicolonToken": {
                    "kind": "SemicolonToken",
                    "fullStart": 714,
                    "fullEnd": 716,
                    "start": 714,
                    "end": 715,
                    "fullWidth": 2,
                    "width": 1,
                    "text": ";",
                    "value": ";",
                    "valueText": ";",
                    "hasTrailingTrivia": true,
                    "hasTrailingNewLine": true,
                    "trailingTrivia": [
                        {
                            "kind": "NewLineTrivia",
                            "text": "\n"
                        }
                    ]
                }
            },
            {
                "kind": "ForStatement",
                "fullStart": 716,
                "fullEnd": 853,
                "start": 716,
                "end": 852,
                "fullWidth": 137,
                "width": 136,
                "forKeyword": {
                    "kind": "ForKeyword",
                    "fullStart": 716,
                    "fullEnd": 720,
                    "start": 716,
                    "end": 719,
                    "fullWidth": 4,
                    "width": 3,
                    "text": "for",
                    "value": "for",
                    "valueText": "for",
                    "hasTrailingTrivia": true,
                    "trailingTrivia": [
                        {
                            "kind": "WhitespaceTrivia",
                            "text": " "
                        }
                    ]
                },
                "openParenToken": {
                    "kind": "OpenParenToken",
                    "fullStart": 720,
                    "fullEnd": 721,
                    "start": 720,
                    "end": 721,
                    "fullWidth": 1,
                    "width": 1,
                    "text": "(",
                    "value": "(",
                    "valueText": "("
                },
                "variableDeclaration": {
                    "kind": "VariableDeclaration",
                    "fullStart": 721,
                    "fullEnd": 734,
                    "start": 721,
                    "end": 734,
                    "fullWidth": 13,
                    "width": 13,
                    "varKeyword": {
                        "kind": "VarKeyword",
                        "fullStart": 721,
                        "fullEnd": 725,
                        "start": 721,
                        "end": 724,
                        "fullWidth": 4,
                        "width": 3,
                        "text": "var",
                        "value": "var",
                        "valueText": "var",
                        "hasTrailingTrivia": true,
                        "trailingTrivia": [
                            {
                                "kind": "WhitespaceTrivia",
                                "text": " "
                            }
                        ]
                    },
                    "variableDeclarators": [
                        {
                            "kind": "VariableDeclarator",
                            "fullStart": 725,
                            "fullEnd": 734,
                            "start": 725,
                            "end": 734,
                            "fullWidth": 9,
<<<<<<< HEAD
                            "width": 9,
                            "identifier": {
=======
                            "propertyName": {
>>>>>>> 85e84683
                                "kind": "IdentifierName",
                                "fullStart": 725,
                                "fullEnd": 731,
                                "start": 725,
                                "end": 730,
                                "fullWidth": 6,
                                "width": 5,
                                "text": "index",
                                "value": "index",
                                "valueText": "index",
                                "hasTrailingTrivia": true,
                                "trailingTrivia": [
                                    {
                                        "kind": "WhitespaceTrivia",
                                        "text": " "
                                    }
                                ]
                            },
                            "equalsValueClause": {
                                "kind": "EqualsValueClause",
                                "fullStart": 731,
                                "fullEnd": 734,
                                "start": 731,
                                "end": 734,
                                "fullWidth": 3,
                                "width": 3,
                                "equalsToken": {
                                    "kind": "EqualsToken",
                                    "fullStart": 731,
                                    "fullEnd": 733,
                                    "start": 731,
                                    "end": 732,
                                    "fullWidth": 2,
                                    "width": 1,
                                    "text": "=",
                                    "value": "=",
                                    "valueText": "=",
                                    "hasTrailingTrivia": true,
                                    "trailingTrivia": [
                                        {
                                            "kind": "WhitespaceTrivia",
                                            "text": " "
                                        }
                                    ]
                                },
                                "value": {
                                    "kind": "NumericLiteral",
                                    "fullStart": 733,
                                    "fullEnd": 734,
                                    "start": 733,
                                    "end": 734,
                                    "fullWidth": 1,
                                    "width": 1,
                                    "text": "0",
                                    "value": 0,
                                    "valueText": "0"
                                }
                            }
                        }
                    ]
                },
                "firstSemicolonToken": {
                    "kind": "SemicolonToken",
                    "fullStart": 734,
                    "fullEnd": 736,
                    "start": 734,
                    "end": 735,
                    "fullWidth": 2,
                    "width": 1,
                    "text": ";",
                    "value": ";",
                    "valueText": ";",
                    "hasTrailingTrivia": true,
                    "trailingTrivia": [
                        {
                            "kind": "WhitespaceTrivia",
                            "text": " "
                        }
                    ]
                },
                "condition": {
                    "kind": "LessThanOrEqualExpression",
                    "fullStart": 736,
                    "fullEnd": 747,
                    "start": 736,
                    "end": 747,
                    "fullWidth": 11,
                    "width": 11,
                    "left": {
                        "kind": "IdentifierName",
                        "fullStart": 736,
                        "fullEnd": 742,
                        "start": 736,
                        "end": 741,
                        "fullWidth": 6,
                        "width": 5,
                        "text": "index",
                        "value": "index",
                        "valueText": "index",
                        "hasTrailingTrivia": true,
                        "trailingTrivia": [
                            {
                                "kind": "WhitespaceTrivia",
                                "text": " "
                            }
                        ]
                    },
                    "operatorToken": {
                        "kind": "LessThanEqualsToken",
                        "fullStart": 742,
                        "fullEnd": 745,
                        "start": 742,
                        "end": 744,
                        "fullWidth": 3,
                        "width": 2,
                        "text": "<=",
                        "value": "<=",
                        "valueText": "<=",
                        "hasTrailingTrivia": true,
                        "trailingTrivia": [
                            {
                                "kind": "WhitespaceTrivia",
                                "text": " "
                            }
                        ]
                    },
                    "right": {
                        "kind": "NumericLiteral",
                        "fullStart": 745,
                        "fullEnd": 747,
                        "start": 745,
                        "end": 747,
                        "fullWidth": 2,
                        "width": 2,
                        "text": "25",
                        "value": 25,
                        "valueText": "25"
                    }
                },
                "secondSemicolonToken": {
                    "kind": "SemicolonToken",
                    "fullStart": 747,
                    "fullEnd": 749,
                    "start": 747,
                    "end": 748,
                    "fullWidth": 2,
                    "width": 1,
                    "text": ";",
                    "value": ";",
                    "valueText": ";",
                    "hasTrailingTrivia": true,
                    "trailingTrivia": [
                        {
                            "kind": "WhitespaceTrivia",
                            "text": " "
                        }
                    ]
                },
                "incrementor": {
                    "kind": "PostIncrementExpression",
                    "fullStart": 749,
                    "fullEnd": 756,
                    "start": 749,
                    "end": 756,
                    "fullWidth": 7,
                    "width": 7,
                    "operand": {
                        "kind": "IdentifierName",
                        "fullStart": 749,
                        "fullEnd": 754,
                        "start": 749,
                        "end": 754,
                        "fullWidth": 5,
                        "width": 5,
                        "text": "index",
                        "value": "index",
                        "valueText": "index"
                    },
                    "operatorToken": {
                        "kind": "PlusPlusToken",
                        "fullStart": 754,
                        "fullEnd": 756,
                        "start": 754,
                        "end": 756,
                        "fullWidth": 2,
                        "width": 2,
                        "text": "++",
                        "value": "++",
                        "valueText": "++"
                    }
                },
                "closeParenToken": {
                    "kind": "CloseParenToken",
                    "fullStart": 756,
                    "fullEnd": 758,
                    "start": 756,
                    "end": 757,
                    "fullWidth": 2,
                    "width": 1,
                    "text": ")",
                    "value": ")",
                    "valueText": ")",
                    "hasTrailingTrivia": true,
                    "trailingTrivia": [
                        {
                            "kind": "WhitespaceTrivia",
                            "text": " "
                        }
                    ]
                },
                "statement": {
                    "kind": "Block",
                    "fullStart": 758,
                    "fullEnd": 853,
                    "start": 758,
                    "end": 852,
                    "fullWidth": 95,
                    "width": 94,
                    "openBraceToken": {
                        "kind": "OpenBraceToken",
                        "fullStart": 758,
                        "fullEnd": 760,
                        "start": 758,
                        "end": 759,
                        "fullWidth": 2,
                        "width": 1,
                        "text": "{",
                        "value": "{",
                        "valueText": "{",
                        "hasTrailingTrivia": true,
                        "hasTrailingNewLine": true,
                        "trailingTrivia": [
                            {
                                "kind": "NewLineTrivia",
                                "text": "\n"
                            }
                        ]
                    },
                    "statements": [
                        {
                            "kind": "IfStatement",
                            "fullStart": 760,
                            "fullEnd": 851,
                            "start": 762,
                            "end": 850,
                            "fullWidth": 91,
                            "width": 88,
                            "ifKeyword": {
                                "kind": "IfKeyword",
                                "fullStart": 760,
                                "fullEnd": 765,
                                "start": 762,
                                "end": 764,
                                "fullWidth": 5,
                                "width": 2,
                                "text": "if",
                                "value": "if",
                                "valueText": "if",
                                "hasLeadingTrivia": true,
                                "hasTrailingTrivia": true,
                                "leadingTrivia": [
                                    {
                                        "kind": "WhitespaceTrivia",
                                        "text": "  "
                                    }
                                ],
                                "trailingTrivia": [
                                    {
                                        "kind": "WhitespaceTrivia",
                                        "text": " "
                                    }
                                ]
                            },
                            "openParenToken": {
                                "kind": "OpenParenToken",
                                "fullStart": 765,
                                "fullEnd": 766,
                                "start": 765,
                                "end": 766,
                                "fullWidth": 1,
                                "width": 1,
                                "text": "(",
                                "value": "(",
                                "valueText": "("
                            },
                            "condition": {
                                "kind": "NotEqualsExpression",
                                "fullStart": 766,
                                "fullEnd": 801,
                                "start": 766,
                                "end": 801,
                                "fullWidth": 35,
                                "width": 35,
                                "left": {
                                    "kind": "ElementAccessExpression",
                                    "fullStart": 766,
                                    "fullEnd": 781,
                                    "start": 766,
                                    "end": 780,
                                    "fullWidth": 15,
                                    "width": 14,
                                    "expression": {
                                        "kind": "IdentifierName",
                                        "fullStart": 766,
                                        "fullEnd": 773,
                                        "start": 766,
                                        "end": 773,
                                        "fullWidth": 7,
                                        "width": 7,
                                        "text": "unicode",
                                        "value": "unicode",
                                        "valueText": "unicode"
                                    },
                                    "openBracketToken": {
                                        "kind": "OpenBracketToken",
                                        "fullStart": 773,
                                        "fullEnd": 774,
                                        "start": 773,
                                        "end": 774,
                                        "fullWidth": 1,
                                        "width": 1,
                                        "text": "[",
                                        "value": "[",
                                        "valueText": "["
                                    },
                                    "argumentExpression": {
                                        "kind": "IdentifierName",
                                        "fullStart": 774,
                                        "fullEnd": 779,
                                        "start": 774,
                                        "end": 779,
                                        "fullWidth": 5,
                                        "width": 5,
                                        "text": "index",
                                        "value": "index",
                                        "valueText": "index"
                                    },
                                    "closeBracketToken": {
                                        "kind": "CloseBracketToken",
                                        "fullStart": 779,
                                        "fullEnd": 781,
                                        "start": 779,
                                        "end": 780,
                                        "fullWidth": 2,
                                        "width": 1,
                                        "text": "]",
                                        "value": "]",
                                        "valueText": "]",
                                        "hasTrailingTrivia": true,
                                        "trailingTrivia": [
                                            {
                                                "kind": "WhitespaceTrivia",
                                                "text": " "
                                            }
                                        ]
                                    }
                                },
                                "operatorToken": {
                                    "kind": "ExclamationEqualsEqualsToken",
                                    "fullStart": 781,
                                    "fullEnd": 785,
                                    "start": 781,
                                    "end": 784,
                                    "fullWidth": 4,
                                    "width": 3,
                                    "text": "!==",
                                    "value": "!==",
                                    "valueText": "!==",
                                    "hasTrailingTrivia": true,
                                    "trailingTrivia": [
                                        {
                                            "kind": "WhitespaceTrivia",
                                            "text": " "
                                        }
                                    ]
                                },
                                "right": {
                                    "kind": "ElementAccessExpression",
                                    "fullStart": 785,
                                    "fullEnd": 801,
                                    "start": 785,
                                    "end": 801,
                                    "fullWidth": 16,
                                    "width": 16,
                                    "expression": {
                                        "kind": "IdentifierName",
                                        "fullStart": 785,
                                        "fullEnd": 794,
                                        "start": 785,
                                        "end": 794,
                                        "fullWidth": 9,
                                        "width": 9,
                                        "text": "character",
                                        "value": "character",
                                        "valueText": "character"
                                    },
                                    "openBracketToken": {
                                        "kind": "OpenBracketToken",
                                        "fullStart": 794,
                                        "fullEnd": 795,
                                        "start": 794,
                                        "end": 795,
                                        "fullWidth": 1,
                                        "width": 1,
                                        "text": "[",
                                        "value": "[",
                                        "valueText": "["
                                    },
                                    "argumentExpression": {
                                        "kind": "IdentifierName",
                                        "fullStart": 795,
                                        "fullEnd": 800,
                                        "start": 795,
                                        "end": 800,
                                        "fullWidth": 5,
                                        "width": 5,
                                        "text": "index",
                                        "value": "index",
                                        "valueText": "index"
                                    },
                                    "closeBracketToken": {
                                        "kind": "CloseBracketToken",
                                        "fullStart": 800,
                                        "fullEnd": 801,
                                        "start": 800,
                                        "end": 801,
                                        "fullWidth": 1,
                                        "width": 1,
                                        "text": "]",
                                        "value": "]",
                                        "valueText": "]"
                                    }
                                }
                            },
                            "closeParenToken": {
                                "kind": "CloseParenToken",
                                "fullStart": 801,
                                "fullEnd": 803,
                                "start": 801,
                                "end": 802,
                                "fullWidth": 2,
                                "width": 1,
                                "text": ")",
                                "value": ")",
                                "valueText": ")",
                                "hasTrailingTrivia": true,
                                "trailingTrivia": [
                                    {
                                        "kind": "WhitespaceTrivia",
                                        "text": " "
                                    }
                                ]
                            },
                            "statement": {
                                "kind": "Block",
                                "fullStart": 803,
                                "fullEnd": 851,
                                "start": 803,
                                "end": 850,
                                "fullWidth": 48,
                                "width": 47,
                                "openBraceToken": {
                                    "kind": "OpenBraceToken",
                                    "fullStart": 803,
                                    "fullEnd": 805,
                                    "start": 803,
                                    "end": 804,
                                    "fullWidth": 2,
                                    "width": 1,
                                    "text": "{",
                                    "value": "{",
                                    "valueText": "{",
                                    "hasTrailingTrivia": true,
                                    "hasTrailingNewLine": true,
                                    "trailingTrivia": [
                                        {
                                            "kind": "NewLineTrivia",
                                            "text": "\n"
                                        }
                                    ]
                                },
                                "statements": [
                                    {
                                        "kind": "ExpressionStatement",
                                        "fullStart": 805,
                                        "fullEnd": 847,
                                        "start": 809,
                                        "end": 846,
                                        "fullWidth": 42,
                                        "width": 37,
                                        "expression": {
                                            "kind": "InvocationExpression",
                                            "fullStart": 805,
                                            "fullEnd": 845,
                                            "start": 809,
                                            "end": 845,
                                            "fullWidth": 40,
                                            "width": 36,
                                            "expression": {
                                                "kind": "IdentifierName",
                                                "fullStart": 805,
                                                "fullEnd": 815,
                                                "start": 809,
                                                "end": 815,
                                                "fullWidth": 10,
                                                "width": 6,
                                                "text": "$ERROR",
                                                "value": "$ERROR",
                                                "valueText": "$ERROR",
                                                "hasLeadingTrivia": true,
                                                "leadingTrivia": [
                                                    {
                                                        "kind": "WhitespaceTrivia",
                                                        "text": "    "
                                                    }
                                                ]
                                            },
                                            "argumentList": {
                                                "kind": "ArgumentList",
                                                "fullStart": 815,
                                                "fullEnd": 845,
                                                "start": 815,
                                                "end": 845,
                                                "fullWidth": 30,
                                                "width": 30,
                                                "openParenToken": {
                                                    "kind": "OpenParenToken",
                                                    "fullStart": 815,
                                                    "fullEnd": 816,
                                                    "start": 815,
                                                    "end": 816,
                                                    "fullWidth": 1,
                                                    "width": 1,
                                                    "text": "(",
                                                    "value": "(",
                                                    "valueText": "("
                                                },
                                                "arguments": [
                                                    {
                                                        "kind": "AddExpression",
                                                        "fullStart": 816,
                                                        "fullEnd": 844,
                                                        "start": 816,
                                                        "end": 844,
                                                        "fullWidth": 28,
                                                        "width": 28,
                                                        "left": {
                                                            "kind": "AddExpression",
                                                            "fullStart": 816,
                                                            "fullEnd": 839,
                                                            "start": 816,
                                                            "end": 838,
                                                            "fullWidth": 23,
                                                            "width": 22,
                                                            "left": {
                                                                "kind": "StringLiteral",
                                                                "fullStart": 816,
                                                                "fullEnd": 820,
                                                                "start": 816,
                                                                "end": 819,
                                                                "fullWidth": 4,
                                                                "width": 3,
                                                                "text": "'#'",
                                                                "value": "#",
                                                                "valueText": "#",
                                                                "hasTrailingTrivia": true,
                                                                "trailingTrivia": [
                                                                    {
                                                                        "kind": "WhitespaceTrivia",
                                                                        "text": " "
                                                                    }
                                                                ]
                                                            },
                                                            "operatorToken": {
                                                                "kind": "PlusToken",
                                                                "fullStart": 820,
                                                                "fullEnd": 822,
                                                                "start": 820,
                                                                "end": 821,
                                                                "fullWidth": 2,
                                                                "width": 1,
                                                                "text": "+",
                                                                "value": "+",
                                                                "valueText": "+",
                                                                "hasTrailingTrivia": true,
                                                                "trailingTrivia": [
                                                                    {
                                                                        "kind": "WhitespaceTrivia",
                                                                        "text": " "
                                                                    }
                                                                ]
                                                            },
                                                            "right": {
                                                                "kind": "ElementAccessExpression",
                                                                "fullStart": 822,
                                                                "fullEnd": 839,
                                                                "start": 822,
                                                                "end": 838,
                                                                "fullWidth": 17,
                                                                "width": 16,
                                                                "expression": {
                                                                    "kind": "IdentifierName",
                                                                    "fullStart": 822,
                                                                    "fullEnd": 831,
                                                                    "start": 822,
                                                                    "end": 831,
                                                                    "fullWidth": 9,
                                                                    "width": 9,
                                                                    "text": "character",
                                                                    "value": "character",
                                                                    "valueText": "character"
                                                                },
                                                                "openBracketToken": {
                                                                    "kind": "OpenBracketToken",
                                                                    "fullStart": 831,
                                                                    "fullEnd": 832,
                                                                    "start": 831,
                                                                    "end": 832,
                                                                    "fullWidth": 1,
                                                                    "width": 1,
                                                                    "text": "[",
                                                                    "value": "[",
                                                                    "valueText": "["
                                                                },
                                                                "argumentExpression": {
                                                                    "kind": "IdentifierName",
                                                                    "fullStart": 832,
                                                                    "fullEnd": 837,
                                                                    "start": 832,
                                                                    "end": 837,
                                                                    "fullWidth": 5,
                                                                    "width": 5,
                                                                    "text": "index",
                                                                    "value": "index",
                                                                    "valueText": "index"
                                                                },
                                                                "closeBracketToken": {
                                                                    "kind": "CloseBracketToken",
                                                                    "fullStart": 837,
                                                                    "fullEnd": 839,
                                                                    "start": 837,
                                                                    "end": 838,
                                                                    "fullWidth": 2,
                                                                    "width": 1,
                                                                    "text": "]",
                                                                    "value": "]",
                                                                    "valueText": "]",
                                                                    "hasTrailingTrivia": true,
                                                                    "trailingTrivia": [
                                                                        {
                                                                            "kind": "WhitespaceTrivia",
                                                                            "text": " "
                                                                        }
                                                                    ]
                                                                }
                                                            }
                                                        },
                                                        "operatorToken": {
                                                            "kind": "PlusToken",
                                                            "fullStart": 839,
                                                            "fullEnd": 841,
                                                            "start": 839,
                                                            "end": 840,
                                                            "fullWidth": 2,
                                                            "width": 1,
                                                            "text": "+",
                                                            "value": "+",
                                                            "valueText": "+",
                                                            "hasTrailingTrivia": true,
                                                            "trailingTrivia": [
                                                                {
                                                                    "kind": "WhitespaceTrivia",
                                                                    "text": " "
                                                                }
                                                            ]
                                                        },
                                                        "right": {
                                                            "kind": "StringLiteral",
                                                            "fullStart": 841,
                                                            "fullEnd": 844,
                                                            "start": 841,
                                                            "end": 844,
                                                            "fullWidth": 3,
                                                            "width": 3,
                                                            "text": "' '",
                                                            "value": " ",
                                                            "valueText": " "
                                                        }
                                                    }
                                                ],
                                                "closeParenToken": {
                                                    "kind": "CloseParenToken",
                                                    "fullStart": 844,
                                                    "fullEnd": 845,
                                                    "start": 844,
                                                    "end": 845,
                                                    "fullWidth": 1,
                                                    "width": 1,
                                                    "text": ")",
                                                    "value": ")",
                                                    "valueText": ")"
                                                }
                                            }
                                        },
                                        "semicolonToken": {
                                            "kind": "SemicolonToken",
                                            "fullStart": 845,
                                            "fullEnd": 847,
                                            "start": 845,
                                            "end": 846,
                                            "fullWidth": 2,
                                            "width": 1,
                                            "text": ";",
                                            "value": ";",
                                            "valueText": ";",
                                            "hasTrailingTrivia": true,
                                            "hasTrailingNewLine": true,
                                            "trailingTrivia": [
                                                {
                                                    "kind": "NewLineTrivia",
                                                    "text": "\n"
                                                }
                                            ]
                                        }
                                    }
                                ],
                                "closeBraceToken": {
                                    "kind": "CloseBraceToken",
                                    "fullStart": 847,
                                    "fullEnd": 851,
                                    "start": 849,
                                    "end": 850,
                                    "fullWidth": 4,
                                    "width": 1,
                                    "text": "}",
                                    "value": "}",
                                    "valueText": "}",
                                    "hasLeadingTrivia": true,
                                    "hasTrailingTrivia": true,
                                    "hasTrailingNewLine": true,
                                    "leadingTrivia": [
                                        {
                                            "kind": "WhitespaceTrivia",
                                            "text": "  "
                                        }
                                    ],
                                    "trailingTrivia": [
                                        {
                                            "kind": "NewLineTrivia",
                                            "text": "\n"
                                        }
                                    ]
                                }
                            }
                        }
                    ],
                    "closeBraceToken": {
                        "kind": "CloseBraceToken",
                        "fullStart": 851,
                        "fullEnd": 853,
                        "start": 851,
                        "end": 852,
                        "fullWidth": 2,
                        "width": 1,
                        "text": "}",
                        "value": "}",
                        "valueText": "}",
                        "hasTrailingTrivia": true,
                        "hasTrailingNewLine": true,
                        "trailingTrivia": [
                            {
                                "kind": "NewLineTrivia",
                                "text": "\n"
                            }
                        ]
                    }
                }
            }
        ],
        "endOfFileToken": {
            "kind": "EndOfFileToken",
            "fullStart": 853,
            "fullEnd": 854,
            "start": 854,
            "end": 854,
            "fullWidth": 1,
            "width": 0,
            "text": "",
            "hasLeadingTrivia": true,
            "hasLeadingNewLine": true,
            "leadingTrivia": [
                {
                    "kind": "NewLineTrivia",
                    "text": "\n"
                }
            ]
        }
    },
    "lineMap": {
        "lineStarts": [
            0,
            61,
            132,
            133,
            137,
            183,
            186,
            228,
            275,
            279,
            280,
            292,
            568,
            716,
            760,
            805,
            847,
            851,
            853,
            854
        ],
        "length": 854
    }
}<|MERGE_RESOLUTION|>--- conflicted
+++ resolved
@@ -102,12 +102,8 @@
                             "start": 296,
                             "end": 566,
                             "fullWidth": 270,
-<<<<<<< HEAD
                             "width": 270,
-                            "identifier": {
-=======
                             "propertyName": {
->>>>>>> 85e84683
                                 "kind": "IdentifierName",
                                 "fullStart": 296,
                                 "fullEnd": 304,
@@ -1044,12 +1040,8 @@
                             "start": 572,
                             "end": 714,
                             "fullWidth": 142,
-<<<<<<< HEAD
                             "width": 142,
-                            "identifier": {
-=======
                             "propertyName": {
->>>>>>> 85e84683
                                 "kind": "IdentifierName",
                                 "fullStart": 572,
                                 "fullEnd": 582,
@@ -2016,12 +2008,8 @@
                             "start": 725,
                             "end": 734,
                             "fullWidth": 9,
-<<<<<<< HEAD
                             "width": 9,
-                            "identifier": {
-=======
                             "propertyName": {
->>>>>>> 85e84683
                                 "kind": "IdentifierName",
                                 "fullStart": 725,
                                 "fullEnd": 731,
