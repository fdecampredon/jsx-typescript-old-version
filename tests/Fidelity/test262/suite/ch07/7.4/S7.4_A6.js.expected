{
    "isDeclaration": false,
    "languageVersion": "EcmaScript5",
    "parseOptions": {
        "allowAutomaticSemicolonInsertion": true
    },
    "sourceUnit": {
        "kind": "SourceUnit",
        "fullStart": 0,
        "fullEnd": 1371,
        "start": 342,
        "end": 1371,
        "fullWidth": 1371,
        "width": 1029,
        "isIncrementallyUnusable": true,
        "moduleElements": [
            {
                "kind": "VariableStatement",
                "fullStart": 0,
                "fullEnd": 362,
                "start": 342,
                "end": 361,
                "fullWidth": 362,
                "width": 19,
                "modifiers": [],
                "variableDeclaration": {
                    "kind": "VariableDeclaration",
                    "fullStart": 0,
                    "fullEnd": 360,
                    "start": 342,
                    "end": 360,
                    "fullWidth": 360,
                    "width": 18,
                    "varKeyword": {
                        "kind": "VarKeyword",
                        "fullStart": 0,
                        "fullEnd": 346,
                        "start": 342,
                        "end": 345,
                        "fullWidth": 346,
                        "width": 3,
                        "text": "var",
                        "value": "var",
                        "valueText": "var",
                        "hasLeadingTrivia": true,
                        "hasLeadingComment": true,
                        "hasLeadingNewLine": true,
                        "hasTrailingTrivia": true,
                        "leadingTrivia": [
                            {
                                "kind": "SingleLineCommentTrivia",
                                "text": "// Copyright 2009 the Sputnik authors.  All rights reserved."
                            },
                            {
                                "kind": "NewLineTrivia",
                                "text": "\n"
                            },
                            {
                                "kind": "SingleLineCommentTrivia",
                                "text": "// This code is governed by the BSD license found in the LICENSE file."
                            },
                            {
                                "kind": "NewLineTrivia",
                                "text": "\n"
                            },
                            {
                                "kind": "NewLineTrivia",
                                "text": "\n"
                            },
                            {
                                "kind": "MultiLineCommentTrivia",
                                "text": "/**\n * If multi line comments csn not nest, they can contain any Unicode character\n *\n * @path ch07/7.4/S7.4_A6.js\n * @description \"var\"+ yy+ \"xx = 1\", insert instead of yy all Unicode characters\n */"
                            },
                            {
                                "kind": "NewLineTrivia",
                                "text": "\n"
                            },
                            {
                                "kind": "NewLineTrivia",
                                "text": "\n"
                            },
                            {
                                "kind": "SingleLineCommentTrivia",
                                "text": "//CHECK"
                            },
                            {
                                "kind": "NewLineTrivia",
                                "text": "\n"
                            }
                        ],
                        "trailingTrivia": [
                            {
                                "kind": "WhitespaceTrivia",
                                "text": " "
                            }
                        ]
                    },
                    "variableDeclarators": [
                        {
                            "kind": "VariableDeclarator",
                            "fullStart": 346,
                            "fullEnd": 360,
                            "start": 346,
                            "end": 360,
                            "fullWidth": 14,
<<<<<<< HEAD
                            "width": 14,
                            "identifier": {
=======
                            "propertyName": {
>>>>>>> 85e84683
                                "kind": "IdentifierName",
                                "fullStart": 346,
                                "fullEnd": 357,
                                "start": 346,
                                "end": 356,
                                "fullWidth": 11,
                                "width": 10,
                                "text": "errorCount",
                                "value": "errorCount",
                                "valueText": "errorCount",
                                "hasTrailingTrivia": true,
                                "trailingTrivia": [
                                    {
                                        "kind": "WhitespaceTrivia",
                                        "text": " "
                                    }
                                ]
                            },
                            "equalsValueClause": {
                                "kind": "EqualsValueClause",
                                "fullStart": 357,
                                "fullEnd": 360,
                                "start": 357,
                                "end": 360,
                                "fullWidth": 3,
                                "width": 3,
                                "equalsToken": {
                                    "kind": "EqualsToken",
                                    "fullStart": 357,
                                    "fullEnd": 359,
                                    "start": 357,
                                    "end": 358,
                                    "fullWidth": 2,
                                    "width": 1,
                                    "text": "=",
                                    "value": "=",
                                    "valueText": "=",
                                    "hasTrailingTrivia": true,
                                    "trailingTrivia": [
                                        {
                                            "kind": "WhitespaceTrivia",
                                            "text": " "
                                        }
                                    ]
                                },
                                "value": {
                                    "kind": "NumericLiteral",
                                    "fullStart": 359,
                                    "fullEnd": 360,
                                    "start": 359,
                                    "end": 360,
                                    "fullWidth": 1,
                                    "width": 1,
                                    "text": "0",
                                    "value": 0,
                                    "valueText": "0"
                                }
                            }
                        }
                    ]
                },
                "semicolonToken": {
                    "kind": "SemicolonToken",
                    "fullStart": 360,
                    "fullEnd": 362,
                    "start": 360,
                    "end": 361,
                    "fullWidth": 2,
                    "width": 1,
                    "text": ";",
                    "value": ";",
                    "valueText": ";",
                    "hasTrailingTrivia": true,
                    "hasTrailingNewLine": true,
                    "trailingTrivia": [
                        {
                            "kind": "NewLineTrivia",
                            "text": "\n"
                        }
                    ]
                }
            },
            {
                "kind": "VariableStatement",
                "fullStart": 362,
                "fullEnd": 377,
                "start": 362,
                "end": 376,
                "fullWidth": 15,
                "width": 14,
                "modifiers": [],
                "variableDeclaration": {
                    "kind": "VariableDeclaration",
                    "fullStart": 362,
                    "fullEnd": 375,
                    "start": 362,
                    "end": 375,
                    "fullWidth": 13,
                    "width": 13,
                    "varKeyword": {
                        "kind": "VarKeyword",
                        "fullStart": 362,
                        "fullEnd": 366,
                        "start": 362,
                        "end": 365,
                        "fullWidth": 4,
                        "width": 3,
                        "text": "var",
                        "value": "var",
                        "valueText": "var",
                        "hasTrailingTrivia": true,
                        "trailingTrivia": [
                            {
                                "kind": "WhitespaceTrivia",
                                "text": " "
                            }
                        ]
                    },
                    "variableDeclarators": [
                        {
                            "kind": "VariableDeclarator",
                            "fullStart": 366,
                            "fullEnd": 375,
                            "start": 366,
                            "end": 375,
                            "fullWidth": 9,
<<<<<<< HEAD
                            "width": 9,
                            "identifier": {
=======
                            "propertyName": {
>>>>>>> 85e84683
                                "kind": "IdentifierName",
                                "fullStart": 366,
                                "fullEnd": 372,
                                "start": 366,
                                "end": 371,
                                "fullWidth": 6,
                                "width": 5,
                                "text": "count",
                                "value": "count",
                                "valueText": "count",
                                "hasTrailingTrivia": true,
                                "trailingTrivia": [
                                    {
                                        "kind": "WhitespaceTrivia",
                                        "text": " "
                                    }
                                ]
                            },
                            "equalsValueClause": {
                                "kind": "EqualsValueClause",
                                "fullStart": 372,
                                "fullEnd": 375,
                                "start": 372,
                                "end": 375,
                                "fullWidth": 3,
                                "width": 3,
                                "equalsToken": {
                                    "kind": "EqualsToken",
                                    "fullStart": 372,
                                    "fullEnd": 374,
                                    "start": 372,
                                    "end": 373,
                                    "fullWidth": 2,
                                    "width": 1,
                                    "text": "=",
                                    "value": "=",
                                    "valueText": "=",
                                    "hasTrailingTrivia": true,
                                    "trailingTrivia": [
                                        {
                                            "kind": "WhitespaceTrivia",
                                            "text": " "
                                        }
                                    ]
                                },
                                "value": {
                                    "kind": "NumericLiteral",
                                    "fullStart": 374,
                                    "fullEnd": 375,
                                    "start": 374,
                                    "end": 375,
                                    "fullWidth": 1,
                                    "width": 1,
                                    "text": "0",
                                    "value": 0,
                                    "valueText": "0"
                                }
                            }
                        }
                    ]
                },
                "semicolonToken": {
                    "kind": "SemicolonToken",
                    "fullStart": 375,
                    "fullEnd": 377,
                    "start": 375,
                    "end": 376,
                    "fullWidth": 2,
                    "width": 1,
                    "text": ";",
                    "value": ";",
                    "valueText": ";",
                    "hasTrailingTrivia": true,
                    "hasTrailingNewLine": true,
                    "trailingTrivia": [
                        {
                            "kind": "NewLineTrivia",
                            "text": "\n"
                        }
                    ]
                }
            },
            {
                "kind": "ForStatement",
                "fullStart": 377,
                "fullEnd": 712,
                "start": 377,
                "end": 711,
                "fullWidth": 335,
                "width": 334,
                "forKeyword": {
                    "kind": "ForKeyword",
                    "fullStart": 377,
                    "fullEnd": 381,
                    "start": 377,
                    "end": 380,
                    "fullWidth": 4,
                    "width": 3,
                    "text": "for",
                    "value": "for",
                    "valueText": "for",
                    "hasTrailingTrivia": true,
                    "trailingTrivia": [
                        {
                            "kind": "WhitespaceTrivia",
                            "text": " "
                        }
                    ]
                },
                "openParenToken": {
                    "kind": "OpenParenToken",
                    "fullStart": 381,
                    "fullEnd": 382,
                    "start": 381,
                    "end": 382,
                    "fullWidth": 1,
                    "width": 1,
                    "text": "(",
                    "value": "(",
                    "valueText": "("
                },
                "variableDeclaration": {
                    "kind": "VariableDeclaration",
                    "fullStart": 382,
                    "fullEnd": 396,
                    "start": 382,
                    "end": 396,
                    "fullWidth": 14,
                    "width": 14,
                    "varKeyword": {
                        "kind": "VarKeyword",
                        "fullStart": 382,
                        "fullEnd": 386,
                        "start": 382,
                        "end": 385,
                        "fullWidth": 4,
                        "width": 3,
                        "text": "var",
                        "value": "var",
                        "valueText": "var",
                        "hasTrailingTrivia": true,
                        "trailingTrivia": [
                            {
                                "kind": "WhitespaceTrivia",
                                "text": " "
                            }
                        ]
                    },
                    "variableDeclarators": [
                        {
                            "kind": "VariableDeclarator",
                            "fullStart": 386,
                            "fullEnd": 396,
                            "start": 386,
                            "end": 396,
                            "fullWidth": 10,
<<<<<<< HEAD
                            "width": 10,
                            "identifier": {
=======
                            "propertyName": {
>>>>>>> 85e84683
                                "kind": "IdentifierName",
                                "fullStart": 386,
                                "fullEnd": 393,
                                "start": 386,
                                "end": 392,
                                "fullWidth": 7,
                                "width": 6,
                                "text": "indexI",
                                "value": "indexI",
                                "valueText": "indexI",
                                "hasTrailingTrivia": true,
                                "trailingTrivia": [
                                    {
                                        "kind": "WhitespaceTrivia",
                                        "text": " "
                                    }
                                ]
                            },
                            "equalsValueClause": {
                                "kind": "EqualsValueClause",
                                "fullStart": 393,
                                "fullEnd": 396,
                                "start": 393,
                                "end": 396,
                                "fullWidth": 3,
                                "width": 3,
                                "equalsToken": {
                                    "kind": "EqualsToken",
                                    "fullStart": 393,
                                    "fullEnd": 395,
                                    "start": 393,
                                    "end": 394,
                                    "fullWidth": 2,
                                    "width": 1,
                                    "text": "=",
                                    "value": "=",
                                    "valueText": "=",
                                    "hasTrailingTrivia": true,
                                    "trailingTrivia": [
                                        {
                                            "kind": "WhitespaceTrivia",
                                            "text": " "
                                        }
                                    ]
                                },
                                "value": {
                                    "kind": "NumericLiteral",
                                    "fullStart": 395,
                                    "fullEnd": 396,
                                    "start": 395,
                                    "end": 396,
                                    "fullWidth": 1,
                                    "width": 1,
                                    "text": "0",
                                    "value": 0,
                                    "valueText": "0"
                                }
                            }
                        }
                    ]
                },
                "firstSemicolonToken": {
                    "kind": "SemicolonToken",
                    "fullStart": 396,
                    "fullEnd": 398,
                    "start": 396,
                    "end": 397,
                    "fullWidth": 2,
                    "width": 1,
                    "text": ";",
                    "value": ";",
                    "valueText": ";",
                    "hasTrailingTrivia": true,
                    "trailingTrivia": [
                        {
                            "kind": "WhitespaceTrivia",
                            "text": " "
                        }
                    ]
                },
                "condition": {
                    "kind": "LessThanOrEqualExpression",
                    "fullStart": 398,
                    "fullEnd": 413,
                    "start": 398,
                    "end": 413,
                    "fullWidth": 15,
                    "width": 15,
                    "left": {
                        "kind": "IdentifierName",
                        "fullStart": 398,
                        "fullEnd": 405,
                        "start": 398,
                        "end": 404,
                        "fullWidth": 7,
                        "width": 6,
                        "text": "indexI",
                        "value": "indexI",
                        "valueText": "indexI",
                        "hasTrailingTrivia": true,
                        "trailingTrivia": [
                            {
                                "kind": "WhitespaceTrivia",
                                "text": " "
                            }
                        ]
                    },
                    "operatorToken": {
                        "kind": "LessThanEqualsToken",
                        "fullStart": 405,
                        "fullEnd": 408,
                        "start": 405,
                        "end": 407,
                        "fullWidth": 3,
                        "width": 2,
                        "text": "<=",
                        "value": "<=",
                        "valueText": "<=",
                        "hasTrailingTrivia": true,
                        "trailingTrivia": [
                            {
                                "kind": "WhitespaceTrivia",
                                "text": " "
                            }
                        ]
                    },
                    "right": {
                        "kind": "NumericLiteral",
                        "fullStart": 408,
                        "fullEnd": 413,
                        "start": 408,
                        "end": 413,
                        "fullWidth": 5,
                        "width": 5,
                        "text": "65535",
                        "value": 65535,
                        "valueText": "65535"
                    }
                },
                "secondSemicolonToken": {
                    "kind": "SemicolonToken",
                    "fullStart": 413,
                    "fullEnd": 415,
                    "start": 413,
                    "end": 414,
                    "fullWidth": 2,
                    "width": 1,
                    "text": ";",
                    "value": ";",
                    "valueText": ";",
                    "hasTrailingTrivia": true,
                    "trailingTrivia": [
                        {
                            "kind": "WhitespaceTrivia",
                            "text": " "
                        }
                    ]
                },
                "incrementor": {
                    "kind": "PostIncrementExpression",
                    "fullStart": 415,
                    "fullEnd": 423,
                    "start": 415,
                    "end": 423,
                    "fullWidth": 8,
                    "width": 8,
                    "operand": {
                        "kind": "IdentifierName",
                        "fullStart": 415,
                        "fullEnd": 421,
                        "start": 415,
                        "end": 421,
                        "fullWidth": 6,
                        "width": 6,
                        "text": "indexI",
                        "value": "indexI",
                        "valueText": "indexI"
                    },
                    "operatorToken": {
                        "kind": "PlusPlusToken",
                        "fullStart": 421,
                        "fullEnd": 423,
                        "start": 421,
                        "end": 423,
                        "fullWidth": 2,
                        "width": 2,
                        "text": "++",
                        "value": "++",
                        "valueText": "++"
                    }
                },
                "closeParenToken": {
                    "kind": "CloseParenToken",
                    "fullStart": 423,
                    "fullEnd": 425,
                    "start": 423,
                    "end": 424,
                    "fullWidth": 2,
                    "width": 1,
                    "text": ")",
                    "value": ")",
                    "valueText": ")",
                    "hasTrailingTrivia": true,
                    "trailingTrivia": [
                        {
                            "kind": "WhitespaceTrivia",
                            "text": " "
                        }
                    ]
                },
                "statement": {
                    "kind": "Block",
                    "fullStart": 425,
                    "fullEnd": 712,
                    "start": 425,
                    "end": 711,
                    "fullWidth": 287,
                    "width": 286,
                    "openBraceToken": {
                        "kind": "OpenBraceToken",
                        "fullStart": 425,
                        "fullEnd": 427,
                        "start": 425,
                        "end": 426,
                        "fullWidth": 2,
                        "width": 1,
                        "text": "{",
                        "value": "{",
                        "valueText": "{",
                        "hasTrailingTrivia": true,
                        "hasTrailingNewLine": true,
                        "trailingTrivia": [
                            {
                                "kind": "NewLineTrivia",
                                "text": "\n"
                            }
                        ]
                    },
                    "statements": [
                        {
                            "kind": "TryStatement",
                            "fullStart": 427,
                            "fullEnd": 699,
                            "start": 429,
                            "end": 698,
                            "fullWidth": 272,
                            "width": 269,
                            "tryKeyword": {
                                "kind": "TryKeyword",
                                "fullStart": 427,
                                "fullEnd": 433,
                                "start": 429,
                                "end": 432,
                                "fullWidth": 6,
                                "width": 3,
                                "text": "try",
                                "value": "try",
                                "valueText": "try",
                                "hasLeadingTrivia": true,
                                "hasTrailingTrivia": true,
                                "leadingTrivia": [
                                    {
                                        "kind": "WhitespaceTrivia",
                                        "text": "  "
                                    }
                                ],
                                "trailingTrivia": [
                                    {
                                        "kind": "WhitespaceTrivia",
                                        "text": " "
                                    }
                                ]
                            },
                            "block": {
                                "kind": "Block",
                                "fullStart": 433,
                                "fullEnd": 637,
                                "start": 433,
                                "end": 636,
                                "fullWidth": 204,
                                "width": 203,
                                "openBraceToken": {
                                    "kind": "OpenBraceToken",
                                    "fullStart": 433,
                                    "fullEnd": 435,
                                    "start": 433,
                                    "end": 434,
                                    "fullWidth": 2,
                                    "width": 1,
                                    "text": "{",
                                    "value": "{",
                                    "valueText": "{",
                                    "hasTrailingTrivia": true,
                                    "hasTrailingNewLine": true,
                                    "trailingTrivia": [
                                        {
                                            "kind": "NewLineTrivia",
                                            "text": "\n"
                                        }
                                    ]
                                },
                                "statements": [
                                    {
                                        "kind": "VariableStatement",
                                        "fullStart": 435,
                                        "fullEnd": 451,
                                        "start": 439,
                                        "end": 450,
                                        "fullWidth": 16,
                                        "width": 11,
                                        "modifiers": [],
                                        "variableDeclaration": {
                                            "kind": "VariableDeclaration",
                                            "fullStart": 435,
                                            "fullEnd": 449,
                                            "start": 439,
                                            "end": 449,
                                            "fullWidth": 14,
                                            "width": 10,
                                            "varKeyword": {
                                                "kind": "VarKeyword",
                                                "fullStart": 435,
                                                "fullEnd": 443,
                                                "start": 439,
                                                "end": 442,
                                                "fullWidth": 8,
                                                "width": 3,
                                                "text": "var",
                                                "value": "var",
                                                "valueText": "var",
                                                "hasLeadingTrivia": true,
                                                "hasTrailingTrivia": true,
                                                "leadingTrivia": [
                                                    {
                                                        "kind": "WhitespaceTrivia",
                                                        "text": "    "
                                                    }
                                                ],
                                                "trailingTrivia": [
                                                    {
                                                        "kind": "WhitespaceTrivia",
                                                        "text": " "
                                                    }
                                                ]
                                            },
                                            "variableDeclarators": [
                                                {
                                                    "kind": "VariableDeclarator",
                                                    "fullStart": 443,
                                                    "fullEnd": 449,
                                                    "start": 443,
                                                    "end": 449,
                                                    "fullWidth": 6,
<<<<<<< HEAD
                                                    "width": 6,
                                                    "identifier": {
=======
                                                    "propertyName": {
>>>>>>> 85e84683
                                                        "kind": "IdentifierName",
                                                        "fullStart": 443,
                                                        "fullEnd": 446,
                                                        "start": 443,
                                                        "end": 445,
                                                        "fullWidth": 3,
                                                        "width": 2,
                                                        "text": "xx",
                                                        "value": "xx",
                                                        "valueText": "xx",
                                                        "hasTrailingTrivia": true,
                                                        "trailingTrivia": [
                                                            {
                                                                "kind": "WhitespaceTrivia",
                                                                "text": " "
                                                            }
                                                        ]
                                                    },
                                                    "equalsValueClause": {
                                                        "kind": "EqualsValueClause",
                                                        "fullStart": 446,
                                                        "fullEnd": 449,
                                                        "start": 446,
                                                        "end": 449,
                                                        "fullWidth": 3,
                                                        "width": 3,
                                                        "equalsToken": {
                                                            "kind": "EqualsToken",
                                                            "fullStart": 446,
                                                            "fullEnd": 448,
                                                            "start": 446,
                                                            "end": 447,
                                                            "fullWidth": 2,
                                                            "width": 1,
                                                            "text": "=",
                                                            "value": "=",
                                                            "valueText": "=",
                                                            "hasTrailingTrivia": true,
                                                            "trailingTrivia": [
                                                                {
                                                                    "kind": "WhitespaceTrivia",
                                                                    "text": " "
                                                                }
                                                            ]
                                                        },
                                                        "value": {
                                                            "kind": "NumericLiteral",
                                                            "fullStart": 448,
                                                            "fullEnd": 449,
                                                            "start": 448,
                                                            "end": 449,
                                                            "fullWidth": 1,
                                                            "width": 1,
                                                            "text": "0",
                                                            "value": 0,
                                                            "valueText": "0"
                                                        }
                                                    }
                                                }
                                            ]
                                        },
                                        "semicolonToken": {
                                            "kind": "SemicolonToken",
                                            "fullStart": 449,
                                            "fullEnd": 451,
                                            "start": 449,
                                            "end": 450,
                                            "fullWidth": 2,
                                            "width": 1,
                                            "text": ";",
                                            "value": ";",
                                            "valueText": ";",
                                            "hasTrailingTrivia": true,
                                            "hasTrailingNewLine": true,
                                            "trailingTrivia": [
                                                {
                                                    "kind": "NewLineTrivia",
                                                    "text": "\n"
                                                }
                                            ]
                                        }
                                    },
                                    {
                                        "kind": "ExpressionStatement",
                                        "fullStart": 451,
                                        "fullEnd": 514,
                                        "start": 455,
                                        "end": 513,
                                        "fullWidth": 63,
                                        "width": 58,
                                        "expression": {
                                            "kind": "InvocationExpression",
                                            "fullStart": 451,
                                            "fullEnd": 512,
                                            "start": 455,
                                            "end": 512,
                                            "fullWidth": 61,
                                            "width": 57,
                                            "expression": {
                                                "kind": "IdentifierName",
                                                "fullStart": 451,
                                                "fullEnd": 459,
                                                "start": 455,
                                                "end": 459,
                                                "fullWidth": 8,
                                                "width": 4,
                                                "text": "eval",
                                                "value": "eval",
                                                "valueText": "eval",
                                                "hasLeadingTrivia": true,
                                                "leadingTrivia": [
                                                    {
                                                        "kind": "WhitespaceTrivia",
                                                        "text": "    "
                                                    }
                                                ]
                                            },
                                            "argumentList": {
                                                "kind": "ArgumentList",
                                                "fullStart": 459,
                                                "fullEnd": 512,
                                                "start": 459,
                                                "end": 512,
                                                "fullWidth": 53,
                                                "width": 53,
                                                "openParenToken": {
                                                    "kind": "OpenParenToken",
                                                    "fullStart": 459,
                                                    "fullEnd": 460,
                                                    "start": 459,
                                                    "end": 460,
                                                    "fullWidth": 1,
                                                    "width": 1,
                                                    "text": "(",
                                                    "value": "(",
                                                    "valueText": "("
                                                },
                                                "arguments": [
                                                    {
                                                        "kind": "AddExpression",
                                                        "fullStart": 460,
                                                        "fullEnd": 511,
                                                        "start": 460,
                                                        "end": 511,
                                                        "fullWidth": 51,
                                                        "width": 51,
                                                        "left": {
                                                            "kind": "AddExpression",
                                                            "fullStart": 460,
                                                            "fullEnd": 499,
                                                            "start": 460,
                                                            "end": 498,
                                                            "fullWidth": 39,
                                                            "width": 38,
                                                            "left": {
                                                                "kind": "StringLiteral",
                                                                "fullStart": 460,
                                                                "fullEnd": 469,
                                                                "start": 460,
                                                                "end": 468,
                                                                "fullWidth": 9,
                                                                "width": 8,
                                                                "text": "\"/*var \"",
                                                                "value": "/*var ",
                                                                "valueText": "/*var ",
                                                                "hasTrailingTrivia": true,
                                                                "trailingTrivia": [
                                                                    {
                                                                        "kind": "WhitespaceTrivia",
                                                                        "text": " "
                                                                    }
                                                                ]
                                                            },
                                                            "operatorToken": {
                                                                "kind": "PlusToken",
                                                                "fullStart": 469,
                                                                "fullEnd": 471,
                                                                "start": 469,
                                                                "end": 470,
                                                                "fullWidth": 2,
                                                                "width": 1,
                                                                "text": "+",
                                                                "value": "+",
                                                                "valueText": "+",
                                                                "hasTrailingTrivia": true,
                                                                "trailingTrivia": [
                                                                    {
                                                                        "kind": "WhitespaceTrivia",
                                                                        "text": " "
                                                                    }
                                                                ]
                                                            },
                                                            "right": {
                                                                "kind": "InvocationExpression",
                                                                "fullStart": 471,
                                                                "fullEnd": 499,
                                                                "start": 471,
                                                                "end": 498,
                                                                "fullWidth": 28,
                                                                "width": 27,
                                                                "expression": {
                                                                    "kind": "MemberAccessExpression",
                                                                    "fullStart": 471,
                                                                    "fullEnd": 490,
                                                                    "start": 471,
                                                                    "end": 490,
                                                                    "fullWidth": 19,
                                                                    "width": 19,
                                                                    "expression": {
                                                                        "kind": "IdentifierName",
                                                                        "fullStart": 471,
                                                                        "fullEnd": 477,
                                                                        "start": 471,
                                                                        "end": 477,
                                                                        "fullWidth": 6,
                                                                        "width": 6,
                                                                        "text": "String",
                                                                        "value": "String",
                                                                        "valueText": "String"
                                                                    },
                                                                    "dotToken": {
                                                                        "kind": "DotToken",
                                                                        "fullStart": 477,
                                                                        "fullEnd": 478,
                                                                        "start": 477,
                                                                        "end": 478,
                                                                        "fullWidth": 1,
                                                                        "width": 1,
                                                                        "text": ".",
                                                                        "value": ".",
                                                                        "valueText": "."
                                                                    },
                                                                    "name": {
                                                                        "kind": "IdentifierName",
                                                                        "fullStart": 478,
                                                                        "fullEnd": 490,
                                                                        "start": 478,
                                                                        "end": 490,
                                                                        "fullWidth": 12,
                                                                        "width": 12,
                                                                        "text": "fromCharCode",
                                                                        "value": "fromCharCode",
                                                                        "valueText": "fromCharCode"
                                                                    }
                                                                },
                                                                "argumentList": {
                                                                    "kind": "ArgumentList",
                                                                    "fullStart": 490,
                                                                    "fullEnd": 499,
                                                                    "start": 490,
                                                                    "end": 498,
                                                                    "fullWidth": 9,
                                                                    "width": 8,
                                                                    "openParenToken": {
                                                                        "kind": "OpenParenToken",
                                                                        "fullStart": 490,
                                                                        "fullEnd": 491,
                                                                        "start": 490,
                                                                        "end": 491,
                                                                        "fullWidth": 1,
                                                                        "width": 1,
                                                                        "text": "(",
                                                                        "value": "(",
                                                                        "valueText": "("
                                                                    },
                                                                    "arguments": [
                                                                        {
                                                                            "kind": "IdentifierName",
                                                                            "fullStart": 491,
                                                                            "fullEnd": 497,
                                                                            "start": 491,
                                                                            "end": 497,
                                                                            "fullWidth": 6,
                                                                            "width": 6,
                                                                            "text": "indexI",
                                                                            "value": "indexI",
                                                                            "valueText": "indexI"
                                                                        }
                                                                    ],
                                                                    "closeParenToken": {
                                                                        "kind": "CloseParenToken",
                                                                        "fullStart": 497,
                                                                        "fullEnd": 499,
                                                                        "start": 497,
                                                                        "end": 498,
                                                                        "fullWidth": 2,
                                                                        "width": 1,
                                                                        "text": ")",
                                                                        "value": ")",
                                                                        "valueText": ")",
                                                                        "hasTrailingTrivia": true,
                                                                        "trailingTrivia": [
                                                                            {
                                                                                "kind": "WhitespaceTrivia",
                                                                                "text": " "
                                                                            }
                                                                        ]
                                                                    }
                                                                }
                                                            }
                                                        },
                                                        "operatorToken": {
                                                            "kind": "PlusToken",
                                                            "fullStart": 499,
                                                            "fullEnd": 501,
                                                            "start": 499,
                                                            "end": 500,
                                                            "fullWidth": 2,
                                                            "width": 1,
                                                            "text": "+",
                                                            "value": "+",
                                                            "valueText": "+",
                                                            "hasTrailingTrivia": true,
                                                            "trailingTrivia": [
                                                                {
                                                                    "kind": "WhitespaceTrivia",
                                                                    "text": " "
                                                                }
                                                            ]
                                                        },
                                                        "right": {
                                                            "kind": "StringLiteral",
                                                            "fullStart": 501,
                                                            "fullEnd": 511,
                                                            "start": 501,
                                                            "end": 511,
                                                            "fullWidth": 10,
                                                            "width": 10,
                                                            "text": "\"xx = 1*/\"",
                                                            "value": "xx = 1*/",
                                                            "valueText": "xx = 1*/"
                                                        }
                                                    }
                                                ],
                                                "closeParenToken": {
                                                    "kind": "CloseParenToken",
                                                    "fullStart": 511,
                                                    "fullEnd": 512,
                                                    "start": 511,
                                                    "end": 512,
                                                    "fullWidth": 1,
                                                    "width": 1,
                                                    "text": ")",
                                                    "value": ")",
                                                    "valueText": ")"
                                                }
                                            }
                                        },
                                        "semicolonToken": {
                                            "kind": "SemicolonToken",
                                            "fullStart": 512,
                                            "fullEnd": 514,
                                            "start": 512,
                                            "end": 513,
                                            "fullWidth": 2,
                                            "width": 1,
                                            "text": ";",
                                            "value": ";",
                                            "valueText": ";",
                                            "hasTrailingTrivia": true,
                                            "hasTrailingNewLine": true,
                                            "trailingTrivia": [
                                                {
                                                    "kind": "NewLineTrivia",
                                                    "text": "\n"
                                                }
                                            ]
                                        }
                                    },
                                    {
                                        "kind": "VariableStatement",
                                        "fullStart": 514,
                                        "fullEnd": 556,
                                        "start": 518,
                                        "end": 555,
                                        "fullWidth": 42,
                                        "width": 37,
                                        "modifiers": [],
                                        "variableDeclaration": {
                                            "kind": "VariableDeclaration",
                                            "fullStart": 514,
                                            "fullEnd": 554,
                                            "start": 518,
                                            "end": 554,
                                            "fullWidth": 40,
                                            "width": 36,
                                            "varKeyword": {
                                                "kind": "VarKeyword",
                                                "fullStart": 514,
                                                "fullEnd": 522,
                                                "start": 518,
                                                "end": 521,
                                                "fullWidth": 8,
                                                "width": 3,
                                                "text": "var",
                                                "value": "var",
                                                "valueText": "var",
                                                "hasLeadingTrivia": true,
                                                "hasTrailingTrivia": true,
                                                "leadingTrivia": [
                                                    {
                                                        "kind": "WhitespaceTrivia",
                                                        "text": "    "
                                                    }
                                                ],
                                                "trailingTrivia": [
                                                    {
                                                        "kind": "WhitespaceTrivia",
                                                        "text": " "
                                                    }
                                                ]
                                            },
                                            "variableDeclarators": [
                                                {
                                                    "kind": "VariableDeclarator",
                                                    "fullStart": 522,
                                                    "fullEnd": 554,
                                                    "start": 522,
                                                    "end": 554,
                                                    "fullWidth": 32,
<<<<<<< HEAD
                                                    "width": 32,
                                                    "identifier": {
=======
                                                    "propertyName": {
>>>>>>> 85e84683
                                                        "kind": "IdentifierName",
                                                        "fullStart": 522,
                                                        "fullEnd": 526,
                                                        "start": 522,
                                                        "end": 525,
                                                        "fullWidth": 4,
                                                        "width": 3,
                                                        "text": "hex",
                                                        "value": "hex",
                                                        "valueText": "hex",
                                                        "hasTrailingTrivia": true,
                                                        "trailingTrivia": [
                                                            {
                                                                "kind": "WhitespaceTrivia",
                                                                "text": " "
                                                            }
                                                        ]
                                                    },
                                                    "equalsValueClause": {
                                                        "kind": "EqualsValueClause",
                                                        "fullStart": 526,
                                                        "fullEnd": 554,
                                                        "start": 526,
                                                        "end": 554,
                                                        "fullWidth": 28,
                                                        "width": 28,
                                                        "equalsToken": {
                                                            "kind": "EqualsToken",
                                                            "fullStart": 526,
                                                            "fullEnd": 528,
                                                            "start": 526,
                                                            "end": 527,
                                                            "fullWidth": 2,
                                                            "width": 1,
                                                            "text": "=",
                                                            "value": "=",
                                                            "valueText": "=",
                                                            "hasTrailingTrivia": true,
                                                            "trailingTrivia": [
                                                                {
                                                                    "kind": "WhitespaceTrivia",
                                                                    "text": " "
                                                                }
                                                            ]
                                                        },
                                                        "value": {
                                                            "kind": "InvocationExpression",
                                                            "fullStart": 528,
                                                            "fullEnd": 554,
                                                            "start": 528,
                                                            "end": 554,
                                                            "fullWidth": 26,
                                                            "width": 26,
                                                            "expression": {
                                                                "kind": "IdentifierName",
                                                                "fullStart": 528,
                                                                "fullEnd": 546,
                                                                "start": 528,
                                                                "end": 546,
                                                                "fullWidth": 18,
                                                                "width": 18,
                                                                "text": "decimalToHexString",
                                                                "value": "decimalToHexString",
                                                                "valueText": "decimalToHexString"
                                                            },
                                                            "argumentList": {
                                                                "kind": "ArgumentList",
                                                                "fullStart": 546,
                                                                "fullEnd": 554,
                                                                "start": 546,
                                                                "end": 554,
                                                                "fullWidth": 8,
                                                                "width": 8,
                                                                "openParenToken": {
                                                                    "kind": "OpenParenToken",
                                                                    "fullStart": 546,
                                                                    "fullEnd": 547,
                                                                    "start": 546,
                                                                    "end": 547,
                                                                    "fullWidth": 1,
                                                                    "width": 1,
                                                                    "text": "(",
                                                                    "value": "(",
                                                                    "valueText": "("
                                                                },
                                                                "arguments": [
                                                                    {
                                                                        "kind": "IdentifierName",
                                                                        "fullStart": 547,
                                                                        "fullEnd": 553,
                                                                        "start": 547,
                                                                        "end": 553,
                                                                        "fullWidth": 6,
                                                                        "width": 6,
                                                                        "text": "indexI",
                                                                        "value": "indexI",
                                                                        "valueText": "indexI"
                                                                    }
                                                                ],
                                                                "closeParenToken": {
                                                                    "kind": "CloseParenToken",
                                                                    "fullStart": 553,
                                                                    "fullEnd": 554,
                                                                    "start": 553,
                                                                    "end": 554,
                                                                    "fullWidth": 1,
                                                                    "width": 1,
                                                                    "text": ")",
                                                                    "value": ")",
                                                                    "valueText": ")"
                                                                }
                                                            }
                                                        }
                                                    }
                                                }
                                            ]
                                        },
                                        "semicolonToken": {
                                            "kind": "SemicolonToken",
                                            "fullStart": 554,
                                            "fullEnd": 556,
                                            "start": 554,
                                            "end": 555,
                                            "fullWidth": 2,
                                            "width": 1,
                                            "text": ";",
                                            "value": ";",
                                            "valueText": ";",
                                            "hasTrailingTrivia": true,
                                            "hasTrailingNewLine": true,
                                            "trailingTrivia": [
                                                {
                                                    "kind": "NewLineTrivia",
                                                    "text": "\n"
                                                }
                                            ]
                                        }
                                    },
                                    {
                                        "kind": "IfStatement",
                                        "fullStart": 556,
                                        "fullEnd": 633,
                                        "start": 560,
                                        "end": 632,
                                        "fullWidth": 77,
                                        "width": 72,
                                        "ifKeyword": {
                                            "kind": "IfKeyword",
                                            "fullStart": 556,
                                            "fullEnd": 563,
                                            "start": 560,
                                            "end": 562,
                                            "fullWidth": 7,
                                            "width": 2,
                                            "text": "if",
                                            "value": "if",
                                            "valueText": "if",
                                            "hasLeadingTrivia": true,
                                            "hasTrailingTrivia": true,
                                            "leadingTrivia": [
                                                {
                                                    "kind": "WhitespaceTrivia",
                                                    "text": "    "
                                                }
                                            ],
                                            "trailingTrivia": [
                                                {
                                                    "kind": "WhitespaceTrivia",
                                                    "text": " "
                                                }
                                            ]
                                        },
                                        "openParenToken": {
                                            "kind": "OpenParenToken",
                                            "fullStart": 563,
                                            "fullEnd": 564,
                                            "start": 563,
                                            "end": 564,
                                            "fullWidth": 1,
                                            "width": 1,
                                            "text": "(",
                                            "value": "(",
                                            "valueText": "("
                                        },
                                        "condition": {
                                            "kind": "NotEqualsExpression",
                                            "fullStart": 564,
                                            "fullEnd": 572,
                                            "start": 564,
                                            "end": 572,
                                            "fullWidth": 8,
                                            "width": 8,
                                            "left": {
                                                "kind": "IdentifierName",
                                                "fullStart": 564,
                                                "fullEnd": 567,
                                                "start": 564,
                                                "end": 566,
                                                "fullWidth": 3,
                                                "width": 2,
                                                "text": "xx",
                                                "value": "xx",
                                                "valueText": "xx",
                                                "hasTrailingTrivia": true,
                                                "trailingTrivia": [
                                                    {
                                                        "kind": "WhitespaceTrivia",
                                                        "text": " "
                                                    }
                                                ]
                                            },
                                            "operatorToken": {
                                                "kind": "ExclamationEqualsEqualsToken",
                                                "fullStart": 567,
                                                "fullEnd": 571,
                                                "start": 567,
                                                "end": 570,
                                                "fullWidth": 4,
                                                "width": 3,
                                                "text": "!==",
                                                "value": "!==",
                                                "valueText": "!==",
                                                "hasTrailingTrivia": true,
                                                "trailingTrivia": [
                                                    {
                                                        "kind": "WhitespaceTrivia",
                                                        "text": " "
                                                    }
                                                ]
                                            },
                                            "right": {
                                                "kind": "NumericLiteral",
                                                "fullStart": 571,
                                                "fullEnd": 572,
                                                "start": 571,
                                                "end": 572,
                                                "fullWidth": 1,
                                                "width": 1,
                                                "text": "0",
                                                "value": 0,
                                                "valueText": "0"
                                            }
                                        },
                                        "closeParenToken": {
                                            "kind": "CloseParenToken",
                                            "fullStart": 572,
                                            "fullEnd": 574,
                                            "start": 572,
                                            "end": 573,
                                            "fullWidth": 2,
                                            "width": 1,
                                            "text": ")",
                                            "value": ")",
                                            "valueText": ")",
                                            "hasTrailingTrivia": true,
                                            "trailingTrivia": [
                                                {
                                                    "kind": "WhitespaceTrivia",
                                                    "text": " "
                                                }
                                            ]
                                        },
                                        "statement": {
                                            "kind": "Block",
                                            "fullStart": 574,
                                            "fullEnd": 633,
                                            "start": 574,
                                            "end": 632,
                                            "fullWidth": 59,
                                            "width": 58,
                                            "openBraceToken": {
                                                "kind": "OpenBraceToken",
                                                "fullStart": 574,
                                                "fullEnd": 576,
                                                "start": 574,
                                                "end": 575,
                                                "fullWidth": 2,
                                                "width": 1,
                                                "text": "{",
                                                "value": "{",
                                                "valueText": "{",
                                                "hasTrailingTrivia": true,
                                                "hasTrailingNewLine": true,
                                                "trailingTrivia": [
                                                    {
                                                        "kind": "NewLineTrivia",
                                                        "text": "\n"
                                                    }
                                                ]
                                            },
                                            "statements": [
                                                {
                                                    "kind": "ExpressionStatement",
                                                    "fullStart": 576,
                                                    "fullEnd": 607,
                                                    "start": 582,
                                                    "end": 606,
                                                    "fullWidth": 31,
                                                    "width": 24,
                                                    "expression": {
                                                        "kind": "InvocationExpression",
                                                        "fullStart": 576,
                                                        "fullEnd": 605,
                                                        "start": 582,
                                                        "end": 605,
                                                        "fullWidth": 29,
                                                        "width": 23,
                                                        "expression": {
                                                            "kind": "IdentifierName",
                                                            "fullStart": 576,
                                                            "fullEnd": 588,
                                                            "start": 582,
                                                            "end": 588,
                                                            "fullWidth": 12,
                                                            "width": 6,
                                                            "text": "$ERROR",
                                                            "value": "$ERROR",
                                                            "valueText": "$ERROR",
                                                            "hasLeadingTrivia": true,
                                                            "leadingTrivia": [
                                                                {
                                                                    "kind": "WhitespaceTrivia",
                                                                    "text": "      "
                                                                }
                                                            ]
                                                        },
                                                        "argumentList": {
                                                            "kind": "ArgumentList",
                                                            "fullStart": 588,
                                                            "fullEnd": 605,
                                                            "start": 588,
                                                            "end": 605,
                                                            "fullWidth": 17,
                                                            "width": 17,
                                                            "openParenToken": {
                                                                "kind": "OpenParenToken",
                                                                "fullStart": 588,
                                                                "fullEnd": 589,
                                                                "start": 588,
                                                                "end": 589,
                                                                "fullWidth": 1,
                                                                "width": 1,
                                                                "text": "(",
                                                                "value": "(",
                                                                "valueText": "("
                                                            },
                                                            "arguments": [
                                                                {
                                                                    "kind": "AddExpression",
                                                                    "fullStart": 589,
                                                                    "fullEnd": 604,
                                                                    "start": 589,
                                                                    "end": 604,
                                                                    "fullWidth": 15,
                                                                    "width": 15,
                                                                    "left": {
                                                                        "kind": "AddExpression",
                                                                        "fullStart": 589,
                                                                        "fullEnd": 599,
                                                                        "start": 589,
                                                                        "end": 598,
                                                                        "fullWidth": 10,
                                                                        "width": 9,
                                                                        "left": {
                                                                            "kind": "StringLiteral",
                                                                            "fullStart": 589,
                                                                            "fullEnd": 593,
                                                                            "start": 589,
                                                                            "end": 592,
                                                                            "fullWidth": 4,
                                                                            "width": 3,
                                                                            "text": "'#'",
                                                                            "value": "#",
                                                                            "valueText": "#",
                                                                            "hasTrailingTrivia": true,
                                                                            "trailingTrivia": [
                                                                                {
                                                                                    "kind": "WhitespaceTrivia",
                                                                                    "text": " "
                                                                                }
                                                                            ]
                                                                        },
                                                                        "operatorToken": {
                                                                            "kind": "PlusToken",
                                                                            "fullStart": 593,
                                                                            "fullEnd": 595,
                                                                            "start": 593,
                                                                            "end": 594,
                                                                            "fullWidth": 2,
                                                                            "width": 1,
                                                                            "text": "+",
                                                                            "value": "+",
                                                                            "valueText": "+",
                                                                            "hasTrailingTrivia": true,
                                                                            "trailingTrivia": [
                                                                                {
                                                                                    "kind": "WhitespaceTrivia",
                                                                                    "text": " "
                                                                                }
                                                                            ]
                                                                        },
                                                                        "right": {
                                                                            "kind": "IdentifierName",
                                                                            "fullStart": 595,
                                                                            "fullEnd": 599,
                                                                            "start": 595,
                                                                            "end": 598,
                                                                            "fullWidth": 4,
                                                                            "width": 3,
                                                                            "text": "hex",
                                                                            "value": "hex",
                                                                            "valueText": "hex",
                                                                            "hasTrailingTrivia": true,
                                                                            "trailingTrivia": [
                                                                                {
                                                                                    "kind": "WhitespaceTrivia",
                                                                                    "text": " "
                                                                                }
                                                                            ]
                                                                        }
                                                                    },
                                                                    "operatorToken": {
                                                                        "kind": "PlusToken",
                                                                        "fullStart": 599,
                                                                        "fullEnd": 601,
                                                                        "start": 599,
                                                                        "end": 600,
                                                                        "fullWidth": 2,
                                                                        "width": 1,
                                                                        "text": "+",
                                                                        "value": "+",
                                                                        "valueText": "+",
                                                                        "hasTrailingTrivia": true,
                                                                        "trailingTrivia": [
                                                                            {
                                                                                "kind": "WhitespaceTrivia",
                                                                                "text": " "
                                                                            }
                                                                        ]
                                                                    },
                                                                    "right": {
                                                                        "kind": "StringLiteral",
                                                                        "fullStart": 601,
                                                                        "fullEnd": 604,
                                                                        "start": 601,
                                                                        "end": 604,
                                                                        "fullWidth": 3,
                                                                        "width": 3,
                                                                        "text": "' '",
                                                                        "value": " ",
                                                                        "valueText": " "
                                                                    }
                                                                }
                                                            ],
                                                            "closeParenToken": {
                                                                "kind": "CloseParenToken",
                                                                "fullStart": 604,
                                                                "fullEnd": 605,
                                                                "start": 604,
                                                                "end": 605,
                                                                "fullWidth": 1,
                                                                "width": 1,
                                                                "text": ")",
                                                                "value": ")",
                                                                "valueText": ")"
                                                            }
                                                        }
                                                    },
                                                    "semicolonToken": {
                                                        "kind": "SemicolonToken",
                                                        "fullStart": 605,
                                                        "fullEnd": 607,
                                                        "start": 605,
                                                        "end": 606,
                                                        "fullWidth": 2,
                                                        "width": 1,
                                                        "text": ";",
                                                        "value": ";",
                                                        "valueText": ";",
                                                        "hasTrailingTrivia": true,
                                                        "hasTrailingNewLine": true,
                                                        "trailingTrivia": [
                                                            {
                                                                "kind": "NewLineTrivia",
                                                                "text": "\n"
                                                            }
                                                        ]
                                                    }
                                                },
                                                {
                                                    "kind": "ExpressionStatement",
                                                    "fullStart": 607,
                                                    "fullEnd": 627,
                                                    "start": 613,
                                                    "end": 626,
                                                    "fullWidth": 20,
                                                    "width": 13,
                                                    "expression": {
                                                        "kind": "PostIncrementExpression",
                                                        "fullStart": 607,
                                                        "fullEnd": 625,
                                                        "start": 613,
                                                        "end": 625,
                                                        "fullWidth": 18,
                                                        "width": 12,
                                                        "operand": {
                                                            "kind": "IdentifierName",
                                                            "fullStart": 607,
                                                            "fullEnd": 623,
                                                            "start": 613,
                                                            "end": 623,
                                                            "fullWidth": 16,
                                                            "width": 10,
                                                            "text": "errorCount",
                                                            "value": "errorCount",
                                                            "valueText": "errorCount",
                                                            "hasLeadingTrivia": true,
                                                            "leadingTrivia": [
                                                                {
                                                                    "kind": "WhitespaceTrivia",
                                                                    "text": "      "
                                                                }
                                                            ]
                                                        },
                                                        "operatorToken": {
                                                            "kind": "PlusPlusToken",
                                                            "fullStart": 623,
                                                            "fullEnd": 625,
                                                            "start": 623,
                                                            "end": 625,
                                                            "fullWidth": 2,
                                                            "width": 2,
                                                            "text": "++",
                                                            "value": "++",
                                                            "valueText": "++"
                                                        }
                                                    },
                                                    "semicolonToken": {
                                                        "kind": "SemicolonToken",
                                                        "fullStart": 625,
                                                        "fullEnd": 627,
                                                        "start": 625,
                                                        "end": 626,
                                                        "fullWidth": 2,
                                                        "width": 1,
                                                        "text": ";",
                                                        "value": ";",
                                                        "valueText": ";",
                                                        "hasTrailingTrivia": true,
                                                        "hasTrailingNewLine": true,
                                                        "trailingTrivia": [
                                                            {
                                                                "kind": "NewLineTrivia",
                                                                "text": "\n"
                                                            }
                                                        ]
                                                    }
                                                }
                                            ],
                                            "closeBraceToken": {
                                                "kind": "CloseBraceToken",
                                                "fullStart": 627,
                                                "fullEnd": 633,
                                                "start": 631,
                                                "end": 632,
                                                "fullWidth": 6,
                                                "width": 1,
                                                "text": "}",
                                                "value": "}",
                                                "valueText": "}",
                                                "hasLeadingTrivia": true,
                                                "hasTrailingTrivia": true,
                                                "hasTrailingNewLine": true,
                                                "leadingTrivia": [
                                                    {
                                                        "kind": "WhitespaceTrivia",
                                                        "text": "    "
                                                    }
                                                ],
                                                "trailingTrivia": [
                                                    {
                                                        "kind": "NewLineTrivia",
                                                        "text": "\n"
                                                    }
                                                ]
                                            }
                                        }
                                    }
                                ],
                                "closeBraceToken": {
                                    "kind": "CloseBraceToken",
                                    "fullStart": 633,
                                    "fullEnd": 637,
                                    "start": 635,
                                    "end": 636,
                                    "fullWidth": 4,
                                    "width": 1,
                                    "text": "}",
                                    "value": "}",
                                    "valueText": "}",
                                    "hasLeadingTrivia": true,
                                    "hasTrailingTrivia": true,
                                    "leadingTrivia": [
                                        {
                                            "kind": "WhitespaceTrivia",
                                            "text": "  "
                                        }
                                    ],
                                    "trailingTrivia": [
                                        {
                                            "kind": "WhitespaceTrivia",
                                            "text": " "
                                        }
                                    ]
                                }
                            },
                            "catchClause": {
                                "kind": "CatchClause",
                                "fullStart": 637,
                                "fullEnd": 699,
                                "start": 637,
                                "end": 698,
                                "fullWidth": 62,
                                "width": 61,
                                "catchKeyword": {
                                    "kind": "CatchKeyword",
                                    "fullStart": 637,
                                    "fullEnd": 643,
                                    "start": 637,
                                    "end": 642,
                                    "fullWidth": 6,
                                    "width": 5,
                                    "text": "catch",
                                    "value": "catch",
                                    "valueText": "catch",
                                    "hasTrailingTrivia": true,
                                    "trailingTrivia": [
                                        {
                                            "kind": "WhitespaceTrivia",
                                            "text": " "
                                        }
                                    ]
                                },
                                "openParenToken": {
                                    "kind": "OpenParenToken",
                                    "fullStart": 643,
                                    "fullEnd": 644,
                                    "start": 643,
                                    "end": 644,
                                    "fullWidth": 1,
                                    "width": 1,
                                    "text": "(",
                                    "value": "(",
                                    "valueText": "("
                                },
                                "identifier": {
                                    "kind": "IdentifierName",
                                    "fullStart": 644,
                                    "fullEnd": 645,
                                    "start": 644,
                                    "end": 645,
                                    "fullWidth": 1,
                                    "width": 1,
                                    "text": "e",
                                    "value": "e",
                                    "valueText": "e"
                                },
                                "closeParenToken": {
                                    "kind": "CloseParenToken",
                                    "fullStart": 645,
                                    "fullEnd": 646,
                                    "start": 645,
                                    "end": 646,
                                    "fullWidth": 1,
                                    "width": 1,
                                    "text": ")",
                                    "value": ")",
                                    "valueText": ")"
                                },
                                "block": {
                                    "kind": "Block",
                                    "fullStart": 646,
                                    "fullEnd": 699,
                                    "start": 646,
                                    "end": 698,
                                    "fullWidth": 53,
                                    "width": 52,
                                    "openBraceToken": {
                                        "kind": "OpenBraceToken",
                                        "fullStart": 646,
                                        "fullEnd": 648,
                                        "start": 646,
                                        "end": 647,
                                        "fullWidth": 2,
                                        "width": 1,
                                        "text": "{",
                                        "value": "{",
                                        "valueText": "{",
                                        "hasTrailingTrivia": true,
                                        "hasTrailingNewLine": true,
                                        "trailingTrivia": [
                                            {
                                                "kind": "NewLineTrivia",
                                                "text": "\n"
                                            }
                                        ]
                                    },
                                    "statements": [
                                        {
                                            "kind": "ExpressionStatement",
                                            "fullStart": 648,
                                            "fullEnd": 677,
                                            "start": 652,
                                            "end": 676,
                                            "fullWidth": 29,
                                            "width": 24,
                                            "expression": {
                                                "kind": "InvocationExpression",
                                                "fullStart": 648,
                                                "fullEnd": 675,
                                                "start": 652,
                                                "end": 675,
                                                "fullWidth": 27,
                                                "width": 23,
                                                "expression": {
                                                    "kind": "IdentifierName",
                                                    "fullStart": 648,
                                                    "fullEnd": 658,
                                                    "start": 652,
                                                    "end": 658,
                                                    "fullWidth": 10,
                                                    "width": 6,
                                                    "text": "$ERROR",
                                                    "value": "$ERROR",
                                                    "valueText": "$ERROR",
                                                    "hasLeadingTrivia": true,
                                                    "leadingTrivia": [
                                                        {
                                                            "kind": "WhitespaceTrivia",
                                                            "text": "    "
                                                        }
                                                    ]
                                                },
                                                "argumentList": {
                                                    "kind": "ArgumentList",
                                                    "fullStart": 658,
                                                    "fullEnd": 675,
                                                    "start": 658,
                                                    "end": 675,
                                                    "fullWidth": 17,
                                                    "width": 17,
                                                    "openParenToken": {
                                                        "kind": "OpenParenToken",
                                                        "fullStart": 658,
                                                        "fullEnd": 659,
                                                        "start": 658,
                                                        "end": 659,
                                                        "fullWidth": 1,
                                                        "width": 1,
                                                        "text": "(",
                                                        "value": "(",
                                                        "valueText": "("
                                                    },
                                                    "arguments": [
                                                        {
                                                            "kind": "AddExpression",
                                                            "fullStart": 659,
                                                            "fullEnd": 674,
                                                            "start": 659,
                                                            "end": 674,
                                                            "fullWidth": 15,
                                                            "width": 15,
                                                            "left": {
                                                                "kind": "AddExpression",
                                                                "fullStart": 659,
                                                                "fullEnd": 669,
                                                                "start": 659,
                                                                "end": 668,
                                                                "fullWidth": 10,
                                                                "width": 9,
                                                                "left": {
                                                                    "kind": "StringLiteral",
                                                                    "fullStart": 659,
                                                                    "fullEnd": 663,
                                                                    "start": 659,
                                                                    "end": 662,
                                                                    "fullWidth": 4,
                                                                    "width": 3,
                                                                    "text": "'#'",
                                                                    "value": "#",
                                                                    "valueText": "#",
                                                                    "hasTrailingTrivia": true,
                                                                    "trailingTrivia": [
                                                                        {
                                                                            "kind": "WhitespaceTrivia",
                                                                            "text": " "
                                                                        }
                                                                    ]
                                                                },
                                                                "operatorToken": {
                                                                    "kind": "PlusToken",
                                                                    "fullStart": 663,
                                                                    "fullEnd": 665,
                                                                    "start": 663,
                                                                    "end": 664,
                                                                    "fullWidth": 2,
                                                                    "width": 1,
                                                                    "text": "+",
                                                                    "value": "+",
                                                                    "valueText": "+",
                                                                    "hasTrailingTrivia": true,
                                                                    "trailingTrivia": [
                                                                        {
                                                                            "kind": "WhitespaceTrivia",
                                                                            "text": " "
                                                                        }
                                                                    ]
                                                                },
                                                                "right": {
                                                                    "kind": "IdentifierName",
                                                                    "fullStart": 665,
                                                                    "fullEnd": 669,
                                                                    "start": 665,
                                                                    "end": 668,
                                                                    "fullWidth": 4,
                                                                    "width": 3,
                                                                    "text": "hex",
                                                                    "value": "hex",
                                                                    "valueText": "hex",
                                                                    "hasTrailingTrivia": true,
                                                                    "trailingTrivia": [
                                                                        {
                                                                            "kind": "WhitespaceTrivia",
                                                                            "text": " "
                                                                        }
                                                                    ]
                                                                }
                                                            },
                                                            "operatorToken": {
                                                                "kind": "PlusToken",
                                                                "fullStart": 669,
                                                                "fullEnd": 671,
                                                                "start": 669,
                                                                "end": 670,
                                                                "fullWidth": 2,
                                                                "width": 1,
                                                                "text": "+",
                                                                "value": "+",
                                                                "valueText": "+",
                                                                "hasTrailingTrivia": true,
                                                                "trailingTrivia": [
                                                                    {
                                                                        "kind": "WhitespaceTrivia",
                                                                        "text": " "
                                                                    }
                                                                ]
                                                            },
                                                            "right": {
                                                                "kind": "StringLiteral",
                                                                "fullStart": 671,
                                                                "fullEnd": 674,
                                                                "start": 671,
                                                                "end": 674,
                                                                "fullWidth": 3,
                                                                "width": 3,
                                                                "text": "' '",
                                                                "value": " ",
                                                                "valueText": " "
                                                            }
                                                        }
                                                    ],
                                                    "closeParenToken": {
                                                        "kind": "CloseParenToken",
                                                        "fullStart": 674,
                                                        "fullEnd": 675,
                                                        "start": 674,
                                                        "end": 675,
                                                        "fullWidth": 1,
                                                        "width": 1,
                                                        "text": ")",
                                                        "value": ")",
                                                        "valueText": ")"
                                                    }
                                                }
                                            },
                                            "semicolonToken": {
                                                "kind": "SemicolonToken",
                                                "fullStart": 675,
                                                "fullEnd": 677,
                                                "start": 675,
                                                "end": 676,
                                                "fullWidth": 2,
                                                "width": 1,
                                                "text": ";",
                                                "value": ";",
                                                "valueText": ";",
                                                "hasTrailingTrivia": true,
                                                "hasTrailingNewLine": true,
                                                "trailingTrivia": [
                                                    {
                                                        "kind": "NewLineTrivia",
                                                        "text": "\n"
                                                    }
                                                ]
                                            }
                                        },
                                        {
                                            "kind": "ExpressionStatement",
                                            "fullStart": 677,
                                            "fullEnd": 695,
                                            "start": 681,
                                            "end": 694,
                                            "fullWidth": 18,
                                            "width": 13,
                                            "expression": {
                                                "kind": "PostIncrementExpression",
                                                "fullStart": 677,
                                                "fullEnd": 693,
                                                "start": 681,
                                                "end": 693,
                                                "fullWidth": 16,
                                                "width": 12,
                                                "operand": {
                                                    "kind": "IdentifierName",
                                                    "fullStart": 677,
                                                    "fullEnd": 691,
                                                    "start": 681,
                                                    "end": 691,
                                                    "fullWidth": 14,
                                                    "width": 10,
                                                    "text": "errorCount",
                                                    "value": "errorCount",
                                                    "valueText": "errorCount",
                                                    "hasLeadingTrivia": true,
                                                    "leadingTrivia": [
                                                        {
                                                            "kind": "WhitespaceTrivia",
                                                            "text": "    "
                                                        }
                                                    ]
                                                },
                                                "operatorToken": {
                                                    "kind": "PlusPlusToken",
                                                    "fullStart": 691,
                                                    "fullEnd": 693,
                                                    "start": 691,
                                                    "end": 693,
                                                    "fullWidth": 2,
                                                    "width": 2,
                                                    "text": "++",
                                                    "value": "++",
                                                    "valueText": "++"
                                                }
                                            },
                                            "semicolonToken": {
                                                "kind": "SemicolonToken",
                                                "fullStart": 693,
                                                "fullEnd": 695,
                                                "start": 693,
                                                "end": 694,
                                                "fullWidth": 2,
                                                "width": 1,
                                                "text": ";",
                                                "value": ";",
                                                "valueText": ";",
                                                "hasTrailingTrivia": true,
                                                "hasTrailingNewLine": true,
                                                "trailingTrivia": [
                                                    {
                                                        "kind": "NewLineTrivia",
                                                        "text": "\n"
                                                    }
                                                ]
                                            }
                                        }
                                    ],
                                    "closeBraceToken": {
                                        "kind": "CloseBraceToken",
                                        "fullStart": 695,
                                        "fullEnd": 699,
                                        "start": 697,
                                        "end": 698,
                                        "fullWidth": 4,
                                        "width": 1,
                                        "text": "}",
                                        "value": "}",
                                        "valueText": "}",
                                        "hasLeadingTrivia": true,
                                        "hasTrailingTrivia": true,
                                        "hasTrailingNewLine": true,
                                        "leadingTrivia": [
                                            {
                                                "kind": "WhitespaceTrivia",
                                                "text": "  "
                                            }
                                        ],
                                        "trailingTrivia": [
                                            {
                                                "kind": "NewLineTrivia",
                                                "text": "\n"
                                            }
                                        ]
                                    }
                                }
                            }
                        },
                        {
                            "kind": "ExpressionStatement",
                            "fullStart": 699,
                            "fullEnd": 710,
                            "start": 701,
                            "end": 709,
                            "fullWidth": 11,
                            "width": 8,
                            "expression": {
                                "kind": "PostIncrementExpression",
                                "fullStart": 699,
                                "fullEnd": 708,
                                "start": 701,
                                "end": 708,
                                "fullWidth": 9,
                                "width": 7,
                                "operand": {
                                    "kind": "IdentifierName",
                                    "fullStart": 699,
                                    "fullEnd": 706,
                                    "start": 701,
                                    "end": 706,
                                    "fullWidth": 7,
                                    "width": 5,
                                    "text": "count",
                                    "value": "count",
                                    "valueText": "count",
                                    "hasLeadingTrivia": true,
                                    "leadingTrivia": [
                                        {
                                            "kind": "WhitespaceTrivia",
                                            "text": "  "
                                        }
                                    ]
                                },
                                "operatorToken": {
                                    "kind": "PlusPlusToken",
                                    "fullStart": 706,
                                    "fullEnd": 708,
                                    "start": 706,
                                    "end": 708,
                                    "fullWidth": 2,
                                    "width": 2,
                                    "text": "++",
                                    "value": "++",
                                    "valueText": "++"
                                }
                            },
                            "semicolonToken": {
                                "kind": "SemicolonToken",
                                "fullStart": 708,
                                "fullEnd": 710,
                                "start": 708,
                                "end": 709,
                                "fullWidth": 2,
                                "width": 1,
                                "text": ";",
                                "value": ";",
                                "valueText": ";",
                                "hasTrailingTrivia": true,
                                "hasTrailingNewLine": true,
                                "trailingTrivia": [
                                    {
                                        "kind": "NewLineTrivia",
                                        "text": "\n"
                                    }
                                ]
                            }
                        }
                    ],
                    "closeBraceToken": {
                        "kind": "CloseBraceToken",
                        "fullStart": 710,
                        "fullEnd": 712,
                        "start": 710,
                        "end": 711,
                        "fullWidth": 2,
                        "width": 1,
                        "text": "}",
                        "value": "}",
                        "valueText": "}",
                        "hasTrailingTrivia": true,
                        "hasTrailingNewLine": true,
                        "trailingTrivia": [
                            {
                                "kind": "NewLineTrivia",
                                "text": "\n"
                            }
                        ]
                    }
                }
            },
            {
                "kind": "IfStatement",
                "fullStart": 712,
                "fullEnd": 816,
                "start": 713,
                "end": 815,
                "fullWidth": 104,
                "width": 102,
                "ifKeyword": {
                    "kind": "IfKeyword",
                    "fullStart": 712,
                    "fullEnd": 716,
                    "start": 713,
                    "end": 715,
                    "fullWidth": 4,
                    "width": 2,
                    "text": "if",
                    "value": "if",
                    "valueText": "if",
                    "hasLeadingTrivia": true,
                    "hasLeadingNewLine": true,
                    "hasTrailingTrivia": true,
                    "leadingTrivia": [
                        {
                            "kind": "NewLineTrivia",
                            "text": "\n"
                        }
                    ],
                    "trailingTrivia": [
                        {
                            "kind": "WhitespaceTrivia",
                            "text": " "
                        }
                    ]
                },
                "openParenToken": {
                    "kind": "OpenParenToken",
                    "fullStart": 716,
                    "fullEnd": 717,
                    "start": 716,
                    "end": 717,
                    "fullWidth": 1,
                    "width": 1,
                    "text": "(",
                    "value": "(",
                    "valueText": "("
                },
                "condition": {
                    "kind": "GreaterThanExpression",
                    "fullStart": 717,
                    "fullEnd": 731,
                    "start": 717,
                    "end": 731,
                    "fullWidth": 14,
                    "width": 14,
                    "left": {
                        "kind": "IdentifierName",
                        "fullStart": 717,
                        "fullEnd": 728,
                        "start": 717,
                        "end": 727,
                        "fullWidth": 11,
                        "width": 10,
                        "text": "errorCount",
                        "value": "errorCount",
                        "valueText": "errorCount",
                        "hasTrailingTrivia": true,
                        "trailingTrivia": [
                            {
                                "kind": "WhitespaceTrivia",
                                "text": " "
                            }
                        ]
                    },
                    "operatorToken": {
                        "kind": "GreaterThanToken",
                        "fullStart": 728,
                        "fullEnd": 730,
                        "start": 728,
                        "end": 729,
                        "fullWidth": 2,
                        "width": 1,
                        "text": ">",
                        "value": ">",
                        "valueText": ">",
                        "hasTrailingTrivia": true,
                        "trailingTrivia": [
                            {
                                "kind": "WhitespaceTrivia",
                                "text": " "
                            }
                        ]
                    },
                    "right": {
                        "kind": "NumericLiteral",
                        "fullStart": 730,
                        "fullEnd": 731,
                        "start": 730,
                        "end": 731,
                        "fullWidth": 1,
                        "width": 1,
                        "text": "0",
                        "value": 0,
                        "valueText": "0"
                    }
                },
                "closeParenToken": {
                    "kind": "CloseParenToken",
                    "fullStart": 731,
                    "fullEnd": 733,
                    "start": 731,
                    "end": 732,
                    "fullWidth": 2,
                    "width": 1,
                    "text": ")",
                    "value": ")",
                    "valueText": ")",
                    "hasTrailingTrivia": true,
                    "trailingTrivia": [
                        {
                            "kind": "WhitespaceTrivia",
                            "text": " "
                        }
                    ]
                },
                "statement": {
                    "kind": "Block",
                    "fullStart": 733,
                    "fullEnd": 816,
                    "start": 733,
                    "end": 815,
                    "fullWidth": 83,
                    "width": 82,
                    "openBraceToken": {
                        "kind": "OpenBraceToken",
                        "fullStart": 733,
                        "fullEnd": 735,
                        "start": 733,
                        "end": 734,
                        "fullWidth": 2,
                        "width": 1,
                        "text": "{",
                        "value": "{",
                        "valueText": "{",
                        "hasTrailingTrivia": true,
                        "hasTrailingNewLine": true,
                        "trailingTrivia": [
                            {
                                "kind": "NewLineTrivia",
                                "text": "\n"
                            }
                        ]
                    },
                    "statements": [
                        {
                            "kind": "ExpressionStatement",
                            "fullStart": 735,
                            "fullEnd": 814,
                            "start": 737,
                            "end": 813,
                            "fullWidth": 79,
                            "width": 76,
                            "expression": {
                                "kind": "InvocationExpression",
                                "fullStart": 735,
                                "fullEnd": 812,
                                "start": 737,
                                "end": 812,
                                "fullWidth": 77,
                                "width": 75,
                                "expression": {
                                    "kind": "IdentifierName",
                                    "fullStart": 735,
                                    "fullEnd": 743,
                                    "start": 737,
                                    "end": 743,
                                    "fullWidth": 8,
                                    "width": 6,
                                    "text": "$ERROR",
                                    "value": "$ERROR",
                                    "valueText": "$ERROR",
                                    "hasLeadingTrivia": true,
                                    "leadingTrivia": [
                                        {
                                            "kind": "WhitespaceTrivia",
                                            "text": "  "
                                        }
                                    ]
                                },
                                "argumentList": {
                                    "kind": "ArgumentList",
                                    "fullStart": 743,
                                    "fullEnd": 812,
                                    "start": 743,
                                    "end": 812,
                                    "fullWidth": 69,
                                    "width": 69,
                                    "openParenToken": {
                                        "kind": "OpenParenToken",
                                        "fullStart": 743,
                                        "fullEnd": 744,
                                        "start": 743,
                                        "end": 744,
                                        "fullWidth": 1,
                                        "width": 1,
                                        "text": "(",
                                        "value": "(",
                                        "valueText": "("
                                    },
                                    "arguments": [
                                        {
                                            "kind": "AddExpression",
                                            "fullStart": 744,
                                            "fullEnd": 811,
                                            "start": 744,
                                            "end": 811,
                                            "fullWidth": 67,
                                            "width": 67,
                                            "left": {
                                                "kind": "AddExpression",
                                                "fullStart": 744,
                                                "fullEnd": 804,
                                                "start": 744,
                                                "end": 803,
                                                "fullWidth": 60,
                                                "width": 59,
                                                "left": {
                                                    "kind": "AddExpression",
                                                    "fullStart": 744,
                                                    "fullEnd": 773,
                                                    "start": 744,
                                                    "end": 772,
                                                    "fullWidth": 29,
                                                    "width": 28,
                                                    "left": {
                                                        "kind": "StringLiteral",
                                                        "fullStart": 744,
                                                        "fullEnd": 760,
                                                        "start": 744,
                                                        "end": 759,
                                                        "fullWidth": 16,
                                                        "width": 15,
                                                        "text": "'Total error: '",
                                                        "value": "Total error: ",
                                                        "valueText": "Total error: ",
                                                        "hasTrailingTrivia": true,
                                                        "trailingTrivia": [
                                                            {
                                                                "kind": "WhitespaceTrivia",
                                                                "text": " "
                                                            }
                                                        ]
                                                    },
                                                    "operatorToken": {
                                                        "kind": "PlusToken",
                                                        "fullStart": 760,
                                                        "fullEnd": 762,
                                                        "start": 760,
                                                        "end": 761,
                                                        "fullWidth": 2,
                                                        "width": 1,
                                                        "text": "+",
                                                        "value": "+",
                                                        "valueText": "+",
                                                        "hasTrailingTrivia": true,
                                                        "trailingTrivia": [
                                                            {
                                                                "kind": "WhitespaceTrivia",
                                                                "text": " "
                                                            }
                                                        ]
                                                    },
                                                    "right": {
                                                        "kind": "IdentifierName",
                                                        "fullStart": 762,
                                                        "fullEnd": 773,
                                                        "start": 762,
                                                        "end": 772,
                                                        "fullWidth": 11,
                                                        "width": 10,
                                                        "text": "errorCount",
                                                        "value": "errorCount",
                                                        "valueText": "errorCount",
                                                        "hasTrailingTrivia": true,
                                                        "trailingTrivia": [
                                                            {
                                                                "kind": "WhitespaceTrivia",
                                                                "text": " "
                                                            }
                                                        ]
                                                    }
                                                },
                                                "operatorToken": {
                                                    "kind": "PlusToken",
                                                    "fullStart": 773,
                                                    "fullEnd": 775,
                                                    "start": 773,
                                                    "end": 774,
                                                    "fullWidth": 2,
                                                    "width": 1,
                                                    "text": "+",
                                                    "value": "+",
                                                    "valueText": "+",
                                                    "hasTrailingTrivia": true,
                                                    "trailingTrivia": [
                                                        {
                                                            "kind": "WhitespaceTrivia",
                                                            "text": " "
                                                        }
                                                    ]
                                                },
                                                "right": {
                                                    "kind": "StringLiteral",
                                                    "fullStart": 775,
                                                    "fullEnd": 804,
                                                    "start": 775,
                                                    "end": 803,
                                                    "fullWidth": 29,
                                                    "width": 28,
                                                    "text": "' bad Unicode character in '",
                                                    "value": " bad Unicode character in ",
                                                    "valueText": " bad Unicode character in ",
                                                    "hasTrailingTrivia": true,
                                                    "trailingTrivia": [
                                                        {
                                                            "kind": "WhitespaceTrivia",
                                                            "text": " "
                                                        }
                                                    ]
                                                }
                                            },
                                            "operatorToken": {
                                                "kind": "PlusToken",
                                                "fullStart": 804,
                                                "fullEnd": 806,
                                                "start": 804,
                                                "end": 805,
                                                "fullWidth": 2,
                                                "width": 1,
                                                "text": "+",
                                                "value": "+",
                                                "valueText": "+",
                                                "hasTrailingTrivia": true,
                                                "trailingTrivia": [
                                                    {
                                                        "kind": "WhitespaceTrivia",
                                                        "text": " "
                                                    }
                                                ]
                                            },
                                            "right": {
                                                "kind": "IdentifierName",
                                                "fullStart": 806,
                                                "fullEnd": 811,
                                                "start": 806,
                                                "end": 811,
                                                "fullWidth": 5,
                                                "width": 5,
                                                "text": "count",
                                                "value": "count",
                                                "valueText": "count"
                                            }
                                        }
                                    ],
                                    "closeParenToken": {
                                        "kind": "CloseParenToken",
                                        "fullStart": 811,
                                        "fullEnd": 812,
                                        "start": 811,
                                        "end": 812,
                                        "fullWidth": 1,
                                        "width": 1,
                                        "text": ")",
                                        "value": ")",
                                        "valueText": ")"
                                    }
                                }
                            },
                            "semicolonToken": {
                                "kind": "SemicolonToken",
                                "fullStart": 812,
                                "fullEnd": 814,
                                "start": 812,
                                "end": 813,
                                "fullWidth": 2,
                                "width": 1,
                                "text": ";",
                                "value": ";",
                                "valueText": ";",
                                "hasTrailingTrivia": true,
                                "hasTrailingNewLine": true,
                                "trailingTrivia": [
                                    {
                                        "kind": "NewLineTrivia",
                                        "text": "\n"
                                    }
                                ]
                            }
                        }
                    ],
                    "closeBraceToken": {
                        "kind": "CloseBraceToken",
                        "fullStart": 814,
                        "fullEnd": 816,
                        "start": 814,
                        "end": 815,
                        "fullWidth": 2,
                        "width": 1,
                        "text": "}",
                        "value": "}",
                        "valueText": "}",
                        "hasTrailingTrivia": true,
                        "hasTrailingNewLine": true,
                        "trailingTrivia": [
                            {
                                "kind": "NewLineTrivia",
                                "text": "\n"
                            }
                        ]
                    }
                }
            },
            {
                "kind": "FunctionDeclaration",
                "fullStart": 816,
                "fullEnd": 1370,
                "start": 817,
                "end": 1369,
                "fullWidth": 554,
                "width": 552,
                "isIncrementallyUnusable": true,
                "modifiers": [],
                "functionKeyword": {
                    "kind": "FunctionKeyword",
                    "fullStart": 816,
                    "fullEnd": 826,
                    "start": 817,
                    "end": 825,
                    "fullWidth": 10,
                    "width": 8,
                    "text": "function",
                    "value": "function",
                    "valueText": "function",
                    "hasLeadingTrivia": true,
                    "hasLeadingNewLine": true,
                    "hasTrailingTrivia": true,
                    "leadingTrivia": [
                        {
                            "kind": "NewLineTrivia",
                            "text": "\n"
                        }
                    ],
                    "trailingTrivia": [
                        {
                            "kind": "WhitespaceTrivia",
                            "text": " "
                        }
                    ]
                },
                "identifier": {
                    "kind": "IdentifierName",
                    "fullStart": 826,
                    "fullEnd": 844,
                    "start": 826,
                    "end": 844,
                    "fullWidth": 18,
                    "width": 18,
                    "text": "decimalToHexString",
                    "value": "decimalToHexString",
                    "valueText": "decimalToHexString"
                },
                "callSignature": {
                    "kind": "CallSignature",
                    "fullStart": 844,
                    "fullEnd": 848,
                    "start": 844,
                    "end": 847,
                    "fullWidth": 4,
                    "width": 3,
                    "parameterList": {
                        "kind": "ParameterList",
                        "fullStart": 844,
                        "fullEnd": 848,
                        "start": 844,
                        "end": 847,
                        "fullWidth": 4,
                        "width": 3,
                        "openParenToken": {
                            "kind": "OpenParenToken",
                            "fullStart": 844,
                            "fullEnd": 845,
                            "start": 844,
                            "end": 845,
                            "fullWidth": 1,
                            "width": 1,
                            "text": "(",
                            "value": "(",
                            "valueText": "("
                        },
                        "parameters": [
                            {
                                "kind": "Parameter",
                                "fullStart": 845,
                                "fullEnd": 846,
                                "start": 845,
                                "end": 846,
                                "fullWidth": 1,
                                "width": 1,
                                "modifiers": [],
                                "identifier": {
                                    "kind": "IdentifierName",
                                    "fullStart": 845,
                                    "fullEnd": 846,
                                    "start": 845,
                                    "end": 846,
                                    "fullWidth": 1,
                                    "width": 1,
                                    "text": "n",
                                    "value": "n",
                                    "valueText": "n"
                                }
                            }
                        ],
                        "closeParenToken": {
                            "kind": "CloseParenToken",
                            "fullStart": 846,
                            "fullEnd": 848,
                            "start": 846,
                            "end": 847,
                            "fullWidth": 2,
                            "width": 1,
                            "text": ")",
                            "value": ")",
                            "valueText": ")",
                            "hasTrailingTrivia": true,
                            "trailingTrivia": [
                                {
                                    "kind": "WhitespaceTrivia",
                                    "text": " "
                                }
                            ]
                        }
                    }
                },
                "block": {
                    "kind": "Block",
                    "fullStart": 848,
                    "fullEnd": 1370,
                    "start": 848,
                    "end": 1369,
                    "fullWidth": 522,
                    "width": 521,
                    "isIncrementallyUnusable": true,
                    "openBraceToken": {
                        "kind": "OpenBraceToken",
                        "fullStart": 848,
                        "fullEnd": 850,
                        "start": 848,
                        "end": 849,
                        "fullWidth": 2,
                        "width": 1,
                        "text": "{",
                        "value": "{",
                        "valueText": "{",
                        "hasTrailingTrivia": true,
                        "hasTrailingNewLine": true,
                        "trailingTrivia": [
                            {
                                "kind": "NewLineTrivia",
                                "text": "\n"
                            }
                        ]
                    },
                    "statements": [
                        {
                            "kind": "ExpressionStatement",
                            "fullStart": 850,
                            "fullEnd": 867,
                            "start": 852,
                            "end": 866,
                            "fullWidth": 17,
                            "width": 14,
                            "expression": {
                                "kind": "AssignmentExpression",
                                "fullStart": 850,
                                "fullEnd": 865,
                                "start": 852,
                                "end": 865,
                                "fullWidth": 15,
                                "width": 13,
                                "left": {
                                    "kind": "IdentifierName",
                                    "fullStart": 850,
                                    "fullEnd": 854,
                                    "start": 852,
                                    "end": 853,
                                    "fullWidth": 4,
                                    "width": 1,
                                    "text": "n",
                                    "value": "n",
                                    "valueText": "n",
                                    "hasLeadingTrivia": true,
                                    "hasTrailingTrivia": true,
                                    "leadingTrivia": [
                                        {
                                            "kind": "WhitespaceTrivia",
                                            "text": "  "
                                        }
                                    ],
                                    "trailingTrivia": [
                                        {
                                            "kind": "WhitespaceTrivia",
                                            "text": " "
                                        }
                                    ]
                                },
                                "operatorToken": {
                                    "kind": "EqualsToken",
                                    "fullStart": 854,
                                    "fullEnd": 856,
                                    "start": 854,
                                    "end": 855,
                                    "fullWidth": 2,
                                    "width": 1,
                                    "text": "=",
                                    "value": "=",
                                    "valueText": "=",
                                    "hasTrailingTrivia": true,
                                    "trailingTrivia": [
                                        {
                                            "kind": "WhitespaceTrivia",
                                            "text": " "
                                        }
                                    ]
                                },
                                "right": {
                                    "kind": "InvocationExpression",
                                    "fullStart": 856,
                                    "fullEnd": 865,
                                    "start": 856,
                                    "end": 865,
                                    "fullWidth": 9,
                                    "width": 9,
                                    "expression": {
                                        "kind": "IdentifierName",
                                        "fullStart": 856,
                                        "fullEnd": 862,
                                        "start": 856,
                                        "end": 862,
                                        "fullWidth": 6,
                                        "width": 6,
                                        "text": "Number",
                                        "value": "Number",
                                        "valueText": "Number"
                                    },
                                    "argumentList": {
                                        "kind": "ArgumentList",
                                        "fullStart": 862,
                                        "fullEnd": 865,
                                        "start": 862,
                                        "end": 865,
                                        "fullWidth": 3,
                                        "width": 3,
                                        "openParenToken": {
                                            "kind": "OpenParenToken",
                                            "fullStart": 862,
                                            "fullEnd": 863,
                                            "start": 862,
                                            "end": 863,
                                            "fullWidth": 1,
                                            "width": 1,
                                            "text": "(",
                                            "value": "(",
                                            "valueText": "("
                                        },
                                        "arguments": [
                                            {
                                                "kind": "IdentifierName",
                                                "fullStart": 863,
                                                "fullEnd": 864,
                                                "start": 863,
                                                "end": 864,
                                                "fullWidth": 1,
                                                "width": 1,
                                                "text": "n",
                                                "value": "n",
                                                "valueText": "n"
                                            }
                                        ],
                                        "closeParenToken": {
                                            "kind": "CloseParenToken",
                                            "fullStart": 864,
                                            "fullEnd": 865,
                                            "start": 864,
                                            "end": 865,
                                            "fullWidth": 1,
                                            "width": 1,
                                            "text": ")",
                                            "value": ")",
                                            "valueText": ")"
                                        }
                                    }
                                }
                            },
                            "semicolonToken": {
                                "kind": "SemicolonToken",
                                "fullStart": 865,
                                "fullEnd": 867,
                                "start": 865,
                                "end": 866,
                                "fullWidth": 2,
                                "width": 1,
                                "text": ";",
                                "value": ";",
                                "valueText": ";",
                                "hasTrailingTrivia": true,
                                "hasTrailingNewLine": true,
                                "trailingTrivia": [
                                    {
                                        "kind": "NewLineTrivia",
                                        "text": "\n"
                                    }
                                ]
                            }
                        },
                        {
                            "kind": "VariableStatement",
                            "fullStart": 867,
                            "fullEnd": 881,
                            "start": 869,
                            "end": 880,
                            "fullWidth": 14,
                            "width": 11,
                            "modifiers": [],
                            "variableDeclaration": {
                                "kind": "VariableDeclaration",
                                "fullStart": 867,
                                "fullEnd": 879,
                                "start": 869,
                                "end": 879,
                                "fullWidth": 12,
                                "width": 10,
                                "varKeyword": {
                                    "kind": "VarKeyword",
                                    "fullStart": 867,
                                    "fullEnd": 873,
                                    "start": 869,
                                    "end": 872,
                                    "fullWidth": 6,
                                    "width": 3,
                                    "text": "var",
                                    "value": "var",
                                    "valueText": "var",
                                    "hasLeadingTrivia": true,
                                    "hasTrailingTrivia": true,
                                    "leadingTrivia": [
                                        {
                                            "kind": "WhitespaceTrivia",
                                            "text": "  "
                                        }
                                    ],
                                    "trailingTrivia": [
                                        {
                                            "kind": "WhitespaceTrivia",
                                            "text": " "
                                        }
                                    ]
                                },
                                "variableDeclarators": [
                                    {
                                        "kind": "VariableDeclarator",
                                        "fullStart": 873,
                                        "fullEnd": 879,
                                        "start": 873,
                                        "end": 879,
                                        "fullWidth": 6,
<<<<<<< HEAD
                                        "width": 6,
                                        "identifier": {
=======
                                        "propertyName": {
>>>>>>> 85e84683
                                            "kind": "IdentifierName",
                                            "fullStart": 873,
                                            "fullEnd": 875,
                                            "start": 873,
                                            "end": 874,
                                            "fullWidth": 2,
                                            "width": 1,
                                            "text": "h",
                                            "value": "h",
                                            "valueText": "h",
                                            "hasTrailingTrivia": true,
                                            "trailingTrivia": [
                                                {
                                                    "kind": "WhitespaceTrivia",
                                                    "text": " "
                                                }
                                            ]
                                        },
                                        "equalsValueClause": {
                                            "kind": "EqualsValueClause",
                                            "fullStart": 875,
                                            "fullEnd": 879,
                                            "start": 875,
                                            "end": 879,
                                            "fullWidth": 4,
                                            "width": 4,
                                            "equalsToken": {
                                                "kind": "EqualsToken",
                                                "fullStart": 875,
                                                "fullEnd": 877,
                                                "start": 875,
                                                "end": 876,
                                                "fullWidth": 2,
                                                "width": 1,
                                                "text": "=",
                                                "value": "=",
                                                "valueText": "=",
                                                "hasTrailingTrivia": true,
                                                "trailingTrivia": [
                                                    {
                                                        "kind": "WhitespaceTrivia",
                                                        "text": " "
                                                    }
                                                ]
                                            },
                                            "value": {
                                                "kind": "StringLiteral",
                                                "fullStart": 877,
                                                "fullEnd": 879,
                                                "start": 877,
                                                "end": 879,
                                                "fullWidth": 2,
                                                "width": 2,
                                                "text": "\"\"",
                                                "value": "",
                                                "valueText": ""
                                            }
                                        }
                                    }
                                ]
                            },
                            "semicolonToken": {
                                "kind": "SemicolonToken",
                                "fullStart": 879,
                                "fullEnd": 881,
                                "start": 879,
                                "end": 880,
                                "fullWidth": 2,
                                "width": 1,
                                "text": ";",
                                "value": ";",
                                "valueText": ";",
                                "hasTrailingTrivia": true,
                                "hasTrailingNewLine": true,
                                "trailingTrivia": [
                                    {
                                        "kind": "NewLineTrivia",
                                        "text": "\n"
                                    }
                                ]
                            }
                        },
                        {
                            "kind": "ForStatement",
                            "fullStart": 881,
                            "fullEnd": 1356,
                            "start": 883,
                            "end": 1355,
                            "fullWidth": 475,
                            "width": 472,
                            "isIncrementallyUnusable": true,
                            "forKeyword": {
                                "kind": "ForKeyword",
                                "fullStart": 881,
                                "fullEnd": 887,
                                "start": 883,
                                "end": 886,
                                "fullWidth": 6,
                                "width": 3,
                                "text": "for",
                                "value": "for",
                                "valueText": "for",
                                "hasLeadingTrivia": true,
                                "hasTrailingTrivia": true,
                                "leadingTrivia": [
                                    {
                                        "kind": "WhitespaceTrivia",
                                        "text": "  "
                                    }
                                ],
                                "trailingTrivia": [
                                    {
                                        "kind": "WhitespaceTrivia",
                                        "text": " "
                                    }
                                ]
                            },
                            "openParenToken": {
                                "kind": "OpenParenToken",
                                "fullStart": 887,
                                "fullEnd": 888,
                                "start": 887,
                                "end": 888,
                                "fullWidth": 1,
                                "width": 1,
                                "text": "(",
                                "value": "(",
                                "valueText": "("
                            },
                            "variableDeclaration": {
                                "kind": "VariableDeclaration",
                                "fullStart": 888,
                                "fullEnd": 897,
                                "start": 888,
                                "end": 897,
                                "fullWidth": 9,
                                "width": 9,
                                "varKeyword": {
                                    "kind": "VarKeyword",
                                    "fullStart": 888,
                                    "fullEnd": 892,
                                    "start": 888,
                                    "end": 891,
                                    "fullWidth": 4,
                                    "width": 3,
                                    "text": "var",
                                    "value": "var",
                                    "valueText": "var",
                                    "hasTrailingTrivia": true,
                                    "trailingTrivia": [
                                        {
                                            "kind": "WhitespaceTrivia",
                                            "text": " "
                                        }
                                    ]
                                },
                                "variableDeclarators": [
                                    {
                                        "kind": "VariableDeclarator",
                                        "fullStart": 892,
                                        "fullEnd": 897,
                                        "start": 892,
                                        "end": 897,
                                        "fullWidth": 5,
<<<<<<< HEAD
                                        "width": 5,
                                        "identifier": {
=======
                                        "propertyName": {
>>>>>>> 85e84683
                                            "kind": "IdentifierName",
                                            "fullStart": 892,
                                            "fullEnd": 894,
                                            "start": 892,
                                            "end": 893,
                                            "fullWidth": 2,
                                            "width": 1,
                                            "text": "i",
                                            "value": "i",
                                            "valueText": "i",
                                            "hasTrailingTrivia": true,
                                            "trailingTrivia": [
                                                {
                                                    "kind": "WhitespaceTrivia",
                                                    "text": " "
                                                }
                                            ]
                                        },
                                        "equalsValueClause": {
                                            "kind": "EqualsValueClause",
                                            "fullStart": 894,
                                            "fullEnd": 897,
                                            "start": 894,
                                            "end": 897,
                                            "fullWidth": 3,
                                            "width": 3,
                                            "equalsToken": {
                                                "kind": "EqualsToken",
                                                "fullStart": 894,
                                                "fullEnd": 896,
                                                "start": 894,
                                                "end": 895,
                                                "fullWidth": 2,
                                                "width": 1,
                                                "text": "=",
                                                "value": "=",
                                                "valueText": "=",
                                                "hasTrailingTrivia": true,
                                                "trailingTrivia": [
                                                    {
                                                        "kind": "WhitespaceTrivia",
                                                        "text": " "
                                                    }
                                                ]
                                            },
                                            "value": {
                                                "kind": "NumericLiteral",
                                                "fullStart": 896,
                                                "fullEnd": 897,
                                                "start": 896,
                                                "end": 897,
                                                "fullWidth": 1,
                                                "width": 1,
                                                "text": "3",
                                                "value": 3,
                                                "valueText": "3"
                                            }
                                        }
                                    }
                                ]
                            },
                            "firstSemicolonToken": {
                                "kind": "SemicolonToken",
                                "fullStart": 897,
                                "fullEnd": 899,
                                "start": 897,
                                "end": 898,
                                "fullWidth": 2,
                                "width": 1,
                                "text": ";",
                                "value": ";",
                                "valueText": ";",
                                "hasTrailingTrivia": true,
                                "trailingTrivia": [
                                    {
                                        "kind": "WhitespaceTrivia",
                                        "text": " "
                                    }
                                ]
                            },
                            "condition": {
                                "kind": "GreaterThanOrEqualExpression",
                                "fullStart": 899,
                                "fullEnd": 905,
                                "start": 899,
                                "end": 905,
                                "fullWidth": 6,
                                "width": 6,
                                "isIncrementallyUnusable": true,
                                "left": {
                                    "kind": "IdentifierName",
                                    "fullStart": 899,
                                    "fullEnd": 901,
                                    "start": 899,
                                    "end": 900,
                                    "fullWidth": 2,
                                    "width": 1,
                                    "text": "i",
                                    "value": "i",
                                    "valueText": "i",
                                    "hasTrailingTrivia": true,
                                    "trailingTrivia": [
                                        {
                                            "kind": "WhitespaceTrivia",
                                            "text": " "
                                        }
                                    ]
                                },
                                "operatorToken": {
                                    "kind": "GreaterThanEqualsToken",
                                    "fullStart": 901,
                                    "fullEnd": 904,
                                    "start": 901,
                                    "end": 903,
                                    "fullWidth": 3,
                                    "width": 2,
                                    "text": ">=",
                                    "value": ">=",
                                    "valueText": ">=",
                                    "hasTrailingTrivia": true,
                                    "trailingTrivia": [
                                        {
                                            "kind": "WhitespaceTrivia",
                                            "text": " "
                                        }
                                    ]
                                },
                                "right": {
                                    "kind": "NumericLiteral",
                                    "fullStart": 904,
                                    "fullEnd": 905,
                                    "start": 904,
                                    "end": 905,
                                    "fullWidth": 1,
                                    "width": 1,
                                    "text": "0",
                                    "value": 0,
                                    "valueText": "0"
                                }
                            },
                            "secondSemicolonToken": {
                                "kind": "SemicolonToken",
                                "fullStart": 905,
                                "fullEnd": 907,
                                "start": 905,
                                "end": 906,
                                "fullWidth": 2,
                                "width": 1,
                                "text": ";",
                                "value": ";",
                                "valueText": ";",
                                "hasTrailingTrivia": true,
                                "trailingTrivia": [
                                    {
                                        "kind": "WhitespaceTrivia",
                                        "text": " "
                                    }
                                ]
                            },
                            "incrementor": {
                                "kind": "PostDecrementExpression",
                                "fullStart": 907,
                                "fullEnd": 910,
                                "start": 907,
                                "end": 910,
                                "fullWidth": 3,
                                "width": 3,
                                "operand": {
                                    "kind": "IdentifierName",
                                    "fullStart": 907,
                                    "fullEnd": 908,
                                    "start": 907,
                                    "end": 908,
                                    "fullWidth": 1,
                                    "width": 1,
                                    "text": "i",
                                    "value": "i",
                                    "valueText": "i"
                                },
                                "operatorToken": {
                                    "kind": "MinusMinusToken",
                                    "fullStart": 908,
                                    "fullEnd": 910,
                                    "start": 908,
                                    "end": 910,
                                    "fullWidth": 2,
                                    "width": 2,
                                    "text": "--",
                                    "value": "--",
                                    "valueText": "--"
                                }
                            },
                            "closeParenToken": {
                                "kind": "CloseParenToken",
                                "fullStart": 910,
                                "fullEnd": 912,
                                "start": 910,
                                "end": 911,
                                "fullWidth": 2,
                                "width": 1,
                                "text": ")",
                                "value": ")",
                                "valueText": ")",
                                "hasTrailingTrivia": true,
                                "trailingTrivia": [
                                    {
                                        "kind": "WhitespaceTrivia",
                                        "text": " "
                                    }
                                ]
                            },
                            "statement": {
                                "kind": "Block",
                                "fullStart": 912,
                                "fullEnd": 1356,
                                "start": 912,
                                "end": 1355,
                                "fullWidth": 444,
                                "width": 443,
                                "isIncrementallyUnusable": true,
                                "openBraceToken": {
                                    "kind": "OpenBraceToken",
                                    "fullStart": 912,
                                    "fullEnd": 914,
                                    "start": 912,
                                    "end": 913,
                                    "fullWidth": 2,
                                    "width": 1,
                                    "text": "{",
                                    "value": "{",
                                    "valueText": "{",
                                    "hasTrailingTrivia": true,
                                    "hasTrailingNewLine": true,
                                    "trailingTrivia": [
                                        {
                                            "kind": "NewLineTrivia",
                                            "text": "\n"
                                        }
                                    ]
                                },
                                "statements": [
                                    {
                                        "kind": "IfStatement",
                                        "fullStart": 914,
                                        "fullEnd": 1352,
                                        "start": 918,
                                        "end": 1351,
                                        "fullWidth": 438,
                                        "width": 433,
                                        "isIncrementallyUnusable": true,
                                        "ifKeyword": {
                                            "kind": "IfKeyword",
                                            "fullStart": 914,
                                            "fullEnd": 921,
                                            "start": 918,
                                            "end": 920,
                                            "fullWidth": 7,
                                            "width": 2,
                                            "text": "if",
                                            "value": "if",
                                            "valueText": "if",
                                            "hasLeadingTrivia": true,
                                            "hasTrailingTrivia": true,
                                            "leadingTrivia": [
                                                {
                                                    "kind": "WhitespaceTrivia",
                                                    "text": "    "
                                                }
                                            ],
                                            "trailingTrivia": [
                                                {
                                                    "kind": "WhitespaceTrivia",
                                                    "text": " "
                                                }
                                            ]
                                        },
                                        "openParenToken": {
                                            "kind": "OpenParenToken",
                                            "fullStart": 921,
                                            "fullEnd": 922,
                                            "start": 921,
                                            "end": 922,
                                            "fullWidth": 1,
                                            "width": 1,
                                            "text": "(",
                                            "value": "(",
                                            "valueText": "("
                                        },
                                        "condition": {
                                            "kind": "GreaterThanOrEqualExpression",
                                            "fullStart": 922,
                                            "fullEnd": 942,
                                            "start": 922,
                                            "end": 942,
                                            "fullWidth": 20,
                                            "width": 20,
                                            "isIncrementallyUnusable": true,
                                            "left": {
                                                "kind": "IdentifierName",
                                                "fullStart": 922,
                                                "fullEnd": 924,
                                                "start": 922,
                                                "end": 923,
                                                "fullWidth": 2,
                                                "width": 1,
                                                "text": "n",
                                                "value": "n",
                                                "valueText": "n",
                                                "hasTrailingTrivia": true,
                                                "trailingTrivia": [
                                                    {
                                                        "kind": "WhitespaceTrivia",
                                                        "text": " "
                                                    }
                                                ]
                                            },
                                            "operatorToken": {
                                                "kind": "GreaterThanEqualsToken",
                                                "fullStart": 924,
                                                "fullEnd": 927,
                                                "start": 924,
                                                "end": 926,
                                                "fullWidth": 3,
                                                "width": 2,
                                                "text": ">=",
                                                "value": ">=",
                                                "valueText": ">=",
                                                "hasTrailingTrivia": true,
                                                "trailingTrivia": [
                                                    {
                                                        "kind": "WhitespaceTrivia",
                                                        "text": " "
                                                    }
                                                ]
                                            },
                                            "right": {
                                                "kind": "InvocationExpression",
                                                "fullStart": 927,
                                                "fullEnd": 942,
                                                "start": 927,
                                                "end": 942,
                                                "fullWidth": 15,
                                                "width": 15,
                                                "expression": {
                                                    "kind": "MemberAccessExpression",
                                                    "fullStart": 927,
                                                    "fullEnd": 935,
                                                    "start": 927,
                                                    "end": 935,
                                                    "fullWidth": 8,
                                                    "width": 8,
                                                    "expression": {
                                                        "kind": "IdentifierName",
                                                        "fullStart": 927,
                                                        "fullEnd": 931,
                                                        "start": 927,
                                                        "end": 931,
                                                        "fullWidth": 4,
                                                        "width": 4,
                                                        "text": "Math",
                                                        "value": "Math",
                                                        "valueText": "Math"
                                                    },
                                                    "dotToken": {
                                                        "kind": "DotToken",
                                                        "fullStart": 931,
                                                        "fullEnd": 932,
                                                        "start": 931,
                                                        "end": 932,
                                                        "fullWidth": 1,
                                                        "width": 1,
                                                        "text": ".",
                                                        "value": ".",
                                                        "valueText": "."
                                                    },
                                                    "name": {
                                                        "kind": "IdentifierName",
                                                        "fullStart": 932,
                                                        "fullEnd": 935,
                                                        "start": 932,
                                                        "end": 935,
                                                        "fullWidth": 3,
                                                        "width": 3,
                                                        "text": "pow",
                                                        "value": "pow",
                                                        "valueText": "pow"
                                                    }
                                                },
                                                "argumentList": {
                                                    "kind": "ArgumentList",
                                                    "fullStart": 935,
                                                    "fullEnd": 942,
                                                    "start": 935,
                                                    "end": 942,
                                                    "fullWidth": 7,
                                                    "width": 7,
                                                    "openParenToken": {
                                                        "kind": "OpenParenToken",
                                                        "fullStart": 935,
                                                        "fullEnd": 936,
                                                        "start": 935,
                                                        "end": 936,
                                                        "fullWidth": 1,
                                                        "width": 1,
                                                        "text": "(",
                                                        "value": "(",
                                                        "valueText": "("
                                                    },
                                                    "arguments": [
                                                        {
                                                            "kind": "NumericLiteral",
                                                            "fullStart": 936,
                                                            "fullEnd": 938,
                                                            "start": 936,
                                                            "end": 938,
                                                            "fullWidth": 2,
                                                            "width": 2,
                                                            "text": "16",
                                                            "value": 16,
                                                            "valueText": "16"
                                                        },
                                                        {
                                                            "kind": "CommaToken",
                                                            "fullStart": 938,
                                                            "fullEnd": 940,
                                                            "start": 938,
                                                            "end": 939,
                                                            "fullWidth": 2,
                                                            "width": 1,
                                                            "text": ",",
                                                            "value": ",",
                                                            "valueText": ",",
                                                            "hasTrailingTrivia": true,
                                                            "trailingTrivia": [
                                                                {
                                                                    "kind": "WhitespaceTrivia",
                                                                    "text": " "
                                                                }
                                                            ]
                                                        },
                                                        {
                                                            "kind": "IdentifierName",
                                                            "fullStart": 940,
                                                            "fullEnd": 941,
                                                            "start": 940,
                                                            "end": 941,
                                                            "fullWidth": 1,
                                                            "width": 1,
                                                            "text": "i",
                                                            "value": "i",
                                                            "valueText": "i"
                                                        }
                                                    ],
                                                    "closeParenToken": {
                                                        "kind": "CloseParenToken",
                                                        "fullStart": 941,
                                                        "fullEnd": 942,
                                                        "start": 941,
                                                        "end": 942,
                                                        "fullWidth": 1,
                                                        "width": 1,
                                                        "text": ")",
                                                        "value": ")",
                                                        "valueText": ")"
                                                    }
                                                }
                                            }
                                        },
                                        "closeParenToken": {
                                            "kind": "CloseParenToken",
                                            "fullStart": 942,
                                            "fullEnd": 944,
                                            "start": 942,
                                            "end": 943,
                                            "fullWidth": 2,
                                            "width": 1,
                                            "text": ")",
                                            "value": ")",
                                            "valueText": ")",
                                            "hasTrailingTrivia": true,
                                            "trailingTrivia": [
                                                {
                                                    "kind": "WhitespaceTrivia",
                                                    "text": " "
                                                }
                                            ]
                                        },
                                        "statement": {
                                            "kind": "Block",
                                            "fullStart": 944,
                                            "fullEnd": 1323,
                                            "start": 944,
                                            "end": 1322,
                                            "fullWidth": 379,
                                            "width": 378,
                                            "isIncrementallyUnusable": true,
                                            "openBraceToken": {
                                                "kind": "OpenBraceToken",
                                                "fullStart": 944,
                                                "fullEnd": 946,
                                                "start": 944,
                                                "end": 945,
                                                "fullWidth": 2,
                                                "width": 1,
                                                "text": "{",
                                                "value": "{",
                                                "valueText": "{",
                                                "hasTrailingTrivia": true,
                                                "hasTrailingNewLine": true,
                                                "trailingTrivia": [
                                                    {
                                                        "kind": "NewLineTrivia",
                                                        "text": "\n"
                                                    }
                                                ]
                                            },
                                            "statements": [
                                                {
                                                    "kind": "VariableStatement",
                                                    "fullStart": 946,
                                                    "fullEnd": 993,
                                                    "start": 952,
                                                    "end": 992,
                                                    "fullWidth": 47,
                                                    "width": 40,
                                                    "isIncrementallyUnusable": true,
                                                    "modifiers": [],
                                                    "variableDeclaration": {
                                                        "kind": "VariableDeclaration",
                                                        "fullStart": 946,
                                                        "fullEnd": 991,
                                                        "start": 952,
                                                        "end": 991,
                                                        "fullWidth": 45,
                                                        "width": 39,
                                                        "isIncrementallyUnusable": true,
                                                        "varKeyword": {
                                                            "kind": "VarKeyword",
                                                            "fullStart": 946,
                                                            "fullEnd": 956,
                                                            "start": 952,
                                                            "end": 955,
                                                            "fullWidth": 10,
                                                            "width": 3,
                                                            "text": "var",
                                                            "value": "var",
                                                            "valueText": "var",
                                                            "hasLeadingTrivia": true,
                                                            "hasTrailingTrivia": true,
                                                            "leadingTrivia": [
                                                                {
                                                                    "kind": "WhitespaceTrivia",
                                                                    "text": "      "
                                                                }
                                                            ],
                                                            "trailingTrivia": [
                                                                {
                                                                    "kind": "WhitespaceTrivia",
                                                                    "text": " "
                                                                }
                                                            ]
                                                        },
                                                        "variableDeclarators": [
                                                            {
                                                                "kind": "VariableDeclarator",
                                                                "fullStart": 956,
                                                                "fullEnd": 991,
                                                                "start": 956,
                                                                "end": 991,
                                                                "fullWidth": 35,
                                                                "width": 35,
                                                                "isIncrementallyUnusable": true,
                                                                "propertyName": {
                                                                    "kind": "IdentifierName",
                                                                    "fullStart": 956,
                                                                    "fullEnd": 958,
                                                                    "start": 956,
                                                                    "end": 957,
                                                                    "fullWidth": 2,
                                                                    "width": 1,
                                                                    "text": "t",
                                                                    "value": "t",
                                                                    "valueText": "t",
                                                                    "hasTrailingTrivia": true,
                                                                    "trailingTrivia": [
                                                                        {
                                                                            "kind": "WhitespaceTrivia",
                                                                            "text": " "
                                                                        }
                                                                    ]
                                                                },
                                                                "equalsValueClause": {
                                                                    "kind": "EqualsValueClause",
                                                                    "fullStart": 958,
                                                                    "fullEnd": 991,
                                                                    "start": 958,
                                                                    "end": 991,
                                                                    "fullWidth": 33,
                                                                    "width": 33,
                                                                    "isIncrementallyUnusable": true,
                                                                    "equalsToken": {
                                                                        "kind": "EqualsToken",
                                                                        "fullStart": 958,
                                                                        "fullEnd": 960,
                                                                        "start": 958,
                                                                        "end": 959,
                                                                        "fullWidth": 2,
                                                                        "width": 1,
                                                                        "text": "=",
                                                                        "value": "=",
                                                                        "valueText": "=",
                                                                        "hasTrailingTrivia": true,
                                                                        "trailingTrivia": [
                                                                            {
                                                                                "kind": "WhitespaceTrivia",
                                                                                "text": " "
                                                                            }
                                                                        ]
                                                                    },
                                                                    "value": {
                                                                        "kind": "InvocationExpression",
                                                                        "fullStart": 960,
                                                                        "fullEnd": 991,
                                                                        "start": 960,
                                                                        "end": 991,
                                                                        "fullWidth": 31,
                                                                        "width": 31,
                                                                        "isIncrementallyUnusable": true,
                                                                        "expression": {
                                                                            "kind": "MemberAccessExpression",
                                                                            "fullStart": 960,
                                                                            "fullEnd": 970,
                                                                            "start": 960,
                                                                            "end": 970,
                                                                            "fullWidth": 10,
                                                                            "width": 10,
                                                                            "expression": {
                                                                                "kind": "IdentifierName",
                                                                                "fullStart": 960,
                                                                                "fullEnd": 964,
                                                                                "start": 960,
                                                                                "end": 964,
                                                                                "fullWidth": 4,
                                                                                "width": 4,
                                                                                "text": "Math",
                                                                                "value": "Math",
                                                                                "valueText": "Math"
                                                                            },
                                                                            "dotToken": {
                                                                                "kind": "DotToken",
                                                                                "fullStart": 964,
                                                                                "fullEnd": 965,
                                                                                "start": 964,
                                                                                "end": 965,
                                                                                "fullWidth": 1,
                                                                                "width": 1,
                                                                                "text": ".",
                                                                                "value": ".",
                                                                                "valueText": "."
                                                                            },
                                                                            "name": {
                                                                                "kind": "IdentifierName",
                                                                                "fullStart": 965,
                                                                                "fullEnd": 970,
                                                                                "start": 965,
                                                                                "end": 970,
                                                                                "fullWidth": 5,
                                                                                "width": 5,
                                                                                "text": "floor",
                                                                                "value": "floor",
                                                                                "valueText": "floor"
                                                                            }
                                                                        },
                                                                        "argumentList": {
                                                                            "kind": "ArgumentList",
                                                                            "fullStart": 970,
                                                                            "fullEnd": 991,
                                                                            "start": 970,
                                                                            "end": 991,
                                                                            "fullWidth": 21,
                                                                            "width": 21,
                                                                            "isIncrementallyUnusable": true,
                                                                            "openParenToken": {
                                                                                "kind": "OpenParenToken",
                                                                                "fullStart": 970,
                                                                                "fullEnd": 971,
                                                                                "start": 970,
                                                                                "end": 971,
                                                                                "fullWidth": 1,
                                                                                "width": 1,
                                                                                "text": "(",
                                                                                "value": "(",
                                                                                "valueText": "("
                                                                            },
                                                                            "arguments": [
                                                                                {
                                                                                    "kind": "DivideExpression",
                                                                                    "fullStart": 971,
                                                                                    "fullEnd": 990,
                                                                                    "start": 971,
                                                                                    "end": 990,
                                                                                    "fullWidth": 19,
                                                                                    "width": 19,
                                                                                    "isIncrementallyUnusable": true,
                                                                                    "left": {
                                                                                        "kind": "IdentifierName",
                                                                                        "fullStart": 971,
                                                                                        "fullEnd": 973,
                                                                                        "start": 971,
                                                                                        "end": 972,
                                                                                        "fullWidth": 2,
                                                                                        "width": 1,
                                                                                        "text": "n",
                                                                                        "value": "n",
                                                                                        "valueText": "n",
                                                                                        "hasTrailingTrivia": true,
                                                                                        "trailingTrivia": [
                                                                                            {
                                                                                                "kind": "WhitespaceTrivia",
                                                                                                "text": " "
                                                                                            }
                                                                                        ]
                                                                                    },
                                                                                    "operatorToken": {
                                                                                        "kind": "SlashToken",
                                                                                        "fullStart": 973,
                                                                                        "fullEnd": 975,
                                                                                        "start": 973,
                                                                                        "end": 974,
                                                                                        "fullWidth": 2,
                                                                                        "width": 1,
                                                                                        "text": "/",
                                                                                        "value": "/",
                                                                                        "valueText": "/",
                                                                                        "hasTrailingTrivia": true,
                                                                                        "trailingTrivia": [
                                                                                            {
                                                                                                "kind": "WhitespaceTrivia",
                                                                                                "text": " "
                                                                                            }
                                                                                        ]
                                                                                    },
                                                                                    "right": {
                                                                                        "kind": "InvocationExpression",
                                                                                        "fullStart": 975,
                                                                                        "fullEnd": 990,
                                                                                        "start": 975,
                                                                                        "end": 990,
                                                                                        "fullWidth": 15,
                                                                                        "width": 15,
                                                                                        "expression": {
                                                                                            "kind": "MemberAccessExpression",
                                                                                            "fullStart": 975,
                                                                                            "fullEnd": 983,
                                                                                            "start": 975,
                                                                                            "end": 983,
                                                                                            "fullWidth": 8,
                                                                                            "width": 8,
                                                                                            "expression": {
                                                                                                "kind": "IdentifierName",
                                                                                                "fullStart": 975,
                                                                                                "fullEnd": 979,
                                                                                                "start": 975,
                                                                                                "end": 979,
                                                                                                "fullWidth": 4,
                                                                                                "width": 4,
                                                                                                "text": "Math",
                                                                                                "value": "Math",
                                                                                                "valueText": "Math"
                                                                                            },
                                                                                            "dotToken": {
                                                                                                "kind": "DotToken",
                                                                                                "fullStart": 979,
                                                                                                "fullEnd": 980,
                                                                                                "start": 979,
                                                                                                "end": 980,
                                                                                                "fullWidth": 1,
                                                                                                "width": 1,
                                                                                                "text": ".",
                                                                                                "value": ".",
                                                                                                "valueText": "."
                                                                                            },
                                                                                            "name": {
                                                                                                "kind": "IdentifierName",
                                                                                                "fullStart": 980,
                                                                                                "fullEnd": 983,
                                                                                                "start": 980,
                                                                                                "end": 983,
                                                                                                "fullWidth": 3,
                                                                                                "width": 3,
                                                                                                "text": "pow",
                                                                                                "value": "pow",
                                                                                                "valueText": "pow"
                                                                                            }
                                                                                        },
                                                                                        "argumentList": {
                                                                                            "kind": "ArgumentList",
                                                                                            "fullStart": 983,
                                                                                            "fullEnd": 990,
                                                                                            "start": 983,
                                                                                            "end": 990,
                                                                                            "fullWidth": 7,
                                                                                            "width": 7,
                                                                                            "openParenToken": {
                                                                                                "kind": "OpenParenToken",
                                                                                                "fullStart": 983,
                                                                                                "fullEnd": 984,
                                                                                                "start": 983,
                                                                                                "end": 984,
                                                                                                "fullWidth": 1,
                                                                                                "width": 1,
                                                                                                "text": "(",
                                                                                                "value": "(",
                                                                                                "valueText": "("
                                                                                            },
                                                                                            "arguments": [
                                                                                                {
                                                                                                    "kind": "NumericLiteral",
                                                                                                    "fullStart": 984,
                                                                                                    "fullEnd": 986,
                                                                                                    "start": 984,
                                                                                                    "end": 986,
                                                                                                    "fullWidth": 2,
                                                                                                    "width": 2,
                                                                                                    "text": "16",
                                                                                                    "value": 16,
                                                                                                    "valueText": "16"
                                                                                                },
                                                                                                {
                                                                                                    "kind": "CommaToken",
                                                                                                    "fullStart": 986,
                                                                                                    "fullEnd": 988,
                                                                                                    "start": 986,
                                                                                                    "end": 987,
                                                                                                    "fullWidth": 2,
                                                                                                    "width": 1,
                                                                                                    "text": ",",
                                                                                                    "value": ",",
                                                                                                    "valueText": ",",
                                                                                                    "hasTrailingTrivia": true,
                                                                                                    "trailingTrivia": [
                                                                                                        {
                                                                                                            "kind": "WhitespaceTrivia",
                                                                                                            "text": " "
                                                                                                        }
                                                                                                    ]
                                                                                                },
                                                                                                {
                                                                                                    "kind": "IdentifierName",
                                                                                                    "fullStart": 988,
                                                                                                    "fullEnd": 989,
                                                                                                    "start": 988,
                                                                                                    "end": 989,
                                                                                                    "fullWidth": 1,
                                                                                                    "width": 1,
                                                                                                    "text": "i",
                                                                                                    "value": "i",
                                                                                                    "valueText": "i"
                                                                                                }
                                                                                            ],
                                                                                            "closeParenToken": {
                                                                                                "kind": "CloseParenToken",
                                                                                                "fullStart": 989,
                                                                                                "fullEnd": 990,
                                                                                                "start": 989,
                                                                                                "end": 990,
                                                                                                "fullWidth": 1,
                                                                                                "width": 1,
                                                                                                "text": ")",
                                                                                                "value": ")",
                                                                                                "valueText": ")"
                                                                                            }
                                                                                        }
                                                                                    }
                                                                                }
                                                                            ],
                                                                            "closeParenToken": {
                                                                                "kind": "CloseParenToken",
                                                                                "fullStart": 990,
                                                                                "fullEnd": 991,
                                                                                "start": 990,
                                                                                "end": 991,
                                                                                "fullWidth": 1,
                                                                                "width": 1,
                                                                                "text": ")",
                                                                                "value": ")",
                                                                                "valueText": ")"
                                                                            }
                                                                        }
                                                                    }
                                                                }
                                                            }
                                                        ]
                                                    },
                                                    "semicolonToken": {
                                                        "kind": "SemicolonToken",
                                                        "fullStart": 991,
                                                        "fullEnd": 993,
                                                        "start": 991,
                                                        "end": 992,
                                                        "fullWidth": 2,
                                                        "width": 1,
                                                        "text": ";",
                                                        "value": ";",
                                                        "valueText": ";",
                                                        "hasTrailingTrivia": true,
                                                        "hasTrailingNewLine": true,
                                                        "trailingTrivia": [
                                                            {
                                                                "kind": "NewLineTrivia",
                                                                "text": "\n"
                                                            }
                                                        ]
                                                    }
                                                },
                                                {
                                                    "kind": "ExpressionStatement",
                                                    "fullStart": 993,
                                                    "fullEnd": 1025,
                                                    "start": 999,
                                                    "end": 1024,
                                                    "fullWidth": 32,
                                                    "width": 25,
                                                    "expression": {
                                                        "kind": "SubtractAssignmentExpression",
                                                        "fullStart": 993,
                                                        "fullEnd": 1023,
                                                        "start": 999,
                                                        "end": 1023,
                                                        "fullWidth": 30,
                                                        "width": 24,
                                                        "left": {
                                                            "kind": "IdentifierName",
                                                            "fullStart": 993,
                                                            "fullEnd": 1001,
                                                            "start": 999,
                                                            "end": 1000,
                                                            "fullWidth": 8,
                                                            "width": 1,
                                                            "text": "n",
                                                            "value": "n",
                                                            "valueText": "n",
                                                            "hasLeadingTrivia": true,
                                                            "hasTrailingTrivia": true,
                                                            "leadingTrivia": [
                                                                {
                                                                    "kind": "WhitespaceTrivia",
                                                                    "text": "      "
                                                                }
                                                            ],
                                                            "trailingTrivia": [
                                                                {
                                                                    "kind": "WhitespaceTrivia",
                                                                    "text": " "
                                                                }
                                                            ]
                                                        },
                                                        "operatorToken": {
                                                            "kind": "MinusEqualsToken",
                                                            "fullStart": 1001,
                                                            "fullEnd": 1004,
                                                            "start": 1001,
                                                            "end": 1003,
                                                            "fullWidth": 3,
                                                            "width": 2,
                                                            "text": "-=",
                                                            "value": "-=",
                                                            "valueText": "-=",
                                                            "hasTrailingTrivia": true,
                                                            "trailingTrivia": [
                                                                {
                                                                    "kind": "WhitespaceTrivia",
                                                                    "text": " "
                                                                }
                                                            ]
                                                        },
                                                        "right": {
                                                            "kind": "MultiplyExpression",
                                                            "fullStart": 1004,
                                                            "fullEnd": 1023,
                                                            "start": 1004,
                                                            "end": 1023,
                                                            "fullWidth": 19,
                                                            "width": 19,
                                                            "left": {
                                                                "kind": "IdentifierName",
                                                                "fullStart": 1004,
                                                                "fullEnd": 1006,
                                                                "start": 1004,
                                                                "end": 1005,
                                                                "fullWidth": 2,
                                                                "width": 1,
                                                                "text": "t",
                                                                "value": "t",
                                                                "valueText": "t",
                                                                "hasTrailingTrivia": true,
                                                                "trailingTrivia": [
                                                                    {
                                                                        "kind": "WhitespaceTrivia",
                                                                        "text": " "
                                                                    }
                                                                ]
                                                            },
                                                            "operatorToken": {
                                                                "kind": "AsteriskToken",
                                                                "fullStart": 1006,
                                                                "fullEnd": 1008,
                                                                "start": 1006,
                                                                "end": 1007,
                                                                "fullWidth": 2,
                                                                "width": 1,
                                                                "text": "*",
                                                                "value": "*",
                                                                "valueText": "*",
                                                                "hasTrailingTrivia": true,
                                                                "trailingTrivia": [
                                                                    {
                                                                        "kind": "WhitespaceTrivia",
                                                                        "text": " "
                                                                    }
                                                                ]
                                                            },
                                                            "right": {
                                                                "kind": "InvocationExpression",
                                                                "fullStart": 1008,
                                                                "fullEnd": 1023,
                                                                "start": 1008,
                                                                "end": 1023,
                                                                "fullWidth": 15,
                                                                "width": 15,
                                                                "expression": {
                                                                    "kind": "MemberAccessExpression",
                                                                    "fullStart": 1008,
                                                                    "fullEnd": 1016,
                                                                    "start": 1008,
                                                                    "end": 1016,
                                                                    "fullWidth": 8,
                                                                    "width": 8,
                                                                    "expression": {
                                                                        "kind": "IdentifierName",
                                                                        "fullStart": 1008,
                                                                        "fullEnd": 1012,
                                                                        "start": 1008,
                                                                        "end": 1012,
                                                                        "fullWidth": 4,
                                                                        "width": 4,
                                                                        "text": "Math",
                                                                        "value": "Math",
                                                                        "valueText": "Math"
                                                                    },
                                                                    "dotToken": {
                                                                        "kind": "DotToken",
                                                                        "fullStart": 1012,
                                                                        "fullEnd": 1013,
                                                                        "start": 1012,
                                                                        "end": 1013,
                                                                        "fullWidth": 1,
                                                                        "width": 1,
                                                                        "text": ".",
                                                                        "value": ".",
                                                                        "valueText": "."
                                                                    },
                                                                    "name": {
                                                                        "kind": "IdentifierName",
                                                                        "fullStart": 1013,
                                                                        "fullEnd": 1016,
                                                                        "start": 1013,
                                                                        "end": 1016,
                                                                        "fullWidth": 3,
                                                                        "width": 3,
                                                                        "text": "pow",
                                                                        "value": "pow",
                                                                        "valueText": "pow"
                                                                    }
                                                                },
                                                                "argumentList": {
                                                                    "kind": "ArgumentList",
                                                                    "fullStart": 1016,
                                                                    "fullEnd": 1023,
                                                                    "start": 1016,
                                                                    "end": 1023,
                                                                    "fullWidth": 7,
                                                                    "width": 7,
                                                                    "openParenToken": {
                                                                        "kind": "OpenParenToken",
                                                                        "fullStart": 1016,
                                                                        "fullEnd": 1017,
                                                                        "start": 1016,
                                                                        "end": 1017,
                                                                        "fullWidth": 1,
                                                                        "width": 1,
                                                                        "text": "(",
                                                                        "value": "(",
                                                                        "valueText": "("
                                                                    },
                                                                    "arguments": [
                                                                        {
                                                                            "kind": "NumericLiteral",
                                                                            "fullStart": 1017,
                                                                            "fullEnd": 1019,
                                                                            "start": 1017,
                                                                            "end": 1019,
                                                                            "fullWidth": 2,
                                                                            "width": 2,
                                                                            "text": "16",
                                                                            "value": 16,
                                                                            "valueText": "16"
                                                                        },
                                                                        {
                                                                            "kind": "CommaToken",
                                                                            "fullStart": 1019,
                                                                            "fullEnd": 1021,
                                                                            "start": 1019,
                                                                            "end": 1020,
                                                                            "fullWidth": 2,
                                                                            "width": 1,
                                                                            "text": ",",
                                                                            "value": ",",
                                                                            "valueText": ",",
                                                                            "hasTrailingTrivia": true,
                                                                            "trailingTrivia": [
                                                                                {
                                                                                    "kind": "WhitespaceTrivia",
                                                                                    "text": " "
                                                                                }
                                                                            ]
                                                                        },
                                                                        {
                                                                            "kind": "IdentifierName",
                                                                            "fullStart": 1021,
                                                                            "fullEnd": 1022,
                                                                            "start": 1021,
                                                                            "end": 1022,
                                                                            "fullWidth": 1,
                                                                            "width": 1,
                                                                            "text": "i",
                                                                            "value": "i",
                                                                            "valueText": "i"
                                                                        }
                                                                    ],
                                                                    "closeParenToken": {
                                                                        "kind": "CloseParenToken",
                                                                        "fullStart": 1022,
                                                                        "fullEnd": 1023,
                                                                        "start": 1022,
                                                                        "end": 1023,
                                                                        "fullWidth": 1,
                                                                        "width": 1,
                                                                        "text": ")",
                                                                        "value": ")",
                                                                        "valueText": ")"
                                                                    }
                                                                }
                                                            }
                                                        }
                                                    },
                                                    "semicolonToken": {
                                                        "kind": "SemicolonToken",
                                                        "fullStart": 1023,
                                                        "fullEnd": 1025,
                                                        "start": 1023,
                                                        "end": 1024,
                                                        "fullWidth": 2,
                                                        "width": 1,
                                                        "text": ";",
                                                        "value": ";",
                                                        "valueText": ";",
                                                        "hasTrailingTrivia": true,
                                                        "hasTrailingNewLine": true,
                                                        "trailingTrivia": [
                                                            {
                                                                "kind": "NewLineTrivia",
                                                                "text": "\n"
                                                            }
                                                        ]
                                                    }
                                                },
                                                {
                                                    "kind": "IfStatement",
                                                    "fullStart": 1025,
                                                    "fullEnd": 1317,
                                                    "start": 1031,
                                                    "end": 1316,
                                                    "fullWidth": 292,
                                                    "width": 285,
                                                    "isIncrementallyUnusable": true,
                                                    "ifKeyword": {
                                                        "kind": "IfKeyword",
                                                        "fullStart": 1025,
                                                        "fullEnd": 1034,
                                                        "start": 1031,
                                                        "end": 1033,
                                                        "fullWidth": 9,
                                                        "width": 2,
                                                        "text": "if",
                                                        "value": "if",
                                                        "valueText": "if",
                                                        "hasLeadingTrivia": true,
                                                        "hasTrailingTrivia": true,
                                                        "leadingTrivia": [
                                                            {
                                                                "kind": "WhitespaceTrivia",
                                                                "text": "      "
                                                            }
                                                        ],
                                                        "trailingTrivia": [
                                                            {
                                                                "kind": "WhitespaceTrivia",
                                                                "text": " "
                                                            }
                                                        ]
                                                    },
                                                    "openParenToken": {
                                                        "kind": "OpenParenToken",
                                                        "fullStart": 1034,
                                                        "fullEnd": 1036,
                                                        "start": 1034,
                                                        "end": 1035,
                                                        "fullWidth": 2,
                                                        "width": 1,
                                                        "text": "(",
                                                        "value": "(",
                                                        "valueText": "(",
                                                        "hasTrailingTrivia": true,
                                                        "trailingTrivia": [
                                                            {
                                                                "kind": "WhitespaceTrivia",
                                                                "text": " "
                                                            }
                                                        ]
                                                    },
                                                    "condition": {
                                                        "kind": "GreaterThanOrEqualExpression",
                                                        "fullStart": 1036,
                                                        "fullEnd": 1044,
                                                        "start": 1036,
                                                        "end": 1043,
                                                        "fullWidth": 8,
                                                        "width": 7,
                                                        "isIncrementallyUnusable": true,
                                                        "left": {
                                                            "kind": "IdentifierName",
                                                            "fullStart": 1036,
                                                            "fullEnd": 1038,
                                                            "start": 1036,
                                                            "end": 1037,
                                                            "fullWidth": 2,
                                                            "width": 1,
                                                            "text": "t",
                                                            "value": "t",
                                                            "valueText": "t",
                                                            "hasTrailingTrivia": true,
                                                            "trailingTrivia": [
                                                                {
                                                                    "kind": "WhitespaceTrivia",
                                                                    "text": " "
                                                                }
                                                            ]
                                                        },
                                                        "operatorToken": {
                                                            "kind": "GreaterThanEqualsToken",
                                                            "fullStart": 1038,
                                                            "fullEnd": 1041,
                                                            "start": 1038,
                                                            "end": 1040,
                                                            "fullWidth": 3,
                                                            "width": 2,
                                                            "text": ">=",
                                                            "value": ">=",
                                                            "valueText": ">=",
                                                            "hasTrailingTrivia": true,
                                                            "trailingTrivia": [
                                                                {
                                                                    "kind": "WhitespaceTrivia",
                                                                    "text": " "
                                                                }
                                                            ]
                                                        },
                                                        "right": {
                                                            "kind": "NumericLiteral",
                                                            "fullStart": 1041,
                                                            "fullEnd": 1044,
                                                            "start": 1041,
                                                            "end": 1043,
                                                            "fullWidth": 3,
                                                            "width": 2,
                                                            "text": "10",
                                                            "value": 10,
                                                            "valueText": "10",
                                                            "hasTrailingTrivia": true,
                                                            "trailingTrivia": [
                                                                {
                                                                    "kind": "WhitespaceTrivia",
                                                                    "text": " "
                                                                }
                                                            ]
                                                        }
                                                    },
                                                    "closeParenToken": {
                                                        "kind": "CloseParenToken",
                                                        "fullStart": 1044,
                                                        "fullEnd": 1046,
                                                        "start": 1044,
                                                        "end": 1045,
                                                        "fullWidth": 2,
                                                        "width": 1,
                                                        "text": ")",
                                                        "value": ")",
                                                        "valueText": ")",
                                                        "hasTrailingTrivia": true,
                                                        "trailingTrivia": [
                                                            {
                                                                "kind": "WhitespaceTrivia",
                                                                "text": " "
                                                            }
                                                        ]
                                                    },
                                                    "statement": {
                                                        "kind": "Block",
                                                        "fullStart": 1046,
                                                        "fullEnd": 1278,
                                                        "start": 1046,
                                                        "end": 1277,
                                                        "fullWidth": 232,
                                                        "width": 231,
                                                        "openBraceToken": {
                                                            "kind": "OpenBraceToken",
                                                            "fullStart": 1046,
                                                            "fullEnd": 1048,
                                                            "start": 1046,
                                                            "end": 1047,
                                                            "fullWidth": 2,
                                                            "width": 1,
                                                            "text": "{",
                                                            "value": "{",
                                                            "valueText": "{",
                                                            "hasTrailingTrivia": true,
                                                            "hasTrailingNewLine": true,
                                                            "trailingTrivia": [
                                                                {
                                                                    "kind": "NewLineTrivia",
                                                                    "text": "\n"
                                                                }
                                                            ]
                                                        },
                                                        "statements": [
                                                            {
                                                                "kind": "IfStatement",
                                                                "fullStart": 1048,
                                                                "fullEnd": 1085,
                                                                "start": 1056,
                                                                "end": 1084,
                                                                "fullWidth": 37,
                                                                "width": 28,
                                                                "ifKeyword": {
                                                                    "kind": "IfKeyword",
                                                                    "fullStart": 1048,
                                                                    "fullEnd": 1059,
                                                                    "start": 1056,
                                                                    "end": 1058,
                                                                    "fullWidth": 11,
                                                                    "width": 2,
                                                                    "text": "if",
                                                                    "value": "if",
                                                                    "valueText": "if",
                                                                    "hasLeadingTrivia": true,
                                                                    "hasTrailingTrivia": true,
                                                                    "leadingTrivia": [
                                                                        {
                                                                            "kind": "WhitespaceTrivia",
                                                                            "text": "        "
                                                                        }
                                                                    ],
                                                                    "trailingTrivia": [
                                                                        {
                                                                            "kind": "WhitespaceTrivia",
                                                                            "text": " "
                                                                        }
                                                                    ]
                                                                },
                                                                "openParenToken": {
                                                                    "kind": "OpenParenToken",
                                                                    "fullStart": 1059,
                                                                    "fullEnd": 1061,
                                                                    "start": 1059,
                                                                    "end": 1060,
                                                                    "fullWidth": 2,
                                                                    "width": 1,
                                                                    "text": "(",
                                                                    "value": "(",
                                                                    "valueText": "(",
                                                                    "hasTrailingTrivia": true,
                                                                    "trailingTrivia": [
                                                                        {
                                                                            "kind": "WhitespaceTrivia",
                                                                            "text": " "
                                                                        }
                                                                    ]
                                                                },
                                                                "condition": {
                                                                    "kind": "EqualsWithTypeConversionExpression",
                                                                    "fullStart": 1061,
                                                                    "fullEnd": 1069,
                                                                    "start": 1061,
                                                                    "end": 1068,
                                                                    "fullWidth": 8,
                                                                    "width": 7,
                                                                    "left": {
                                                                        "kind": "IdentifierName",
                                                                        "fullStart": 1061,
                                                                        "fullEnd": 1063,
                                                                        "start": 1061,
                                                                        "end": 1062,
                                                                        "fullWidth": 2,
                                                                        "width": 1,
                                                                        "text": "t",
                                                                        "value": "t",
                                                                        "valueText": "t",
                                                                        "hasTrailingTrivia": true,
                                                                        "trailingTrivia": [
                                                                            {
                                                                                "kind": "WhitespaceTrivia",
                                                                                "text": " "
                                                                            }
                                                                        ]
                                                                    },
                                                                    "operatorToken": {
                                                                        "kind": "EqualsEqualsToken",
                                                                        "fullStart": 1063,
                                                                        "fullEnd": 1066,
                                                                        "start": 1063,
                                                                        "end": 1065,
                                                                        "fullWidth": 3,
                                                                        "width": 2,
                                                                        "text": "==",
                                                                        "value": "==",
                                                                        "valueText": "==",
                                                                        "hasTrailingTrivia": true,
                                                                        "trailingTrivia": [
                                                                            {
                                                                                "kind": "WhitespaceTrivia",
                                                                                "text": " "
                                                                            }
                                                                        ]
                                                                    },
                                                                    "right": {
                                                                        "kind": "NumericLiteral",
                                                                        "fullStart": 1066,
                                                                        "fullEnd": 1069,
                                                                        "start": 1066,
                                                                        "end": 1068,
                                                                        "fullWidth": 3,
                                                                        "width": 2,
                                                                        "text": "10",
                                                                        "value": 10,
                                                                        "valueText": "10",
                                                                        "hasTrailingTrivia": true,
                                                                        "trailingTrivia": [
                                                                            {
                                                                                "kind": "WhitespaceTrivia",
                                                                                "text": " "
                                                                            }
                                                                        ]
                                                                    }
                                                                },
                                                                "closeParenToken": {
                                                                    "kind": "CloseParenToken",
                                                                    "fullStart": 1069,
                                                                    "fullEnd": 1071,
                                                                    "start": 1069,
                                                                    "end": 1070,
                                                                    "fullWidth": 2,
                                                                    "width": 1,
                                                                    "text": ")",
                                                                    "value": ")",
                                                                    "valueText": ")",
                                                                    "hasTrailingTrivia": true,
                                                                    "trailingTrivia": [
                                                                        {
                                                                            "kind": "WhitespaceTrivia",
                                                                            "text": " "
                                                                        }
                                                                    ]
                                                                },
                                                                "statement": {
                                                                    "kind": "Block",
                                                                    "fullStart": 1071,
                                                                    "fullEnd": 1085,
                                                                    "start": 1071,
                                                                    "end": 1084,
                                                                    "fullWidth": 14,
                                                                    "width": 13,
                                                                    "openBraceToken": {
                                                                        "kind": "OpenBraceToken",
                                                                        "fullStart": 1071,
                                                                        "fullEnd": 1073,
                                                                        "start": 1071,
                                                                        "end": 1072,
                                                                        "fullWidth": 2,
                                                                        "width": 1,
                                                                        "text": "{",
                                                                        "value": "{",
                                                                        "valueText": "{",
                                                                        "hasTrailingTrivia": true,
                                                                        "trailingTrivia": [
                                                                            {
                                                                                "kind": "WhitespaceTrivia",
                                                                                "text": " "
                                                                            }
                                                                        ]
                                                                    },
                                                                    "statements": [
                                                                        {
                                                                            "kind": "ExpressionStatement",
                                                                            "fullStart": 1073,
                                                                            "fullEnd": 1083,
                                                                            "start": 1073,
                                                                            "end": 1082,
                                                                            "fullWidth": 10,
                                                                            "width": 9,
                                                                            "expression": {
                                                                                "kind": "AddAssignmentExpression",
                                                                                "fullStart": 1073,
                                                                                "fullEnd": 1081,
                                                                                "start": 1073,
                                                                                "end": 1081,
                                                                                "fullWidth": 8,
                                                                                "width": 8,
                                                                                "left": {
                                                                                    "kind": "IdentifierName",
                                                                                    "fullStart": 1073,
                                                                                    "fullEnd": 1075,
                                                                                    "start": 1073,
                                                                                    "end": 1074,
                                                                                    "fullWidth": 2,
                                                                                    "width": 1,
                                                                                    "text": "h",
                                                                                    "value": "h",
                                                                                    "valueText": "h",
                                                                                    "hasTrailingTrivia": true,
                                                                                    "trailingTrivia": [
                                                                                        {
                                                                                            "kind": "WhitespaceTrivia",
                                                                                            "text": " "
                                                                                        }
                                                                                    ]
                                                                                },
                                                                                "operatorToken": {
                                                                                    "kind": "PlusEqualsToken",
                                                                                    "fullStart": 1075,
                                                                                    "fullEnd": 1078,
                                                                                    "start": 1075,
                                                                                    "end": 1077,
                                                                                    "fullWidth": 3,
                                                                                    "width": 2,
                                                                                    "text": "+=",
                                                                                    "value": "+=",
                                                                                    "valueText": "+=",
                                                                                    "hasTrailingTrivia": true,
                                                                                    "trailingTrivia": [
                                                                                        {
                                                                                            "kind": "WhitespaceTrivia",
                                                                                            "text": " "
                                                                                        }
                                                                                    ]
                                                                                },
                                                                                "right": {
                                                                                    "kind": "StringLiteral",
                                                                                    "fullStart": 1078,
                                                                                    "fullEnd": 1081,
                                                                                    "start": 1078,
                                                                                    "end": 1081,
                                                                                    "fullWidth": 3,
                                                                                    "width": 3,
                                                                                    "text": "\"A\"",
                                                                                    "value": "A",
                                                                                    "valueText": "A"
                                                                                }
                                                                            },
                                                                            "semicolonToken": {
                                                                                "kind": "SemicolonToken",
                                                                                "fullStart": 1081,
                                                                                "fullEnd": 1083,
                                                                                "start": 1081,
                                                                                "end": 1082,
                                                                                "fullWidth": 2,
                                                                                "width": 1,
                                                                                "text": ";",
                                                                                "value": ";",
                                                                                "valueText": ";",
                                                                                "hasTrailingTrivia": true,
                                                                                "trailingTrivia": [
                                                                                    {
                                                                                        "kind": "WhitespaceTrivia",
                                                                                        "text": " "
                                                                                    }
                                                                                ]
                                                                            }
                                                                        }
                                                                    ],
                                                                    "closeBraceToken": {
                                                                        "kind": "CloseBraceToken",
                                                                        "fullStart": 1083,
                                                                        "fullEnd": 1085,
                                                                        "start": 1083,
                                                                        "end": 1084,
                                                                        "fullWidth": 2,
                                                                        "width": 1,
                                                                        "text": "}",
                                                                        "value": "}",
                                                                        "valueText": "}",
                                                                        "hasTrailingTrivia": true,
                                                                        "hasTrailingNewLine": true,
                                                                        "trailingTrivia": [
                                                                            {
                                                                                "kind": "NewLineTrivia",
                                                                                "text": "\n"
                                                                            }
                                                                        ]
                                                                    }
                                                                }
                                                            },
                                                            {
                                                                "kind": "IfStatement",
                                                                "fullStart": 1085,
                                                                "fullEnd": 1122,
                                                                "start": 1093,
                                                                "end": 1121,
                                                                "fullWidth": 37,
                                                                "width": 28,
                                                                "ifKeyword": {
                                                                    "kind": "IfKeyword",
                                                                    "fullStart": 1085,
                                                                    "fullEnd": 1096,
                                                                    "start": 1093,
                                                                    "end": 1095,
                                                                    "fullWidth": 11,
                                                                    "width": 2,
                                                                    "text": "if",
                                                                    "value": "if",
                                                                    "valueText": "if",
                                                                    "hasLeadingTrivia": true,
                                                                    "hasTrailingTrivia": true,
                                                                    "leadingTrivia": [
                                                                        {
                                                                            "kind": "WhitespaceTrivia",
                                                                            "text": "        "
                                                                        }
                                                                    ],
                                                                    "trailingTrivia": [
                                                                        {
                                                                            "kind": "WhitespaceTrivia",
                                                                            "text": " "
                                                                        }
                                                                    ]
                                                                },
                                                                "openParenToken": {
                                                                    "kind": "OpenParenToken",
                                                                    "fullStart": 1096,
                                                                    "fullEnd": 1098,
                                                                    "start": 1096,
                                                                    "end": 1097,
                                                                    "fullWidth": 2,
                                                                    "width": 1,
                                                                    "text": "(",
                                                                    "value": "(",
                                                                    "valueText": "(",
                                                                    "hasTrailingTrivia": true,
                                                                    "trailingTrivia": [
                                                                        {
                                                                            "kind": "WhitespaceTrivia",
                                                                            "text": " "
                                                                        }
                                                                    ]
                                                                },
                                                                "condition": {
                                                                    "kind": "EqualsWithTypeConversionExpression",
                                                                    "fullStart": 1098,
                                                                    "fullEnd": 1106,
                                                                    "start": 1098,
                                                                    "end": 1105,
                                                                    "fullWidth": 8,
                                                                    "width": 7,
                                                                    "left": {
                                                                        "kind": "IdentifierName",
                                                                        "fullStart": 1098,
                                                                        "fullEnd": 1100,
                                                                        "start": 1098,
                                                                        "end": 1099,
                                                                        "fullWidth": 2,
                                                                        "width": 1,
                                                                        "text": "t",
                                                                        "value": "t",
                                                                        "valueText": "t",
                                                                        "hasTrailingTrivia": true,
                                                                        "trailingTrivia": [
                                                                            {
                                                                                "kind": "WhitespaceTrivia",
                                                                                "text": " "
                                                                            }
                                                                        ]
                                                                    },
                                                                    "operatorToken": {
                                                                        "kind": "EqualsEqualsToken",
                                                                        "fullStart": 1100,
                                                                        "fullEnd": 1103,
                                                                        "start": 1100,
                                                                        "end": 1102,
                                                                        "fullWidth": 3,
                                                                        "width": 2,
                                                                        "text": "==",
                                                                        "value": "==",
                                                                        "valueText": "==",
                                                                        "hasTrailingTrivia": true,
                                                                        "trailingTrivia": [
                                                                            {
                                                                                "kind": "WhitespaceTrivia",
                                                                                "text": " "
                                                                            }
                                                                        ]
                                                                    },
                                                                    "right": {
                                                                        "kind": "NumericLiteral",
                                                                        "fullStart": 1103,
                                                                        "fullEnd": 1106,
                                                                        "start": 1103,
                                                                        "end": 1105,
                                                                        "fullWidth": 3,
                                                                        "width": 2,
                                                                        "text": "11",
                                                                        "value": 11,
                                                                        "valueText": "11",
                                                                        "hasTrailingTrivia": true,
                                                                        "trailingTrivia": [
                                                                            {
                                                                                "kind": "WhitespaceTrivia",
                                                                                "text": " "
                                                                            }
                                                                        ]
                                                                    }
                                                                },
                                                                "closeParenToken": {
                                                                    "kind": "CloseParenToken",
                                                                    "fullStart": 1106,
                                                                    "fullEnd": 1108,
                                                                    "start": 1106,
                                                                    "end": 1107,
                                                                    "fullWidth": 2,
                                                                    "width": 1,
                                                                    "text": ")",
                                                                    "value": ")",
                                                                    "valueText": ")",
                                                                    "hasTrailingTrivia": true,
                                                                    "trailingTrivia": [
                                                                        {
                                                                            "kind": "WhitespaceTrivia",
                                                                            "text": " "
                                                                        }
                                                                    ]
                                                                },
                                                                "statement": {
                                                                    "kind": "Block",
                                                                    "fullStart": 1108,
                                                                    "fullEnd": 1122,
                                                                    "start": 1108,
                                                                    "end": 1121,
                                                                    "fullWidth": 14,
                                                                    "width": 13,
                                                                    "openBraceToken": {
                                                                        "kind": "OpenBraceToken",
                                                                        "fullStart": 1108,
                                                                        "fullEnd": 1110,
                                                                        "start": 1108,
                                                                        "end": 1109,
                                                                        "fullWidth": 2,
                                                                        "width": 1,
                                                                        "text": "{",
                                                                        "value": "{",
                                                                        "valueText": "{",
                                                                        "hasTrailingTrivia": true,
                                                                        "trailingTrivia": [
                                                                            {
                                                                                "kind": "WhitespaceTrivia",
                                                                                "text": " "
                                                                            }
                                                                        ]
                                                                    },
                                                                    "statements": [
                                                                        {
                                                                            "kind": "ExpressionStatement",
                                                                            "fullStart": 1110,
                                                                            "fullEnd": 1120,
                                                                            "start": 1110,
                                                                            "end": 1119,
                                                                            "fullWidth": 10,
                                                                            "width": 9,
                                                                            "expression": {
                                                                                "kind": "AddAssignmentExpression",
                                                                                "fullStart": 1110,
                                                                                "fullEnd": 1118,
                                                                                "start": 1110,
                                                                                "end": 1118,
                                                                                "fullWidth": 8,
                                                                                "width": 8,
                                                                                "left": {
                                                                                    "kind": "IdentifierName",
                                                                                    "fullStart": 1110,
                                                                                    "fullEnd": 1112,
                                                                                    "start": 1110,
                                                                                    "end": 1111,
                                                                                    "fullWidth": 2,
                                                                                    "width": 1,
                                                                                    "text": "h",
                                                                                    "value": "h",
                                                                                    "valueText": "h",
                                                                                    "hasTrailingTrivia": true,
                                                                                    "trailingTrivia": [
                                                                                        {
                                                                                            "kind": "WhitespaceTrivia",
                                                                                            "text": " "
                                                                                        }
                                                                                    ]
                                                                                },
                                                                                "operatorToken": {
                                                                                    "kind": "PlusEqualsToken",
                                                                                    "fullStart": 1112,
                                                                                    "fullEnd": 1115,
                                                                                    "start": 1112,
                                                                                    "end": 1114,
                                                                                    "fullWidth": 3,
                                                                                    "width": 2,
                                                                                    "text": "+=",
                                                                                    "value": "+=",
                                                                                    "valueText": "+=",
                                                                                    "hasTrailingTrivia": true,
                                                                                    "trailingTrivia": [
                                                                                        {
                                                                                            "kind": "WhitespaceTrivia",
                                                                                            "text": " "
                                                                                        }
                                                                                    ]
                                                                                },
                                                                                "right": {
                                                                                    "kind": "StringLiteral",
                                                                                    "fullStart": 1115,
                                                                                    "fullEnd": 1118,
                                                                                    "start": 1115,
                                                                                    "end": 1118,
                                                                                    "fullWidth": 3,
                                                                                    "width": 3,
                                                                                    "text": "\"B\"",
                                                                                    "value": "B",
                                                                                    "valueText": "B"
                                                                                }
                                                                            },
                                                                            "semicolonToken": {
                                                                                "kind": "SemicolonToken",
                                                                                "fullStart": 1118,
                                                                                "fullEnd": 1120,
                                                                                "start": 1118,
                                                                                "end": 1119,
                                                                                "fullWidth": 2,
                                                                                "width": 1,
                                                                                "text": ";",
                                                                                "value": ";",
                                                                                "valueText": ";",
                                                                                "hasTrailingTrivia": true,
                                                                                "trailingTrivia": [
                                                                                    {
                                                                                        "kind": "WhitespaceTrivia",
                                                                                        "text": " "
                                                                                    }
                                                                                ]
                                                                            }
                                                                        }
                                                                    ],
                                                                    "closeBraceToken": {
                                                                        "kind": "CloseBraceToken",
                                                                        "fullStart": 1120,
                                                                        "fullEnd": 1122,
                                                                        "start": 1120,
                                                                        "end": 1121,
                                                                        "fullWidth": 2,
                                                                        "width": 1,
                                                                        "text": "}",
                                                                        "value": "}",
                                                                        "valueText": "}",
                                                                        "hasTrailingTrivia": true,
                                                                        "hasTrailingNewLine": true,
                                                                        "trailingTrivia": [
                                                                            {
                                                                                "kind": "NewLineTrivia",
                                                                                "text": "\n"
                                                                            }
                                                                        ]
                                                                    }
                                                                }
                                                            },
                                                            {
                                                                "kind": "IfStatement",
                                                                "fullStart": 1122,
                                                                "fullEnd": 1159,
                                                                "start": 1130,
                                                                "end": 1158,
                                                                "fullWidth": 37,
                                                                "width": 28,
                                                                "ifKeyword": {
                                                                    "kind": "IfKeyword",
                                                                    "fullStart": 1122,
                                                                    "fullEnd": 1133,
                                                                    "start": 1130,
                                                                    "end": 1132,
                                                                    "fullWidth": 11,
                                                                    "width": 2,
                                                                    "text": "if",
                                                                    "value": "if",
                                                                    "valueText": "if",
                                                                    "hasLeadingTrivia": true,
                                                                    "hasTrailingTrivia": true,
                                                                    "leadingTrivia": [
                                                                        {
                                                                            "kind": "WhitespaceTrivia",
                                                                            "text": "        "
                                                                        }
                                                                    ],
                                                                    "trailingTrivia": [
                                                                        {
                                                                            "kind": "WhitespaceTrivia",
                                                                            "text": " "
                                                                        }
                                                                    ]
                                                                },
                                                                "openParenToken": {
                                                                    "kind": "OpenParenToken",
                                                                    "fullStart": 1133,
                                                                    "fullEnd": 1135,
                                                                    "start": 1133,
                                                                    "end": 1134,
                                                                    "fullWidth": 2,
                                                                    "width": 1,
                                                                    "text": "(",
                                                                    "value": "(",
                                                                    "valueText": "(",
                                                                    "hasTrailingTrivia": true,
                                                                    "trailingTrivia": [
                                                                        {
                                                                            "kind": "WhitespaceTrivia",
                                                                            "text": " "
                                                                        }
                                                                    ]
                                                                },
                                                                "condition": {
                                                                    "kind": "EqualsWithTypeConversionExpression",
                                                                    "fullStart": 1135,
                                                                    "fullEnd": 1143,
                                                                    "start": 1135,
                                                                    "end": 1142,
                                                                    "fullWidth": 8,
                                                                    "width": 7,
                                                                    "left": {
                                                                        "kind": "IdentifierName",
                                                                        "fullStart": 1135,
                                                                        "fullEnd": 1137,
                                                                        "start": 1135,
                                                                        "end": 1136,
                                                                        "fullWidth": 2,
                                                                        "width": 1,
                                                                        "text": "t",
                                                                        "value": "t",
                                                                        "valueText": "t",
                                                                        "hasTrailingTrivia": true,
                                                                        "trailingTrivia": [
                                                                            {
                                                                                "kind": "WhitespaceTrivia",
                                                                                "text": " "
                                                                            }
                                                                        ]
                                                                    },
                                                                    "operatorToken": {
                                                                        "kind": "EqualsEqualsToken",
                                                                        "fullStart": 1137,
                                                                        "fullEnd": 1140,
                                                                        "start": 1137,
                                                                        "end": 1139,
                                                                        "fullWidth": 3,
                                                                        "width": 2,
                                                                        "text": "==",
                                                                        "value": "==",
                                                                        "valueText": "==",
                                                                        "hasTrailingTrivia": true,
                                                                        "trailingTrivia": [
                                                                            {
                                                                                "kind": "WhitespaceTrivia",
                                                                                "text": " "
                                                                            }
                                                                        ]
                                                                    },
                                                                    "right": {
                                                                        "kind": "NumericLiteral",
                                                                        "fullStart": 1140,
                                                                        "fullEnd": 1143,
                                                                        "start": 1140,
                                                                        "end": 1142,
                                                                        "fullWidth": 3,
                                                                        "width": 2,
                                                                        "text": "12",
                                                                        "value": 12,
                                                                        "valueText": "12",
                                                                        "hasTrailingTrivia": true,
                                                                        "trailingTrivia": [
                                                                            {
                                                                                "kind": "WhitespaceTrivia",
                                                                                "text": " "
                                                                            }
                                                                        ]
                                                                    }
                                                                },
                                                                "closeParenToken": {
                                                                    "kind": "CloseParenToken",
                                                                    "fullStart": 1143,
                                                                    "fullEnd": 1145,
                                                                    "start": 1143,
                                                                    "end": 1144,
                                                                    "fullWidth": 2,
                                                                    "width": 1,
                                                                    "text": ")",
                                                                    "value": ")",
                                                                    "valueText": ")",
                                                                    "hasTrailingTrivia": true,
                                                                    "trailingTrivia": [
                                                                        {
                                                                            "kind": "WhitespaceTrivia",
                                                                            "text": " "
                                                                        }
                                                                    ]
                                                                },
                                                                "statement": {
                                                                    "kind": "Block",
                                                                    "fullStart": 1145,
                                                                    "fullEnd": 1159,
                                                                    "start": 1145,
                                                                    "end": 1158,
                                                                    "fullWidth": 14,
                                                                    "width": 13,
                                                                    "openBraceToken": {
                                                                        "kind": "OpenBraceToken",
                                                                        "fullStart": 1145,
                                                                        "fullEnd": 1147,
                                                                        "start": 1145,
                                                                        "end": 1146,
                                                                        "fullWidth": 2,
                                                                        "width": 1,
                                                                        "text": "{",
                                                                        "value": "{",
                                                                        "valueText": "{",
                                                                        "hasTrailingTrivia": true,
                                                                        "trailingTrivia": [
                                                                            {
                                                                                "kind": "WhitespaceTrivia",
                                                                                "text": " "
                                                                            }
                                                                        ]
                                                                    },
                                                                    "statements": [
                                                                        {
                                                                            "kind": "ExpressionStatement",
                                                                            "fullStart": 1147,
                                                                            "fullEnd": 1157,
                                                                            "start": 1147,
                                                                            "end": 1156,
                                                                            "fullWidth": 10,
                                                                            "width": 9,
                                                                            "expression": {
                                                                                "kind": "AddAssignmentExpression",
                                                                                "fullStart": 1147,
                                                                                "fullEnd": 1155,
                                                                                "start": 1147,
                                                                                "end": 1155,
                                                                                "fullWidth": 8,
                                                                                "width": 8,
                                                                                "left": {
                                                                                    "kind": "IdentifierName",
                                                                                    "fullStart": 1147,
                                                                                    "fullEnd": 1149,
                                                                                    "start": 1147,
                                                                                    "end": 1148,
                                                                                    "fullWidth": 2,
                                                                                    "width": 1,
                                                                                    "text": "h",
                                                                                    "value": "h",
                                                                                    "valueText": "h",
                                                                                    "hasTrailingTrivia": true,
                                                                                    "trailingTrivia": [
                                                                                        {
                                                                                            "kind": "WhitespaceTrivia",
                                                                                            "text": " "
                                                                                        }
                                                                                    ]
                                                                                },
                                                                                "operatorToken": {
                                                                                    "kind": "PlusEqualsToken",
                                                                                    "fullStart": 1149,
                                                                                    "fullEnd": 1152,
                                                                                    "start": 1149,
                                                                                    "end": 1151,
                                                                                    "fullWidth": 3,
                                                                                    "width": 2,
                                                                                    "text": "+=",
                                                                                    "value": "+=",
                                                                                    "valueText": "+=",
                                                                                    "hasTrailingTrivia": true,
                                                                                    "trailingTrivia": [
                                                                                        {
                                                                                            "kind": "WhitespaceTrivia",
                                                                                            "text": " "
                                                                                        }
                                                                                    ]
                                                                                },
                                                                                "right": {
                                                                                    "kind": "StringLiteral",
                                                                                    "fullStart": 1152,
                                                                                    "fullEnd": 1155,
                                                                                    "start": 1152,
                                                                                    "end": 1155,
                                                                                    "fullWidth": 3,
                                                                                    "width": 3,
                                                                                    "text": "\"C\"",
                                                                                    "value": "C",
                                                                                    "valueText": "C"
                                                                                }
                                                                            },
                                                                            "semicolonToken": {
                                                                                "kind": "SemicolonToken",
                                                                                "fullStart": 1155,
                                                                                "fullEnd": 1157,
                                                                                "start": 1155,
                                                                                "end": 1156,
                                                                                "fullWidth": 2,
                                                                                "width": 1,
                                                                                "text": ";",
                                                                                "value": ";",
                                                                                "valueText": ";",
                                                                                "hasTrailingTrivia": true,
                                                                                "trailingTrivia": [
                                                                                    {
                                                                                        "kind": "WhitespaceTrivia",
                                                                                        "text": " "
                                                                                    }
                                                                                ]
                                                                            }
                                                                        }
                                                                    ],
                                                                    "closeBraceToken": {
                                                                        "kind": "CloseBraceToken",
                                                                        "fullStart": 1157,
                                                                        "fullEnd": 1159,
                                                                        "start": 1157,
                                                                        "end": 1158,
                                                                        "fullWidth": 2,
                                                                        "width": 1,
                                                                        "text": "}",
                                                                        "value": "}",
                                                                        "valueText": "}",
                                                                        "hasTrailingTrivia": true,
                                                                        "hasTrailingNewLine": true,
                                                                        "trailingTrivia": [
                                                                            {
                                                                                "kind": "NewLineTrivia",
                                                                                "text": "\n"
                                                                            }
                                                                        ]
                                                                    }
                                                                }
                                                            },
                                                            {
                                                                "kind": "IfStatement",
                                                                "fullStart": 1159,
                                                                "fullEnd": 1196,
                                                                "start": 1167,
                                                                "end": 1195,
                                                                "fullWidth": 37,
                                                                "width": 28,
                                                                "ifKeyword": {
                                                                    "kind": "IfKeyword",
                                                                    "fullStart": 1159,
                                                                    "fullEnd": 1170,
                                                                    "start": 1167,
                                                                    "end": 1169,
                                                                    "fullWidth": 11,
                                                                    "width": 2,
                                                                    "text": "if",
                                                                    "value": "if",
                                                                    "valueText": "if",
                                                                    "hasLeadingTrivia": true,
                                                                    "hasTrailingTrivia": true,
                                                                    "leadingTrivia": [
                                                                        {
                                                                            "kind": "WhitespaceTrivia",
                                                                            "text": "        "
                                                                        }
                                                                    ],
                                                                    "trailingTrivia": [
                                                                        {
                                                                            "kind": "WhitespaceTrivia",
                                                                            "text": " "
                                                                        }
                                                                    ]
                                                                },
                                                                "openParenToken": {
                                                                    "kind": "OpenParenToken",
                                                                    "fullStart": 1170,
                                                                    "fullEnd": 1172,
                                                                    "start": 1170,
                                                                    "end": 1171,
                                                                    "fullWidth": 2,
                                                                    "width": 1,
                                                                    "text": "(",
                                                                    "value": "(",
                                                                    "valueText": "(",
                                                                    "hasTrailingTrivia": true,
                                                                    "trailingTrivia": [
                                                                        {
                                                                            "kind": "WhitespaceTrivia",
                                                                            "text": " "
                                                                        }
                                                                    ]
                                                                },
                                                                "condition": {
                                                                    "kind": "EqualsWithTypeConversionExpression",
                                                                    "fullStart": 1172,
                                                                    "fullEnd": 1180,
                                                                    "start": 1172,
                                                                    "end": 1179,
                                                                    "fullWidth": 8,
                                                                    "width": 7,
                                                                    "left": {
                                                                        "kind": "IdentifierName",
                                                                        "fullStart": 1172,
                                                                        "fullEnd": 1174,
                                                                        "start": 1172,
                                                                        "end": 1173,
                                                                        "fullWidth": 2,
                                                                        "width": 1,
                                                                        "text": "t",
                                                                        "value": "t",
                                                                        "valueText": "t",
                                                                        "hasTrailingTrivia": true,
                                                                        "trailingTrivia": [
                                                                            {
                                                                                "kind": "WhitespaceTrivia",
                                                                                "text": " "
                                                                            }
                                                                        ]
                                                                    },
                                                                    "operatorToken": {
                                                                        "kind": "EqualsEqualsToken",
                                                                        "fullStart": 1174,
                                                                        "fullEnd": 1177,
                                                                        "start": 1174,
                                                                        "end": 1176,
                                                                        "fullWidth": 3,
                                                                        "width": 2,
                                                                        "text": "==",
                                                                        "value": "==",
                                                                        "valueText": "==",
                                                                        "hasTrailingTrivia": true,
                                                                        "trailingTrivia": [
                                                                            {
                                                                                "kind": "WhitespaceTrivia",
                                                                                "text": " "
                                                                            }
                                                                        ]
                                                                    },
                                                                    "right": {
                                                                        "kind": "NumericLiteral",
                                                                        "fullStart": 1177,
                                                                        "fullEnd": 1180,
                                                                        "start": 1177,
                                                                        "end": 1179,
                                                                        "fullWidth": 3,
                                                                        "width": 2,
                                                                        "text": "13",
                                                                        "value": 13,
                                                                        "valueText": "13",
                                                                        "hasTrailingTrivia": true,
                                                                        "trailingTrivia": [
                                                                            {
                                                                                "kind": "WhitespaceTrivia",
                                                                                "text": " "
                                                                            }
                                                                        ]
                                                                    }
                                                                },
                                                                "closeParenToken": {
                                                                    "kind": "CloseParenToken",
                                                                    "fullStart": 1180,
                                                                    "fullEnd": 1182,
                                                                    "start": 1180,
                                                                    "end": 1181,
                                                                    "fullWidth": 2,
                                                                    "width": 1,
                                                                    "text": ")",
                                                                    "value": ")",
                                                                    "valueText": ")",
                                                                    "hasTrailingTrivia": true,
                                                                    "trailingTrivia": [
                                                                        {
                                                                            "kind": "WhitespaceTrivia",
                                                                            "text": " "
                                                                        }
                                                                    ]
                                                                },
                                                                "statement": {
                                                                    "kind": "Block",
                                                                    "fullStart": 1182,
                                                                    "fullEnd": 1196,
                                                                    "start": 1182,
                                                                    "end": 1195,
                                                                    "fullWidth": 14,
                                                                    "width": 13,
                                                                    "openBraceToken": {
                                                                        "kind": "OpenBraceToken",
                                                                        "fullStart": 1182,
                                                                        "fullEnd": 1184,
                                                                        "start": 1182,
                                                                        "end": 1183,
                                                                        "fullWidth": 2,
                                                                        "width": 1,
                                                                        "text": "{",
                                                                        "value": "{",
                                                                        "valueText": "{",
                                                                        "hasTrailingTrivia": true,
                                                                        "trailingTrivia": [
                                                                            {
                                                                                "kind": "WhitespaceTrivia",
                                                                                "text": " "
                                                                            }
                                                                        ]
                                                                    },
                                                                    "statements": [
                                                                        {
                                                                            "kind": "ExpressionStatement",
                                                                            "fullStart": 1184,
                                                                            "fullEnd": 1194,
                                                                            "start": 1184,
                                                                            "end": 1193,
                                                                            "fullWidth": 10,
                                                                            "width": 9,
                                                                            "expression": {
                                                                                "kind": "AddAssignmentExpression",
                                                                                "fullStart": 1184,
                                                                                "fullEnd": 1192,
                                                                                "start": 1184,
                                                                                "end": 1192,
                                                                                "fullWidth": 8,
                                                                                "width": 8,
                                                                                "left": {
                                                                                    "kind": "IdentifierName",
                                                                                    "fullStart": 1184,
                                                                                    "fullEnd": 1186,
                                                                                    "start": 1184,
                                                                                    "end": 1185,
                                                                                    "fullWidth": 2,
                                                                                    "width": 1,
                                                                                    "text": "h",
                                                                                    "value": "h",
                                                                                    "valueText": "h",
                                                                                    "hasTrailingTrivia": true,
                                                                                    "trailingTrivia": [
                                                                                        {
                                                                                            "kind": "WhitespaceTrivia",
                                                                                            "text": " "
                                                                                        }
                                                                                    ]
                                                                                },
                                                                                "operatorToken": {
                                                                                    "kind": "PlusEqualsToken",
                                                                                    "fullStart": 1186,
                                                                                    "fullEnd": 1189,
                                                                                    "start": 1186,
                                                                                    "end": 1188,
                                                                                    "fullWidth": 3,
                                                                                    "width": 2,
                                                                                    "text": "+=",
                                                                                    "value": "+=",
                                                                                    "valueText": "+=",
                                                                                    "hasTrailingTrivia": true,
                                                                                    "trailingTrivia": [
                                                                                        {
                                                                                            "kind": "WhitespaceTrivia",
                                                                                            "text": " "
                                                                                        }
                                                                                    ]
                                                                                },
                                                                                "right": {
                                                                                    "kind": "StringLiteral",
                                                                                    "fullStart": 1189,
                                                                                    "fullEnd": 1192,
                                                                                    "start": 1189,
                                                                                    "end": 1192,
                                                                                    "fullWidth": 3,
                                                                                    "width": 3,
                                                                                    "text": "\"D\"",
                                                                                    "value": "D",
                                                                                    "valueText": "D"
                                                                                }
                                                                            },
                                                                            "semicolonToken": {
                                                                                "kind": "SemicolonToken",
                                                                                "fullStart": 1192,
                                                                                "fullEnd": 1194,
                                                                                "start": 1192,
                                                                                "end": 1193,
                                                                                "fullWidth": 2,
                                                                                "width": 1,
                                                                                "text": ";",
                                                                                "value": ";",
                                                                                "valueText": ";",
                                                                                "hasTrailingTrivia": true,
                                                                                "trailingTrivia": [
                                                                                    {
                                                                                        "kind": "WhitespaceTrivia",
                                                                                        "text": " "
                                                                                    }
                                                                                ]
                                                                            }
                                                                        }
                                                                    ],
                                                                    "closeBraceToken": {
                                                                        "kind": "CloseBraceToken",
                                                                        "fullStart": 1194,
                                                                        "fullEnd": 1196,
                                                                        "start": 1194,
                                                                        "end": 1195,
                                                                        "fullWidth": 2,
                                                                        "width": 1,
                                                                        "text": "}",
                                                                        "value": "}",
                                                                        "valueText": "}",
                                                                        "hasTrailingTrivia": true,
                                                                        "hasTrailingNewLine": true,
                                                                        "trailingTrivia": [
                                                                            {
                                                                                "kind": "NewLineTrivia",
                                                                                "text": "\n"
                                                                            }
                                                                        ]
                                                                    }
                                                                }
                                                            },
                                                            {
                                                                "kind": "IfStatement",
                                                                "fullStart": 1196,
                                                                "fullEnd": 1233,
                                                                "start": 1204,
                                                                "end": 1232,
                                                                "fullWidth": 37,
                                                                "width": 28,
                                                                "ifKeyword": {
                                                                    "kind": "IfKeyword",
                                                                    "fullStart": 1196,
                                                                    "fullEnd": 1207,
                                                                    "start": 1204,
                                                                    "end": 1206,
                                                                    "fullWidth": 11,
                                                                    "width": 2,
                                                                    "text": "if",
                                                                    "value": "if",
                                                                    "valueText": "if",
                                                                    "hasLeadingTrivia": true,
                                                                    "hasTrailingTrivia": true,
                                                                    "leadingTrivia": [
                                                                        {
                                                                            "kind": "WhitespaceTrivia",
                                                                            "text": "        "
                                                                        }
                                                                    ],
                                                                    "trailingTrivia": [
                                                                        {
                                                                            "kind": "WhitespaceTrivia",
                                                                            "text": " "
                                                                        }
                                                                    ]
                                                                },
                                                                "openParenToken": {
                                                                    "kind": "OpenParenToken",
                                                                    "fullStart": 1207,
                                                                    "fullEnd": 1209,
                                                                    "start": 1207,
                                                                    "end": 1208,
                                                                    "fullWidth": 2,
                                                                    "width": 1,
                                                                    "text": "(",
                                                                    "value": "(",
                                                                    "valueText": "(",
                                                                    "hasTrailingTrivia": true,
                                                                    "trailingTrivia": [
                                                                        {
                                                                            "kind": "WhitespaceTrivia",
                                                                            "text": " "
                                                                        }
                                                                    ]
                                                                },
                                                                "condition": {
                                                                    "kind": "EqualsWithTypeConversionExpression",
                                                                    "fullStart": 1209,
                                                                    "fullEnd": 1217,
                                                                    "start": 1209,
                                                                    "end": 1216,
                                                                    "fullWidth": 8,
                                                                    "width": 7,
                                                                    "left": {
                                                                        "kind": "IdentifierName",
                                                                        "fullStart": 1209,
                                                                        "fullEnd": 1211,
                                                                        "start": 1209,
                                                                        "end": 1210,
                                                                        "fullWidth": 2,
                                                                        "width": 1,
                                                                        "text": "t",
                                                                        "value": "t",
                                                                        "valueText": "t",
                                                                        "hasTrailingTrivia": true,
                                                                        "trailingTrivia": [
                                                                            {
                                                                                "kind": "WhitespaceTrivia",
                                                                                "text": " "
                                                                            }
                                                                        ]
                                                                    },
                                                                    "operatorToken": {
                                                                        "kind": "EqualsEqualsToken",
                                                                        "fullStart": 1211,
                                                                        "fullEnd": 1214,
                                                                        "start": 1211,
                                                                        "end": 1213,
                                                                        "fullWidth": 3,
                                                                        "width": 2,
                                                                        "text": "==",
                                                                        "value": "==",
                                                                        "valueText": "==",
                                                                        "hasTrailingTrivia": true,
                                                                        "trailingTrivia": [
                                                                            {
                                                                                "kind": "WhitespaceTrivia",
                                                                                "text": " "
                                                                            }
                                                                        ]
                                                                    },
                                                                    "right": {
                                                                        "kind": "NumericLiteral",
                                                                        "fullStart": 1214,
                                                                        "fullEnd": 1217,
                                                                        "start": 1214,
                                                                        "end": 1216,
                                                                        "fullWidth": 3,
                                                                        "width": 2,
                                                                        "text": "14",
                                                                        "value": 14,
                                                                        "valueText": "14",
                                                                        "hasTrailingTrivia": true,
                                                                        "trailingTrivia": [
                                                                            {
                                                                                "kind": "WhitespaceTrivia",
                                                                                "text": " "
                                                                            }
                                                                        ]
                                                                    }
                                                                },
                                                                "closeParenToken": {
                                                                    "kind": "CloseParenToken",
                                                                    "fullStart": 1217,
                                                                    "fullEnd": 1219,
                                                                    "start": 1217,
                                                                    "end": 1218,
                                                                    "fullWidth": 2,
                                                                    "width": 1,
                                                                    "text": ")",
                                                                    "value": ")",
                                                                    "valueText": ")",
                                                                    "hasTrailingTrivia": true,
                                                                    "trailingTrivia": [
                                                                        {
                                                                            "kind": "WhitespaceTrivia",
                                                                            "text": " "
                                                                        }
                                                                    ]
                                                                },
                                                                "statement": {
                                                                    "kind": "Block",
                                                                    "fullStart": 1219,
                                                                    "fullEnd": 1233,
                                                                    "start": 1219,
                                                                    "end": 1232,
                                                                    "fullWidth": 14,
                                                                    "width": 13,
                                                                    "openBraceToken": {
                                                                        "kind": "OpenBraceToken",
                                                                        "fullStart": 1219,
                                                                        "fullEnd": 1221,
                                                                        "start": 1219,
                                                                        "end": 1220,
                                                                        "fullWidth": 2,
                                                                        "width": 1,
                                                                        "text": "{",
                                                                        "value": "{",
                                                                        "valueText": "{",
                                                                        "hasTrailingTrivia": true,
                                                                        "trailingTrivia": [
                                                                            {
                                                                                "kind": "WhitespaceTrivia",
                                                                                "text": " "
                                                                            }
                                                                        ]
                                                                    },
                                                                    "statements": [
                                                                        {
                                                                            "kind": "ExpressionStatement",
                                                                            "fullStart": 1221,
                                                                            "fullEnd": 1231,
                                                                            "start": 1221,
                                                                            "end": 1230,
                                                                            "fullWidth": 10,
                                                                            "width": 9,
                                                                            "expression": {
                                                                                "kind": "AddAssignmentExpression",
                                                                                "fullStart": 1221,
                                                                                "fullEnd": 1229,
                                                                                "start": 1221,
                                                                                "end": 1229,
                                                                                "fullWidth": 8,
                                                                                "width": 8,
                                                                                "left": {
                                                                                    "kind": "IdentifierName",
                                                                                    "fullStart": 1221,
                                                                                    "fullEnd": 1223,
                                                                                    "start": 1221,
                                                                                    "end": 1222,
                                                                                    "fullWidth": 2,
                                                                                    "width": 1,
                                                                                    "text": "h",
                                                                                    "value": "h",
                                                                                    "valueText": "h",
                                                                                    "hasTrailingTrivia": true,
                                                                                    "trailingTrivia": [
                                                                                        {
                                                                                            "kind": "WhitespaceTrivia",
                                                                                            "text": " "
                                                                                        }
                                                                                    ]
                                                                                },
                                                                                "operatorToken": {
                                                                                    "kind": "PlusEqualsToken",
                                                                                    "fullStart": 1223,
                                                                                    "fullEnd": 1226,
                                                                                    "start": 1223,
                                                                                    "end": 1225,
                                                                                    "fullWidth": 3,
                                                                                    "width": 2,
                                                                                    "text": "+=",
                                                                                    "value": "+=",
                                                                                    "valueText": "+=",
                                                                                    "hasTrailingTrivia": true,
                                                                                    "trailingTrivia": [
                                                                                        {
                                                                                            "kind": "WhitespaceTrivia",
                                                                                            "text": " "
                                                                                        }
                                                                                    ]
                                                                                },
                                                                                "right": {
                                                                                    "kind": "StringLiteral",
                                                                                    "fullStart": 1226,
                                                                                    "fullEnd": 1229,
                                                                                    "start": 1226,
                                                                                    "end": 1229,
                                                                                    "fullWidth": 3,
                                                                                    "width": 3,
                                                                                    "text": "\"E\"",
                                                                                    "value": "E",
                                                                                    "valueText": "E"
                                                                                }
                                                                            },
                                                                            "semicolonToken": {
                                                                                "kind": "SemicolonToken",
                                                                                "fullStart": 1229,
                                                                                "fullEnd": 1231,
                                                                                "start": 1229,
                                                                                "end": 1230,
                                                                                "fullWidth": 2,
                                                                                "width": 1,
                                                                                "text": ";",
                                                                                "value": ";",
                                                                                "valueText": ";",
                                                                                "hasTrailingTrivia": true,
                                                                                "trailingTrivia": [
                                                                                    {
                                                                                        "kind": "WhitespaceTrivia",
                                                                                        "text": " "
                                                                                    }
                                                                                ]
                                                                            }
                                                                        }
                                                                    ],
                                                                    "closeBraceToken": {
                                                                        "kind": "CloseBraceToken",
                                                                        "fullStart": 1231,
                                                                        "fullEnd": 1233,
                                                                        "start": 1231,
                                                                        "end": 1232,
                                                                        "fullWidth": 2,
                                                                        "width": 1,
                                                                        "text": "}",
                                                                        "value": "}",
                                                                        "valueText": "}",
                                                                        "hasTrailingTrivia": true,
                                                                        "hasTrailingNewLine": true,
                                                                        "trailingTrivia": [
                                                                            {
                                                                                "kind": "NewLineTrivia",
                                                                                "text": "\n"
                                                                            }
                                                                        ]
                                                                    }
                                                                }
                                                            },
                                                            {
                                                                "kind": "IfStatement",
                                                                "fullStart": 1233,
                                                                "fullEnd": 1270,
                                                                "start": 1241,
                                                                "end": 1269,
                                                                "fullWidth": 37,
                                                                "width": 28,
                                                                "ifKeyword": {
                                                                    "kind": "IfKeyword",
                                                                    "fullStart": 1233,
                                                                    "fullEnd": 1244,
                                                                    "start": 1241,
                                                                    "end": 1243,
                                                                    "fullWidth": 11,
                                                                    "width": 2,
                                                                    "text": "if",
                                                                    "value": "if",
                                                                    "valueText": "if",
                                                                    "hasLeadingTrivia": true,
                                                                    "hasTrailingTrivia": true,
                                                                    "leadingTrivia": [
                                                                        {
                                                                            "kind": "WhitespaceTrivia",
                                                                            "text": "        "
                                                                        }
                                                                    ],
                                                                    "trailingTrivia": [
                                                                        {
                                                                            "kind": "WhitespaceTrivia",
                                                                            "text": " "
                                                                        }
                                                                    ]
                                                                },
                                                                "openParenToken": {
                                                                    "kind": "OpenParenToken",
                                                                    "fullStart": 1244,
                                                                    "fullEnd": 1246,
                                                                    "start": 1244,
                                                                    "end": 1245,
                                                                    "fullWidth": 2,
                                                                    "width": 1,
                                                                    "text": "(",
                                                                    "value": "(",
                                                                    "valueText": "(",
                                                                    "hasTrailingTrivia": true,
                                                                    "trailingTrivia": [
                                                                        {
                                                                            "kind": "WhitespaceTrivia",
                                                                            "text": " "
                                                                        }
                                                                    ]
                                                                },
                                                                "condition": {
                                                                    "kind": "EqualsWithTypeConversionExpression",
                                                                    "fullStart": 1246,
                                                                    "fullEnd": 1254,
                                                                    "start": 1246,
                                                                    "end": 1253,
                                                                    "fullWidth": 8,
                                                                    "width": 7,
                                                                    "left": {
                                                                        "kind": "IdentifierName",
                                                                        "fullStart": 1246,
                                                                        "fullEnd": 1248,
                                                                        "start": 1246,
                                                                        "end": 1247,
                                                                        "fullWidth": 2,
                                                                        "width": 1,
                                                                        "text": "t",
                                                                        "value": "t",
                                                                        "valueText": "t",
                                                                        "hasTrailingTrivia": true,
                                                                        "trailingTrivia": [
                                                                            {
                                                                                "kind": "WhitespaceTrivia",
                                                                                "text": " "
                                                                            }
                                                                        ]
                                                                    },
                                                                    "operatorToken": {
                                                                        "kind": "EqualsEqualsToken",
                                                                        "fullStart": 1248,
                                                                        "fullEnd": 1251,
                                                                        "start": 1248,
                                                                        "end": 1250,
                                                                        "fullWidth": 3,
                                                                        "width": 2,
                                                                        "text": "==",
                                                                        "value": "==",
                                                                        "valueText": "==",
                                                                        "hasTrailingTrivia": true,
                                                                        "trailingTrivia": [
                                                                            {
                                                                                "kind": "WhitespaceTrivia",
                                                                                "text": " "
                                                                            }
                                                                        ]
                                                                    },
                                                                    "right": {
                                                                        "kind": "NumericLiteral",
                                                                        "fullStart": 1251,
                                                                        "fullEnd": 1254,
                                                                        "start": 1251,
                                                                        "end": 1253,
                                                                        "fullWidth": 3,
                                                                        "width": 2,
                                                                        "text": "15",
                                                                        "value": 15,
                                                                        "valueText": "15",
                                                                        "hasTrailingTrivia": true,
                                                                        "trailingTrivia": [
                                                                            {
                                                                                "kind": "WhitespaceTrivia",
                                                                                "text": " "
                                                                            }
                                                                        ]
                                                                    }
                                                                },
                                                                "closeParenToken": {
                                                                    "kind": "CloseParenToken",
                                                                    "fullStart": 1254,
                                                                    "fullEnd": 1256,
                                                                    "start": 1254,
                                                                    "end": 1255,
                                                                    "fullWidth": 2,
                                                                    "width": 1,
                                                                    "text": ")",
                                                                    "value": ")",
                                                                    "valueText": ")",
                                                                    "hasTrailingTrivia": true,
                                                                    "trailingTrivia": [
                                                                        {
                                                                            "kind": "WhitespaceTrivia",
                                                                            "text": " "
                                                                        }
                                                                    ]
                                                                },
                                                                "statement": {
                                                                    "kind": "Block",
                                                                    "fullStart": 1256,
                                                                    "fullEnd": 1270,
                                                                    "start": 1256,
                                                                    "end": 1269,
                                                                    "fullWidth": 14,
                                                                    "width": 13,
                                                                    "openBraceToken": {
                                                                        "kind": "OpenBraceToken",
                                                                        "fullStart": 1256,
                                                                        "fullEnd": 1258,
                                                                        "start": 1256,
                                                                        "end": 1257,
                                                                        "fullWidth": 2,
                                                                        "width": 1,
                                                                        "text": "{",
                                                                        "value": "{",
                                                                        "valueText": "{",
                                                                        "hasTrailingTrivia": true,
                                                                        "trailingTrivia": [
                                                                            {
                                                                                "kind": "WhitespaceTrivia",
                                                                                "text": " "
                                                                            }
                                                                        ]
                                                                    },
                                                                    "statements": [
                                                                        {
                                                                            "kind": "ExpressionStatement",
                                                                            "fullStart": 1258,
                                                                            "fullEnd": 1268,
                                                                            "start": 1258,
                                                                            "end": 1267,
                                                                            "fullWidth": 10,
                                                                            "width": 9,
                                                                            "expression": {
                                                                                "kind": "AddAssignmentExpression",
                                                                                "fullStart": 1258,
                                                                                "fullEnd": 1266,
                                                                                "start": 1258,
                                                                                "end": 1266,
                                                                                "fullWidth": 8,
                                                                                "width": 8,
                                                                                "left": {
                                                                                    "kind": "IdentifierName",
                                                                                    "fullStart": 1258,
                                                                                    "fullEnd": 1260,
                                                                                    "start": 1258,
                                                                                    "end": 1259,
                                                                                    "fullWidth": 2,
                                                                                    "width": 1,
                                                                                    "text": "h",
                                                                                    "value": "h",
                                                                                    "valueText": "h",
                                                                                    "hasTrailingTrivia": true,
                                                                                    "trailingTrivia": [
                                                                                        {
                                                                                            "kind": "WhitespaceTrivia",
                                                                                            "text": " "
                                                                                        }
                                                                                    ]
                                                                                },
                                                                                "operatorToken": {
                                                                                    "kind": "PlusEqualsToken",
                                                                                    "fullStart": 1260,
                                                                                    "fullEnd": 1263,
                                                                                    "start": 1260,
                                                                                    "end": 1262,
                                                                                    "fullWidth": 3,
                                                                                    "width": 2,
                                                                                    "text": "+=",
                                                                                    "value": "+=",
                                                                                    "valueText": "+=",
                                                                                    "hasTrailingTrivia": true,
                                                                                    "trailingTrivia": [
                                                                                        {
                                                                                            "kind": "WhitespaceTrivia",
                                                                                            "text": " "
                                                                                        }
                                                                                    ]
                                                                                },
                                                                                "right": {
                                                                                    "kind": "StringLiteral",
                                                                                    "fullStart": 1263,
                                                                                    "fullEnd": 1266,
                                                                                    "start": 1263,
                                                                                    "end": 1266,
                                                                                    "fullWidth": 3,
                                                                                    "width": 3,
                                                                                    "text": "\"F\"",
                                                                                    "value": "F",
                                                                                    "valueText": "F"
                                                                                }
                                                                            },
                                                                            "semicolonToken": {
                                                                                "kind": "SemicolonToken",
                                                                                "fullStart": 1266,
                                                                                "fullEnd": 1268,
                                                                                "start": 1266,
                                                                                "end": 1267,
                                                                                "fullWidth": 2,
                                                                                "width": 1,
                                                                                "text": ";",
                                                                                "value": ";",
                                                                                "valueText": ";",
                                                                                "hasTrailingTrivia": true,
                                                                                "trailingTrivia": [
                                                                                    {
                                                                                        "kind": "WhitespaceTrivia",
                                                                                        "text": " "
                                                                                    }
                                                                                ]
                                                                            }
                                                                        }
                                                                    ],
                                                                    "closeBraceToken": {
                                                                        "kind": "CloseBraceToken",
                                                                        "fullStart": 1268,
                                                                        "fullEnd": 1270,
                                                                        "start": 1268,
                                                                        "end": 1269,
                                                                        "fullWidth": 2,
                                                                        "width": 1,
                                                                        "text": "}",
                                                                        "value": "}",
                                                                        "valueText": "}",
                                                                        "hasTrailingTrivia": true,
                                                                        "hasTrailingNewLine": true,
                                                                        "trailingTrivia": [
                                                                            {
                                                                                "kind": "NewLineTrivia",
                                                                                "text": "\n"
                                                                            }
                                                                        ]
                                                                    }
                                                                }
                                                            }
                                                        ],
                                                        "closeBraceToken": {
                                                            "kind": "CloseBraceToken",
                                                            "fullStart": 1270,
                                                            "fullEnd": 1278,
                                                            "start": 1276,
                                                            "end": 1277,
                                                            "fullWidth": 8,
                                                            "width": 1,
                                                            "text": "}",
                                                            "value": "}",
                                                            "valueText": "}",
                                                            "hasLeadingTrivia": true,
                                                            "hasTrailingTrivia": true,
                                                            "leadingTrivia": [
                                                                {
                                                                    "kind": "WhitespaceTrivia",
                                                                    "text": "      "
                                                                }
                                                            ],
                                                            "trailingTrivia": [
                                                                {
                                                                    "kind": "WhitespaceTrivia",
                                                                    "text": " "
                                                                }
                                                            ]
                                                        }
                                                    },
                                                    "elseClause": {
                                                        "kind": "ElseClause",
                                                        "fullStart": 1278,
                                                        "fullEnd": 1317,
                                                        "start": 1278,
                                                        "end": 1316,
                                                        "fullWidth": 39,
                                                        "width": 38,
                                                        "elseKeyword": {
                                                            "kind": "ElseKeyword",
                                                            "fullStart": 1278,
                                                            "fullEnd": 1283,
                                                            "start": 1278,
                                                            "end": 1282,
                                                            "fullWidth": 5,
                                                            "width": 4,
                                                            "text": "else",
                                                            "value": "else",
                                                            "valueText": "else",
                                                            "hasTrailingTrivia": true,
                                                            "trailingTrivia": [
                                                                {
                                                                    "kind": "WhitespaceTrivia",
                                                                    "text": " "
                                                                }
                                                            ]
                                                        },
                                                        "statement": {
                                                            "kind": "Block",
                                                            "fullStart": 1283,
                                                            "fullEnd": 1317,
                                                            "start": 1283,
                                                            "end": 1316,
                                                            "fullWidth": 34,
                                                            "width": 33,
                                                            "openBraceToken": {
                                                                "kind": "OpenBraceToken",
                                                                "fullStart": 1283,
                                                                "fullEnd": 1285,
                                                                "start": 1283,
                                                                "end": 1284,
                                                                "fullWidth": 2,
                                                                "width": 1,
                                                                "text": "{",
                                                                "value": "{",
                                                                "valueText": "{",
                                                                "hasTrailingTrivia": true,
                                                                "hasTrailingNewLine": true,
                                                                "trailingTrivia": [
                                                                    {
                                                                        "kind": "NewLineTrivia",
                                                                        "text": "\n"
                                                                    }
                                                                ]
                                                            },
                                                            "statements": [
                                                                {
                                                                    "kind": "ExpressionStatement",
                                                                    "fullStart": 1285,
                                                                    "fullEnd": 1309,
                                                                    "start": 1293,
                                                                    "end": 1308,
                                                                    "fullWidth": 24,
                                                                    "width": 15,
                                                                    "expression": {
                                                                        "kind": "AddAssignmentExpression",
                                                                        "fullStart": 1285,
                                                                        "fullEnd": 1307,
                                                                        "start": 1293,
                                                                        "end": 1307,
                                                                        "fullWidth": 22,
                                                                        "width": 14,
                                                                        "left": {
                                                                            "kind": "IdentifierName",
                                                                            "fullStart": 1285,
                                                                            "fullEnd": 1295,
                                                                            "start": 1293,
                                                                            "end": 1294,
                                                                            "fullWidth": 10,
                                                                            "width": 1,
                                                                            "text": "h",
                                                                            "value": "h",
                                                                            "valueText": "h",
                                                                            "hasLeadingTrivia": true,
                                                                            "hasTrailingTrivia": true,
                                                                            "leadingTrivia": [
                                                                                {
                                                                                    "kind": "WhitespaceTrivia",
                                                                                    "text": "        "
                                                                                }
                                                                            ],
                                                                            "trailingTrivia": [
                                                                                {
                                                                                    "kind": "WhitespaceTrivia",
                                                                                    "text": " "
                                                                                }
                                                                            ]
                                                                        },
                                                                        "operatorToken": {
                                                                            "kind": "PlusEqualsToken",
                                                                            "fullStart": 1295,
                                                                            "fullEnd": 1298,
                                                                            "start": 1295,
                                                                            "end": 1297,
                                                                            "fullWidth": 3,
                                                                            "width": 2,
                                                                            "text": "+=",
                                                                            "value": "+=",
                                                                            "valueText": "+=",
                                                                            "hasTrailingTrivia": true,
                                                                            "trailingTrivia": [
                                                                                {
                                                                                    "kind": "WhitespaceTrivia",
                                                                                    "text": " "
                                                                                }
                                                                            ]
                                                                        },
                                                                        "right": {
                                                                            "kind": "InvocationExpression",
                                                                            "fullStart": 1298,
                                                                            "fullEnd": 1307,
                                                                            "start": 1298,
                                                                            "end": 1307,
                                                                            "fullWidth": 9,
                                                                            "width": 9,
                                                                            "expression": {
                                                                                "kind": "IdentifierName",
                                                                                "fullStart": 1298,
                                                                                "fullEnd": 1304,
                                                                                "start": 1298,
                                                                                "end": 1304,
                                                                                "fullWidth": 6,
                                                                                "width": 6,
                                                                                "text": "String",
                                                                                "value": "String",
                                                                                "valueText": "String"
                                                                            },
                                                                            "argumentList": {
                                                                                "kind": "ArgumentList",
                                                                                "fullStart": 1304,
                                                                                "fullEnd": 1307,
                                                                                "start": 1304,
                                                                                "end": 1307,
                                                                                "fullWidth": 3,
                                                                                "width": 3,
                                                                                "openParenToken": {
                                                                                    "kind": "OpenParenToken",
                                                                                    "fullStart": 1304,
                                                                                    "fullEnd": 1305,
                                                                                    "start": 1304,
                                                                                    "end": 1305,
                                                                                    "fullWidth": 1,
                                                                                    "width": 1,
                                                                                    "text": "(",
                                                                                    "value": "(",
                                                                                    "valueText": "("
                                                                                },
                                                                                "arguments": [
                                                                                    {
                                                                                        "kind": "IdentifierName",
                                                                                        "fullStart": 1305,
                                                                                        "fullEnd": 1306,
                                                                                        "start": 1305,
                                                                                        "end": 1306,
                                                                                        "fullWidth": 1,
                                                                                        "width": 1,
                                                                                        "text": "t",
                                                                                        "value": "t",
                                                                                        "valueText": "t"
                                                                                    }
                                                                                ],
                                                                                "closeParenToken": {
                                                                                    "kind": "CloseParenToken",
                                                                                    "fullStart": 1306,
                                                                                    "fullEnd": 1307,
                                                                                    "start": 1306,
                                                                                    "end": 1307,
                                                                                    "fullWidth": 1,
                                                                                    "width": 1,
                                                                                    "text": ")",
                                                                                    "value": ")",
                                                                                    "valueText": ")"
                                                                                }
                                                                            }
                                                                        }
                                                                    },
                                                                    "semicolonToken": {
                                                                        "kind": "SemicolonToken",
                                                                        "fullStart": 1307,
                                                                        "fullEnd": 1309,
                                                                        "start": 1307,
                                                                        "end": 1308,
                                                                        "fullWidth": 2,
                                                                        "width": 1,
                                                                        "text": ";",
                                                                        "value": ";",
                                                                        "valueText": ";",
                                                                        "hasTrailingTrivia": true,
                                                                        "hasTrailingNewLine": true,
                                                                        "trailingTrivia": [
                                                                            {
                                                                                "kind": "NewLineTrivia",
                                                                                "text": "\n"
                                                                            }
                                                                        ]
                                                                    }
                                                                }
                                                            ],
                                                            "closeBraceToken": {
                                                                "kind": "CloseBraceToken",
                                                                "fullStart": 1309,
                                                                "fullEnd": 1317,
                                                                "start": 1315,
                                                                "end": 1316,
                                                                "fullWidth": 8,
                                                                "width": 1,
                                                                "text": "}",
                                                                "value": "}",
                                                                "valueText": "}",
                                                                "hasLeadingTrivia": true,
                                                                "hasTrailingTrivia": true,
                                                                "hasTrailingNewLine": true,
                                                                "leadingTrivia": [
                                                                    {
                                                                        "kind": "WhitespaceTrivia",
                                                                        "text": "      "
                                                                    }
                                                                ],
                                                                "trailingTrivia": [
                                                                    {
                                                                        "kind": "NewLineTrivia",
                                                                        "text": "\n"
                                                                    }
                                                                ]
                                                            }
                                                        }
                                                    }
                                                }
                                            ],
                                            "closeBraceToken": {
                                                "kind": "CloseBraceToken",
                                                "fullStart": 1317,
                                                "fullEnd": 1323,
                                                "start": 1321,
                                                "end": 1322,
                                                "fullWidth": 6,
                                                "width": 1,
                                                "text": "}",
                                                "value": "}",
                                                "valueText": "}",
                                                "hasLeadingTrivia": true,
                                                "hasTrailingTrivia": true,
                                                "leadingTrivia": [
                                                    {
                                                        "kind": "WhitespaceTrivia",
                                                        "text": "    "
                                                    }
                                                ],
                                                "trailingTrivia": [
                                                    {
                                                        "kind": "WhitespaceTrivia",
                                                        "text": " "
                                                    }
                                                ]
                                            }
                                        },
                                        "elseClause": {
                                            "kind": "ElseClause",
                                            "fullStart": 1323,
                                            "fullEnd": 1352,
                                            "start": 1323,
                                            "end": 1351,
                                            "fullWidth": 29,
                                            "width": 28,
                                            "elseKeyword": {
                                                "kind": "ElseKeyword",
                                                "fullStart": 1323,
                                                "fullEnd": 1328,
                                                "start": 1323,
                                                "end": 1327,
                                                "fullWidth": 5,
                                                "width": 4,
                                                "text": "else",
                                                "value": "else",
                                                "valueText": "else",
                                                "hasTrailingTrivia": true,
                                                "trailingTrivia": [
                                                    {
                                                        "kind": "WhitespaceTrivia",
                                                        "text": " "
                                                    }
                                                ]
                                            },
                                            "statement": {
                                                "kind": "Block",
                                                "fullStart": 1328,
                                                "fullEnd": 1352,
                                                "start": 1328,
                                                "end": 1351,
                                                "fullWidth": 24,
                                                "width": 23,
                                                "openBraceToken": {
                                                    "kind": "OpenBraceToken",
                                                    "fullStart": 1328,
                                                    "fullEnd": 1330,
                                                    "start": 1328,
                                                    "end": 1329,
                                                    "fullWidth": 2,
                                                    "width": 1,
                                                    "text": "{",
                                                    "value": "{",
                                                    "valueText": "{",
                                                    "hasTrailingTrivia": true,
                                                    "hasTrailingNewLine": true,
                                                    "trailingTrivia": [
                                                        {
                                                            "kind": "NewLineTrivia",
                                                            "text": "\n"
                                                        }
                                                    ]
                                                },
                                                "statements": [
                                                    {
                                                        "kind": "ExpressionStatement",
                                                        "fullStart": 1330,
                                                        "fullEnd": 1346,
                                                        "start": 1336,
                                                        "end": 1345,
                                                        "fullWidth": 16,
                                                        "width": 9,
                                                        "expression": {
                                                            "kind": "AddAssignmentExpression",
                                                            "fullStart": 1330,
                                                            "fullEnd": 1344,
                                                            "start": 1336,
                                                            "end": 1344,
                                                            "fullWidth": 14,
                                                            "width": 8,
                                                            "left": {
                                                                "kind": "IdentifierName",
                                                                "fullStart": 1330,
                                                                "fullEnd": 1338,
                                                                "start": 1336,
                                                                "end": 1337,
                                                                "fullWidth": 8,
                                                                "width": 1,
                                                                "text": "h",
                                                                "value": "h",
                                                                "valueText": "h",
                                                                "hasLeadingTrivia": true,
                                                                "hasTrailingTrivia": true,
                                                                "leadingTrivia": [
                                                                    {
                                                                        "kind": "WhitespaceTrivia",
                                                                        "text": "      "
                                                                    }
                                                                ],
                                                                "trailingTrivia": [
                                                                    {
                                                                        "kind": "WhitespaceTrivia",
                                                                        "text": " "
                                                                    }
                                                                ]
                                                            },
                                                            "operatorToken": {
                                                                "kind": "PlusEqualsToken",
                                                                "fullStart": 1338,
                                                                "fullEnd": 1341,
                                                                "start": 1338,
                                                                "end": 1340,
                                                                "fullWidth": 3,
                                                                "width": 2,
                                                                "text": "+=",
                                                                "value": "+=",
                                                                "valueText": "+=",
                                                                "hasTrailingTrivia": true,
                                                                "trailingTrivia": [
                                                                    {
                                                                        "kind": "WhitespaceTrivia",
                                                                        "text": " "
                                                                    }
                                                                ]
                                                            },
                                                            "right": {
                                                                "kind": "StringLiteral",
                                                                "fullStart": 1341,
                                                                "fullEnd": 1344,
                                                                "start": 1341,
                                                                "end": 1344,
                                                                "fullWidth": 3,
                                                                "width": 3,
                                                                "text": "\"0\"",
                                                                "value": "0",
                                                                "valueText": "0"
                                                            }
                                                        },
                                                        "semicolonToken": {
                                                            "kind": "SemicolonToken",
                                                            "fullStart": 1344,
                                                            "fullEnd": 1346,
                                                            "start": 1344,
                                                            "end": 1345,
                                                            "fullWidth": 2,
                                                            "width": 1,
                                                            "text": ";",
                                                            "value": ";",
                                                            "valueText": ";",
                                                            "hasTrailingTrivia": true,
                                                            "hasTrailingNewLine": true,
                                                            "trailingTrivia": [
                                                                {
                                                                    "kind": "NewLineTrivia",
                                                                    "text": "\n"
                                                                }
                                                            ]
                                                        }
                                                    }
                                                ],
                                                "closeBraceToken": {
                                                    "kind": "CloseBraceToken",
                                                    "fullStart": 1346,
                                                    "fullEnd": 1352,
                                                    "start": 1350,
                                                    "end": 1351,
                                                    "fullWidth": 6,
                                                    "width": 1,
                                                    "text": "}",
                                                    "value": "}",
                                                    "valueText": "}",
                                                    "hasLeadingTrivia": true,
                                                    "hasTrailingTrivia": true,
                                                    "hasTrailingNewLine": true,
                                                    "leadingTrivia": [
                                                        {
                                                            "kind": "WhitespaceTrivia",
                                                            "text": "    "
                                                        }
                                                    ],
                                                    "trailingTrivia": [
                                                        {
                                                            "kind": "NewLineTrivia",
                                                            "text": "\n"
                                                        }
                                                    ]
                                                }
                                            }
                                        }
                                    }
                                ],
                                "closeBraceToken": {
                                    "kind": "CloseBraceToken",
                                    "fullStart": 1352,
                                    "fullEnd": 1356,
                                    "start": 1354,
                                    "end": 1355,
                                    "fullWidth": 4,
                                    "width": 1,
                                    "text": "}",
                                    "value": "}",
                                    "valueText": "}",
                                    "hasLeadingTrivia": true,
                                    "hasTrailingTrivia": true,
                                    "hasTrailingNewLine": true,
                                    "leadingTrivia": [
                                        {
                                            "kind": "WhitespaceTrivia",
                                            "text": "  "
                                        }
                                    ],
                                    "trailingTrivia": [
                                        {
                                            "kind": "NewLineTrivia",
                                            "text": "\n"
                                        }
                                    ]
                                }
                            }
                        },
                        {
                            "kind": "ReturnStatement",
                            "fullStart": 1356,
                            "fullEnd": 1368,
                            "start": 1358,
                            "end": 1367,
                            "fullWidth": 12,
                            "width": 9,
                            "returnKeyword": {
                                "kind": "ReturnKeyword",
                                "fullStart": 1356,
                                "fullEnd": 1365,
                                "start": 1358,
                                "end": 1364,
                                "fullWidth": 9,
                                "width": 6,
                                "text": "return",
                                "value": "return",
                                "valueText": "return",
                                "hasLeadingTrivia": true,
                                "hasTrailingTrivia": true,
                                "leadingTrivia": [
                                    {
                                        "kind": "WhitespaceTrivia",
                                        "text": "  "
                                    }
                                ],
                                "trailingTrivia": [
                                    {
                                        "kind": "WhitespaceTrivia",
                                        "text": " "
                                    }
                                ]
                            },
                            "expression": {
                                "kind": "IdentifierName",
                                "fullStart": 1365,
                                "fullEnd": 1366,
                                "start": 1365,
                                "end": 1366,
                                "fullWidth": 1,
                                "width": 1,
                                "text": "h",
                                "value": "h",
                                "valueText": "h"
                            },
                            "semicolonToken": {
                                "kind": "SemicolonToken",
                                "fullStart": 1366,
                                "fullEnd": 1368,
                                "start": 1366,
                                "end": 1367,
                                "fullWidth": 2,
                                "width": 1,
                                "text": ";",
                                "value": ";",
                                "valueText": ";",
                                "hasTrailingTrivia": true,
                                "hasTrailingNewLine": true,
                                "trailingTrivia": [
                                    {
                                        "kind": "NewLineTrivia",
                                        "text": "\n"
                                    }
                                ]
                            }
                        }
                    ],
                    "closeBraceToken": {
                        "kind": "CloseBraceToken",
                        "fullStart": 1368,
                        "fullEnd": 1370,
                        "start": 1368,
                        "end": 1369,
                        "fullWidth": 2,
                        "width": 1,
                        "text": "}",
                        "value": "}",
                        "valueText": "}",
                        "hasTrailingTrivia": true,
                        "hasTrailingNewLine": true,
                        "trailingTrivia": [
                            {
                                "kind": "NewLineTrivia",
                                "text": "\n"
                            }
                        ]
                    }
                }
            }
        ],
        "endOfFileToken": {
            "kind": "EndOfFileToken",
            "fullStart": 1370,
            "fullEnd": 1371,
            "start": 1371,
            "end": 1371,
            "fullWidth": 1,
            "width": 0,
            "text": "",
            "hasLeadingTrivia": true,
            "hasLeadingNewLine": true,
            "leadingTrivia": [
                {
                    "kind": "NewLineTrivia",
                    "text": "\n"
                }
            ]
        }
    },
    "lineMap": {
        "lineStarts": [
            0,
            61,
            132,
            133,
            137,
            216,
            219,
            248,
            329,
            333,
            334,
            342,
            362,
            377,
            427,
            435,
            451,
            514,
            556,
            576,
            607,
            627,
            633,
            648,
            677,
            695,
            699,
            710,
            712,
            713,
            735,
            814,
            816,
            817,
            850,
            867,
            881,
            914,
            946,
            993,
            1025,
            1048,
            1085,
            1122,
            1159,
            1196,
            1233,
            1270,
            1285,
            1309,
            1317,
            1330,
            1346,
            1352,
            1356,
            1368,
            1370,
            1371
        ],
        "length": 1371
    }
}<|MERGE_RESOLUTION|>--- conflicted
+++ resolved
@@ -103,12 +103,8 @@
                             "start": 346,
                             "end": 360,
                             "fullWidth": 14,
-<<<<<<< HEAD
                             "width": 14,
-                            "identifier": {
-=======
                             "propertyName": {
->>>>>>> 85e84683
                                 "kind": "IdentifierName",
                                 "fullStart": 346,
                                 "fullEnd": 357,
@@ -235,12 +231,8 @@
                             "start": 366,
                             "end": 375,
                             "fullWidth": 9,
-<<<<<<< HEAD
                             "width": 9,
-                            "identifier": {
-=======
                             "propertyName": {
->>>>>>> 85e84683
                                 "kind": "IdentifierName",
                                 "fullStart": 366,
                                 "fullEnd": 372,
@@ -397,12 +389,8 @@
                             "start": 386,
                             "end": 396,
                             "fullWidth": 10,
-<<<<<<< HEAD
                             "width": 10,
-                            "identifier": {
-=======
                             "propertyName": {
->>>>>>> 85e84683
                                 "kind": "IdentifierName",
                                 "fullStart": 386,
                                 "fullEnd": 393,
@@ -756,12 +744,8 @@
                                                     "start": 443,
                                                     "end": 449,
                                                     "fullWidth": 6,
-<<<<<<< HEAD
                                                     "width": 6,
-                                                    "identifier": {
-=======
                                                     "propertyName": {
->>>>>>> 85e84683
                                                         "kind": "IdentifierName",
                                                         "fullStart": 443,
                                                         "fullEnd": 446,
@@ -1182,12 +1166,8 @@
                                                     "start": 522,
                                                     "end": 554,
                                                     "fullWidth": 32,
-<<<<<<< HEAD
                                                     "width": 32,
-                                                    "identifier": {
-=======
                                                     "propertyName": {
->>>>>>> 85e84683
                                                         "kind": "IdentifierName",
                                                         "fullStart": 522,
                                                         "fullEnd": 526,
@@ -3062,12 +3042,8 @@
                                         "start": 873,
                                         "end": 879,
                                         "fullWidth": 6,
-<<<<<<< HEAD
                                         "width": 6,
-                                        "identifier": {
-=======
                                         "propertyName": {
->>>>>>> 85e84683
                                             "kind": "IdentifierName",
                                             "fullStart": 873,
                                             "fullEnd": 875,
@@ -3232,12 +3208,8 @@
                                         "start": 892,
                                         "end": 897,
                                         "fullWidth": 5,
-<<<<<<< HEAD
                                         "width": 5,
-                                        "identifier": {
-=======
                                         "propertyName": {
->>>>>>> 85e84683
                                             "kind": "IdentifierName",
                                             "fullStart": 892,
                                             "fullEnd": 894,
