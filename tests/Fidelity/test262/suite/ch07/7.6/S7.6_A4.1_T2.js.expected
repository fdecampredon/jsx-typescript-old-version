{
    "isDeclaration": false,
    "languageVersion": "EcmaScript5",
    "parseOptions": {
        "allowAutomaticSemicolonInsertion": true
    },
    "sourceUnit": {
        "kind": "SourceUnit",
        "fullStart": 0,
        "fullEnd": 1558,
        "start": 282,
        "end": 1558,
        "fullWidth": 1558,
        "width": 1276,
        "moduleElements": [
            {
                "kind": "VariableStatement",
                "fullStart": 0,
                "fullEnd": 298,
                "start": 282,
                "end": 297,
                "fullWidth": 298,
                "width": 15,
                "modifiers": [],
                "variableDeclaration": {
                    "kind": "VariableDeclaration",
                    "fullStart": 0,
                    "fullEnd": 296,
                    "start": 282,
                    "end": 296,
                    "fullWidth": 296,
                    "width": 14,
                    "varKeyword": {
                        "kind": "VarKeyword",
                        "fullStart": 0,
                        "fullEnd": 286,
                        "start": 282,
                        "end": 285,
                        "fullWidth": 286,
                        "width": 3,
                        "text": "var",
                        "value": "var",
                        "valueText": "var",
                        "hasLeadingTrivia": true,
                        "hasLeadingComment": true,
                        "hasLeadingNewLine": true,
                        "hasTrailingTrivia": true,
                        "leadingTrivia": [
                            {
                                "kind": "SingleLineCommentTrivia",
                                "text": "// Copyright 2009 the Sputnik authors.  All rights reserved."
                            },
                            {
                                "kind": "NewLineTrivia",
                                "text": "\n"
                            },
                            {
                                "kind": "SingleLineCommentTrivia",
                                "text": "// This code is governed by the BSD license found in the LICENSE file."
                            },
                            {
                                "kind": "NewLineTrivia",
                                "text": "\n"
                            },
                            {
                                "kind": "NewLineTrivia",
                                "text": "\n"
                            },
                            {
                                "kind": "MultiLineCommentTrivia",
                                "text": "/**\n * Correct interpretation of ENGLISH ALPHABET\n *\n * @path ch07/7.6/S7.6_A4.1_T2.js\n * @description Check ENGLISH SMALL ALPHABET\n */"
                            },
                            {
                                "kind": "NewLineTrivia",
                                "text": "\n"
                            },
                            {
                                "kind": "NewLineTrivia",
                                "text": "\n"
                            },
                            {
                                "kind": "SingleLineCommentTrivia",
                                "text": "//CHECK#a-z"
                            },
                            {
                                "kind": "NewLineTrivia",
                                "text": "\n"
                            }
                        ],
                        "trailingTrivia": [
                            {
                                "kind": "WhitespaceTrivia",
                                "text": " "
                            }
                        ]
                    },
                    "variableDeclarators": [
                        {
                            "kind": "VariableDeclarator",
                            "fullStart": 286,
                            "fullEnd": 296,
                            "start": 286,
                            "end": 296,
                            "fullWidth": 10,
<<<<<<< HEAD
                            "width": 10,
                            "identifier": {
=======
                            "propertyName": {
>>>>>>> 85e84683
                                "kind": "IdentifierName",
                                "fullStart": 286,
                                "fullEnd": 293,
                                "start": 286,
                                "end": 292,
                                "fullWidth": 7,
                                "width": 6,
                                "text": "\\u0061",
                                "value": "a",
                                "valueText": "a",
                                "hasTrailingTrivia": true,
                                "trailingTrivia": [
                                    {
                                        "kind": "WhitespaceTrivia",
                                        "text": " "
                                    }
                                ]
                            },
                            "equalsValueClause": {
                                "kind": "EqualsValueClause",
                                "fullStart": 293,
                                "fullEnd": 296,
                                "start": 293,
                                "end": 296,
                                "fullWidth": 3,
                                "width": 3,
                                "equalsToken": {
                                    "kind": "EqualsToken",
                                    "fullStart": 293,
                                    "fullEnd": 295,
                                    "start": 293,
                                    "end": 294,
                                    "fullWidth": 2,
                                    "width": 1,
                                    "text": "=",
                                    "value": "=",
                                    "valueText": "=",
                                    "hasTrailingTrivia": true,
                                    "trailingTrivia": [
                                        {
                                            "kind": "WhitespaceTrivia",
                                            "text": " "
                                        }
                                    ]
                                },
                                "value": {
                                    "kind": "NumericLiteral",
                                    "fullStart": 295,
                                    "fullEnd": 296,
                                    "start": 295,
                                    "end": 296,
                                    "fullWidth": 1,
                                    "width": 1,
                                    "text": "1",
                                    "value": 1,
                                    "valueText": "1"
                                }
                            }
                        }
                    ]
                },
                "semicolonToken": {
                    "kind": "SemicolonToken",
                    "fullStart": 296,
                    "fullEnd": 298,
                    "start": 296,
                    "end": 297,
                    "fullWidth": 2,
                    "width": 1,
                    "text": ";",
                    "value": ";",
                    "valueText": ";",
                    "hasTrailingTrivia": true,
                    "hasTrailingNewLine": true,
                    "trailingTrivia": [
                        {
                            "kind": "NewLineTrivia",
                            "text": "\n"
                        }
                    ]
                }
            },
            {
                "kind": "IfStatement",
                "fullStart": 298,
                "fullEnd": 331,
                "start": 298,
                "end": 330,
                "fullWidth": 33,
                "width": 32,
                "ifKeyword": {
                    "kind": "IfKeyword",
                    "fullStart": 298,
                    "fullEnd": 301,
                    "start": 298,
                    "end": 300,
                    "fullWidth": 3,
                    "width": 2,
                    "text": "if",
                    "value": "if",
                    "valueText": "if",
                    "hasTrailingTrivia": true,
                    "trailingTrivia": [
                        {
                            "kind": "WhitespaceTrivia",
                            "text": " "
                        }
                    ]
                },
                "openParenToken": {
                    "kind": "OpenParenToken",
                    "fullStart": 301,
                    "fullEnd": 302,
                    "start": 301,
                    "end": 302,
                    "fullWidth": 1,
                    "width": 1,
                    "text": "(",
                    "value": "(",
                    "valueText": "("
                },
                "condition": {
                    "kind": "NotEqualsExpression",
                    "fullStart": 302,
                    "fullEnd": 309,
                    "start": 302,
                    "end": 309,
                    "fullWidth": 7,
                    "width": 7,
                    "left": {
                        "kind": "IdentifierName",
                        "fullStart": 302,
                        "fullEnd": 304,
                        "start": 302,
                        "end": 303,
                        "fullWidth": 2,
                        "width": 1,
                        "text": "a",
                        "value": "a",
                        "valueText": "a",
                        "hasTrailingTrivia": true,
                        "trailingTrivia": [
                            {
                                "kind": "WhitespaceTrivia",
                                "text": " "
                            }
                        ]
                    },
                    "operatorToken": {
                        "kind": "ExclamationEqualsEqualsToken",
                        "fullStart": 304,
                        "fullEnd": 308,
                        "start": 304,
                        "end": 307,
                        "fullWidth": 4,
                        "width": 3,
                        "text": "!==",
                        "value": "!==",
                        "valueText": "!==",
                        "hasTrailingTrivia": true,
                        "trailingTrivia": [
                            {
                                "kind": "WhitespaceTrivia",
                                "text": " "
                            }
                        ]
                    },
                    "right": {
                        "kind": "NumericLiteral",
                        "fullStart": 308,
                        "fullEnd": 309,
                        "start": 308,
                        "end": 309,
                        "fullWidth": 1,
                        "width": 1,
                        "text": "1",
                        "value": 1,
                        "valueText": "1"
                    }
                },
                "closeParenToken": {
                    "kind": "CloseParenToken",
                    "fullStart": 309,
                    "fullEnd": 311,
                    "start": 309,
                    "end": 310,
                    "fullWidth": 2,
                    "width": 1,
                    "text": ")",
                    "value": ")",
                    "valueText": ")",
                    "hasTrailingTrivia": true,
                    "trailingTrivia": [
                        {
                            "kind": "WhitespaceTrivia",
                            "text": " "
                        }
                    ]
                },
                "statement": {
                    "kind": "Block",
                    "fullStart": 311,
                    "fullEnd": 331,
                    "start": 311,
                    "end": 330,
                    "fullWidth": 20,
                    "width": 19,
                    "openBraceToken": {
                        "kind": "OpenBraceToken",
                        "fullStart": 311,
                        "fullEnd": 313,
                        "start": 311,
                        "end": 312,
                        "fullWidth": 2,
                        "width": 1,
                        "text": "{",
                        "value": "{",
                        "valueText": "{",
                        "hasTrailingTrivia": true,
                        "hasTrailingNewLine": true,
                        "trailingTrivia": [
                            {
                                "kind": "NewLineTrivia",
                                "text": "\n"
                            }
                        ]
                    },
                    "statements": [
                        {
                            "kind": "ExpressionStatement",
                            "fullStart": 313,
                            "fullEnd": 329,
                            "start": 315,
                            "end": 328,
                            "fullWidth": 16,
                            "width": 13,
                            "expression": {
                                "kind": "InvocationExpression",
                                "fullStart": 313,
                                "fullEnd": 327,
                                "start": 315,
                                "end": 327,
                                "fullWidth": 14,
                                "width": 12,
                                "expression": {
                                    "kind": "IdentifierName",
                                    "fullStart": 313,
                                    "fullEnd": 321,
                                    "start": 315,
                                    "end": 321,
                                    "fullWidth": 8,
                                    "width": 6,
                                    "text": "$ERROR",
                                    "value": "$ERROR",
                                    "valueText": "$ERROR",
                                    "hasLeadingTrivia": true,
                                    "leadingTrivia": [
                                        {
                                            "kind": "WhitespaceTrivia",
                                            "text": "  "
                                        }
                                    ]
                                },
                                "argumentList": {
                                    "kind": "ArgumentList",
                                    "fullStart": 321,
                                    "fullEnd": 327,
                                    "start": 321,
                                    "end": 327,
                                    "fullWidth": 6,
                                    "width": 6,
                                    "openParenToken": {
                                        "kind": "OpenParenToken",
                                        "fullStart": 321,
                                        "fullEnd": 322,
                                        "start": 321,
                                        "end": 322,
                                        "fullWidth": 1,
                                        "width": 1,
                                        "text": "(",
                                        "value": "(",
                                        "valueText": "("
                                    },
                                    "arguments": [
                                        {
                                            "kind": "StringLiteral",
                                            "fullStart": 322,
                                            "fullEnd": 326,
                                            "start": 322,
                                            "end": 326,
                                            "fullWidth": 4,
                                            "width": 4,
                                            "text": "'#a'",
                                            "value": "#a",
                                            "valueText": "#a"
                                        }
                                    ],
                                    "closeParenToken": {
                                        "kind": "CloseParenToken",
                                        "fullStart": 326,
                                        "fullEnd": 327,
                                        "start": 326,
                                        "end": 327,
                                        "fullWidth": 1,
                                        "width": 1,
                                        "text": ")",
                                        "value": ")",
                                        "valueText": ")"
                                    }
                                }
                            },
                            "semicolonToken": {
                                "kind": "SemicolonToken",
                                "fullStart": 327,
                                "fullEnd": 329,
                                "start": 327,
                                "end": 328,
                                "fullWidth": 2,
                                "width": 1,
                                "text": ";",
                                "value": ";",
                                "valueText": ";",
                                "hasTrailingTrivia": true,
                                "hasTrailingNewLine": true,
                                "trailingTrivia": [
                                    {
                                        "kind": "NewLineTrivia",
                                        "text": "\n"
                                    }
                                ]
                            }
                        }
                    ],
                    "closeBraceToken": {
                        "kind": "CloseBraceToken",
                        "fullStart": 329,
                        "fullEnd": 331,
                        "start": 329,
                        "end": 330,
                        "fullWidth": 2,
                        "width": 1,
                        "text": "}",
                        "value": "}",
                        "valueText": "}",
                        "hasTrailingTrivia": true,
                        "hasTrailingNewLine": true,
                        "trailingTrivia": [
                            {
                                "kind": "NewLineTrivia",
                                "text": "\n"
                            }
                        ]
                    }
                }
            },
            {
                "kind": "VariableStatement",
                "fullStart": 331,
                "fullEnd": 347,
                "start": 331,
                "end": 346,
                "fullWidth": 16,
                "width": 15,
                "modifiers": [],
                "variableDeclaration": {
                    "kind": "VariableDeclaration",
                    "fullStart": 331,
                    "fullEnd": 345,
                    "start": 331,
                    "end": 345,
                    "fullWidth": 14,
                    "width": 14,
                    "varKeyword": {
                        "kind": "VarKeyword",
                        "fullStart": 331,
                        "fullEnd": 335,
                        "start": 331,
                        "end": 334,
                        "fullWidth": 4,
                        "width": 3,
                        "text": "var",
                        "value": "var",
                        "valueText": "var",
                        "hasTrailingTrivia": true,
                        "trailingTrivia": [
                            {
                                "kind": "WhitespaceTrivia",
                                "text": " "
                            }
                        ]
                    },
                    "variableDeclarators": [
                        {
                            "kind": "VariableDeclarator",
                            "fullStart": 335,
                            "fullEnd": 345,
                            "start": 335,
                            "end": 345,
                            "fullWidth": 10,
<<<<<<< HEAD
                            "width": 10,
                            "identifier": {
=======
                            "propertyName": {
>>>>>>> 85e84683
                                "kind": "IdentifierName",
                                "fullStart": 335,
                                "fullEnd": 342,
                                "start": 335,
                                "end": 341,
                                "fullWidth": 7,
                                "width": 6,
                                "text": "\\u0062",
                                "value": "b",
                                "valueText": "b",
                                "hasTrailingTrivia": true,
                                "trailingTrivia": [
                                    {
                                        "kind": "WhitespaceTrivia",
                                        "text": " "
                                    }
                                ]
                            },
                            "equalsValueClause": {
                                "kind": "EqualsValueClause",
                                "fullStart": 342,
                                "fullEnd": 345,
                                "start": 342,
                                "end": 345,
                                "fullWidth": 3,
                                "width": 3,
                                "equalsToken": {
                                    "kind": "EqualsToken",
                                    "fullStart": 342,
                                    "fullEnd": 344,
                                    "start": 342,
                                    "end": 343,
                                    "fullWidth": 2,
                                    "width": 1,
                                    "text": "=",
                                    "value": "=",
                                    "valueText": "=",
                                    "hasTrailingTrivia": true,
                                    "trailingTrivia": [
                                        {
                                            "kind": "WhitespaceTrivia",
                                            "text": " "
                                        }
                                    ]
                                },
                                "value": {
                                    "kind": "NumericLiteral",
                                    "fullStart": 344,
                                    "fullEnd": 345,
                                    "start": 344,
                                    "end": 345,
                                    "fullWidth": 1,
                                    "width": 1,
                                    "text": "1",
                                    "value": 1,
                                    "valueText": "1"
                                }
                            }
                        }
                    ]
                },
                "semicolonToken": {
                    "kind": "SemicolonToken",
                    "fullStart": 345,
                    "fullEnd": 347,
                    "start": 345,
                    "end": 346,
                    "fullWidth": 2,
                    "width": 1,
                    "text": ";",
                    "value": ";",
                    "valueText": ";",
                    "hasTrailingTrivia": true,
                    "hasTrailingNewLine": true,
                    "trailingTrivia": [
                        {
                            "kind": "NewLineTrivia",
                            "text": "\n"
                        }
                    ]
                }
            },
            {
                "kind": "IfStatement",
                "fullStart": 347,
                "fullEnd": 380,
                "start": 347,
                "end": 379,
                "fullWidth": 33,
                "width": 32,
                "ifKeyword": {
                    "kind": "IfKeyword",
                    "fullStart": 347,
                    "fullEnd": 350,
                    "start": 347,
                    "end": 349,
                    "fullWidth": 3,
                    "width": 2,
                    "text": "if",
                    "value": "if",
                    "valueText": "if",
                    "hasTrailingTrivia": true,
                    "trailingTrivia": [
                        {
                            "kind": "WhitespaceTrivia",
                            "text": " "
                        }
                    ]
                },
                "openParenToken": {
                    "kind": "OpenParenToken",
                    "fullStart": 350,
                    "fullEnd": 351,
                    "start": 350,
                    "end": 351,
                    "fullWidth": 1,
                    "width": 1,
                    "text": "(",
                    "value": "(",
                    "valueText": "("
                },
                "condition": {
                    "kind": "NotEqualsExpression",
                    "fullStart": 351,
                    "fullEnd": 358,
                    "start": 351,
                    "end": 358,
                    "fullWidth": 7,
                    "width": 7,
                    "left": {
                        "kind": "IdentifierName",
                        "fullStart": 351,
                        "fullEnd": 353,
                        "start": 351,
                        "end": 352,
                        "fullWidth": 2,
                        "width": 1,
                        "text": "b",
                        "value": "b",
                        "valueText": "b",
                        "hasTrailingTrivia": true,
                        "trailingTrivia": [
                            {
                                "kind": "WhitespaceTrivia",
                                "text": " "
                            }
                        ]
                    },
                    "operatorToken": {
                        "kind": "ExclamationEqualsEqualsToken",
                        "fullStart": 353,
                        "fullEnd": 357,
                        "start": 353,
                        "end": 356,
                        "fullWidth": 4,
                        "width": 3,
                        "text": "!==",
                        "value": "!==",
                        "valueText": "!==",
                        "hasTrailingTrivia": true,
                        "trailingTrivia": [
                            {
                                "kind": "WhitespaceTrivia",
                                "text": " "
                            }
                        ]
                    },
                    "right": {
                        "kind": "NumericLiteral",
                        "fullStart": 357,
                        "fullEnd": 358,
                        "start": 357,
                        "end": 358,
                        "fullWidth": 1,
                        "width": 1,
                        "text": "1",
                        "value": 1,
                        "valueText": "1"
                    }
                },
                "closeParenToken": {
                    "kind": "CloseParenToken",
                    "fullStart": 358,
                    "fullEnd": 360,
                    "start": 358,
                    "end": 359,
                    "fullWidth": 2,
                    "width": 1,
                    "text": ")",
                    "value": ")",
                    "valueText": ")",
                    "hasTrailingTrivia": true,
                    "trailingTrivia": [
                        {
                            "kind": "WhitespaceTrivia",
                            "text": " "
                        }
                    ]
                },
                "statement": {
                    "kind": "Block",
                    "fullStart": 360,
                    "fullEnd": 380,
                    "start": 360,
                    "end": 379,
                    "fullWidth": 20,
                    "width": 19,
                    "openBraceToken": {
                        "kind": "OpenBraceToken",
                        "fullStart": 360,
                        "fullEnd": 362,
                        "start": 360,
                        "end": 361,
                        "fullWidth": 2,
                        "width": 1,
                        "text": "{",
                        "value": "{",
                        "valueText": "{",
                        "hasTrailingTrivia": true,
                        "hasTrailingNewLine": true,
                        "trailingTrivia": [
                            {
                                "kind": "NewLineTrivia",
                                "text": "\n"
                            }
                        ]
                    },
                    "statements": [
                        {
                            "kind": "ExpressionStatement",
                            "fullStart": 362,
                            "fullEnd": 378,
                            "start": 364,
                            "end": 377,
                            "fullWidth": 16,
                            "width": 13,
                            "expression": {
                                "kind": "InvocationExpression",
                                "fullStart": 362,
                                "fullEnd": 376,
                                "start": 364,
                                "end": 376,
                                "fullWidth": 14,
                                "width": 12,
                                "expression": {
                                    "kind": "IdentifierName",
                                    "fullStart": 362,
                                    "fullEnd": 370,
                                    "start": 364,
                                    "end": 370,
                                    "fullWidth": 8,
                                    "width": 6,
                                    "text": "$ERROR",
                                    "value": "$ERROR",
                                    "valueText": "$ERROR",
                                    "hasLeadingTrivia": true,
                                    "leadingTrivia": [
                                        {
                                            "kind": "WhitespaceTrivia",
                                            "text": "  "
                                        }
                                    ]
                                },
                                "argumentList": {
                                    "kind": "ArgumentList",
                                    "fullStart": 370,
                                    "fullEnd": 376,
                                    "start": 370,
                                    "end": 376,
                                    "fullWidth": 6,
                                    "width": 6,
                                    "openParenToken": {
                                        "kind": "OpenParenToken",
                                        "fullStart": 370,
                                        "fullEnd": 371,
                                        "start": 370,
                                        "end": 371,
                                        "fullWidth": 1,
                                        "width": 1,
                                        "text": "(",
                                        "value": "(",
                                        "valueText": "("
                                    },
                                    "arguments": [
                                        {
                                            "kind": "StringLiteral",
                                            "fullStart": 371,
                                            "fullEnd": 375,
                                            "start": 371,
                                            "end": 375,
                                            "fullWidth": 4,
                                            "width": 4,
                                            "text": "'#b'",
                                            "value": "#b",
                                            "valueText": "#b"
                                        }
                                    ],
                                    "closeParenToken": {
                                        "kind": "CloseParenToken",
                                        "fullStart": 375,
                                        "fullEnd": 376,
                                        "start": 375,
                                        "end": 376,
                                        "fullWidth": 1,
                                        "width": 1,
                                        "text": ")",
                                        "value": ")",
                                        "valueText": ")"
                                    }
                                }
                            },
                            "semicolonToken": {
                                "kind": "SemicolonToken",
                                "fullStart": 376,
                                "fullEnd": 378,
                                "start": 376,
                                "end": 377,
                                "fullWidth": 2,
                                "width": 1,
                                "text": ";",
                                "value": ";",
                                "valueText": ";",
                                "hasTrailingTrivia": true,
                                "hasTrailingNewLine": true,
                                "trailingTrivia": [
                                    {
                                        "kind": "NewLineTrivia",
                                        "text": "\n"
                                    }
                                ]
                            }
                        }
                    ],
                    "closeBraceToken": {
                        "kind": "CloseBraceToken",
                        "fullStart": 378,
                        "fullEnd": 380,
                        "start": 378,
                        "end": 379,
                        "fullWidth": 2,
                        "width": 1,
                        "text": "}",
                        "value": "}",
                        "valueText": "}",
                        "hasTrailingTrivia": true,
                        "hasTrailingNewLine": true,
                        "trailingTrivia": [
                            {
                                "kind": "NewLineTrivia",
                                "text": "\n"
                            }
                        ]
                    }
                }
            },
            {
                "kind": "VariableStatement",
                "fullStart": 380,
                "fullEnd": 396,
                "start": 380,
                "end": 395,
                "fullWidth": 16,
                "width": 15,
                "modifiers": [],
                "variableDeclaration": {
                    "kind": "VariableDeclaration",
                    "fullStart": 380,
                    "fullEnd": 394,
                    "start": 380,
                    "end": 394,
                    "fullWidth": 14,
                    "width": 14,
                    "varKeyword": {
                        "kind": "VarKeyword",
                        "fullStart": 380,
                        "fullEnd": 384,
                        "start": 380,
                        "end": 383,
                        "fullWidth": 4,
                        "width": 3,
                        "text": "var",
                        "value": "var",
                        "valueText": "var",
                        "hasTrailingTrivia": true,
                        "trailingTrivia": [
                            {
                                "kind": "WhitespaceTrivia",
                                "text": " "
                            }
                        ]
                    },
                    "variableDeclarators": [
                        {
                            "kind": "VariableDeclarator",
                            "fullStart": 384,
                            "fullEnd": 394,
                            "start": 384,
                            "end": 394,
                            "fullWidth": 10,
<<<<<<< HEAD
                            "width": 10,
                            "identifier": {
=======
                            "propertyName": {
>>>>>>> 85e84683
                                "kind": "IdentifierName",
                                "fullStart": 384,
                                "fullEnd": 391,
                                "start": 384,
                                "end": 390,
                                "fullWidth": 7,
                                "width": 6,
                                "text": "\\u0063",
                                "value": "c",
                                "valueText": "c",
                                "hasTrailingTrivia": true,
                                "trailingTrivia": [
                                    {
                                        "kind": "WhitespaceTrivia",
                                        "text": " "
                                    }
                                ]
                            },
                            "equalsValueClause": {
                                "kind": "EqualsValueClause",
                                "fullStart": 391,
                                "fullEnd": 394,
                                "start": 391,
                                "end": 394,
                                "fullWidth": 3,
                                "width": 3,
                                "equalsToken": {
                                    "kind": "EqualsToken",
                                    "fullStart": 391,
                                    "fullEnd": 393,
                                    "start": 391,
                                    "end": 392,
                                    "fullWidth": 2,
                                    "width": 1,
                                    "text": "=",
                                    "value": "=",
                                    "valueText": "=",
                                    "hasTrailingTrivia": true,
                                    "trailingTrivia": [
                                        {
                                            "kind": "WhitespaceTrivia",
                                            "text": " "
                                        }
                                    ]
                                },
                                "value": {
                                    "kind": "NumericLiteral",
                                    "fullStart": 393,
                                    "fullEnd": 394,
                                    "start": 393,
                                    "end": 394,
                                    "fullWidth": 1,
                                    "width": 1,
                                    "text": "1",
                                    "value": 1,
                                    "valueText": "1"
                                }
                            }
                        }
                    ]
                },
                "semicolonToken": {
                    "kind": "SemicolonToken",
                    "fullStart": 394,
                    "fullEnd": 396,
                    "start": 394,
                    "end": 395,
                    "fullWidth": 2,
                    "width": 1,
                    "text": ";",
                    "value": ";",
                    "valueText": ";",
                    "hasTrailingTrivia": true,
                    "hasTrailingNewLine": true,
                    "trailingTrivia": [
                        {
                            "kind": "NewLineTrivia",
                            "text": "\n"
                        }
                    ]
                }
            },
            {
                "kind": "IfStatement",
                "fullStart": 396,
                "fullEnd": 429,
                "start": 396,
                "end": 428,
                "fullWidth": 33,
                "width": 32,
                "ifKeyword": {
                    "kind": "IfKeyword",
                    "fullStart": 396,
                    "fullEnd": 399,
                    "start": 396,
                    "end": 398,
                    "fullWidth": 3,
                    "width": 2,
                    "text": "if",
                    "value": "if",
                    "valueText": "if",
                    "hasTrailingTrivia": true,
                    "trailingTrivia": [
                        {
                            "kind": "WhitespaceTrivia",
                            "text": " "
                        }
                    ]
                },
                "openParenToken": {
                    "kind": "OpenParenToken",
                    "fullStart": 399,
                    "fullEnd": 400,
                    "start": 399,
                    "end": 400,
                    "fullWidth": 1,
                    "width": 1,
                    "text": "(",
                    "value": "(",
                    "valueText": "("
                },
                "condition": {
                    "kind": "NotEqualsExpression",
                    "fullStart": 400,
                    "fullEnd": 407,
                    "start": 400,
                    "end": 407,
                    "fullWidth": 7,
                    "width": 7,
                    "left": {
                        "kind": "IdentifierName",
                        "fullStart": 400,
                        "fullEnd": 402,
                        "start": 400,
                        "end": 401,
                        "fullWidth": 2,
                        "width": 1,
                        "text": "c",
                        "value": "c",
                        "valueText": "c",
                        "hasTrailingTrivia": true,
                        "trailingTrivia": [
                            {
                                "kind": "WhitespaceTrivia",
                                "text": " "
                            }
                        ]
                    },
                    "operatorToken": {
                        "kind": "ExclamationEqualsEqualsToken",
                        "fullStart": 402,
                        "fullEnd": 406,
                        "start": 402,
                        "end": 405,
                        "fullWidth": 4,
                        "width": 3,
                        "text": "!==",
                        "value": "!==",
                        "valueText": "!==",
                        "hasTrailingTrivia": true,
                        "trailingTrivia": [
                            {
                                "kind": "WhitespaceTrivia",
                                "text": " "
                            }
                        ]
                    },
                    "right": {
                        "kind": "NumericLiteral",
                        "fullStart": 406,
                        "fullEnd": 407,
                        "start": 406,
                        "end": 407,
                        "fullWidth": 1,
                        "width": 1,
                        "text": "1",
                        "value": 1,
                        "valueText": "1"
                    }
                },
                "closeParenToken": {
                    "kind": "CloseParenToken",
                    "fullStart": 407,
                    "fullEnd": 409,
                    "start": 407,
                    "end": 408,
                    "fullWidth": 2,
                    "width": 1,
                    "text": ")",
                    "value": ")",
                    "valueText": ")",
                    "hasTrailingTrivia": true,
                    "trailingTrivia": [
                        {
                            "kind": "WhitespaceTrivia",
                            "text": " "
                        }
                    ]
                },
                "statement": {
                    "kind": "Block",
                    "fullStart": 409,
                    "fullEnd": 429,
                    "start": 409,
                    "end": 428,
                    "fullWidth": 20,
                    "width": 19,
                    "openBraceToken": {
                        "kind": "OpenBraceToken",
                        "fullStart": 409,
                        "fullEnd": 411,
                        "start": 409,
                        "end": 410,
                        "fullWidth": 2,
                        "width": 1,
                        "text": "{",
                        "value": "{",
                        "valueText": "{",
                        "hasTrailingTrivia": true,
                        "hasTrailingNewLine": true,
                        "trailingTrivia": [
                            {
                                "kind": "NewLineTrivia",
                                "text": "\n"
                            }
                        ]
                    },
                    "statements": [
                        {
                            "kind": "ExpressionStatement",
                            "fullStart": 411,
                            "fullEnd": 427,
                            "start": 413,
                            "end": 426,
                            "fullWidth": 16,
                            "width": 13,
                            "expression": {
                                "kind": "InvocationExpression",
                                "fullStart": 411,
                                "fullEnd": 425,
                                "start": 413,
                                "end": 425,
                                "fullWidth": 14,
                                "width": 12,
                                "expression": {
                                    "kind": "IdentifierName",
                                    "fullStart": 411,
                                    "fullEnd": 419,
                                    "start": 413,
                                    "end": 419,
                                    "fullWidth": 8,
                                    "width": 6,
                                    "text": "$ERROR",
                                    "value": "$ERROR",
                                    "valueText": "$ERROR",
                                    "hasLeadingTrivia": true,
                                    "leadingTrivia": [
                                        {
                                            "kind": "WhitespaceTrivia",
                                            "text": "  "
                                        }
                                    ]
                                },
                                "argumentList": {
                                    "kind": "ArgumentList",
                                    "fullStart": 419,
                                    "fullEnd": 425,
                                    "start": 419,
                                    "end": 425,
                                    "fullWidth": 6,
                                    "width": 6,
                                    "openParenToken": {
                                        "kind": "OpenParenToken",
                                        "fullStart": 419,
                                        "fullEnd": 420,
                                        "start": 419,
                                        "end": 420,
                                        "fullWidth": 1,
                                        "width": 1,
                                        "text": "(",
                                        "value": "(",
                                        "valueText": "("
                                    },
                                    "arguments": [
                                        {
                                            "kind": "StringLiteral",
                                            "fullStart": 420,
                                            "fullEnd": 424,
                                            "start": 420,
                                            "end": 424,
                                            "fullWidth": 4,
                                            "width": 4,
                                            "text": "'#c'",
                                            "value": "#c",
                                            "valueText": "#c"
                                        }
                                    ],
                                    "closeParenToken": {
                                        "kind": "CloseParenToken",
                                        "fullStart": 424,
                                        "fullEnd": 425,
                                        "start": 424,
                                        "end": 425,
                                        "fullWidth": 1,
                                        "width": 1,
                                        "text": ")",
                                        "value": ")",
                                        "valueText": ")"
                                    }
                                }
                            },
                            "semicolonToken": {
                                "kind": "SemicolonToken",
                                "fullStart": 425,
                                "fullEnd": 427,
                                "start": 425,
                                "end": 426,
                                "fullWidth": 2,
                                "width": 1,
                                "text": ";",
                                "value": ";",
                                "valueText": ";",
                                "hasTrailingTrivia": true,
                                "hasTrailingNewLine": true,
                                "trailingTrivia": [
                                    {
                                        "kind": "NewLineTrivia",
                                        "text": "\n"
                                    }
                                ]
                            }
                        }
                    ],
                    "closeBraceToken": {
                        "kind": "CloseBraceToken",
                        "fullStart": 427,
                        "fullEnd": 429,
                        "start": 427,
                        "end": 428,
                        "fullWidth": 2,
                        "width": 1,
                        "text": "}",
                        "value": "}",
                        "valueText": "}",
                        "hasTrailingTrivia": true,
                        "hasTrailingNewLine": true,
                        "trailingTrivia": [
                            {
                                "kind": "NewLineTrivia",
                                "text": "\n"
                            }
                        ]
                    }
                }
            },
            {
                "kind": "VariableStatement",
                "fullStart": 429,
                "fullEnd": 445,
                "start": 429,
                "end": 444,
                "fullWidth": 16,
                "width": 15,
                "modifiers": [],
                "variableDeclaration": {
                    "kind": "VariableDeclaration",
                    "fullStart": 429,
                    "fullEnd": 443,
                    "start": 429,
                    "end": 443,
                    "fullWidth": 14,
                    "width": 14,
                    "varKeyword": {
                        "kind": "VarKeyword",
                        "fullStart": 429,
                        "fullEnd": 433,
                        "start": 429,
                        "end": 432,
                        "fullWidth": 4,
                        "width": 3,
                        "text": "var",
                        "value": "var",
                        "valueText": "var",
                        "hasTrailingTrivia": true,
                        "trailingTrivia": [
                            {
                                "kind": "WhitespaceTrivia",
                                "text": " "
                            }
                        ]
                    },
                    "variableDeclarators": [
                        {
                            "kind": "VariableDeclarator",
                            "fullStart": 433,
                            "fullEnd": 443,
                            "start": 433,
                            "end": 443,
                            "fullWidth": 10,
<<<<<<< HEAD
                            "width": 10,
                            "identifier": {
=======
                            "propertyName": {
>>>>>>> 85e84683
                                "kind": "IdentifierName",
                                "fullStart": 433,
                                "fullEnd": 440,
                                "start": 433,
                                "end": 439,
                                "fullWidth": 7,
                                "width": 6,
                                "text": "\\u0064",
                                "value": "d",
                                "valueText": "d",
                                "hasTrailingTrivia": true,
                                "trailingTrivia": [
                                    {
                                        "kind": "WhitespaceTrivia",
                                        "text": " "
                                    }
                                ]
                            },
                            "equalsValueClause": {
                                "kind": "EqualsValueClause",
                                "fullStart": 440,
                                "fullEnd": 443,
                                "start": 440,
                                "end": 443,
                                "fullWidth": 3,
                                "width": 3,
                                "equalsToken": {
                                    "kind": "EqualsToken",
                                    "fullStart": 440,
                                    "fullEnd": 442,
                                    "start": 440,
                                    "end": 441,
                                    "fullWidth": 2,
                                    "width": 1,
                                    "text": "=",
                                    "value": "=",
                                    "valueText": "=",
                                    "hasTrailingTrivia": true,
                                    "trailingTrivia": [
                                        {
                                            "kind": "WhitespaceTrivia",
                                            "text": " "
                                        }
                                    ]
                                },
                                "value": {
                                    "kind": "NumericLiteral",
                                    "fullStart": 442,
                                    "fullEnd": 443,
                                    "start": 442,
                                    "end": 443,
                                    "fullWidth": 1,
                                    "width": 1,
                                    "text": "1",
                                    "value": 1,
                                    "valueText": "1"
                                }
                            }
                        }
                    ]
                },
                "semicolonToken": {
                    "kind": "SemicolonToken",
                    "fullStart": 443,
                    "fullEnd": 445,
                    "start": 443,
                    "end": 444,
                    "fullWidth": 2,
                    "width": 1,
                    "text": ";",
                    "value": ";",
                    "valueText": ";",
                    "hasTrailingTrivia": true,
                    "hasTrailingNewLine": true,
                    "trailingTrivia": [
                        {
                            "kind": "NewLineTrivia",
                            "text": "\n"
                        }
                    ]
                }
            },
            {
                "kind": "IfStatement",
                "fullStart": 445,
                "fullEnd": 478,
                "start": 445,
                "end": 477,
                "fullWidth": 33,
                "width": 32,
                "ifKeyword": {
                    "kind": "IfKeyword",
                    "fullStart": 445,
                    "fullEnd": 448,
                    "start": 445,
                    "end": 447,
                    "fullWidth": 3,
                    "width": 2,
                    "text": "if",
                    "value": "if",
                    "valueText": "if",
                    "hasTrailingTrivia": true,
                    "trailingTrivia": [
                        {
                            "kind": "WhitespaceTrivia",
                            "text": " "
                        }
                    ]
                },
                "openParenToken": {
                    "kind": "OpenParenToken",
                    "fullStart": 448,
                    "fullEnd": 449,
                    "start": 448,
                    "end": 449,
                    "fullWidth": 1,
                    "width": 1,
                    "text": "(",
                    "value": "(",
                    "valueText": "("
                },
                "condition": {
                    "kind": "NotEqualsExpression",
                    "fullStart": 449,
                    "fullEnd": 456,
                    "start": 449,
                    "end": 456,
                    "fullWidth": 7,
                    "width": 7,
                    "left": {
                        "kind": "IdentifierName",
                        "fullStart": 449,
                        "fullEnd": 451,
                        "start": 449,
                        "end": 450,
                        "fullWidth": 2,
                        "width": 1,
                        "text": "d",
                        "value": "d",
                        "valueText": "d",
                        "hasTrailingTrivia": true,
                        "trailingTrivia": [
                            {
                                "kind": "WhitespaceTrivia",
                                "text": " "
                            }
                        ]
                    },
                    "operatorToken": {
                        "kind": "ExclamationEqualsEqualsToken",
                        "fullStart": 451,
                        "fullEnd": 455,
                        "start": 451,
                        "end": 454,
                        "fullWidth": 4,
                        "width": 3,
                        "text": "!==",
                        "value": "!==",
                        "valueText": "!==",
                        "hasTrailingTrivia": true,
                        "trailingTrivia": [
                            {
                                "kind": "WhitespaceTrivia",
                                "text": " "
                            }
                        ]
                    },
                    "right": {
                        "kind": "NumericLiteral",
                        "fullStart": 455,
                        "fullEnd": 456,
                        "start": 455,
                        "end": 456,
                        "fullWidth": 1,
                        "width": 1,
                        "text": "1",
                        "value": 1,
                        "valueText": "1"
                    }
                },
                "closeParenToken": {
                    "kind": "CloseParenToken",
                    "fullStart": 456,
                    "fullEnd": 458,
                    "start": 456,
                    "end": 457,
                    "fullWidth": 2,
                    "width": 1,
                    "text": ")",
                    "value": ")",
                    "valueText": ")",
                    "hasTrailingTrivia": true,
                    "trailingTrivia": [
                        {
                            "kind": "WhitespaceTrivia",
                            "text": " "
                        }
                    ]
                },
                "statement": {
                    "kind": "Block",
                    "fullStart": 458,
                    "fullEnd": 478,
                    "start": 458,
                    "end": 477,
                    "fullWidth": 20,
                    "width": 19,
                    "openBraceToken": {
                        "kind": "OpenBraceToken",
                        "fullStart": 458,
                        "fullEnd": 460,
                        "start": 458,
                        "end": 459,
                        "fullWidth": 2,
                        "width": 1,
                        "text": "{",
                        "value": "{",
                        "valueText": "{",
                        "hasTrailingTrivia": true,
                        "hasTrailingNewLine": true,
                        "trailingTrivia": [
                            {
                                "kind": "NewLineTrivia",
                                "text": "\n"
                            }
                        ]
                    },
                    "statements": [
                        {
                            "kind": "ExpressionStatement",
                            "fullStart": 460,
                            "fullEnd": 476,
                            "start": 462,
                            "end": 475,
                            "fullWidth": 16,
                            "width": 13,
                            "expression": {
                                "kind": "InvocationExpression",
                                "fullStart": 460,
                                "fullEnd": 474,
                                "start": 462,
                                "end": 474,
                                "fullWidth": 14,
                                "width": 12,
                                "expression": {
                                    "kind": "IdentifierName",
                                    "fullStart": 460,
                                    "fullEnd": 468,
                                    "start": 462,
                                    "end": 468,
                                    "fullWidth": 8,
                                    "width": 6,
                                    "text": "$ERROR",
                                    "value": "$ERROR",
                                    "valueText": "$ERROR",
                                    "hasLeadingTrivia": true,
                                    "leadingTrivia": [
                                        {
                                            "kind": "WhitespaceTrivia",
                                            "text": "  "
                                        }
                                    ]
                                },
                                "argumentList": {
                                    "kind": "ArgumentList",
                                    "fullStart": 468,
                                    "fullEnd": 474,
                                    "start": 468,
                                    "end": 474,
                                    "fullWidth": 6,
                                    "width": 6,
                                    "openParenToken": {
                                        "kind": "OpenParenToken",
                                        "fullStart": 468,
                                        "fullEnd": 469,
                                        "start": 468,
                                        "end": 469,
                                        "fullWidth": 1,
                                        "width": 1,
                                        "text": "(",
                                        "value": "(",
                                        "valueText": "("
                                    },
                                    "arguments": [
                                        {
                                            "kind": "StringLiteral",
                                            "fullStart": 469,
                                            "fullEnd": 473,
                                            "start": 469,
                                            "end": 473,
                                            "fullWidth": 4,
                                            "width": 4,
                                            "text": "'#d'",
                                            "value": "#d",
                                            "valueText": "#d"
                                        }
                                    ],
                                    "closeParenToken": {
                                        "kind": "CloseParenToken",
                                        "fullStart": 473,
                                        "fullEnd": 474,
                                        "start": 473,
                                        "end": 474,
                                        "fullWidth": 1,
                                        "width": 1,
                                        "text": ")",
                                        "value": ")",
                                        "valueText": ")"
                                    }
                                }
                            },
                            "semicolonToken": {
                                "kind": "SemicolonToken",
                                "fullStart": 474,
                                "fullEnd": 476,
                                "start": 474,
                                "end": 475,
                                "fullWidth": 2,
                                "width": 1,
                                "text": ";",
                                "value": ";",
                                "valueText": ";",
                                "hasTrailingTrivia": true,
                                "hasTrailingNewLine": true,
                                "trailingTrivia": [
                                    {
                                        "kind": "NewLineTrivia",
                                        "text": "\n"
                                    }
                                ]
                            }
                        }
                    ],
                    "closeBraceToken": {
                        "kind": "CloseBraceToken",
                        "fullStart": 476,
                        "fullEnd": 478,
                        "start": 476,
                        "end": 477,
                        "fullWidth": 2,
                        "width": 1,
                        "text": "}",
                        "value": "}",
                        "valueText": "}",
                        "hasTrailingTrivia": true,
                        "hasTrailingNewLine": true,
                        "trailingTrivia": [
                            {
                                "kind": "NewLineTrivia",
                                "text": "\n"
                            }
                        ]
                    }
                }
            },
            {
                "kind": "VariableStatement",
                "fullStart": 478,
                "fullEnd": 494,
                "start": 478,
                "end": 493,
                "fullWidth": 16,
                "width": 15,
                "modifiers": [],
                "variableDeclaration": {
                    "kind": "VariableDeclaration",
                    "fullStart": 478,
                    "fullEnd": 492,
                    "start": 478,
                    "end": 492,
                    "fullWidth": 14,
                    "width": 14,
                    "varKeyword": {
                        "kind": "VarKeyword",
                        "fullStart": 478,
                        "fullEnd": 482,
                        "start": 478,
                        "end": 481,
                        "fullWidth": 4,
                        "width": 3,
                        "text": "var",
                        "value": "var",
                        "valueText": "var",
                        "hasTrailingTrivia": true,
                        "trailingTrivia": [
                            {
                                "kind": "WhitespaceTrivia",
                                "text": " "
                            }
                        ]
                    },
                    "variableDeclarators": [
                        {
                            "kind": "VariableDeclarator",
                            "fullStart": 482,
                            "fullEnd": 492,
                            "start": 482,
                            "end": 492,
                            "fullWidth": 10,
<<<<<<< HEAD
                            "width": 10,
                            "identifier": {
=======
                            "propertyName": {
>>>>>>> 85e84683
                                "kind": "IdentifierName",
                                "fullStart": 482,
                                "fullEnd": 489,
                                "start": 482,
                                "end": 488,
                                "fullWidth": 7,
                                "width": 6,
                                "text": "\\u0065",
                                "value": "e",
                                "valueText": "e",
                                "hasTrailingTrivia": true,
                                "trailingTrivia": [
                                    {
                                        "kind": "WhitespaceTrivia",
                                        "text": " "
                                    }
                                ]
                            },
                            "equalsValueClause": {
                                "kind": "EqualsValueClause",
                                "fullStart": 489,
                                "fullEnd": 492,
                                "start": 489,
                                "end": 492,
                                "fullWidth": 3,
                                "width": 3,
                                "equalsToken": {
                                    "kind": "EqualsToken",
                                    "fullStart": 489,
                                    "fullEnd": 491,
                                    "start": 489,
                                    "end": 490,
                                    "fullWidth": 2,
                                    "width": 1,
                                    "text": "=",
                                    "value": "=",
                                    "valueText": "=",
                                    "hasTrailingTrivia": true,
                                    "trailingTrivia": [
                                        {
                                            "kind": "WhitespaceTrivia",
                                            "text": " "
                                        }
                                    ]
                                },
                                "value": {
                                    "kind": "NumericLiteral",
                                    "fullStart": 491,
                                    "fullEnd": 492,
                                    "start": 491,
                                    "end": 492,
                                    "fullWidth": 1,
                                    "width": 1,
                                    "text": "1",
                                    "value": 1,
                                    "valueText": "1"
                                }
                            }
                        }
                    ]
                },
                "semicolonToken": {
                    "kind": "SemicolonToken",
                    "fullStart": 492,
                    "fullEnd": 494,
                    "start": 492,
                    "end": 493,
                    "fullWidth": 2,
                    "width": 1,
                    "text": ";",
                    "value": ";",
                    "valueText": ";",
                    "hasTrailingTrivia": true,
                    "hasTrailingNewLine": true,
                    "trailingTrivia": [
                        {
                            "kind": "NewLineTrivia",
                            "text": "\n"
                        }
                    ]
                }
            },
            {
                "kind": "IfStatement",
                "fullStart": 494,
                "fullEnd": 527,
                "start": 494,
                "end": 526,
                "fullWidth": 33,
                "width": 32,
                "ifKeyword": {
                    "kind": "IfKeyword",
                    "fullStart": 494,
                    "fullEnd": 497,
                    "start": 494,
                    "end": 496,
                    "fullWidth": 3,
                    "width": 2,
                    "text": "if",
                    "value": "if",
                    "valueText": "if",
                    "hasTrailingTrivia": true,
                    "trailingTrivia": [
                        {
                            "kind": "WhitespaceTrivia",
                            "text": " "
                        }
                    ]
                },
                "openParenToken": {
                    "kind": "OpenParenToken",
                    "fullStart": 497,
                    "fullEnd": 498,
                    "start": 497,
                    "end": 498,
                    "fullWidth": 1,
                    "width": 1,
                    "text": "(",
                    "value": "(",
                    "valueText": "("
                },
                "condition": {
                    "kind": "NotEqualsExpression",
                    "fullStart": 498,
                    "fullEnd": 505,
                    "start": 498,
                    "end": 505,
                    "fullWidth": 7,
                    "width": 7,
                    "left": {
                        "kind": "IdentifierName",
                        "fullStart": 498,
                        "fullEnd": 500,
                        "start": 498,
                        "end": 499,
                        "fullWidth": 2,
                        "width": 1,
                        "text": "e",
                        "value": "e",
                        "valueText": "e",
                        "hasTrailingTrivia": true,
                        "trailingTrivia": [
                            {
                                "kind": "WhitespaceTrivia",
                                "text": " "
                            }
                        ]
                    },
                    "operatorToken": {
                        "kind": "ExclamationEqualsEqualsToken",
                        "fullStart": 500,
                        "fullEnd": 504,
                        "start": 500,
                        "end": 503,
                        "fullWidth": 4,
                        "width": 3,
                        "text": "!==",
                        "value": "!==",
                        "valueText": "!==",
                        "hasTrailingTrivia": true,
                        "trailingTrivia": [
                            {
                                "kind": "WhitespaceTrivia",
                                "text": " "
                            }
                        ]
                    },
                    "right": {
                        "kind": "NumericLiteral",
                        "fullStart": 504,
                        "fullEnd": 505,
                        "start": 504,
                        "end": 505,
                        "fullWidth": 1,
                        "width": 1,
                        "text": "1",
                        "value": 1,
                        "valueText": "1"
                    }
                },
                "closeParenToken": {
                    "kind": "CloseParenToken",
                    "fullStart": 505,
                    "fullEnd": 507,
                    "start": 505,
                    "end": 506,
                    "fullWidth": 2,
                    "width": 1,
                    "text": ")",
                    "value": ")",
                    "valueText": ")",
                    "hasTrailingTrivia": true,
                    "trailingTrivia": [
                        {
                            "kind": "WhitespaceTrivia",
                            "text": " "
                        }
                    ]
                },
                "statement": {
                    "kind": "Block",
                    "fullStart": 507,
                    "fullEnd": 527,
                    "start": 507,
                    "end": 526,
                    "fullWidth": 20,
                    "width": 19,
                    "openBraceToken": {
                        "kind": "OpenBraceToken",
                        "fullStart": 507,
                        "fullEnd": 509,
                        "start": 507,
                        "end": 508,
                        "fullWidth": 2,
                        "width": 1,
                        "text": "{",
                        "value": "{",
                        "valueText": "{",
                        "hasTrailingTrivia": true,
                        "hasTrailingNewLine": true,
                        "trailingTrivia": [
                            {
                                "kind": "NewLineTrivia",
                                "text": "\n"
                            }
                        ]
                    },
                    "statements": [
                        {
                            "kind": "ExpressionStatement",
                            "fullStart": 509,
                            "fullEnd": 525,
                            "start": 511,
                            "end": 524,
                            "fullWidth": 16,
                            "width": 13,
                            "expression": {
                                "kind": "InvocationExpression",
                                "fullStart": 509,
                                "fullEnd": 523,
                                "start": 511,
                                "end": 523,
                                "fullWidth": 14,
                                "width": 12,
                                "expression": {
                                    "kind": "IdentifierName",
                                    "fullStart": 509,
                                    "fullEnd": 517,
                                    "start": 511,
                                    "end": 517,
                                    "fullWidth": 8,
                                    "width": 6,
                                    "text": "$ERROR",
                                    "value": "$ERROR",
                                    "valueText": "$ERROR",
                                    "hasLeadingTrivia": true,
                                    "leadingTrivia": [
                                        {
                                            "kind": "WhitespaceTrivia",
                                            "text": "  "
                                        }
                                    ]
                                },
                                "argumentList": {
                                    "kind": "ArgumentList",
                                    "fullStart": 517,
                                    "fullEnd": 523,
                                    "start": 517,
                                    "end": 523,
                                    "fullWidth": 6,
                                    "width": 6,
                                    "openParenToken": {
                                        "kind": "OpenParenToken",
                                        "fullStart": 517,
                                        "fullEnd": 518,
                                        "start": 517,
                                        "end": 518,
                                        "fullWidth": 1,
                                        "width": 1,
                                        "text": "(",
                                        "value": "(",
                                        "valueText": "("
                                    },
                                    "arguments": [
                                        {
                                            "kind": "StringLiteral",
                                            "fullStart": 518,
                                            "fullEnd": 522,
                                            "start": 518,
                                            "end": 522,
                                            "fullWidth": 4,
                                            "width": 4,
                                            "text": "'#e'",
                                            "value": "#e",
                                            "valueText": "#e"
                                        }
                                    ],
                                    "closeParenToken": {
                                        "kind": "CloseParenToken",
                                        "fullStart": 522,
                                        "fullEnd": 523,
                                        "start": 522,
                                        "end": 523,
                                        "fullWidth": 1,
                                        "width": 1,
                                        "text": ")",
                                        "value": ")",
                                        "valueText": ")"
                                    }
                                }
                            },
                            "semicolonToken": {
                                "kind": "SemicolonToken",
                                "fullStart": 523,
                                "fullEnd": 525,
                                "start": 523,
                                "end": 524,
                                "fullWidth": 2,
                                "width": 1,
                                "text": ";",
                                "value": ";",
                                "valueText": ";",
                                "hasTrailingTrivia": true,
                                "hasTrailingNewLine": true,
                                "trailingTrivia": [
                                    {
                                        "kind": "NewLineTrivia",
                                        "text": "\n"
                                    }
                                ]
                            }
                        }
                    ],
                    "closeBraceToken": {
                        "kind": "CloseBraceToken",
                        "fullStart": 525,
                        "fullEnd": 527,
                        "start": 525,
                        "end": 526,
                        "fullWidth": 2,
                        "width": 1,
                        "text": "}",
                        "value": "}",
                        "valueText": "}",
                        "hasTrailingTrivia": true,
                        "hasTrailingNewLine": true,
                        "trailingTrivia": [
                            {
                                "kind": "NewLineTrivia",
                                "text": "\n"
                            }
                        ]
                    }
                }
            },
            {
                "kind": "VariableStatement",
                "fullStart": 527,
                "fullEnd": 543,
                "start": 527,
                "end": 542,
                "fullWidth": 16,
                "width": 15,
                "modifiers": [],
                "variableDeclaration": {
                    "kind": "VariableDeclaration",
                    "fullStart": 527,
                    "fullEnd": 541,
                    "start": 527,
                    "end": 541,
                    "fullWidth": 14,
                    "width": 14,
                    "varKeyword": {
                        "kind": "VarKeyword",
                        "fullStart": 527,
                        "fullEnd": 531,
                        "start": 527,
                        "end": 530,
                        "fullWidth": 4,
                        "width": 3,
                        "text": "var",
                        "value": "var",
                        "valueText": "var",
                        "hasTrailingTrivia": true,
                        "trailingTrivia": [
                            {
                                "kind": "WhitespaceTrivia",
                                "text": " "
                            }
                        ]
                    },
                    "variableDeclarators": [
                        {
                            "kind": "VariableDeclarator",
                            "fullStart": 531,
                            "fullEnd": 541,
                            "start": 531,
                            "end": 541,
                            "fullWidth": 10,
<<<<<<< HEAD
                            "width": 10,
                            "identifier": {
=======
                            "propertyName": {
>>>>>>> 85e84683
                                "kind": "IdentifierName",
                                "fullStart": 531,
                                "fullEnd": 538,
                                "start": 531,
                                "end": 537,
                                "fullWidth": 7,
                                "width": 6,
                                "text": "\\u0066",
                                "value": "f",
                                "valueText": "f",
                                "hasTrailingTrivia": true,
                                "trailingTrivia": [
                                    {
                                        "kind": "WhitespaceTrivia",
                                        "text": " "
                                    }
                                ]
                            },
                            "equalsValueClause": {
                                "kind": "EqualsValueClause",
                                "fullStart": 538,
                                "fullEnd": 541,
                                "start": 538,
                                "end": 541,
                                "fullWidth": 3,
                                "width": 3,
                                "equalsToken": {
                                    "kind": "EqualsToken",
                                    "fullStart": 538,
                                    "fullEnd": 540,
                                    "start": 538,
                                    "end": 539,
                                    "fullWidth": 2,
                                    "width": 1,
                                    "text": "=",
                                    "value": "=",
                                    "valueText": "=",
                                    "hasTrailingTrivia": true,
                                    "trailingTrivia": [
                                        {
                                            "kind": "WhitespaceTrivia",
                                            "text": " "
                                        }
                                    ]
                                },
                                "value": {
                                    "kind": "NumericLiteral",
                                    "fullStart": 540,
                                    "fullEnd": 541,
                                    "start": 540,
                                    "end": 541,
                                    "fullWidth": 1,
                                    "width": 1,
                                    "text": "1",
                                    "value": 1,
                                    "valueText": "1"
                                }
                            }
                        }
                    ]
                },
                "semicolonToken": {
                    "kind": "SemicolonToken",
                    "fullStart": 541,
                    "fullEnd": 543,
                    "start": 541,
                    "end": 542,
                    "fullWidth": 2,
                    "width": 1,
                    "text": ";",
                    "value": ";",
                    "valueText": ";",
                    "hasTrailingTrivia": true,
                    "hasTrailingNewLine": true,
                    "trailingTrivia": [
                        {
                            "kind": "NewLineTrivia",
                            "text": "\n"
                        }
                    ]
                }
            },
            {
                "kind": "IfStatement",
                "fullStart": 543,
                "fullEnd": 576,
                "start": 543,
                "end": 575,
                "fullWidth": 33,
                "width": 32,
                "ifKeyword": {
                    "kind": "IfKeyword",
                    "fullStart": 543,
                    "fullEnd": 546,
                    "start": 543,
                    "end": 545,
                    "fullWidth": 3,
                    "width": 2,
                    "text": "if",
                    "value": "if",
                    "valueText": "if",
                    "hasTrailingTrivia": true,
                    "trailingTrivia": [
                        {
                            "kind": "WhitespaceTrivia",
                            "text": " "
                        }
                    ]
                },
                "openParenToken": {
                    "kind": "OpenParenToken",
                    "fullStart": 546,
                    "fullEnd": 547,
                    "start": 546,
                    "end": 547,
                    "fullWidth": 1,
                    "width": 1,
                    "text": "(",
                    "value": "(",
                    "valueText": "("
                },
                "condition": {
                    "kind": "NotEqualsExpression",
                    "fullStart": 547,
                    "fullEnd": 554,
                    "start": 547,
                    "end": 554,
                    "fullWidth": 7,
                    "width": 7,
                    "left": {
                        "kind": "IdentifierName",
                        "fullStart": 547,
                        "fullEnd": 549,
                        "start": 547,
                        "end": 548,
                        "fullWidth": 2,
                        "width": 1,
                        "text": "f",
                        "value": "f",
                        "valueText": "f",
                        "hasTrailingTrivia": true,
                        "trailingTrivia": [
                            {
                                "kind": "WhitespaceTrivia",
                                "text": " "
                            }
                        ]
                    },
                    "operatorToken": {
                        "kind": "ExclamationEqualsEqualsToken",
                        "fullStart": 549,
                        "fullEnd": 553,
                        "start": 549,
                        "end": 552,
                        "fullWidth": 4,
                        "width": 3,
                        "text": "!==",
                        "value": "!==",
                        "valueText": "!==",
                        "hasTrailingTrivia": true,
                        "trailingTrivia": [
                            {
                                "kind": "WhitespaceTrivia",
                                "text": " "
                            }
                        ]
                    },
                    "right": {
                        "kind": "NumericLiteral",
                        "fullStart": 553,
                        "fullEnd": 554,
                        "start": 553,
                        "end": 554,
                        "fullWidth": 1,
                        "width": 1,
                        "text": "1",
                        "value": 1,
                        "valueText": "1"
                    }
                },
                "closeParenToken": {
                    "kind": "CloseParenToken",
                    "fullStart": 554,
                    "fullEnd": 556,
                    "start": 554,
                    "end": 555,
                    "fullWidth": 2,
                    "width": 1,
                    "text": ")",
                    "value": ")",
                    "valueText": ")",
                    "hasTrailingTrivia": true,
                    "trailingTrivia": [
                        {
                            "kind": "WhitespaceTrivia",
                            "text": " "
                        }
                    ]
                },
                "statement": {
                    "kind": "Block",
                    "fullStart": 556,
                    "fullEnd": 576,
                    "start": 556,
                    "end": 575,
                    "fullWidth": 20,
                    "width": 19,
                    "openBraceToken": {
                        "kind": "OpenBraceToken",
                        "fullStart": 556,
                        "fullEnd": 558,
                        "start": 556,
                        "end": 557,
                        "fullWidth": 2,
                        "width": 1,
                        "text": "{",
                        "value": "{",
                        "valueText": "{",
                        "hasTrailingTrivia": true,
                        "hasTrailingNewLine": true,
                        "trailingTrivia": [
                            {
                                "kind": "NewLineTrivia",
                                "text": "\n"
                            }
                        ]
                    },
                    "statements": [
                        {
                            "kind": "ExpressionStatement",
                            "fullStart": 558,
                            "fullEnd": 574,
                            "start": 560,
                            "end": 573,
                            "fullWidth": 16,
                            "width": 13,
                            "expression": {
                                "kind": "InvocationExpression",
                                "fullStart": 558,
                                "fullEnd": 572,
                                "start": 560,
                                "end": 572,
                                "fullWidth": 14,
                                "width": 12,
                                "expression": {
                                    "kind": "IdentifierName",
                                    "fullStart": 558,
                                    "fullEnd": 566,
                                    "start": 560,
                                    "end": 566,
                                    "fullWidth": 8,
                                    "width": 6,
                                    "text": "$ERROR",
                                    "value": "$ERROR",
                                    "valueText": "$ERROR",
                                    "hasLeadingTrivia": true,
                                    "leadingTrivia": [
                                        {
                                            "kind": "WhitespaceTrivia",
                                            "text": "  "
                                        }
                                    ]
                                },
                                "argumentList": {
                                    "kind": "ArgumentList",
                                    "fullStart": 566,
                                    "fullEnd": 572,
                                    "start": 566,
                                    "end": 572,
                                    "fullWidth": 6,
                                    "width": 6,
                                    "openParenToken": {
                                        "kind": "OpenParenToken",
                                        "fullStart": 566,
                                        "fullEnd": 567,
                                        "start": 566,
                                        "end": 567,
                                        "fullWidth": 1,
                                        "width": 1,
                                        "text": "(",
                                        "value": "(",
                                        "valueText": "("
                                    },
                                    "arguments": [
                                        {
                                            "kind": "StringLiteral",
                                            "fullStart": 567,
                                            "fullEnd": 571,
                                            "start": 567,
                                            "end": 571,
                                            "fullWidth": 4,
                                            "width": 4,
                                            "text": "'#f'",
                                            "value": "#f",
                                            "valueText": "#f"
                                        }
                                    ],
                                    "closeParenToken": {
                                        "kind": "CloseParenToken",
                                        "fullStart": 571,
                                        "fullEnd": 572,
                                        "start": 571,
                                        "end": 572,
                                        "fullWidth": 1,
                                        "width": 1,
                                        "text": ")",
                                        "value": ")",
                                        "valueText": ")"
                                    }
                                }
                            },
                            "semicolonToken": {
                                "kind": "SemicolonToken",
                                "fullStart": 572,
                                "fullEnd": 574,
                                "start": 572,
                                "end": 573,
                                "fullWidth": 2,
                                "width": 1,
                                "text": ";",
                                "value": ";",
                                "valueText": ";",
                                "hasTrailingTrivia": true,
                                "hasTrailingNewLine": true,
                                "trailingTrivia": [
                                    {
                                        "kind": "NewLineTrivia",
                                        "text": "\n"
                                    }
                                ]
                            }
                        }
                    ],
                    "closeBraceToken": {
                        "kind": "CloseBraceToken",
                        "fullStart": 574,
                        "fullEnd": 576,
                        "start": 574,
                        "end": 575,
                        "fullWidth": 2,
                        "width": 1,
                        "text": "}",
                        "value": "}",
                        "valueText": "}",
                        "hasTrailingTrivia": true,
                        "hasTrailingNewLine": true,
                        "trailingTrivia": [
                            {
                                "kind": "NewLineTrivia",
                                "text": "\n"
                            }
                        ]
                    }
                }
            },
            {
                "kind": "VariableStatement",
                "fullStart": 576,
                "fullEnd": 592,
                "start": 576,
                "end": 591,
                "fullWidth": 16,
                "width": 15,
                "modifiers": [],
                "variableDeclaration": {
                    "kind": "VariableDeclaration",
                    "fullStart": 576,
                    "fullEnd": 590,
                    "start": 576,
                    "end": 590,
                    "fullWidth": 14,
                    "width": 14,
                    "varKeyword": {
                        "kind": "VarKeyword",
                        "fullStart": 576,
                        "fullEnd": 580,
                        "start": 576,
                        "end": 579,
                        "fullWidth": 4,
                        "width": 3,
                        "text": "var",
                        "value": "var",
                        "valueText": "var",
                        "hasTrailingTrivia": true,
                        "trailingTrivia": [
                            {
                                "kind": "WhitespaceTrivia",
                                "text": " "
                            }
                        ]
                    },
                    "variableDeclarators": [
                        {
                            "kind": "VariableDeclarator",
                            "fullStart": 580,
                            "fullEnd": 590,
                            "start": 580,
                            "end": 590,
                            "fullWidth": 10,
<<<<<<< HEAD
                            "width": 10,
                            "identifier": {
=======
                            "propertyName": {
>>>>>>> 85e84683
                                "kind": "IdentifierName",
                                "fullStart": 580,
                                "fullEnd": 587,
                                "start": 580,
                                "end": 586,
                                "fullWidth": 7,
                                "width": 6,
                                "text": "\\u0067",
                                "value": "g",
                                "valueText": "g",
                                "hasTrailingTrivia": true,
                                "trailingTrivia": [
                                    {
                                        "kind": "WhitespaceTrivia",
                                        "text": " "
                                    }
                                ]
                            },
                            "equalsValueClause": {
                                "kind": "EqualsValueClause",
                                "fullStart": 587,
                                "fullEnd": 590,
                                "start": 587,
                                "end": 590,
                                "fullWidth": 3,
                                "width": 3,
                                "equalsToken": {
                                    "kind": "EqualsToken",
                                    "fullStart": 587,
                                    "fullEnd": 589,
                                    "start": 587,
                                    "end": 588,
                                    "fullWidth": 2,
                                    "width": 1,
                                    "text": "=",
                                    "value": "=",
                                    "valueText": "=",
                                    "hasTrailingTrivia": true,
                                    "trailingTrivia": [
                                        {
                                            "kind": "WhitespaceTrivia",
                                            "text": " "
                                        }
                                    ]
                                },
                                "value": {
                                    "kind": "NumericLiteral",
                                    "fullStart": 589,
                                    "fullEnd": 590,
                                    "start": 589,
                                    "end": 590,
                                    "fullWidth": 1,
                                    "width": 1,
                                    "text": "1",
                                    "value": 1,
                                    "valueText": "1"
                                }
                            }
                        }
                    ]
                },
                "semicolonToken": {
                    "kind": "SemicolonToken",
                    "fullStart": 590,
                    "fullEnd": 592,
                    "start": 590,
                    "end": 591,
                    "fullWidth": 2,
                    "width": 1,
                    "text": ";",
                    "value": ";",
                    "valueText": ";",
                    "hasTrailingTrivia": true,
                    "hasTrailingNewLine": true,
                    "trailingTrivia": [
                        {
                            "kind": "NewLineTrivia",
                            "text": "\n"
                        }
                    ]
                }
            },
            {
                "kind": "IfStatement",
                "fullStart": 592,
                "fullEnd": 625,
                "start": 592,
                "end": 624,
                "fullWidth": 33,
                "width": 32,
                "ifKeyword": {
                    "kind": "IfKeyword",
                    "fullStart": 592,
                    "fullEnd": 595,
                    "start": 592,
                    "end": 594,
                    "fullWidth": 3,
                    "width": 2,
                    "text": "if",
                    "value": "if",
                    "valueText": "if",
                    "hasTrailingTrivia": true,
                    "trailingTrivia": [
                        {
                            "kind": "WhitespaceTrivia",
                            "text": " "
                        }
                    ]
                },
                "openParenToken": {
                    "kind": "OpenParenToken",
                    "fullStart": 595,
                    "fullEnd": 596,
                    "start": 595,
                    "end": 596,
                    "fullWidth": 1,
                    "width": 1,
                    "text": "(",
                    "value": "(",
                    "valueText": "("
                },
                "condition": {
                    "kind": "NotEqualsExpression",
                    "fullStart": 596,
                    "fullEnd": 603,
                    "start": 596,
                    "end": 603,
                    "fullWidth": 7,
                    "width": 7,
                    "left": {
                        "kind": "IdentifierName",
                        "fullStart": 596,
                        "fullEnd": 598,
                        "start": 596,
                        "end": 597,
                        "fullWidth": 2,
                        "width": 1,
                        "text": "g",
                        "value": "g",
                        "valueText": "g",
                        "hasTrailingTrivia": true,
                        "trailingTrivia": [
                            {
                                "kind": "WhitespaceTrivia",
                                "text": " "
                            }
                        ]
                    },
                    "operatorToken": {
                        "kind": "ExclamationEqualsEqualsToken",
                        "fullStart": 598,
                        "fullEnd": 602,
                        "start": 598,
                        "end": 601,
                        "fullWidth": 4,
                        "width": 3,
                        "text": "!==",
                        "value": "!==",
                        "valueText": "!==",
                        "hasTrailingTrivia": true,
                        "trailingTrivia": [
                            {
                                "kind": "WhitespaceTrivia",
                                "text": " "
                            }
                        ]
                    },
                    "right": {
                        "kind": "NumericLiteral",
                        "fullStart": 602,
                        "fullEnd": 603,
                        "start": 602,
                        "end": 603,
                        "fullWidth": 1,
                        "width": 1,
                        "text": "1",
                        "value": 1,
                        "valueText": "1"
                    }
                },
                "closeParenToken": {
                    "kind": "CloseParenToken",
                    "fullStart": 603,
                    "fullEnd": 605,
                    "start": 603,
                    "end": 604,
                    "fullWidth": 2,
                    "width": 1,
                    "text": ")",
                    "value": ")",
                    "valueText": ")",
                    "hasTrailingTrivia": true,
                    "trailingTrivia": [
                        {
                            "kind": "WhitespaceTrivia",
                            "text": " "
                        }
                    ]
                },
                "statement": {
                    "kind": "Block",
                    "fullStart": 605,
                    "fullEnd": 625,
                    "start": 605,
                    "end": 624,
                    "fullWidth": 20,
                    "width": 19,
                    "openBraceToken": {
                        "kind": "OpenBraceToken",
                        "fullStart": 605,
                        "fullEnd": 607,
                        "start": 605,
                        "end": 606,
                        "fullWidth": 2,
                        "width": 1,
                        "text": "{",
                        "value": "{",
                        "valueText": "{",
                        "hasTrailingTrivia": true,
                        "hasTrailingNewLine": true,
                        "trailingTrivia": [
                            {
                                "kind": "NewLineTrivia",
                                "text": "\n"
                            }
                        ]
                    },
                    "statements": [
                        {
                            "kind": "ExpressionStatement",
                            "fullStart": 607,
                            "fullEnd": 623,
                            "start": 609,
                            "end": 622,
                            "fullWidth": 16,
                            "width": 13,
                            "expression": {
                                "kind": "InvocationExpression",
                                "fullStart": 607,
                                "fullEnd": 621,
                                "start": 609,
                                "end": 621,
                                "fullWidth": 14,
                                "width": 12,
                                "expression": {
                                    "kind": "IdentifierName",
                                    "fullStart": 607,
                                    "fullEnd": 615,
                                    "start": 609,
                                    "end": 615,
                                    "fullWidth": 8,
                                    "width": 6,
                                    "text": "$ERROR",
                                    "value": "$ERROR",
                                    "valueText": "$ERROR",
                                    "hasLeadingTrivia": true,
                                    "leadingTrivia": [
                                        {
                                            "kind": "WhitespaceTrivia",
                                            "text": "  "
                                        }
                                    ]
                                },
                                "argumentList": {
                                    "kind": "ArgumentList",
                                    "fullStart": 615,
                                    "fullEnd": 621,
                                    "start": 615,
                                    "end": 621,
                                    "fullWidth": 6,
                                    "width": 6,
                                    "openParenToken": {
                                        "kind": "OpenParenToken",
                                        "fullStart": 615,
                                        "fullEnd": 616,
                                        "start": 615,
                                        "end": 616,
                                        "fullWidth": 1,
                                        "width": 1,
                                        "text": "(",
                                        "value": "(",
                                        "valueText": "("
                                    },
                                    "arguments": [
                                        {
                                            "kind": "StringLiteral",
                                            "fullStart": 616,
                                            "fullEnd": 620,
                                            "start": 616,
                                            "end": 620,
                                            "fullWidth": 4,
                                            "width": 4,
                                            "text": "'#g'",
                                            "value": "#g",
                                            "valueText": "#g"
                                        }
                                    ],
                                    "closeParenToken": {
                                        "kind": "CloseParenToken",
                                        "fullStart": 620,
                                        "fullEnd": 621,
                                        "start": 620,
                                        "end": 621,
                                        "fullWidth": 1,
                                        "width": 1,
                                        "text": ")",
                                        "value": ")",
                                        "valueText": ")"
                                    }
                                }
                            },
                            "semicolonToken": {
                                "kind": "SemicolonToken",
                                "fullStart": 621,
                                "fullEnd": 623,
                                "start": 621,
                                "end": 622,
                                "fullWidth": 2,
                                "width": 1,
                                "text": ";",
                                "value": ";",
                                "valueText": ";",
                                "hasTrailingTrivia": true,
                                "hasTrailingNewLine": true,
                                "trailingTrivia": [
                                    {
                                        "kind": "NewLineTrivia",
                                        "text": "\n"
                                    }
                                ]
                            }
                        }
                    ],
                    "closeBraceToken": {
                        "kind": "CloseBraceToken",
                        "fullStart": 623,
                        "fullEnd": 625,
                        "start": 623,
                        "end": 624,
                        "fullWidth": 2,
                        "width": 1,
                        "text": "}",
                        "value": "}",
                        "valueText": "}",
                        "hasTrailingTrivia": true,
                        "hasTrailingNewLine": true,
                        "trailingTrivia": [
                            {
                                "kind": "NewLineTrivia",
                                "text": "\n"
                            }
                        ]
                    }
                }
            },
            {
                "kind": "VariableStatement",
                "fullStart": 625,
                "fullEnd": 641,
                "start": 625,
                "end": 640,
                "fullWidth": 16,
                "width": 15,
                "modifiers": [],
                "variableDeclaration": {
                    "kind": "VariableDeclaration",
                    "fullStart": 625,
                    "fullEnd": 639,
                    "start": 625,
                    "end": 639,
                    "fullWidth": 14,
                    "width": 14,
                    "varKeyword": {
                        "kind": "VarKeyword",
                        "fullStart": 625,
                        "fullEnd": 629,
                        "start": 625,
                        "end": 628,
                        "fullWidth": 4,
                        "width": 3,
                        "text": "var",
                        "value": "var",
                        "valueText": "var",
                        "hasTrailingTrivia": true,
                        "trailingTrivia": [
                            {
                                "kind": "WhitespaceTrivia",
                                "text": " "
                            }
                        ]
                    },
                    "variableDeclarators": [
                        {
                            "kind": "VariableDeclarator",
                            "fullStart": 629,
                            "fullEnd": 639,
                            "start": 629,
                            "end": 639,
                            "fullWidth": 10,
<<<<<<< HEAD
                            "width": 10,
                            "identifier": {
=======
                            "propertyName": {
>>>>>>> 85e84683
                                "kind": "IdentifierName",
                                "fullStart": 629,
                                "fullEnd": 636,
                                "start": 629,
                                "end": 635,
                                "fullWidth": 7,
                                "width": 6,
                                "text": "\\u0068",
                                "value": "h",
                                "valueText": "h",
                                "hasTrailingTrivia": true,
                                "trailingTrivia": [
                                    {
                                        "kind": "WhitespaceTrivia",
                                        "text": " "
                                    }
                                ]
                            },
                            "equalsValueClause": {
                                "kind": "EqualsValueClause",
                                "fullStart": 636,
                                "fullEnd": 639,
                                "start": 636,
                                "end": 639,
                                "fullWidth": 3,
                                "width": 3,
                                "equalsToken": {
                                    "kind": "EqualsToken",
                                    "fullStart": 636,
                                    "fullEnd": 638,
                                    "start": 636,
                                    "end": 637,
                                    "fullWidth": 2,
                                    "width": 1,
                                    "text": "=",
                                    "value": "=",
                                    "valueText": "=",
                                    "hasTrailingTrivia": true,
                                    "trailingTrivia": [
                                        {
                                            "kind": "WhitespaceTrivia",
                                            "text": " "
                                        }
                                    ]
                                },
                                "value": {
                                    "kind": "NumericLiteral",
                                    "fullStart": 638,
                                    "fullEnd": 639,
                                    "start": 638,
                                    "end": 639,
                                    "fullWidth": 1,
                                    "width": 1,
                                    "text": "1",
                                    "value": 1,
                                    "valueText": "1"
                                }
                            }
                        }
                    ]
                },
                "semicolonToken": {
                    "kind": "SemicolonToken",
                    "fullStart": 639,
                    "fullEnd": 641,
                    "start": 639,
                    "end": 640,
                    "fullWidth": 2,
                    "width": 1,
                    "text": ";",
                    "value": ";",
                    "valueText": ";",
                    "hasTrailingTrivia": true,
                    "hasTrailingNewLine": true,
                    "trailingTrivia": [
                        {
                            "kind": "NewLineTrivia",
                            "text": "\n"
                        }
                    ]
                }
            },
            {
                "kind": "IfStatement",
                "fullStart": 641,
                "fullEnd": 674,
                "start": 641,
                "end": 673,
                "fullWidth": 33,
                "width": 32,
                "ifKeyword": {
                    "kind": "IfKeyword",
                    "fullStart": 641,
                    "fullEnd": 644,
                    "start": 641,
                    "end": 643,
                    "fullWidth": 3,
                    "width": 2,
                    "text": "if",
                    "value": "if",
                    "valueText": "if",
                    "hasTrailingTrivia": true,
                    "trailingTrivia": [
                        {
                            "kind": "WhitespaceTrivia",
                            "text": " "
                        }
                    ]
                },
                "openParenToken": {
                    "kind": "OpenParenToken",
                    "fullStart": 644,
                    "fullEnd": 645,
                    "start": 644,
                    "end": 645,
                    "fullWidth": 1,
                    "width": 1,
                    "text": "(",
                    "value": "(",
                    "valueText": "("
                },
                "condition": {
                    "kind": "NotEqualsExpression",
                    "fullStart": 645,
                    "fullEnd": 652,
                    "start": 645,
                    "end": 652,
                    "fullWidth": 7,
                    "width": 7,
                    "left": {
                        "kind": "IdentifierName",
                        "fullStart": 645,
                        "fullEnd": 647,
                        "start": 645,
                        "end": 646,
                        "fullWidth": 2,
                        "width": 1,
                        "text": "h",
                        "value": "h",
                        "valueText": "h",
                        "hasTrailingTrivia": true,
                        "trailingTrivia": [
                            {
                                "kind": "WhitespaceTrivia",
                                "text": " "
                            }
                        ]
                    },
                    "operatorToken": {
                        "kind": "ExclamationEqualsEqualsToken",
                        "fullStart": 647,
                        "fullEnd": 651,
                        "start": 647,
                        "end": 650,
                        "fullWidth": 4,
                        "width": 3,
                        "text": "!==",
                        "value": "!==",
                        "valueText": "!==",
                        "hasTrailingTrivia": true,
                        "trailingTrivia": [
                            {
                                "kind": "WhitespaceTrivia",
                                "text": " "
                            }
                        ]
                    },
                    "right": {
                        "kind": "NumericLiteral",
                        "fullStart": 651,
                        "fullEnd": 652,
                        "start": 651,
                        "end": 652,
                        "fullWidth": 1,
                        "width": 1,
                        "text": "1",
                        "value": 1,
                        "valueText": "1"
                    }
                },
                "closeParenToken": {
                    "kind": "CloseParenToken",
                    "fullStart": 652,
                    "fullEnd": 654,
                    "start": 652,
                    "end": 653,
                    "fullWidth": 2,
                    "width": 1,
                    "text": ")",
                    "value": ")",
                    "valueText": ")",
                    "hasTrailingTrivia": true,
                    "trailingTrivia": [
                        {
                            "kind": "WhitespaceTrivia",
                            "text": " "
                        }
                    ]
                },
                "statement": {
                    "kind": "Block",
                    "fullStart": 654,
                    "fullEnd": 674,
                    "start": 654,
                    "end": 673,
                    "fullWidth": 20,
                    "width": 19,
                    "openBraceToken": {
                        "kind": "OpenBraceToken",
                        "fullStart": 654,
                        "fullEnd": 656,
                        "start": 654,
                        "end": 655,
                        "fullWidth": 2,
                        "width": 1,
                        "text": "{",
                        "value": "{",
                        "valueText": "{",
                        "hasTrailingTrivia": true,
                        "hasTrailingNewLine": true,
                        "trailingTrivia": [
                            {
                                "kind": "NewLineTrivia",
                                "text": "\n"
                            }
                        ]
                    },
                    "statements": [
                        {
                            "kind": "ExpressionStatement",
                            "fullStart": 656,
                            "fullEnd": 672,
                            "start": 658,
                            "end": 671,
                            "fullWidth": 16,
                            "width": 13,
                            "expression": {
                                "kind": "InvocationExpression",
                                "fullStart": 656,
                                "fullEnd": 670,
                                "start": 658,
                                "end": 670,
                                "fullWidth": 14,
                                "width": 12,
                                "expression": {
                                    "kind": "IdentifierName",
                                    "fullStart": 656,
                                    "fullEnd": 664,
                                    "start": 658,
                                    "end": 664,
                                    "fullWidth": 8,
                                    "width": 6,
                                    "text": "$ERROR",
                                    "value": "$ERROR",
                                    "valueText": "$ERROR",
                                    "hasLeadingTrivia": true,
                                    "leadingTrivia": [
                                        {
                                            "kind": "WhitespaceTrivia",
                                            "text": "  "
                                        }
                                    ]
                                },
                                "argumentList": {
                                    "kind": "ArgumentList",
                                    "fullStart": 664,
                                    "fullEnd": 670,
                                    "start": 664,
                                    "end": 670,
                                    "fullWidth": 6,
                                    "width": 6,
                                    "openParenToken": {
                                        "kind": "OpenParenToken",
                                        "fullStart": 664,
                                        "fullEnd": 665,
                                        "start": 664,
                                        "end": 665,
                                        "fullWidth": 1,
                                        "width": 1,
                                        "text": "(",
                                        "value": "(",
                                        "valueText": "("
                                    },
                                    "arguments": [
                                        {
                                            "kind": "StringLiteral",
                                            "fullStart": 665,
                                            "fullEnd": 669,
                                            "start": 665,
                                            "end": 669,
                                            "fullWidth": 4,
                                            "width": 4,
                                            "text": "'#h'",
                                            "value": "#h",
                                            "valueText": "#h"
                                        }
                                    ],
                                    "closeParenToken": {
                                        "kind": "CloseParenToken",
                                        "fullStart": 669,
                                        "fullEnd": 670,
                                        "start": 669,
                                        "end": 670,
                                        "fullWidth": 1,
                                        "width": 1,
                                        "text": ")",
                                        "value": ")",
                                        "valueText": ")"
                                    }
                                }
                            },
                            "semicolonToken": {
                                "kind": "SemicolonToken",
                                "fullStart": 670,
                                "fullEnd": 672,
                                "start": 670,
                                "end": 671,
                                "fullWidth": 2,
                                "width": 1,
                                "text": ";",
                                "value": ";",
                                "valueText": ";",
                                "hasTrailingTrivia": true,
                                "hasTrailingNewLine": true,
                                "trailingTrivia": [
                                    {
                                        "kind": "NewLineTrivia",
                                        "text": "\n"
                                    }
                                ]
                            }
                        }
                    ],
                    "closeBraceToken": {
                        "kind": "CloseBraceToken",
                        "fullStart": 672,
                        "fullEnd": 674,
                        "start": 672,
                        "end": 673,
                        "fullWidth": 2,
                        "width": 1,
                        "text": "}",
                        "value": "}",
                        "valueText": "}",
                        "hasTrailingTrivia": true,
                        "hasTrailingNewLine": true,
                        "trailingTrivia": [
                            {
                                "kind": "NewLineTrivia",
                                "text": "\n"
                            }
                        ]
                    }
                }
            },
            {
                "kind": "VariableStatement",
                "fullStart": 674,
                "fullEnd": 690,
                "start": 674,
                "end": 689,
                "fullWidth": 16,
                "width": 15,
                "modifiers": [],
                "variableDeclaration": {
                    "kind": "VariableDeclaration",
                    "fullStart": 674,
                    "fullEnd": 688,
                    "start": 674,
                    "end": 688,
                    "fullWidth": 14,
                    "width": 14,
                    "varKeyword": {
                        "kind": "VarKeyword",
                        "fullStart": 674,
                        "fullEnd": 678,
                        "start": 674,
                        "end": 677,
                        "fullWidth": 4,
                        "width": 3,
                        "text": "var",
                        "value": "var",
                        "valueText": "var",
                        "hasTrailingTrivia": true,
                        "trailingTrivia": [
                            {
                                "kind": "WhitespaceTrivia",
                                "text": " "
                            }
                        ]
                    },
                    "variableDeclarators": [
                        {
                            "kind": "VariableDeclarator",
                            "fullStart": 678,
                            "fullEnd": 688,
                            "start": 678,
                            "end": 688,
                            "fullWidth": 10,
<<<<<<< HEAD
                            "width": 10,
                            "identifier": {
=======
                            "propertyName": {
>>>>>>> 85e84683
                                "kind": "IdentifierName",
                                "fullStart": 678,
                                "fullEnd": 685,
                                "start": 678,
                                "end": 684,
                                "fullWidth": 7,
                                "width": 6,
                                "text": "\\u0069",
                                "value": "i",
                                "valueText": "i",
                                "hasTrailingTrivia": true,
                                "trailingTrivia": [
                                    {
                                        "kind": "WhitespaceTrivia",
                                        "text": " "
                                    }
                                ]
                            },
                            "equalsValueClause": {
                                "kind": "EqualsValueClause",
                                "fullStart": 685,
                                "fullEnd": 688,
                                "start": 685,
                                "end": 688,
                                "fullWidth": 3,
                                "width": 3,
                                "equalsToken": {
                                    "kind": "EqualsToken",
                                    "fullStart": 685,
                                    "fullEnd": 687,
                                    "start": 685,
                                    "end": 686,
                                    "fullWidth": 2,
                                    "width": 1,
                                    "text": "=",
                                    "value": "=",
                                    "valueText": "=",
                                    "hasTrailingTrivia": true,
                                    "trailingTrivia": [
                                        {
                                            "kind": "WhitespaceTrivia",
                                            "text": " "
                                        }
                                    ]
                                },
                                "value": {
                                    "kind": "NumericLiteral",
                                    "fullStart": 687,
                                    "fullEnd": 688,
                                    "start": 687,
                                    "end": 688,
                                    "fullWidth": 1,
                                    "width": 1,
                                    "text": "1",
                                    "value": 1,
                                    "valueText": "1"
                                }
                            }
                        }
                    ]
                },
                "semicolonToken": {
                    "kind": "SemicolonToken",
                    "fullStart": 688,
                    "fullEnd": 690,
                    "start": 688,
                    "end": 689,
                    "fullWidth": 2,
                    "width": 1,
                    "text": ";",
                    "value": ";",
                    "valueText": ";",
                    "hasTrailingTrivia": true,
                    "hasTrailingNewLine": true,
                    "trailingTrivia": [
                        {
                            "kind": "NewLineTrivia",
                            "text": "\n"
                        }
                    ]
                }
            },
            {
                "kind": "IfStatement",
                "fullStart": 690,
                "fullEnd": 723,
                "start": 690,
                "end": 722,
                "fullWidth": 33,
                "width": 32,
                "ifKeyword": {
                    "kind": "IfKeyword",
                    "fullStart": 690,
                    "fullEnd": 693,
                    "start": 690,
                    "end": 692,
                    "fullWidth": 3,
                    "width": 2,
                    "text": "if",
                    "value": "if",
                    "valueText": "if",
                    "hasTrailingTrivia": true,
                    "trailingTrivia": [
                        {
                            "kind": "WhitespaceTrivia",
                            "text": " "
                        }
                    ]
                },
                "openParenToken": {
                    "kind": "OpenParenToken",
                    "fullStart": 693,
                    "fullEnd": 694,
                    "start": 693,
                    "end": 694,
                    "fullWidth": 1,
                    "width": 1,
                    "text": "(",
                    "value": "(",
                    "valueText": "("
                },
                "condition": {
                    "kind": "NotEqualsExpression",
                    "fullStart": 694,
                    "fullEnd": 701,
                    "start": 694,
                    "end": 701,
                    "fullWidth": 7,
                    "width": 7,
                    "left": {
                        "kind": "IdentifierName",
                        "fullStart": 694,
                        "fullEnd": 696,
                        "start": 694,
                        "end": 695,
                        "fullWidth": 2,
                        "width": 1,
                        "text": "i",
                        "value": "i",
                        "valueText": "i",
                        "hasTrailingTrivia": true,
                        "trailingTrivia": [
                            {
                                "kind": "WhitespaceTrivia",
                                "text": " "
                            }
                        ]
                    },
                    "operatorToken": {
                        "kind": "ExclamationEqualsEqualsToken",
                        "fullStart": 696,
                        "fullEnd": 700,
                        "start": 696,
                        "end": 699,
                        "fullWidth": 4,
                        "width": 3,
                        "text": "!==",
                        "value": "!==",
                        "valueText": "!==",
                        "hasTrailingTrivia": true,
                        "trailingTrivia": [
                            {
                                "kind": "WhitespaceTrivia",
                                "text": " "
                            }
                        ]
                    },
                    "right": {
                        "kind": "NumericLiteral",
                        "fullStart": 700,
                        "fullEnd": 701,
                        "start": 700,
                        "end": 701,
                        "fullWidth": 1,
                        "width": 1,
                        "text": "1",
                        "value": 1,
                        "valueText": "1"
                    }
                },
                "closeParenToken": {
                    "kind": "CloseParenToken",
                    "fullStart": 701,
                    "fullEnd": 703,
                    "start": 701,
                    "end": 702,
                    "fullWidth": 2,
                    "width": 1,
                    "text": ")",
                    "value": ")",
                    "valueText": ")",
                    "hasTrailingTrivia": true,
                    "trailingTrivia": [
                        {
                            "kind": "WhitespaceTrivia",
                            "text": " "
                        }
                    ]
                },
                "statement": {
                    "kind": "Block",
                    "fullStart": 703,
                    "fullEnd": 723,
                    "start": 703,
                    "end": 722,
                    "fullWidth": 20,
                    "width": 19,
                    "openBraceToken": {
                        "kind": "OpenBraceToken",
                        "fullStart": 703,
                        "fullEnd": 705,
                        "start": 703,
                        "end": 704,
                        "fullWidth": 2,
                        "width": 1,
                        "text": "{",
                        "value": "{",
                        "valueText": "{",
                        "hasTrailingTrivia": true,
                        "hasTrailingNewLine": true,
                        "trailingTrivia": [
                            {
                                "kind": "NewLineTrivia",
                                "text": "\n"
                            }
                        ]
                    },
                    "statements": [
                        {
                            "kind": "ExpressionStatement",
                            "fullStart": 705,
                            "fullEnd": 721,
                            "start": 707,
                            "end": 720,
                            "fullWidth": 16,
                            "width": 13,
                            "expression": {
                                "kind": "InvocationExpression",
                                "fullStart": 705,
                                "fullEnd": 719,
                                "start": 707,
                                "end": 719,
                                "fullWidth": 14,
                                "width": 12,
                                "expression": {
                                    "kind": "IdentifierName",
                                    "fullStart": 705,
                                    "fullEnd": 713,
                                    "start": 707,
                                    "end": 713,
                                    "fullWidth": 8,
                                    "width": 6,
                                    "text": "$ERROR",
                                    "value": "$ERROR",
                                    "valueText": "$ERROR",
                                    "hasLeadingTrivia": true,
                                    "leadingTrivia": [
                                        {
                                            "kind": "WhitespaceTrivia",
                                            "text": "  "
                                        }
                                    ]
                                },
                                "argumentList": {
                                    "kind": "ArgumentList",
                                    "fullStart": 713,
                                    "fullEnd": 719,
                                    "start": 713,
                                    "end": 719,
                                    "fullWidth": 6,
                                    "width": 6,
                                    "openParenToken": {
                                        "kind": "OpenParenToken",
                                        "fullStart": 713,
                                        "fullEnd": 714,
                                        "start": 713,
                                        "end": 714,
                                        "fullWidth": 1,
                                        "width": 1,
                                        "text": "(",
                                        "value": "(",
                                        "valueText": "("
                                    },
                                    "arguments": [
                                        {
                                            "kind": "StringLiteral",
                                            "fullStart": 714,
                                            "fullEnd": 718,
                                            "start": 714,
                                            "end": 718,
                                            "fullWidth": 4,
                                            "width": 4,
                                            "text": "'#i'",
                                            "value": "#i",
                                            "valueText": "#i"
                                        }
                                    ],
                                    "closeParenToken": {
                                        "kind": "CloseParenToken",
                                        "fullStart": 718,
                                        "fullEnd": 719,
                                        "start": 718,
                                        "end": 719,
                                        "fullWidth": 1,
                                        "width": 1,
                                        "text": ")",
                                        "value": ")",
                                        "valueText": ")"
                                    }
                                }
                            },
                            "semicolonToken": {
                                "kind": "SemicolonToken",
                                "fullStart": 719,
                                "fullEnd": 721,
                                "start": 719,
                                "end": 720,
                                "fullWidth": 2,
                                "width": 1,
                                "text": ";",
                                "value": ";",
                                "valueText": ";",
                                "hasTrailingTrivia": true,
                                "hasTrailingNewLine": true,
                                "trailingTrivia": [
                                    {
                                        "kind": "NewLineTrivia",
                                        "text": "\n"
                                    }
                                ]
                            }
                        }
                    ],
                    "closeBraceToken": {
                        "kind": "CloseBraceToken",
                        "fullStart": 721,
                        "fullEnd": 723,
                        "start": 721,
                        "end": 722,
                        "fullWidth": 2,
                        "width": 1,
                        "text": "}",
                        "value": "}",
                        "valueText": "}",
                        "hasTrailingTrivia": true,
                        "hasTrailingNewLine": true,
                        "trailingTrivia": [
                            {
                                "kind": "NewLineTrivia",
                                "text": "\n"
                            }
                        ]
                    }
                }
            },
            {
                "kind": "VariableStatement",
                "fullStart": 723,
                "fullEnd": 739,
                "start": 723,
                "end": 738,
                "fullWidth": 16,
                "width": 15,
                "modifiers": [],
                "variableDeclaration": {
                    "kind": "VariableDeclaration",
                    "fullStart": 723,
                    "fullEnd": 737,
                    "start": 723,
                    "end": 737,
                    "fullWidth": 14,
                    "width": 14,
                    "varKeyword": {
                        "kind": "VarKeyword",
                        "fullStart": 723,
                        "fullEnd": 727,
                        "start": 723,
                        "end": 726,
                        "fullWidth": 4,
                        "width": 3,
                        "text": "var",
                        "value": "var",
                        "valueText": "var",
                        "hasTrailingTrivia": true,
                        "trailingTrivia": [
                            {
                                "kind": "WhitespaceTrivia",
                                "text": " "
                            }
                        ]
                    },
                    "variableDeclarators": [
                        {
                            "kind": "VariableDeclarator",
                            "fullStart": 727,
                            "fullEnd": 737,
                            "start": 727,
                            "end": 737,
                            "fullWidth": 10,
<<<<<<< HEAD
                            "width": 10,
                            "identifier": {
=======
                            "propertyName": {
>>>>>>> 85e84683
                                "kind": "IdentifierName",
                                "fullStart": 727,
                                "fullEnd": 734,
                                "start": 727,
                                "end": 733,
                                "fullWidth": 7,
                                "width": 6,
                                "text": "\\u006A",
                                "value": "j",
                                "valueText": "j",
                                "hasTrailingTrivia": true,
                                "trailingTrivia": [
                                    {
                                        "kind": "WhitespaceTrivia",
                                        "text": " "
                                    }
                                ]
                            },
                            "equalsValueClause": {
                                "kind": "EqualsValueClause",
                                "fullStart": 734,
                                "fullEnd": 737,
                                "start": 734,
                                "end": 737,
                                "fullWidth": 3,
                                "width": 3,
                                "equalsToken": {
                                    "kind": "EqualsToken",
                                    "fullStart": 734,
                                    "fullEnd": 736,
                                    "start": 734,
                                    "end": 735,
                                    "fullWidth": 2,
                                    "width": 1,
                                    "text": "=",
                                    "value": "=",
                                    "valueText": "=",
                                    "hasTrailingTrivia": true,
                                    "trailingTrivia": [
                                        {
                                            "kind": "WhitespaceTrivia",
                                            "text": " "
                                        }
                                    ]
                                },
                                "value": {
                                    "kind": "NumericLiteral",
                                    "fullStart": 736,
                                    "fullEnd": 737,
                                    "start": 736,
                                    "end": 737,
                                    "fullWidth": 1,
                                    "width": 1,
                                    "text": "1",
                                    "value": 1,
                                    "valueText": "1"
                                }
                            }
                        }
                    ]
                },
                "semicolonToken": {
                    "kind": "SemicolonToken",
                    "fullStart": 737,
                    "fullEnd": 739,
                    "start": 737,
                    "end": 738,
                    "fullWidth": 2,
                    "width": 1,
                    "text": ";",
                    "value": ";",
                    "valueText": ";",
                    "hasTrailingTrivia": true,
                    "hasTrailingNewLine": true,
                    "trailingTrivia": [
                        {
                            "kind": "NewLineTrivia",
                            "text": "\n"
                        }
                    ]
                }
            },
            {
                "kind": "IfStatement",
                "fullStart": 739,
                "fullEnd": 772,
                "start": 739,
                "end": 771,
                "fullWidth": 33,
                "width": 32,
                "ifKeyword": {
                    "kind": "IfKeyword",
                    "fullStart": 739,
                    "fullEnd": 742,
                    "start": 739,
                    "end": 741,
                    "fullWidth": 3,
                    "width": 2,
                    "text": "if",
                    "value": "if",
                    "valueText": "if",
                    "hasTrailingTrivia": true,
                    "trailingTrivia": [
                        {
                            "kind": "WhitespaceTrivia",
                            "text": " "
                        }
                    ]
                },
                "openParenToken": {
                    "kind": "OpenParenToken",
                    "fullStart": 742,
                    "fullEnd": 743,
                    "start": 742,
                    "end": 743,
                    "fullWidth": 1,
                    "width": 1,
                    "text": "(",
                    "value": "(",
                    "valueText": "("
                },
                "condition": {
                    "kind": "NotEqualsExpression",
                    "fullStart": 743,
                    "fullEnd": 750,
                    "start": 743,
                    "end": 750,
                    "fullWidth": 7,
                    "width": 7,
                    "left": {
                        "kind": "IdentifierName",
                        "fullStart": 743,
                        "fullEnd": 745,
                        "start": 743,
                        "end": 744,
                        "fullWidth": 2,
                        "width": 1,
                        "text": "j",
                        "value": "j",
                        "valueText": "j",
                        "hasTrailingTrivia": true,
                        "trailingTrivia": [
                            {
                                "kind": "WhitespaceTrivia",
                                "text": " "
                            }
                        ]
                    },
                    "operatorToken": {
                        "kind": "ExclamationEqualsEqualsToken",
                        "fullStart": 745,
                        "fullEnd": 749,
                        "start": 745,
                        "end": 748,
                        "fullWidth": 4,
                        "width": 3,
                        "text": "!==",
                        "value": "!==",
                        "valueText": "!==",
                        "hasTrailingTrivia": true,
                        "trailingTrivia": [
                            {
                                "kind": "WhitespaceTrivia",
                                "text": " "
                            }
                        ]
                    },
                    "right": {
                        "kind": "NumericLiteral",
                        "fullStart": 749,
                        "fullEnd": 750,
                        "start": 749,
                        "end": 750,
                        "fullWidth": 1,
                        "width": 1,
                        "text": "1",
                        "value": 1,
                        "valueText": "1"
                    }
                },
                "closeParenToken": {
                    "kind": "CloseParenToken",
                    "fullStart": 750,
                    "fullEnd": 752,
                    "start": 750,
                    "end": 751,
                    "fullWidth": 2,
                    "width": 1,
                    "text": ")",
                    "value": ")",
                    "valueText": ")",
                    "hasTrailingTrivia": true,
                    "trailingTrivia": [
                        {
                            "kind": "WhitespaceTrivia",
                            "text": " "
                        }
                    ]
                },
                "statement": {
                    "kind": "Block",
                    "fullStart": 752,
                    "fullEnd": 772,
                    "start": 752,
                    "end": 771,
                    "fullWidth": 20,
                    "width": 19,
                    "openBraceToken": {
                        "kind": "OpenBraceToken",
                        "fullStart": 752,
                        "fullEnd": 754,
                        "start": 752,
                        "end": 753,
                        "fullWidth": 2,
                        "width": 1,
                        "text": "{",
                        "value": "{",
                        "valueText": "{",
                        "hasTrailingTrivia": true,
                        "hasTrailingNewLine": true,
                        "trailingTrivia": [
                            {
                                "kind": "NewLineTrivia",
                                "text": "\n"
                            }
                        ]
                    },
                    "statements": [
                        {
                            "kind": "ExpressionStatement",
                            "fullStart": 754,
                            "fullEnd": 770,
                            "start": 756,
                            "end": 769,
                            "fullWidth": 16,
                            "width": 13,
                            "expression": {
                                "kind": "InvocationExpression",
                                "fullStart": 754,
                                "fullEnd": 768,
                                "start": 756,
                                "end": 768,
                                "fullWidth": 14,
                                "width": 12,
                                "expression": {
                                    "kind": "IdentifierName",
                                    "fullStart": 754,
                                    "fullEnd": 762,
                                    "start": 756,
                                    "end": 762,
                                    "fullWidth": 8,
                                    "width": 6,
                                    "text": "$ERROR",
                                    "value": "$ERROR",
                                    "valueText": "$ERROR",
                                    "hasLeadingTrivia": true,
                                    "leadingTrivia": [
                                        {
                                            "kind": "WhitespaceTrivia",
                                            "text": "  "
                                        }
                                    ]
                                },
                                "argumentList": {
                                    "kind": "ArgumentList",
                                    "fullStart": 762,
                                    "fullEnd": 768,
                                    "start": 762,
                                    "end": 768,
                                    "fullWidth": 6,
                                    "width": 6,
                                    "openParenToken": {
                                        "kind": "OpenParenToken",
                                        "fullStart": 762,
                                        "fullEnd": 763,
                                        "start": 762,
                                        "end": 763,
                                        "fullWidth": 1,
                                        "width": 1,
                                        "text": "(",
                                        "value": "(",
                                        "valueText": "("
                                    },
                                    "arguments": [
                                        {
                                            "kind": "StringLiteral",
                                            "fullStart": 763,
                                            "fullEnd": 767,
                                            "start": 763,
                                            "end": 767,
                                            "fullWidth": 4,
                                            "width": 4,
                                            "text": "'#j'",
                                            "value": "#j",
                                            "valueText": "#j"
                                        }
                                    ],
                                    "closeParenToken": {
                                        "kind": "CloseParenToken",
                                        "fullStart": 767,
                                        "fullEnd": 768,
                                        "start": 767,
                                        "end": 768,
                                        "fullWidth": 1,
                                        "width": 1,
                                        "text": ")",
                                        "value": ")",
                                        "valueText": ")"
                                    }
                                }
                            },
                            "semicolonToken": {
                                "kind": "SemicolonToken",
                                "fullStart": 768,
                                "fullEnd": 770,
                                "start": 768,
                                "end": 769,
                                "fullWidth": 2,
                                "width": 1,
                                "text": ";",
                                "value": ";",
                                "valueText": ";",
                                "hasTrailingTrivia": true,
                                "hasTrailingNewLine": true,
                                "trailingTrivia": [
                                    {
                                        "kind": "NewLineTrivia",
                                        "text": "\n"
                                    }
                                ]
                            }
                        }
                    ],
                    "closeBraceToken": {
                        "kind": "CloseBraceToken",
                        "fullStart": 770,
                        "fullEnd": 772,
                        "start": 770,
                        "end": 771,
                        "fullWidth": 2,
                        "width": 1,
                        "text": "}",
                        "value": "}",
                        "valueText": "}",
                        "hasTrailingTrivia": true,
                        "hasTrailingNewLine": true,
                        "trailingTrivia": [
                            {
                                "kind": "NewLineTrivia",
                                "text": "\n"
                            }
                        ]
                    }
                }
            },
            {
                "kind": "VariableStatement",
                "fullStart": 772,
                "fullEnd": 788,
                "start": 772,
                "end": 787,
                "fullWidth": 16,
                "width": 15,
                "modifiers": [],
                "variableDeclaration": {
                    "kind": "VariableDeclaration",
                    "fullStart": 772,
                    "fullEnd": 786,
                    "start": 772,
                    "end": 786,
                    "fullWidth": 14,
                    "width": 14,
                    "varKeyword": {
                        "kind": "VarKeyword",
                        "fullStart": 772,
                        "fullEnd": 776,
                        "start": 772,
                        "end": 775,
                        "fullWidth": 4,
                        "width": 3,
                        "text": "var",
                        "value": "var",
                        "valueText": "var",
                        "hasTrailingTrivia": true,
                        "trailingTrivia": [
                            {
                                "kind": "WhitespaceTrivia",
                                "text": " "
                            }
                        ]
                    },
                    "variableDeclarators": [
                        {
                            "kind": "VariableDeclarator",
                            "fullStart": 776,
                            "fullEnd": 786,
                            "start": 776,
                            "end": 786,
                            "fullWidth": 10,
<<<<<<< HEAD
                            "width": 10,
                            "identifier": {
=======
                            "propertyName": {
>>>>>>> 85e84683
                                "kind": "IdentifierName",
                                "fullStart": 776,
                                "fullEnd": 783,
                                "start": 776,
                                "end": 782,
                                "fullWidth": 7,
                                "width": 6,
                                "text": "\\u006B",
                                "value": "k",
                                "valueText": "k",
                                "hasTrailingTrivia": true,
                                "trailingTrivia": [
                                    {
                                        "kind": "WhitespaceTrivia",
                                        "text": " "
                                    }
                                ]
                            },
                            "equalsValueClause": {
                                "kind": "EqualsValueClause",
                                "fullStart": 783,
                                "fullEnd": 786,
                                "start": 783,
                                "end": 786,
                                "fullWidth": 3,
                                "width": 3,
                                "equalsToken": {
                                    "kind": "EqualsToken",
                                    "fullStart": 783,
                                    "fullEnd": 785,
                                    "start": 783,
                                    "end": 784,
                                    "fullWidth": 2,
                                    "width": 1,
                                    "text": "=",
                                    "value": "=",
                                    "valueText": "=",
                                    "hasTrailingTrivia": true,
                                    "trailingTrivia": [
                                        {
                                            "kind": "WhitespaceTrivia",
                                            "text": " "
                                        }
                                    ]
                                },
                                "value": {
                                    "kind": "NumericLiteral",
                                    "fullStart": 785,
                                    "fullEnd": 786,
                                    "start": 785,
                                    "end": 786,
                                    "fullWidth": 1,
                                    "width": 1,
                                    "text": "1",
                                    "value": 1,
                                    "valueText": "1"
                                }
                            }
                        }
                    ]
                },
                "semicolonToken": {
                    "kind": "SemicolonToken",
                    "fullStart": 786,
                    "fullEnd": 788,
                    "start": 786,
                    "end": 787,
                    "fullWidth": 2,
                    "width": 1,
                    "text": ";",
                    "value": ";",
                    "valueText": ";",
                    "hasTrailingTrivia": true,
                    "hasTrailingNewLine": true,
                    "trailingTrivia": [
                        {
                            "kind": "NewLineTrivia",
                            "text": "\n"
                        }
                    ]
                }
            },
            {
                "kind": "IfStatement",
                "fullStart": 788,
                "fullEnd": 821,
                "start": 788,
                "end": 820,
                "fullWidth": 33,
                "width": 32,
                "ifKeyword": {
                    "kind": "IfKeyword",
                    "fullStart": 788,
                    "fullEnd": 791,
                    "start": 788,
                    "end": 790,
                    "fullWidth": 3,
                    "width": 2,
                    "text": "if",
                    "value": "if",
                    "valueText": "if",
                    "hasTrailingTrivia": true,
                    "trailingTrivia": [
                        {
                            "kind": "WhitespaceTrivia",
                            "text": " "
                        }
                    ]
                },
                "openParenToken": {
                    "kind": "OpenParenToken",
                    "fullStart": 791,
                    "fullEnd": 792,
                    "start": 791,
                    "end": 792,
                    "fullWidth": 1,
                    "width": 1,
                    "text": "(",
                    "value": "(",
                    "valueText": "("
                },
                "condition": {
                    "kind": "NotEqualsExpression",
                    "fullStart": 792,
                    "fullEnd": 799,
                    "start": 792,
                    "end": 799,
                    "fullWidth": 7,
                    "width": 7,
                    "left": {
                        "kind": "IdentifierName",
                        "fullStart": 792,
                        "fullEnd": 794,
                        "start": 792,
                        "end": 793,
                        "fullWidth": 2,
                        "width": 1,
                        "text": "k",
                        "value": "k",
                        "valueText": "k",
                        "hasTrailingTrivia": true,
                        "trailingTrivia": [
                            {
                                "kind": "WhitespaceTrivia",
                                "text": " "
                            }
                        ]
                    },
                    "operatorToken": {
                        "kind": "ExclamationEqualsEqualsToken",
                        "fullStart": 794,
                        "fullEnd": 798,
                        "start": 794,
                        "end": 797,
                        "fullWidth": 4,
                        "width": 3,
                        "text": "!==",
                        "value": "!==",
                        "valueText": "!==",
                        "hasTrailingTrivia": true,
                        "trailingTrivia": [
                            {
                                "kind": "WhitespaceTrivia",
                                "text": " "
                            }
                        ]
                    },
                    "right": {
                        "kind": "NumericLiteral",
                        "fullStart": 798,
                        "fullEnd": 799,
                        "start": 798,
                        "end": 799,
                        "fullWidth": 1,
                        "width": 1,
                        "text": "1",
                        "value": 1,
                        "valueText": "1"
                    }
                },
                "closeParenToken": {
                    "kind": "CloseParenToken",
                    "fullStart": 799,
                    "fullEnd": 801,
                    "start": 799,
                    "end": 800,
                    "fullWidth": 2,
                    "width": 1,
                    "text": ")",
                    "value": ")",
                    "valueText": ")",
                    "hasTrailingTrivia": true,
                    "trailingTrivia": [
                        {
                            "kind": "WhitespaceTrivia",
                            "text": " "
                        }
                    ]
                },
                "statement": {
                    "kind": "Block",
                    "fullStart": 801,
                    "fullEnd": 821,
                    "start": 801,
                    "end": 820,
                    "fullWidth": 20,
                    "width": 19,
                    "openBraceToken": {
                        "kind": "OpenBraceToken",
                        "fullStart": 801,
                        "fullEnd": 803,
                        "start": 801,
                        "end": 802,
                        "fullWidth": 2,
                        "width": 1,
                        "text": "{",
                        "value": "{",
                        "valueText": "{",
                        "hasTrailingTrivia": true,
                        "hasTrailingNewLine": true,
                        "trailingTrivia": [
                            {
                                "kind": "NewLineTrivia",
                                "text": "\n"
                            }
                        ]
                    },
                    "statements": [
                        {
                            "kind": "ExpressionStatement",
                            "fullStart": 803,
                            "fullEnd": 819,
                            "start": 805,
                            "end": 818,
                            "fullWidth": 16,
                            "width": 13,
                            "expression": {
                                "kind": "InvocationExpression",
                                "fullStart": 803,
                                "fullEnd": 817,
                                "start": 805,
                                "end": 817,
                                "fullWidth": 14,
                                "width": 12,
                                "expression": {
                                    "kind": "IdentifierName",
                                    "fullStart": 803,
                                    "fullEnd": 811,
                                    "start": 805,
                                    "end": 811,
                                    "fullWidth": 8,
                                    "width": 6,
                                    "text": "$ERROR",
                                    "value": "$ERROR",
                                    "valueText": "$ERROR",
                                    "hasLeadingTrivia": true,
                                    "leadingTrivia": [
                                        {
                                            "kind": "WhitespaceTrivia",
                                            "text": "  "
                                        }
                                    ]
                                },
                                "argumentList": {
                                    "kind": "ArgumentList",
                                    "fullStart": 811,
                                    "fullEnd": 817,
                                    "start": 811,
                                    "end": 817,
                                    "fullWidth": 6,
                                    "width": 6,
                                    "openParenToken": {
                                        "kind": "OpenParenToken",
                                        "fullStart": 811,
                                        "fullEnd": 812,
                                        "start": 811,
                                        "end": 812,
                                        "fullWidth": 1,
                                        "width": 1,
                                        "text": "(",
                                        "value": "(",
                                        "valueText": "("
                                    },
                                    "arguments": [
                                        {
                                            "kind": "StringLiteral",
                                            "fullStart": 812,
                                            "fullEnd": 816,
                                            "start": 812,
                                            "end": 816,
                                            "fullWidth": 4,
                                            "width": 4,
                                            "text": "'#k'",
                                            "value": "#k",
                                            "valueText": "#k"
                                        }
                                    ],
                                    "closeParenToken": {
                                        "kind": "CloseParenToken",
                                        "fullStart": 816,
                                        "fullEnd": 817,
                                        "start": 816,
                                        "end": 817,
                                        "fullWidth": 1,
                                        "width": 1,
                                        "text": ")",
                                        "value": ")",
                                        "valueText": ")"
                                    }
                                }
                            },
                            "semicolonToken": {
                                "kind": "SemicolonToken",
                                "fullStart": 817,
                                "fullEnd": 819,
                                "start": 817,
                                "end": 818,
                                "fullWidth": 2,
                                "width": 1,
                                "text": ";",
                                "value": ";",
                                "valueText": ";",
                                "hasTrailingTrivia": true,
                                "hasTrailingNewLine": true,
                                "trailingTrivia": [
                                    {
                                        "kind": "NewLineTrivia",
                                        "text": "\n"
                                    }
                                ]
                            }
                        }
                    ],
                    "closeBraceToken": {
                        "kind": "CloseBraceToken",
                        "fullStart": 819,
                        "fullEnd": 821,
                        "start": 819,
                        "end": 820,
                        "fullWidth": 2,
                        "width": 1,
                        "text": "}",
                        "value": "}",
                        "valueText": "}",
                        "hasTrailingTrivia": true,
                        "hasTrailingNewLine": true,
                        "trailingTrivia": [
                            {
                                "kind": "NewLineTrivia",
                                "text": "\n"
                            }
                        ]
                    }
                }
            },
            {
                "kind": "VariableStatement",
                "fullStart": 821,
                "fullEnd": 837,
                "start": 821,
                "end": 836,
                "fullWidth": 16,
                "width": 15,
                "modifiers": [],
                "variableDeclaration": {
                    "kind": "VariableDeclaration",
                    "fullStart": 821,
                    "fullEnd": 835,
                    "start": 821,
                    "end": 835,
                    "fullWidth": 14,
                    "width": 14,
                    "varKeyword": {
                        "kind": "VarKeyword",
                        "fullStart": 821,
                        "fullEnd": 825,
                        "start": 821,
                        "end": 824,
                        "fullWidth": 4,
                        "width": 3,
                        "text": "var",
                        "value": "var",
                        "valueText": "var",
                        "hasTrailingTrivia": true,
                        "trailingTrivia": [
                            {
                                "kind": "WhitespaceTrivia",
                                "text": " "
                            }
                        ]
                    },
                    "variableDeclarators": [
                        {
                            "kind": "VariableDeclarator",
                            "fullStart": 825,
                            "fullEnd": 835,
                            "start": 825,
                            "end": 835,
                            "fullWidth": 10,
<<<<<<< HEAD
                            "width": 10,
                            "identifier": {
=======
                            "propertyName": {
>>>>>>> 85e84683
                                "kind": "IdentifierName",
                                "fullStart": 825,
                                "fullEnd": 832,
                                "start": 825,
                                "end": 831,
                                "fullWidth": 7,
                                "width": 6,
                                "text": "\\u006C",
                                "value": "l",
                                "valueText": "l",
                                "hasTrailingTrivia": true,
                                "trailingTrivia": [
                                    {
                                        "kind": "WhitespaceTrivia",
                                        "text": " "
                                    }
                                ]
                            },
                            "equalsValueClause": {
                                "kind": "EqualsValueClause",
                                "fullStart": 832,
                                "fullEnd": 835,
                                "start": 832,
                                "end": 835,
                                "fullWidth": 3,
                                "width": 3,
                                "equalsToken": {
                                    "kind": "EqualsToken",
                                    "fullStart": 832,
                                    "fullEnd": 834,
                                    "start": 832,
                                    "end": 833,
                                    "fullWidth": 2,
                                    "width": 1,
                                    "text": "=",
                                    "value": "=",
                                    "valueText": "=",
                                    "hasTrailingTrivia": true,
                                    "trailingTrivia": [
                                        {
                                            "kind": "WhitespaceTrivia",
                                            "text": " "
                                        }
                                    ]
                                },
                                "value": {
                                    "kind": "NumericLiteral",
                                    "fullStart": 834,
                                    "fullEnd": 835,
                                    "start": 834,
                                    "end": 835,
                                    "fullWidth": 1,
                                    "width": 1,
                                    "text": "1",
                                    "value": 1,
                                    "valueText": "1"
                                }
                            }
                        }
                    ]
                },
                "semicolonToken": {
                    "kind": "SemicolonToken",
                    "fullStart": 835,
                    "fullEnd": 837,
                    "start": 835,
                    "end": 836,
                    "fullWidth": 2,
                    "width": 1,
                    "text": ";",
                    "value": ";",
                    "valueText": ";",
                    "hasTrailingTrivia": true,
                    "hasTrailingNewLine": true,
                    "trailingTrivia": [
                        {
                            "kind": "NewLineTrivia",
                            "text": "\n"
                        }
                    ]
                }
            },
            {
                "kind": "IfStatement",
                "fullStart": 837,
                "fullEnd": 870,
                "start": 837,
                "end": 869,
                "fullWidth": 33,
                "width": 32,
                "ifKeyword": {
                    "kind": "IfKeyword",
                    "fullStart": 837,
                    "fullEnd": 840,
                    "start": 837,
                    "end": 839,
                    "fullWidth": 3,
                    "width": 2,
                    "text": "if",
                    "value": "if",
                    "valueText": "if",
                    "hasTrailingTrivia": true,
                    "trailingTrivia": [
                        {
                            "kind": "WhitespaceTrivia",
                            "text": " "
                        }
                    ]
                },
                "openParenToken": {
                    "kind": "OpenParenToken",
                    "fullStart": 840,
                    "fullEnd": 841,
                    "start": 840,
                    "end": 841,
                    "fullWidth": 1,
                    "width": 1,
                    "text": "(",
                    "value": "(",
                    "valueText": "("
                },
                "condition": {
                    "kind": "NotEqualsExpression",
                    "fullStart": 841,
                    "fullEnd": 848,
                    "start": 841,
                    "end": 848,
                    "fullWidth": 7,
                    "width": 7,
                    "left": {
                        "kind": "IdentifierName",
                        "fullStart": 841,
                        "fullEnd": 843,
                        "start": 841,
                        "end": 842,
                        "fullWidth": 2,
                        "width": 1,
                        "text": "l",
                        "value": "l",
                        "valueText": "l",
                        "hasTrailingTrivia": true,
                        "trailingTrivia": [
                            {
                                "kind": "WhitespaceTrivia",
                                "text": " "
                            }
                        ]
                    },
                    "operatorToken": {
                        "kind": "ExclamationEqualsEqualsToken",
                        "fullStart": 843,
                        "fullEnd": 847,
                        "start": 843,
                        "end": 846,
                        "fullWidth": 4,
                        "width": 3,
                        "text": "!==",
                        "value": "!==",
                        "valueText": "!==",
                        "hasTrailingTrivia": true,
                        "trailingTrivia": [
                            {
                                "kind": "WhitespaceTrivia",
                                "text": " "
                            }
                        ]
                    },
                    "right": {
                        "kind": "NumericLiteral",
                        "fullStart": 847,
                        "fullEnd": 848,
                        "start": 847,
                        "end": 848,
                        "fullWidth": 1,
                        "width": 1,
                        "text": "1",
                        "value": 1,
                        "valueText": "1"
                    }
                },
                "closeParenToken": {
                    "kind": "CloseParenToken",
                    "fullStart": 848,
                    "fullEnd": 850,
                    "start": 848,
                    "end": 849,
                    "fullWidth": 2,
                    "width": 1,
                    "text": ")",
                    "value": ")",
                    "valueText": ")",
                    "hasTrailingTrivia": true,
                    "trailingTrivia": [
                        {
                            "kind": "WhitespaceTrivia",
                            "text": " "
                        }
                    ]
                },
                "statement": {
                    "kind": "Block",
                    "fullStart": 850,
                    "fullEnd": 870,
                    "start": 850,
                    "end": 869,
                    "fullWidth": 20,
                    "width": 19,
                    "openBraceToken": {
                        "kind": "OpenBraceToken",
                        "fullStart": 850,
                        "fullEnd": 852,
                        "start": 850,
                        "end": 851,
                        "fullWidth": 2,
                        "width": 1,
                        "text": "{",
                        "value": "{",
                        "valueText": "{",
                        "hasTrailingTrivia": true,
                        "hasTrailingNewLine": true,
                        "trailingTrivia": [
                            {
                                "kind": "NewLineTrivia",
                                "text": "\n"
                            }
                        ]
                    },
                    "statements": [
                        {
                            "kind": "ExpressionStatement",
                            "fullStart": 852,
                            "fullEnd": 868,
                            "start": 854,
                            "end": 867,
                            "fullWidth": 16,
                            "width": 13,
                            "expression": {
                                "kind": "InvocationExpression",
                                "fullStart": 852,
                                "fullEnd": 866,
                                "start": 854,
                                "end": 866,
                                "fullWidth": 14,
                                "width": 12,
                                "expression": {
                                    "kind": "IdentifierName",
                                    "fullStart": 852,
                                    "fullEnd": 860,
                                    "start": 854,
                                    "end": 860,
                                    "fullWidth": 8,
                                    "width": 6,
                                    "text": "$ERROR",
                                    "value": "$ERROR",
                                    "valueText": "$ERROR",
                                    "hasLeadingTrivia": true,
                                    "leadingTrivia": [
                                        {
                                            "kind": "WhitespaceTrivia",
                                            "text": "  "
                                        }
                                    ]
                                },
                                "argumentList": {
                                    "kind": "ArgumentList",
                                    "fullStart": 860,
                                    "fullEnd": 866,
                                    "start": 860,
                                    "end": 866,
                                    "fullWidth": 6,
                                    "width": 6,
                                    "openParenToken": {
                                        "kind": "OpenParenToken",
                                        "fullStart": 860,
                                        "fullEnd": 861,
                                        "start": 860,
                                        "end": 861,
                                        "fullWidth": 1,
                                        "width": 1,
                                        "text": "(",
                                        "value": "(",
                                        "valueText": "("
                                    },
                                    "arguments": [
                                        {
                                            "kind": "StringLiteral",
                                            "fullStart": 861,
                                            "fullEnd": 865,
                                            "start": 861,
                                            "end": 865,
                                            "fullWidth": 4,
                                            "width": 4,
                                            "text": "'#l'",
                                            "value": "#l",
                                            "valueText": "#l"
                                        }
                                    ],
                                    "closeParenToken": {
                                        "kind": "CloseParenToken",
                                        "fullStart": 865,
                                        "fullEnd": 866,
                                        "start": 865,
                                        "end": 866,
                                        "fullWidth": 1,
                                        "width": 1,
                                        "text": ")",
                                        "value": ")",
                                        "valueText": ")"
                                    }
                                }
                            },
                            "semicolonToken": {
                                "kind": "SemicolonToken",
                                "fullStart": 866,
                                "fullEnd": 868,
                                "start": 866,
                                "end": 867,
                                "fullWidth": 2,
                                "width": 1,
                                "text": ";",
                                "value": ";",
                                "valueText": ";",
                                "hasTrailingTrivia": true,
                                "hasTrailingNewLine": true,
                                "trailingTrivia": [
                                    {
                                        "kind": "NewLineTrivia",
                                        "text": "\n"
                                    }
                                ]
                            }
                        }
                    ],
                    "closeBraceToken": {
                        "kind": "CloseBraceToken",
                        "fullStart": 868,
                        "fullEnd": 870,
                        "start": 868,
                        "end": 869,
                        "fullWidth": 2,
                        "width": 1,
                        "text": "}",
                        "value": "}",
                        "valueText": "}",
                        "hasTrailingTrivia": true,
                        "hasTrailingNewLine": true,
                        "trailingTrivia": [
                            {
                                "kind": "NewLineTrivia",
                                "text": "\n"
                            }
                        ]
                    }
                }
            },
            {
                "kind": "VariableStatement",
                "fullStart": 870,
                "fullEnd": 886,
                "start": 870,
                "end": 885,
                "fullWidth": 16,
                "width": 15,
                "modifiers": [],
                "variableDeclaration": {
                    "kind": "VariableDeclaration",
                    "fullStart": 870,
                    "fullEnd": 884,
                    "start": 870,
                    "end": 884,
                    "fullWidth": 14,
                    "width": 14,
                    "varKeyword": {
                        "kind": "VarKeyword",
                        "fullStart": 870,
                        "fullEnd": 874,
                        "start": 870,
                        "end": 873,
                        "fullWidth": 4,
                        "width": 3,
                        "text": "var",
                        "value": "var",
                        "valueText": "var",
                        "hasTrailingTrivia": true,
                        "trailingTrivia": [
                            {
                                "kind": "WhitespaceTrivia",
                                "text": " "
                            }
                        ]
                    },
                    "variableDeclarators": [
                        {
                            "kind": "VariableDeclarator",
                            "fullStart": 874,
                            "fullEnd": 884,
                            "start": 874,
                            "end": 884,
                            "fullWidth": 10,
<<<<<<< HEAD
                            "width": 10,
                            "identifier": {
=======
                            "propertyName": {
>>>>>>> 85e84683
                                "kind": "IdentifierName",
                                "fullStart": 874,
                                "fullEnd": 881,
                                "start": 874,
                                "end": 880,
                                "fullWidth": 7,
                                "width": 6,
                                "text": "\\u006D",
                                "value": "m",
                                "valueText": "m",
                                "hasTrailingTrivia": true,
                                "trailingTrivia": [
                                    {
                                        "kind": "WhitespaceTrivia",
                                        "text": " "
                                    }
                                ]
                            },
                            "equalsValueClause": {
                                "kind": "EqualsValueClause",
                                "fullStart": 881,
                                "fullEnd": 884,
                                "start": 881,
                                "end": 884,
                                "fullWidth": 3,
                                "width": 3,
                                "equalsToken": {
                                    "kind": "EqualsToken",
                                    "fullStart": 881,
                                    "fullEnd": 883,
                                    "start": 881,
                                    "end": 882,
                                    "fullWidth": 2,
                                    "width": 1,
                                    "text": "=",
                                    "value": "=",
                                    "valueText": "=",
                                    "hasTrailingTrivia": true,
                                    "trailingTrivia": [
                                        {
                                            "kind": "WhitespaceTrivia",
                                            "text": " "
                                        }
                                    ]
                                },
                                "value": {
                                    "kind": "NumericLiteral",
                                    "fullStart": 883,
                                    "fullEnd": 884,
                                    "start": 883,
                                    "end": 884,
                                    "fullWidth": 1,
                                    "width": 1,
                                    "text": "1",
                                    "value": 1,
                                    "valueText": "1"
                                }
                            }
                        }
                    ]
                },
                "semicolonToken": {
                    "kind": "SemicolonToken",
                    "fullStart": 884,
                    "fullEnd": 886,
                    "start": 884,
                    "end": 885,
                    "fullWidth": 2,
                    "width": 1,
                    "text": ";",
                    "value": ";",
                    "valueText": ";",
                    "hasTrailingTrivia": true,
                    "hasTrailingNewLine": true,
                    "trailingTrivia": [
                        {
                            "kind": "NewLineTrivia",
                            "text": "\n"
                        }
                    ]
                }
            },
            {
                "kind": "IfStatement",
                "fullStart": 886,
                "fullEnd": 919,
                "start": 886,
                "end": 918,
                "fullWidth": 33,
                "width": 32,
                "ifKeyword": {
                    "kind": "IfKeyword",
                    "fullStart": 886,
                    "fullEnd": 889,
                    "start": 886,
                    "end": 888,
                    "fullWidth": 3,
                    "width": 2,
                    "text": "if",
                    "value": "if",
                    "valueText": "if",
                    "hasTrailingTrivia": true,
                    "trailingTrivia": [
                        {
                            "kind": "WhitespaceTrivia",
                            "text": " "
                        }
                    ]
                },
                "openParenToken": {
                    "kind": "OpenParenToken",
                    "fullStart": 889,
                    "fullEnd": 890,
                    "start": 889,
                    "end": 890,
                    "fullWidth": 1,
                    "width": 1,
                    "text": "(",
                    "value": "(",
                    "valueText": "("
                },
                "condition": {
                    "kind": "NotEqualsExpression",
                    "fullStart": 890,
                    "fullEnd": 897,
                    "start": 890,
                    "end": 897,
                    "fullWidth": 7,
                    "width": 7,
                    "left": {
                        "kind": "IdentifierName",
                        "fullStart": 890,
                        "fullEnd": 892,
                        "start": 890,
                        "end": 891,
                        "fullWidth": 2,
                        "width": 1,
                        "text": "m",
                        "value": "m",
                        "valueText": "m",
                        "hasTrailingTrivia": true,
                        "trailingTrivia": [
                            {
                                "kind": "WhitespaceTrivia",
                                "text": " "
                            }
                        ]
                    },
                    "operatorToken": {
                        "kind": "ExclamationEqualsEqualsToken",
                        "fullStart": 892,
                        "fullEnd": 896,
                        "start": 892,
                        "end": 895,
                        "fullWidth": 4,
                        "width": 3,
                        "text": "!==",
                        "value": "!==",
                        "valueText": "!==",
                        "hasTrailingTrivia": true,
                        "trailingTrivia": [
                            {
                                "kind": "WhitespaceTrivia",
                                "text": " "
                            }
                        ]
                    },
                    "right": {
                        "kind": "NumericLiteral",
                        "fullStart": 896,
                        "fullEnd": 897,
                        "start": 896,
                        "end": 897,
                        "fullWidth": 1,
                        "width": 1,
                        "text": "1",
                        "value": 1,
                        "valueText": "1"
                    }
                },
                "closeParenToken": {
                    "kind": "CloseParenToken",
                    "fullStart": 897,
                    "fullEnd": 899,
                    "start": 897,
                    "end": 898,
                    "fullWidth": 2,
                    "width": 1,
                    "text": ")",
                    "value": ")",
                    "valueText": ")",
                    "hasTrailingTrivia": true,
                    "trailingTrivia": [
                        {
                            "kind": "WhitespaceTrivia",
                            "text": " "
                        }
                    ]
                },
                "statement": {
                    "kind": "Block",
                    "fullStart": 899,
                    "fullEnd": 919,
                    "start": 899,
                    "end": 918,
                    "fullWidth": 20,
                    "width": 19,
                    "openBraceToken": {
                        "kind": "OpenBraceToken",
                        "fullStart": 899,
                        "fullEnd": 901,
                        "start": 899,
                        "end": 900,
                        "fullWidth": 2,
                        "width": 1,
                        "text": "{",
                        "value": "{",
                        "valueText": "{",
                        "hasTrailingTrivia": true,
                        "hasTrailingNewLine": true,
                        "trailingTrivia": [
                            {
                                "kind": "NewLineTrivia",
                                "text": "\n"
                            }
                        ]
                    },
                    "statements": [
                        {
                            "kind": "ExpressionStatement",
                            "fullStart": 901,
                            "fullEnd": 917,
                            "start": 903,
                            "end": 916,
                            "fullWidth": 16,
                            "width": 13,
                            "expression": {
                                "kind": "InvocationExpression",
                                "fullStart": 901,
                                "fullEnd": 915,
                                "start": 903,
                                "end": 915,
                                "fullWidth": 14,
                                "width": 12,
                                "expression": {
                                    "kind": "IdentifierName",
                                    "fullStart": 901,
                                    "fullEnd": 909,
                                    "start": 903,
                                    "end": 909,
                                    "fullWidth": 8,
                                    "width": 6,
                                    "text": "$ERROR",
                                    "value": "$ERROR",
                                    "valueText": "$ERROR",
                                    "hasLeadingTrivia": true,
                                    "leadingTrivia": [
                                        {
                                            "kind": "WhitespaceTrivia",
                                            "text": "  "
                                        }
                                    ]
                                },
                                "argumentList": {
                                    "kind": "ArgumentList",
                                    "fullStart": 909,
                                    "fullEnd": 915,
                                    "start": 909,
                                    "end": 915,
                                    "fullWidth": 6,
                                    "width": 6,
                                    "openParenToken": {
                                        "kind": "OpenParenToken",
                                        "fullStart": 909,
                                        "fullEnd": 910,
                                        "start": 909,
                                        "end": 910,
                                        "fullWidth": 1,
                                        "width": 1,
                                        "text": "(",
                                        "value": "(",
                                        "valueText": "("
                                    },
                                    "arguments": [
                                        {
                                            "kind": "StringLiteral",
                                            "fullStart": 910,
                                            "fullEnd": 914,
                                            "start": 910,
                                            "end": 914,
                                            "fullWidth": 4,
                                            "width": 4,
                                            "text": "'#m'",
                                            "value": "#m",
                                            "valueText": "#m"
                                        }
                                    ],
                                    "closeParenToken": {
                                        "kind": "CloseParenToken",
                                        "fullStart": 914,
                                        "fullEnd": 915,
                                        "start": 914,
                                        "end": 915,
                                        "fullWidth": 1,
                                        "width": 1,
                                        "text": ")",
                                        "value": ")",
                                        "valueText": ")"
                                    }
                                }
                            },
                            "semicolonToken": {
                                "kind": "SemicolonToken",
                                "fullStart": 915,
                                "fullEnd": 917,
                                "start": 915,
                                "end": 916,
                                "fullWidth": 2,
                                "width": 1,
                                "text": ";",
                                "value": ";",
                                "valueText": ";",
                                "hasTrailingTrivia": true,
                                "hasTrailingNewLine": true,
                                "trailingTrivia": [
                                    {
                                        "kind": "NewLineTrivia",
                                        "text": "\n"
                                    }
                                ]
                            }
                        }
                    ],
                    "closeBraceToken": {
                        "kind": "CloseBraceToken",
                        "fullStart": 917,
                        "fullEnd": 919,
                        "start": 917,
                        "end": 918,
                        "fullWidth": 2,
                        "width": 1,
                        "text": "}",
                        "value": "}",
                        "valueText": "}",
                        "hasTrailingTrivia": true,
                        "hasTrailingNewLine": true,
                        "trailingTrivia": [
                            {
                                "kind": "NewLineTrivia",
                                "text": "\n"
                            }
                        ]
                    }
                }
            },
            {
                "kind": "VariableStatement",
                "fullStart": 919,
                "fullEnd": 935,
                "start": 919,
                "end": 934,
                "fullWidth": 16,
                "width": 15,
                "modifiers": [],
                "variableDeclaration": {
                    "kind": "VariableDeclaration",
                    "fullStart": 919,
                    "fullEnd": 933,
                    "start": 919,
                    "end": 933,
                    "fullWidth": 14,
                    "width": 14,
                    "varKeyword": {
                        "kind": "VarKeyword",
                        "fullStart": 919,
                        "fullEnd": 923,
                        "start": 919,
                        "end": 922,
                        "fullWidth": 4,
                        "width": 3,
                        "text": "var",
                        "value": "var",
                        "valueText": "var",
                        "hasTrailingTrivia": true,
                        "trailingTrivia": [
                            {
                                "kind": "WhitespaceTrivia",
                                "text": " "
                            }
                        ]
                    },
                    "variableDeclarators": [
                        {
                            "kind": "VariableDeclarator",
                            "fullStart": 923,
                            "fullEnd": 933,
                            "start": 923,
                            "end": 933,
                            "fullWidth": 10,
<<<<<<< HEAD
                            "width": 10,
                            "identifier": {
=======
                            "propertyName": {
>>>>>>> 85e84683
                                "kind": "IdentifierName",
                                "fullStart": 923,
                                "fullEnd": 930,
                                "start": 923,
                                "end": 929,
                                "fullWidth": 7,
                                "width": 6,
                                "text": "\\u006E",
                                "value": "n",
                                "valueText": "n",
                                "hasTrailingTrivia": true,
                                "trailingTrivia": [
                                    {
                                        "kind": "WhitespaceTrivia",
                                        "text": " "
                                    }
                                ]
                            },
                            "equalsValueClause": {
                                "kind": "EqualsValueClause",
                                "fullStart": 930,
                                "fullEnd": 933,
                                "start": 930,
                                "end": 933,
                                "fullWidth": 3,
                                "width": 3,
                                "equalsToken": {
                                    "kind": "EqualsToken",
                                    "fullStart": 930,
                                    "fullEnd": 932,
                                    "start": 930,
                                    "end": 931,
                                    "fullWidth": 2,
                                    "width": 1,
                                    "text": "=",
                                    "value": "=",
                                    "valueText": "=",
                                    "hasTrailingTrivia": true,
                                    "trailingTrivia": [
                                        {
                                            "kind": "WhitespaceTrivia",
                                            "text": " "
                                        }
                                    ]
                                },
                                "value": {
                                    "kind": "NumericLiteral",
                                    "fullStart": 932,
                                    "fullEnd": 933,
                                    "start": 932,
                                    "end": 933,
                                    "fullWidth": 1,
                                    "width": 1,
                                    "text": "1",
                                    "value": 1,
                                    "valueText": "1"
                                }
                            }
                        }
                    ]
                },
                "semicolonToken": {
                    "kind": "SemicolonToken",
                    "fullStart": 933,
                    "fullEnd": 935,
                    "start": 933,
                    "end": 934,
                    "fullWidth": 2,
                    "width": 1,
                    "text": ";",
                    "value": ";",
                    "valueText": ";",
                    "hasTrailingTrivia": true,
                    "hasTrailingNewLine": true,
                    "trailingTrivia": [
                        {
                            "kind": "NewLineTrivia",
                            "text": "\n"
                        }
                    ]
                }
            },
            {
                "kind": "IfStatement",
                "fullStart": 935,
                "fullEnd": 968,
                "start": 935,
                "end": 967,
                "fullWidth": 33,
                "width": 32,
                "ifKeyword": {
                    "kind": "IfKeyword",
                    "fullStart": 935,
                    "fullEnd": 938,
                    "start": 935,
                    "end": 937,
                    "fullWidth": 3,
                    "width": 2,
                    "text": "if",
                    "value": "if",
                    "valueText": "if",
                    "hasTrailingTrivia": true,
                    "trailingTrivia": [
                        {
                            "kind": "WhitespaceTrivia",
                            "text": " "
                        }
                    ]
                },
                "openParenToken": {
                    "kind": "OpenParenToken",
                    "fullStart": 938,
                    "fullEnd": 939,
                    "start": 938,
                    "end": 939,
                    "fullWidth": 1,
                    "width": 1,
                    "text": "(",
                    "value": "(",
                    "valueText": "("
                },
                "condition": {
                    "kind": "NotEqualsExpression",
                    "fullStart": 939,
                    "fullEnd": 946,
                    "start": 939,
                    "end": 946,
                    "fullWidth": 7,
                    "width": 7,
                    "left": {
                        "kind": "IdentifierName",
                        "fullStart": 939,
                        "fullEnd": 941,
                        "start": 939,
                        "end": 940,
                        "fullWidth": 2,
                        "width": 1,
                        "text": "n",
                        "value": "n",
                        "valueText": "n",
                        "hasTrailingTrivia": true,
                        "trailingTrivia": [
                            {
                                "kind": "WhitespaceTrivia",
                                "text": " "
                            }
                        ]
                    },
                    "operatorToken": {
                        "kind": "ExclamationEqualsEqualsToken",
                        "fullStart": 941,
                        "fullEnd": 945,
                        "start": 941,
                        "end": 944,
                        "fullWidth": 4,
                        "width": 3,
                        "text": "!==",
                        "value": "!==",
                        "valueText": "!==",
                        "hasTrailingTrivia": true,
                        "trailingTrivia": [
                            {
                                "kind": "WhitespaceTrivia",
                                "text": " "
                            }
                        ]
                    },
                    "right": {
                        "kind": "NumericLiteral",
                        "fullStart": 945,
                        "fullEnd": 946,
                        "start": 945,
                        "end": 946,
                        "fullWidth": 1,
                        "width": 1,
                        "text": "1",
                        "value": 1,
                        "valueText": "1"
                    }
                },
                "closeParenToken": {
                    "kind": "CloseParenToken",
                    "fullStart": 946,
                    "fullEnd": 948,
                    "start": 946,
                    "end": 947,
                    "fullWidth": 2,
                    "width": 1,
                    "text": ")",
                    "value": ")",
                    "valueText": ")",
                    "hasTrailingTrivia": true,
                    "trailingTrivia": [
                        {
                            "kind": "WhitespaceTrivia",
                            "text": " "
                        }
                    ]
                },
                "statement": {
                    "kind": "Block",
                    "fullStart": 948,
                    "fullEnd": 968,
                    "start": 948,
                    "end": 967,
                    "fullWidth": 20,
                    "width": 19,
                    "openBraceToken": {
                        "kind": "OpenBraceToken",
                        "fullStart": 948,
                        "fullEnd": 950,
                        "start": 948,
                        "end": 949,
                        "fullWidth": 2,
                        "width": 1,
                        "text": "{",
                        "value": "{",
                        "valueText": "{",
                        "hasTrailingTrivia": true,
                        "hasTrailingNewLine": true,
                        "trailingTrivia": [
                            {
                                "kind": "NewLineTrivia",
                                "text": "\n"
                            }
                        ]
                    },
                    "statements": [
                        {
                            "kind": "ExpressionStatement",
                            "fullStart": 950,
                            "fullEnd": 966,
                            "start": 952,
                            "end": 965,
                            "fullWidth": 16,
                            "width": 13,
                            "expression": {
                                "kind": "InvocationExpression",
                                "fullStart": 950,
                                "fullEnd": 964,
                                "start": 952,
                                "end": 964,
                                "fullWidth": 14,
                                "width": 12,
                                "expression": {
                                    "kind": "IdentifierName",
                                    "fullStart": 950,
                                    "fullEnd": 958,
                                    "start": 952,
                                    "end": 958,
                                    "fullWidth": 8,
                                    "width": 6,
                                    "text": "$ERROR",
                                    "value": "$ERROR",
                                    "valueText": "$ERROR",
                                    "hasLeadingTrivia": true,
                                    "leadingTrivia": [
                                        {
                                            "kind": "WhitespaceTrivia",
                                            "text": "  "
                                        }
                                    ]
                                },
                                "argumentList": {
                                    "kind": "ArgumentList",
                                    "fullStart": 958,
                                    "fullEnd": 964,
                                    "start": 958,
                                    "end": 964,
                                    "fullWidth": 6,
                                    "width": 6,
                                    "openParenToken": {
                                        "kind": "OpenParenToken",
                                        "fullStart": 958,
                                        "fullEnd": 959,
                                        "start": 958,
                                        "end": 959,
                                        "fullWidth": 1,
                                        "width": 1,
                                        "text": "(",
                                        "value": "(",
                                        "valueText": "("
                                    },
                                    "arguments": [
                                        {
                                            "kind": "StringLiteral",
                                            "fullStart": 959,
                                            "fullEnd": 963,
                                            "start": 959,
                                            "end": 963,
                                            "fullWidth": 4,
                                            "width": 4,
                                            "text": "'#n'",
                                            "value": "#n",
                                            "valueText": "#n"
                                        }
                                    ],
                                    "closeParenToken": {
                                        "kind": "CloseParenToken",
                                        "fullStart": 963,
                                        "fullEnd": 964,
                                        "start": 963,
                                        "end": 964,
                                        "fullWidth": 1,
                                        "width": 1,
                                        "text": ")",
                                        "value": ")",
                                        "valueText": ")"
                                    }
                                }
                            },
                            "semicolonToken": {
                                "kind": "SemicolonToken",
                                "fullStart": 964,
                                "fullEnd": 966,
                                "start": 964,
                                "end": 965,
                                "fullWidth": 2,
                                "width": 1,
                                "text": ";",
                                "value": ";",
                                "valueText": ";",
                                "hasTrailingTrivia": true,
                                "hasTrailingNewLine": true,
                                "trailingTrivia": [
                                    {
                                        "kind": "NewLineTrivia",
                                        "text": "\n"
                                    }
                                ]
                            }
                        }
                    ],
                    "closeBraceToken": {
                        "kind": "CloseBraceToken",
                        "fullStart": 966,
                        "fullEnd": 968,
                        "start": 966,
                        "end": 967,
                        "fullWidth": 2,
                        "width": 1,
                        "text": "}",
                        "value": "}",
                        "valueText": "}",
                        "hasTrailingTrivia": true,
                        "hasTrailingNewLine": true,
                        "trailingTrivia": [
                            {
                                "kind": "NewLineTrivia",
                                "text": "\n"
                            }
                        ]
                    }
                }
            },
            {
                "kind": "VariableStatement",
                "fullStart": 968,
                "fullEnd": 984,
                "start": 968,
                "end": 983,
                "fullWidth": 16,
                "width": 15,
                "modifiers": [],
                "variableDeclaration": {
                    "kind": "VariableDeclaration",
                    "fullStart": 968,
                    "fullEnd": 982,
                    "start": 968,
                    "end": 982,
                    "fullWidth": 14,
                    "width": 14,
                    "varKeyword": {
                        "kind": "VarKeyword",
                        "fullStart": 968,
                        "fullEnd": 972,
                        "start": 968,
                        "end": 971,
                        "fullWidth": 4,
                        "width": 3,
                        "text": "var",
                        "value": "var",
                        "valueText": "var",
                        "hasTrailingTrivia": true,
                        "trailingTrivia": [
                            {
                                "kind": "WhitespaceTrivia",
                                "text": " "
                            }
                        ]
                    },
                    "variableDeclarators": [
                        {
                            "kind": "VariableDeclarator",
                            "fullStart": 972,
                            "fullEnd": 982,
                            "start": 972,
                            "end": 982,
                            "fullWidth": 10,
<<<<<<< HEAD
                            "width": 10,
                            "identifier": {
=======
                            "propertyName": {
>>>>>>> 85e84683
                                "kind": "IdentifierName",
                                "fullStart": 972,
                                "fullEnd": 979,
                                "start": 972,
                                "end": 978,
                                "fullWidth": 7,
                                "width": 6,
                                "text": "\\u006F",
                                "value": "o",
                                "valueText": "o",
                                "hasTrailingTrivia": true,
                                "trailingTrivia": [
                                    {
                                        "kind": "WhitespaceTrivia",
                                        "text": " "
                                    }
                                ]
                            },
                            "equalsValueClause": {
                                "kind": "EqualsValueClause",
                                "fullStart": 979,
                                "fullEnd": 982,
                                "start": 979,
                                "end": 982,
                                "fullWidth": 3,
                                "width": 3,
                                "equalsToken": {
                                    "kind": "EqualsToken",
                                    "fullStart": 979,
                                    "fullEnd": 981,
                                    "start": 979,
                                    "end": 980,
                                    "fullWidth": 2,
                                    "width": 1,
                                    "text": "=",
                                    "value": "=",
                                    "valueText": "=",
                                    "hasTrailingTrivia": true,
                                    "trailingTrivia": [
                                        {
                                            "kind": "WhitespaceTrivia",
                                            "text": " "
                                        }
                                    ]
                                },
                                "value": {
                                    "kind": "NumericLiteral",
                                    "fullStart": 981,
                                    "fullEnd": 982,
                                    "start": 981,
                                    "end": 982,
                                    "fullWidth": 1,
                                    "width": 1,
                                    "text": "1",
                                    "value": 1,
                                    "valueText": "1"
                                }
                            }
                        }
                    ]
                },
                "semicolonToken": {
                    "kind": "SemicolonToken",
                    "fullStart": 982,
                    "fullEnd": 984,
                    "start": 982,
                    "end": 983,
                    "fullWidth": 2,
                    "width": 1,
                    "text": ";",
                    "value": ";",
                    "valueText": ";",
                    "hasTrailingTrivia": true,
                    "hasTrailingNewLine": true,
                    "trailingTrivia": [
                        {
                            "kind": "NewLineTrivia",
                            "text": "\n"
                        }
                    ]
                }
            },
            {
                "kind": "IfStatement",
                "fullStart": 984,
                "fullEnd": 1017,
                "start": 984,
                "end": 1016,
                "fullWidth": 33,
                "width": 32,
                "ifKeyword": {
                    "kind": "IfKeyword",
                    "fullStart": 984,
                    "fullEnd": 987,
                    "start": 984,
                    "end": 986,
                    "fullWidth": 3,
                    "width": 2,
                    "text": "if",
                    "value": "if",
                    "valueText": "if",
                    "hasTrailingTrivia": true,
                    "trailingTrivia": [
                        {
                            "kind": "WhitespaceTrivia",
                            "text": " "
                        }
                    ]
                },
                "openParenToken": {
                    "kind": "OpenParenToken",
                    "fullStart": 987,
                    "fullEnd": 988,
                    "start": 987,
                    "end": 988,
                    "fullWidth": 1,
                    "width": 1,
                    "text": "(",
                    "value": "(",
                    "valueText": "("
                },
                "condition": {
                    "kind": "NotEqualsExpression",
                    "fullStart": 988,
                    "fullEnd": 995,
                    "start": 988,
                    "end": 995,
                    "fullWidth": 7,
                    "width": 7,
                    "left": {
                        "kind": "IdentifierName",
                        "fullStart": 988,
                        "fullEnd": 990,
                        "start": 988,
                        "end": 989,
                        "fullWidth": 2,
                        "width": 1,
                        "text": "o",
                        "value": "o",
                        "valueText": "o",
                        "hasTrailingTrivia": true,
                        "trailingTrivia": [
                            {
                                "kind": "WhitespaceTrivia",
                                "text": " "
                            }
                        ]
                    },
                    "operatorToken": {
                        "kind": "ExclamationEqualsEqualsToken",
                        "fullStart": 990,
                        "fullEnd": 994,
                        "start": 990,
                        "end": 993,
                        "fullWidth": 4,
                        "width": 3,
                        "text": "!==",
                        "value": "!==",
                        "valueText": "!==",
                        "hasTrailingTrivia": true,
                        "trailingTrivia": [
                            {
                                "kind": "WhitespaceTrivia",
                                "text": " "
                            }
                        ]
                    },
                    "right": {
                        "kind": "NumericLiteral",
                        "fullStart": 994,
                        "fullEnd": 995,
                        "start": 994,
                        "end": 995,
                        "fullWidth": 1,
                        "width": 1,
                        "text": "1",
                        "value": 1,
                        "valueText": "1"
                    }
                },
                "closeParenToken": {
                    "kind": "CloseParenToken",
                    "fullStart": 995,
                    "fullEnd": 997,
                    "start": 995,
                    "end": 996,
                    "fullWidth": 2,
                    "width": 1,
                    "text": ")",
                    "value": ")",
                    "valueText": ")",
                    "hasTrailingTrivia": true,
                    "trailingTrivia": [
                        {
                            "kind": "WhitespaceTrivia",
                            "text": " "
                        }
                    ]
                },
                "statement": {
                    "kind": "Block",
                    "fullStart": 997,
                    "fullEnd": 1017,
                    "start": 997,
                    "end": 1016,
                    "fullWidth": 20,
                    "width": 19,
                    "openBraceToken": {
                        "kind": "OpenBraceToken",
                        "fullStart": 997,
                        "fullEnd": 999,
                        "start": 997,
                        "end": 998,
                        "fullWidth": 2,
                        "width": 1,
                        "text": "{",
                        "value": "{",
                        "valueText": "{",
                        "hasTrailingTrivia": true,
                        "hasTrailingNewLine": true,
                        "trailingTrivia": [
                            {
                                "kind": "NewLineTrivia",
                                "text": "\n"
                            }
                        ]
                    },
                    "statements": [
                        {
                            "kind": "ExpressionStatement",
                            "fullStart": 999,
                            "fullEnd": 1015,
                            "start": 1001,
                            "end": 1014,
                            "fullWidth": 16,
                            "width": 13,
                            "expression": {
                                "kind": "InvocationExpression",
                                "fullStart": 999,
                                "fullEnd": 1013,
                                "start": 1001,
                                "end": 1013,
                                "fullWidth": 14,
                                "width": 12,
                                "expression": {
                                    "kind": "IdentifierName",
                                    "fullStart": 999,
                                    "fullEnd": 1007,
                                    "start": 1001,
                                    "end": 1007,
                                    "fullWidth": 8,
                                    "width": 6,
                                    "text": "$ERROR",
                                    "value": "$ERROR",
                                    "valueText": "$ERROR",
                                    "hasLeadingTrivia": true,
                                    "leadingTrivia": [
                                        {
                                            "kind": "WhitespaceTrivia",
                                            "text": "  "
                                        }
                                    ]
                                },
                                "argumentList": {
                                    "kind": "ArgumentList",
                                    "fullStart": 1007,
                                    "fullEnd": 1013,
                                    "start": 1007,
                                    "end": 1013,
                                    "fullWidth": 6,
                                    "width": 6,
                                    "openParenToken": {
                                        "kind": "OpenParenToken",
                                        "fullStart": 1007,
                                        "fullEnd": 1008,
                                        "start": 1007,
                                        "end": 1008,
                                        "fullWidth": 1,
                                        "width": 1,
                                        "text": "(",
                                        "value": "(",
                                        "valueText": "("
                                    },
                                    "arguments": [
                                        {
                                            "kind": "StringLiteral",
                                            "fullStart": 1008,
                                            "fullEnd": 1012,
                                            "start": 1008,
                                            "end": 1012,
                                            "fullWidth": 4,
                                            "width": 4,
                                            "text": "'#o'",
                                            "value": "#o",
                                            "valueText": "#o"
                                        }
                                    ],
                                    "closeParenToken": {
                                        "kind": "CloseParenToken",
                                        "fullStart": 1012,
                                        "fullEnd": 1013,
                                        "start": 1012,
                                        "end": 1013,
                                        "fullWidth": 1,
                                        "width": 1,
                                        "text": ")",
                                        "value": ")",
                                        "valueText": ")"
                                    }
                                }
                            },
                            "semicolonToken": {
                                "kind": "SemicolonToken",
                                "fullStart": 1013,
                                "fullEnd": 1015,
                                "start": 1013,
                                "end": 1014,
                                "fullWidth": 2,
                                "width": 1,
                                "text": ";",
                                "value": ";",
                                "valueText": ";",
                                "hasTrailingTrivia": true,
                                "hasTrailingNewLine": true,
                                "trailingTrivia": [
                                    {
                                        "kind": "NewLineTrivia",
                                        "text": "\n"
                                    }
                                ]
                            }
                        }
                    ],
                    "closeBraceToken": {
                        "kind": "CloseBraceToken",
                        "fullStart": 1015,
                        "fullEnd": 1017,
                        "start": 1015,
                        "end": 1016,
                        "fullWidth": 2,
                        "width": 1,
                        "text": "}",
                        "value": "}",
                        "valueText": "}",
                        "hasTrailingTrivia": true,
                        "hasTrailingNewLine": true,
                        "trailingTrivia": [
                            {
                                "kind": "NewLineTrivia",
                                "text": "\n"
                            }
                        ]
                    }
                }
            },
            {
                "kind": "VariableStatement",
                "fullStart": 1017,
                "fullEnd": 1033,
                "start": 1017,
                "end": 1032,
                "fullWidth": 16,
                "width": 15,
                "modifiers": [],
                "variableDeclaration": {
                    "kind": "VariableDeclaration",
                    "fullStart": 1017,
                    "fullEnd": 1031,
                    "start": 1017,
                    "end": 1031,
                    "fullWidth": 14,
                    "width": 14,
                    "varKeyword": {
                        "kind": "VarKeyword",
                        "fullStart": 1017,
                        "fullEnd": 1021,
                        "start": 1017,
                        "end": 1020,
                        "fullWidth": 4,
                        "width": 3,
                        "text": "var",
                        "value": "var",
                        "valueText": "var",
                        "hasTrailingTrivia": true,
                        "trailingTrivia": [
                            {
                                "kind": "WhitespaceTrivia",
                                "text": " "
                            }
                        ]
                    },
                    "variableDeclarators": [
                        {
                            "kind": "VariableDeclarator",
                            "fullStart": 1021,
                            "fullEnd": 1031,
                            "start": 1021,
                            "end": 1031,
                            "fullWidth": 10,
<<<<<<< HEAD
                            "width": 10,
                            "identifier": {
=======
                            "propertyName": {
>>>>>>> 85e84683
                                "kind": "IdentifierName",
                                "fullStart": 1021,
                                "fullEnd": 1028,
                                "start": 1021,
                                "end": 1027,
                                "fullWidth": 7,
                                "width": 6,
                                "text": "\\u0070",
                                "value": "p",
                                "valueText": "p",
                                "hasTrailingTrivia": true,
                                "trailingTrivia": [
                                    {
                                        "kind": "WhitespaceTrivia",
                                        "text": " "
                                    }
                                ]
                            },
                            "equalsValueClause": {
                                "kind": "EqualsValueClause",
                                "fullStart": 1028,
                                "fullEnd": 1031,
                                "start": 1028,
                                "end": 1031,
                                "fullWidth": 3,
                                "width": 3,
                                "equalsToken": {
                                    "kind": "EqualsToken",
                                    "fullStart": 1028,
                                    "fullEnd": 1030,
                                    "start": 1028,
                                    "end": 1029,
                                    "fullWidth": 2,
                                    "width": 1,
                                    "text": "=",
                                    "value": "=",
                                    "valueText": "=",
                                    "hasTrailingTrivia": true,
                                    "trailingTrivia": [
                                        {
                                            "kind": "WhitespaceTrivia",
                                            "text": " "
                                        }
                                    ]
                                },
                                "value": {
                                    "kind": "NumericLiteral",
                                    "fullStart": 1030,
                                    "fullEnd": 1031,
                                    "start": 1030,
                                    "end": 1031,
                                    "fullWidth": 1,
                                    "width": 1,
                                    "text": "1",
                                    "value": 1,
                                    "valueText": "1"
                                }
                            }
                        }
                    ]
                },
                "semicolonToken": {
                    "kind": "SemicolonToken",
                    "fullStart": 1031,
                    "fullEnd": 1033,
                    "start": 1031,
                    "end": 1032,
                    "fullWidth": 2,
                    "width": 1,
                    "text": ";",
                    "value": ";",
                    "valueText": ";",
                    "hasTrailingTrivia": true,
                    "hasTrailingNewLine": true,
                    "trailingTrivia": [
                        {
                            "kind": "NewLineTrivia",
                            "text": "\n"
                        }
                    ]
                }
            },
            {
                "kind": "IfStatement",
                "fullStart": 1033,
                "fullEnd": 1066,
                "start": 1033,
                "end": 1065,
                "fullWidth": 33,
                "width": 32,
                "ifKeyword": {
                    "kind": "IfKeyword",
                    "fullStart": 1033,
                    "fullEnd": 1036,
                    "start": 1033,
                    "end": 1035,
                    "fullWidth": 3,
                    "width": 2,
                    "text": "if",
                    "value": "if",
                    "valueText": "if",
                    "hasTrailingTrivia": true,
                    "trailingTrivia": [
                        {
                            "kind": "WhitespaceTrivia",
                            "text": " "
                        }
                    ]
                },
                "openParenToken": {
                    "kind": "OpenParenToken",
                    "fullStart": 1036,
                    "fullEnd": 1037,
                    "start": 1036,
                    "end": 1037,
                    "fullWidth": 1,
                    "width": 1,
                    "text": "(",
                    "value": "(",
                    "valueText": "("
                },
                "condition": {
                    "kind": "NotEqualsExpression",
                    "fullStart": 1037,
                    "fullEnd": 1044,
                    "start": 1037,
                    "end": 1044,
                    "fullWidth": 7,
                    "width": 7,
                    "left": {
                        "kind": "IdentifierName",
                        "fullStart": 1037,
                        "fullEnd": 1039,
                        "start": 1037,
                        "end": 1038,
                        "fullWidth": 2,
                        "width": 1,
                        "text": "p",
                        "value": "p",
                        "valueText": "p",
                        "hasTrailingTrivia": true,
                        "trailingTrivia": [
                            {
                                "kind": "WhitespaceTrivia",
                                "text": " "
                            }
                        ]
                    },
                    "operatorToken": {
                        "kind": "ExclamationEqualsEqualsToken",
                        "fullStart": 1039,
                        "fullEnd": 1043,
                        "start": 1039,
                        "end": 1042,
                        "fullWidth": 4,
                        "width": 3,
                        "text": "!==",
                        "value": "!==",
                        "valueText": "!==",
                        "hasTrailingTrivia": true,
                        "trailingTrivia": [
                            {
                                "kind": "WhitespaceTrivia",
                                "text": " "
                            }
                        ]
                    },
                    "right": {
                        "kind": "NumericLiteral",
                        "fullStart": 1043,
                        "fullEnd": 1044,
                        "start": 1043,
                        "end": 1044,
                        "fullWidth": 1,
                        "width": 1,
                        "text": "1",
                        "value": 1,
                        "valueText": "1"
                    }
                },
                "closeParenToken": {
                    "kind": "CloseParenToken",
                    "fullStart": 1044,
                    "fullEnd": 1046,
                    "start": 1044,
                    "end": 1045,
                    "fullWidth": 2,
                    "width": 1,
                    "text": ")",
                    "value": ")",
                    "valueText": ")",
                    "hasTrailingTrivia": true,
                    "trailingTrivia": [
                        {
                            "kind": "WhitespaceTrivia",
                            "text": " "
                        }
                    ]
                },
                "statement": {
                    "kind": "Block",
                    "fullStart": 1046,
                    "fullEnd": 1066,
                    "start": 1046,
                    "end": 1065,
                    "fullWidth": 20,
                    "width": 19,
                    "openBraceToken": {
                        "kind": "OpenBraceToken",
                        "fullStart": 1046,
                        "fullEnd": 1048,
                        "start": 1046,
                        "end": 1047,
                        "fullWidth": 2,
                        "width": 1,
                        "text": "{",
                        "value": "{",
                        "valueText": "{",
                        "hasTrailingTrivia": true,
                        "hasTrailingNewLine": true,
                        "trailingTrivia": [
                            {
                                "kind": "NewLineTrivia",
                                "text": "\n"
                            }
                        ]
                    },
                    "statements": [
                        {
                            "kind": "ExpressionStatement",
                            "fullStart": 1048,
                            "fullEnd": 1064,
                            "start": 1050,
                            "end": 1063,
                            "fullWidth": 16,
                            "width": 13,
                            "expression": {
                                "kind": "InvocationExpression",
                                "fullStart": 1048,
                                "fullEnd": 1062,
                                "start": 1050,
                                "end": 1062,
                                "fullWidth": 14,
                                "width": 12,
                                "expression": {
                                    "kind": "IdentifierName",
                                    "fullStart": 1048,
                                    "fullEnd": 1056,
                                    "start": 1050,
                                    "end": 1056,
                                    "fullWidth": 8,
                                    "width": 6,
                                    "text": "$ERROR",
                                    "value": "$ERROR",
                                    "valueText": "$ERROR",
                                    "hasLeadingTrivia": true,
                                    "leadingTrivia": [
                                        {
                                            "kind": "WhitespaceTrivia",
                                            "text": "  "
                                        }
                                    ]
                                },
                                "argumentList": {
                                    "kind": "ArgumentList",
                                    "fullStart": 1056,
                                    "fullEnd": 1062,
                                    "start": 1056,
                                    "end": 1062,
                                    "fullWidth": 6,
                                    "width": 6,
                                    "openParenToken": {
                                        "kind": "OpenParenToken",
                                        "fullStart": 1056,
                                        "fullEnd": 1057,
                                        "start": 1056,
                                        "end": 1057,
                                        "fullWidth": 1,
                                        "width": 1,
                                        "text": "(",
                                        "value": "(",
                                        "valueText": "("
                                    },
                                    "arguments": [
                                        {
                                            "kind": "StringLiteral",
                                            "fullStart": 1057,
                                            "fullEnd": 1061,
                                            "start": 1057,
                                            "end": 1061,
                                            "fullWidth": 4,
                                            "width": 4,
                                            "text": "'#p'",
                                            "value": "#p",
                                            "valueText": "#p"
                                        }
                                    ],
                                    "closeParenToken": {
                                        "kind": "CloseParenToken",
                                        "fullStart": 1061,
                                        "fullEnd": 1062,
                                        "start": 1061,
                                        "end": 1062,
                                        "fullWidth": 1,
                                        "width": 1,
                                        "text": ")",
                                        "value": ")",
                                        "valueText": ")"
                                    }
                                }
                            },
                            "semicolonToken": {
                                "kind": "SemicolonToken",
                                "fullStart": 1062,
                                "fullEnd": 1064,
                                "start": 1062,
                                "end": 1063,
                                "fullWidth": 2,
                                "width": 1,
                                "text": ";",
                                "value": ";",
                                "valueText": ";",
                                "hasTrailingTrivia": true,
                                "hasTrailingNewLine": true,
                                "trailingTrivia": [
                                    {
                                        "kind": "NewLineTrivia",
                                        "text": "\n"
                                    }
                                ]
                            }
                        }
                    ],
                    "closeBraceToken": {
                        "kind": "CloseBraceToken",
                        "fullStart": 1064,
                        "fullEnd": 1066,
                        "start": 1064,
                        "end": 1065,
                        "fullWidth": 2,
                        "width": 1,
                        "text": "}",
                        "value": "}",
                        "valueText": "}",
                        "hasTrailingTrivia": true,
                        "hasTrailingNewLine": true,
                        "trailingTrivia": [
                            {
                                "kind": "NewLineTrivia",
                                "text": "\n"
                            }
                        ]
                    }
                }
            },
            {
                "kind": "VariableStatement",
                "fullStart": 1066,
                "fullEnd": 1082,
                "start": 1066,
                "end": 1081,
                "fullWidth": 16,
                "width": 15,
                "modifiers": [],
                "variableDeclaration": {
                    "kind": "VariableDeclaration",
                    "fullStart": 1066,
                    "fullEnd": 1080,
                    "start": 1066,
                    "end": 1080,
                    "fullWidth": 14,
                    "width": 14,
                    "varKeyword": {
                        "kind": "VarKeyword",
                        "fullStart": 1066,
                        "fullEnd": 1070,
                        "start": 1066,
                        "end": 1069,
                        "fullWidth": 4,
                        "width": 3,
                        "text": "var",
                        "value": "var",
                        "valueText": "var",
                        "hasTrailingTrivia": true,
                        "trailingTrivia": [
                            {
                                "kind": "WhitespaceTrivia",
                                "text": " "
                            }
                        ]
                    },
                    "variableDeclarators": [
                        {
                            "kind": "VariableDeclarator",
                            "fullStart": 1070,
                            "fullEnd": 1080,
                            "start": 1070,
                            "end": 1080,
                            "fullWidth": 10,
<<<<<<< HEAD
                            "width": 10,
                            "identifier": {
=======
                            "propertyName": {
>>>>>>> 85e84683
                                "kind": "IdentifierName",
                                "fullStart": 1070,
                                "fullEnd": 1077,
                                "start": 1070,
                                "end": 1076,
                                "fullWidth": 7,
                                "width": 6,
                                "text": "\\u0071",
                                "value": "q",
                                "valueText": "q",
                                "hasTrailingTrivia": true,
                                "trailingTrivia": [
                                    {
                                        "kind": "WhitespaceTrivia",
                                        "text": " "
                                    }
                                ]
                            },
                            "equalsValueClause": {
                                "kind": "EqualsValueClause",
                                "fullStart": 1077,
                                "fullEnd": 1080,
                                "start": 1077,
                                "end": 1080,
                                "fullWidth": 3,
                                "width": 3,
                                "equalsToken": {
                                    "kind": "EqualsToken",
                                    "fullStart": 1077,
                                    "fullEnd": 1079,
                                    "start": 1077,
                                    "end": 1078,
                                    "fullWidth": 2,
                                    "width": 1,
                                    "text": "=",
                                    "value": "=",
                                    "valueText": "=",
                                    "hasTrailingTrivia": true,
                                    "trailingTrivia": [
                                        {
                                            "kind": "WhitespaceTrivia",
                                            "text": " "
                                        }
                                    ]
                                },
                                "value": {
                                    "kind": "NumericLiteral",
                                    "fullStart": 1079,
                                    "fullEnd": 1080,
                                    "start": 1079,
                                    "end": 1080,
                                    "fullWidth": 1,
                                    "width": 1,
                                    "text": "1",
                                    "value": 1,
                                    "valueText": "1"
                                }
                            }
                        }
                    ]
                },
                "semicolonToken": {
                    "kind": "SemicolonToken",
                    "fullStart": 1080,
                    "fullEnd": 1082,
                    "start": 1080,
                    "end": 1081,
                    "fullWidth": 2,
                    "width": 1,
                    "text": ";",
                    "value": ";",
                    "valueText": ";",
                    "hasTrailingTrivia": true,
                    "hasTrailingNewLine": true,
                    "trailingTrivia": [
                        {
                            "kind": "NewLineTrivia",
                            "text": "\n"
                        }
                    ]
                }
            },
            {
                "kind": "IfStatement",
                "fullStart": 1082,
                "fullEnd": 1115,
                "start": 1082,
                "end": 1114,
                "fullWidth": 33,
                "width": 32,
                "ifKeyword": {
                    "kind": "IfKeyword",
                    "fullStart": 1082,
                    "fullEnd": 1085,
                    "start": 1082,
                    "end": 1084,
                    "fullWidth": 3,
                    "width": 2,
                    "text": "if",
                    "value": "if",
                    "valueText": "if",
                    "hasTrailingTrivia": true,
                    "trailingTrivia": [
                        {
                            "kind": "WhitespaceTrivia",
                            "text": " "
                        }
                    ]
                },
                "openParenToken": {
                    "kind": "OpenParenToken",
                    "fullStart": 1085,
                    "fullEnd": 1086,
                    "start": 1085,
                    "end": 1086,
                    "fullWidth": 1,
                    "width": 1,
                    "text": "(",
                    "value": "(",
                    "valueText": "("
                },
                "condition": {
                    "kind": "NotEqualsExpression",
                    "fullStart": 1086,
                    "fullEnd": 1093,
                    "start": 1086,
                    "end": 1093,
                    "fullWidth": 7,
                    "width": 7,
                    "left": {
                        "kind": "IdentifierName",
                        "fullStart": 1086,
                        "fullEnd": 1088,
                        "start": 1086,
                        "end": 1087,
                        "fullWidth": 2,
                        "width": 1,
                        "text": "q",
                        "value": "q",
                        "valueText": "q",
                        "hasTrailingTrivia": true,
                        "trailingTrivia": [
                            {
                                "kind": "WhitespaceTrivia",
                                "text": " "
                            }
                        ]
                    },
                    "operatorToken": {
                        "kind": "ExclamationEqualsEqualsToken",
                        "fullStart": 1088,
                        "fullEnd": 1092,
                        "start": 1088,
                        "end": 1091,
                        "fullWidth": 4,
                        "width": 3,
                        "text": "!==",
                        "value": "!==",
                        "valueText": "!==",
                        "hasTrailingTrivia": true,
                        "trailingTrivia": [
                            {
                                "kind": "WhitespaceTrivia",
                                "text": " "
                            }
                        ]
                    },
                    "right": {
                        "kind": "NumericLiteral",
                        "fullStart": 1092,
                        "fullEnd": 1093,
                        "start": 1092,
                        "end": 1093,
                        "fullWidth": 1,
                        "width": 1,
                        "text": "1",
                        "value": 1,
                        "valueText": "1"
                    }
                },
                "closeParenToken": {
                    "kind": "CloseParenToken",
                    "fullStart": 1093,
                    "fullEnd": 1095,
                    "start": 1093,
                    "end": 1094,
                    "fullWidth": 2,
                    "width": 1,
                    "text": ")",
                    "value": ")",
                    "valueText": ")",
                    "hasTrailingTrivia": true,
                    "trailingTrivia": [
                        {
                            "kind": "WhitespaceTrivia",
                            "text": " "
                        }
                    ]
                },
                "statement": {
                    "kind": "Block",
                    "fullStart": 1095,
                    "fullEnd": 1115,
                    "start": 1095,
                    "end": 1114,
                    "fullWidth": 20,
                    "width": 19,
                    "openBraceToken": {
                        "kind": "OpenBraceToken",
                        "fullStart": 1095,
                        "fullEnd": 1097,
                        "start": 1095,
                        "end": 1096,
                        "fullWidth": 2,
                        "width": 1,
                        "text": "{",
                        "value": "{",
                        "valueText": "{",
                        "hasTrailingTrivia": true,
                        "hasTrailingNewLine": true,
                        "trailingTrivia": [
                            {
                                "kind": "NewLineTrivia",
                                "text": "\n"
                            }
                        ]
                    },
                    "statements": [
                        {
                            "kind": "ExpressionStatement",
                            "fullStart": 1097,
                            "fullEnd": 1113,
                            "start": 1099,
                            "end": 1112,
                            "fullWidth": 16,
                            "width": 13,
                            "expression": {
                                "kind": "InvocationExpression",
                                "fullStart": 1097,
                                "fullEnd": 1111,
                                "start": 1099,
                                "end": 1111,
                                "fullWidth": 14,
                                "width": 12,
                                "expression": {
                                    "kind": "IdentifierName",
                                    "fullStart": 1097,
                                    "fullEnd": 1105,
                                    "start": 1099,
                                    "end": 1105,
                                    "fullWidth": 8,
                                    "width": 6,
                                    "text": "$ERROR",
                                    "value": "$ERROR",
                                    "valueText": "$ERROR",
                                    "hasLeadingTrivia": true,
                                    "leadingTrivia": [
                                        {
                                            "kind": "WhitespaceTrivia",
                                            "text": "  "
                                        }
                                    ]
                                },
                                "argumentList": {
                                    "kind": "ArgumentList",
                                    "fullStart": 1105,
                                    "fullEnd": 1111,
                                    "start": 1105,
                                    "end": 1111,
                                    "fullWidth": 6,
                                    "width": 6,
                                    "openParenToken": {
                                        "kind": "OpenParenToken",
                                        "fullStart": 1105,
                                        "fullEnd": 1106,
                                        "start": 1105,
                                        "end": 1106,
                                        "fullWidth": 1,
                                        "width": 1,
                                        "text": "(",
                                        "value": "(",
                                        "valueText": "("
                                    },
                                    "arguments": [
                                        {
                                            "kind": "StringLiteral",
                                            "fullStart": 1106,
                                            "fullEnd": 1110,
                                            "start": 1106,
                                            "end": 1110,
                                            "fullWidth": 4,
                                            "width": 4,
                                            "text": "'#q'",
                                            "value": "#q",
                                            "valueText": "#q"
                                        }
                                    ],
                                    "closeParenToken": {
                                        "kind": "CloseParenToken",
                                        "fullStart": 1110,
                                        "fullEnd": 1111,
                                        "start": 1110,
                                        "end": 1111,
                                        "fullWidth": 1,
                                        "width": 1,
                                        "text": ")",
                                        "value": ")",
                                        "valueText": ")"
                                    }
                                }
                            },
                            "semicolonToken": {
                                "kind": "SemicolonToken",
                                "fullStart": 1111,
                                "fullEnd": 1113,
                                "start": 1111,
                                "end": 1112,
                                "fullWidth": 2,
                                "width": 1,
                                "text": ";",
                                "value": ";",
                                "valueText": ";",
                                "hasTrailingTrivia": true,
                                "hasTrailingNewLine": true,
                                "trailingTrivia": [
                                    {
                                        "kind": "NewLineTrivia",
                                        "text": "\n"
                                    }
                                ]
                            }
                        }
                    ],
                    "closeBraceToken": {
                        "kind": "CloseBraceToken",
                        "fullStart": 1113,
                        "fullEnd": 1115,
                        "start": 1113,
                        "end": 1114,
                        "fullWidth": 2,
                        "width": 1,
                        "text": "}",
                        "value": "}",
                        "valueText": "}",
                        "hasTrailingTrivia": true,
                        "hasTrailingNewLine": true,
                        "trailingTrivia": [
                            {
                                "kind": "NewLineTrivia",
                                "text": "\n"
                            }
                        ]
                    }
                }
            },
            {
                "kind": "VariableStatement",
                "fullStart": 1115,
                "fullEnd": 1131,
                "start": 1115,
                "end": 1130,
                "fullWidth": 16,
                "width": 15,
                "modifiers": [],
                "variableDeclaration": {
                    "kind": "VariableDeclaration",
                    "fullStart": 1115,
                    "fullEnd": 1129,
                    "start": 1115,
                    "end": 1129,
                    "fullWidth": 14,
                    "width": 14,
                    "varKeyword": {
                        "kind": "VarKeyword",
                        "fullStart": 1115,
                        "fullEnd": 1119,
                        "start": 1115,
                        "end": 1118,
                        "fullWidth": 4,
                        "width": 3,
                        "text": "var",
                        "value": "var",
                        "valueText": "var",
                        "hasTrailingTrivia": true,
                        "trailingTrivia": [
                            {
                                "kind": "WhitespaceTrivia",
                                "text": " "
                            }
                        ]
                    },
                    "variableDeclarators": [
                        {
                            "kind": "VariableDeclarator",
                            "fullStart": 1119,
                            "fullEnd": 1129,
                            "start": 1119,
                            "end": 1129,
                            "fullWidth": 10,
<<<<<<< HEAD
                            "width": 10,
                            "identifier": {
=======
                            "propertyName": {
>>>>>>> 85e84683
                                "kind": "IdentifierName",
                                "fullStart": 1119,
                                "fullEnd": 1126,
                                "start": 1119,
                                "end": 1125,
                                "fullWidth": 7,
                                "width": 6,
                                "text": "\\u0072",
                                "value": "r",
                                "valueText": "r",
                                "hasTrailingTrivia": true,
                                "trailingTrivia": [
                                    {
                                        "kind": "WhitespaceTrivia",
                                        "text": " "
                                    }
                                ]
                            },
                            "equalsValueClause": {
                                "kind": "EqualsValueClause",
                                "fullStart": 1126,
                                "fullEnd": 1129,
                                "start": 1126,
                                "end": 1129,
                                "fullWidth": 3,
                                "width": 3,
                                "equalsToken": {
                                    "kind": "EqualsToken",
                                    "fullStart": 1126,
                                    "fullEnd": 1128,
                                    "start": 1126,
                                    "end": 1127,
                                    "fullWidth": 2,
                                    "width": 1,
                                    "text": "=",
                                    "value": "=",
                                    "valueText": "=",
                                    "hasTrailingTrivia": true,
                                    "trailingTrivia": [
                                        {
                                            "kind": "WhitespaceTrivia",
                                            "text": " "
                                        }
                                    ]
                                },
                                "value": {
                                    "kind": "NumericLiteral",
                                    "fullStart": 1128,
                                    "fullEnd": 1129,
                                    "start": 1128,
                                    "end": 1129,
                                    "fullWidth": 1,
                                    "width": 1,
                                    "text": "1",
                                    "value": 1,
                                    "valueText": "1"
                                }
                            }
                        }
                    ]
                },
                "semicolonToken": {
                    "kind": "SemicolonToken",
                    "fullStart": 1129,
                    "fullEnd": 1131,
                    "start": 1129,
                    "end": 1130,
                    "fullWidth": 2,
                    "width": 1,
                    "text": ";",
                    "value": ";",
                    "valueText": ";",
                    "hasTrailingTrivia": true,
                    "hasTrailingNewLine": true,
                    "trailingTrivia": [
                        {
                            "kind": "NewLineTrivia",
                            "text": "\n"
                        }
                    ]
                }
            },
            {
                "kind": "IfStatement",
                "fullStart": 1131,
                "fullEnd": 1164,
                "start": 1131,
                "end": 1163,
                "fullWidth": 33,
                "width": 32,
                "ifKeyword": {
                    "kind": "IfKeyword",
                    "fullStart": 1131,
                    "fullEnd": 1134,
                    "start": 1131,
                    "end": 1133,
                    "fullWidth": 3,
                    "width": 2,
                    "text": "if",
                    "value": "if",
                    "valueText": "if",
                    "hasTrailingTrivia": true,
                    "trailingTrivia": [
                        {
                            "kind": "WhitespaceTrivia",
                            "text": " "
                        }
                    ]
                },
                "openParenToken": {
                    "kind": "OpenParenToken",
                    "fullStart": 1134,
                    "fullEnd": 1135,
                    "start": 1134,
                    "end": 1135,
                    "fullWidth": 1,
                    "width": 1,
                    "text": "(",
                    "value": "(",
                    "valueText": "("
                },
                "condition": {
                    "kind": "NotEqualsExpression",
                    "fullStart": 1135,
                    "fullEnd": 1142,
                    "start": 1135,
                    "end": 1142,
                    "fullWidth": 7,
                    "width": 7,
                    "left": {
                        "kind": "IdentifierName",
                        "fullStart": 1135,
                        "fullEnd": 1137,
                        "start": 1135,
                        "end": 1136,
                        "fullWidth": 2,
                        "width": 1,
                        "text": "r",
                        "value": "r",
                        "valueText": "r",
                        "hasTrailingTrivia": true,
                        "trailingTrivia": [
                            {
                                "kind": "WhitespaceTrivia",
                                "text": " "
                            }
                        ]
                    },
                    "operatorToken": {
                        "kind": "ExclamationEqualsEqualsToken",
                        "fullStart": 1137,
                        "fullEnd": 1141,
                        "start": 1137,
                        "end": 1140,
                        "fullWidth": 4,
                        "width": 3,
                        "text": "!==",
                        "value": "!==",
                        "valueText": "!==",
                        "hasTrailingTrivia": true,
                        "trailingTrivia": [
                            {
                                "kind": "WhitespaceTrivia",
                                "text": " "
                            }
                        ]
                    },
                    "right": {
                        "kind": "NumericLiteral",
                        "fullStart": 1141,
                        "fullEnd": 1142,
                        "start": 1141,
                        "end": 1142,
                        "fullWidth": 1,
                        "width": 1,
                        "text": "1",
                        "value": 1,
                        "valueText": "1"
                    }
                },
                "closeParenToken": {
                    "kind": "CloseParenToken",
                    "fullStart": 1142,
                    "fullEnd": 1144,
                    "start": 1142,
                    "end": 1143,
                    "fullWidth": 2,
                    "width": 1,
                    "text": ")",
                    "value": ")",
                    "valueText": ")",
                    "hasTrailingTrivia": true,
                    "trailingTrivia": [
                        {
                            "kind": "WhitespaceTrivia",
                            "text": " "
                        }
                    ]
                },
                "statement": {
                    "kind": "Block",
                    "fullStart": 1144,
                    "fullEnd": 1164,
                    "start": 1144,
                    "end": 1163,
                    "fullWidth": 20,
                    "width": 19,
                    "openBraceToken": {
                        "kind": "OpenBraceToken",
                        "fullStart": 1144,
                        "fullEnd": 1146,
                        "start": 1144,
                        "end": 1145,
                        "fullWidth": 2,
                        "width": 1,
                        "text": "{",
                        "value": "{",
                        "valueText": "{",
                        "hasTrailingTrivia": true,
                        "hasTrailingNewLine": true,
                        "trailingTrivia": [
                            {
                                "kind": "NewLineTrivia",
                                "text": "\n"
                            }
                        ]
                    },
                    "statements": [
                        {
                            "kind": "ExpressionStatement",
                            "fullStart": 1146,
                            "fullEnd": 1162,
                            "start": 1148,
                            "end": 1161,
                            "fullWidth": 16,
                            "width": 13,
                            "expression": {
                                "kind": "InvocationExpression",
                                "fullStart": 1146,
                                "fullEnd": 1160,
                                "start": 1148,
                                "end": 1160,
                                "fullWidth": 14,
                                "width": 12,
                                "expression": {
                                    "kind": "IdentifierName",
                                    "fullStart": 1146,
                                    "fullEnd": 1154,
                                    "start": 1148,
                                    "end": 1154,
                                    "fullWidth": 8,
                                    "width": 6,
                                    "text": "$ERROR",
                                    "value": "$ERROR",
                                    "valueText": "$ERROR",
                                    "hasLeadingTrivia": true,
                                    "leadingTrivia": [
                                        {
                                            "kind": "WhitespaceTrivia",
                                            "text": "  "
                                        }
                                    ]
                                },
                                "argumentList": {
                                    "kind": "ArgumentList",
                                    "fullStart": 1154,
                                    "fullEnd": 1160,
                                    "start": 1154,
                                    "end": 1160,
                                    "fullWidth": 6,
                                    "width": 6,
                                    "openParenToken": {
                                        "kind": "OpenParenToken",
                                        "fullStart": 1154,
                                        "fullEnd": 1155,
                                        "start": 1154,
                                        "end": 1155,
                                        "fullWidth": 1,
                                        "width": 1,
                                        "text": "(",
                                        "value": "(",
                                        "valueText": "("
                                    },
                                    "arguments": [
                                        {
                                            "kind": "StringLiteral",
                                            "fullStart": 1155,
                                            "fullEnd": 1159,
                                            "start": 1155,
                                            "end": 1159,
                                            "fullWidth": 4,
                                            "width": 4,
                                            "text": "'#r'",
                                            "value": "#r",
                                            "valueText": "#r"
                                        }
                                    ],
                                    "closeParenToken": {
                                        "kind": "CloseParenToken",
                                        "fullStart": 1159,
                                        "fullEnd": 1160,
                                        "start": 1159,
                                        "end": 1160,
                                        "fullWidth": 1,
                                        "width": 1,
                                        "text": ")",
                                        "value": ")",
                                        "valueText": ")"
                                    }
                                }
                            },
                            "semicolonToken": {
                                "kind": "SemicolonToken",
                                "fullStart": 1160,
                                "fullEnd": 1162,
                                "start": 1160,
                                "end": 1161,
                                "fullWidth": 2,
                                "width": 1,
                                "text": ";",
                                "value": ";",
                                "valueText": ";",
                                "hasTrailingTrivia": true,
                                "hasTrailingNewLine": true,
                                "trailingTrivia": [
                                    {
                                        "kind": "NewLineTrivia",
                                        "text": "\n"
                                    }
                                ]
                            }
                        }
                    ],
                    "closeBraceToken": {
                        "kind": "CloseBraceToken",
                        "fullStart": 1162,
                        "fullEnd": 1164,
                        "start": 1162,
                        "end": 1163,
                        "fullWidth": 2,
                        "width": 1,
                        "text": "}",
                        "value": "}",
                        "valueText": "}",
                        "hasTrailingTrivia": true,
                        "hasTrailingNewLine": true,
                        "trailingTrivia": [
                            {
                                "kind": "NewLineTrivia",
                                "text": "\n"
                            }
                        ]
                    }
                }
            },
            {
                "kind": "VariableStatement",
                "fullStart": 1164,
                "fullEnd": 1180,
                "start": 1164,
                "end": 1179,
                "fullWidth": 16,
                "width": 15,
                "modifiers": [],
                "variableDeclaration": {
                    "kind": "VariableDeclaration",
                    "fullStart": 1164,
                    "fullEnd": 1178,
                    "start": 1164,
                    "end": 1178,
                    "fullWidth": 14,
                    "width": 14,
                    "varKeyword": {
                        "kind": "VarKeyword",
                        "fullStart": 1164,
                        "fullEnd": 1168,
                        "start": 1164,
                        "end": 1167,
                        "fullWidth": 4,
                        "width": 3,
                        "text": "var",
                        "value": "var",
                        "valueText": "var",
                        "hasTrailingTrivia": true,
                        "trailingTrivia": [
                            {
                                "kind": "WhitespaceTrivia",
                                "text": " "
                            }
                        ]
                    },
                    "variableDeclarators": [
                        {
                            "kind": "VariableDeclarator",
                            "fullStart": 1168,
                            "fullEnd": 1178,
                            "start": 1168,
                            "end": 1178,
                            "fullWidth": 10,
<<<<<<< HEAD
                            "width": 10,
                            "identifier": {
=======
                            "propertyName": {
>>>>>>> 85e84683
                                "kind": "IdentifierName",
                                "fullStart": 1168,
                                "fullEnd": 1175,
                                "start": 1168,
                                "end": 1174,
                                "fullWidth": 7,
                                "width": 6,
                                "text": "\\u0073",
                                "value": "s",
                                "valueText": "s",
                                "hasTrailingTrivia": true,
                                "trailingTrivia": [
                                    {
                                        "kind": "WhitespaceTrivia",
                                        "text": " "
                                    }
                                ]
                            },
                            "equalsValueClause": {
                                "kind": "EqualsValueClause",
                                "fullStart": 1175,
                                "fullEnd": 1178,
                                "start": 1175,
                                "end": 1178,
                                "fullWidth": 3,
                                "width": 3,
                                "equalsToken": {
                                    "kind": "EqualsToken",
                                    "fullStart": 1175,
                                    "fullEnd": 1177,
                                    "start": 1175,
                                    "end": 1176,
                                    "fullWidth": 2,
                                    "width": 1,
                                    "text": "=",
                                    "value": "=",
                                    "valueText": "=",
                                    "hasTrailingTrivia": true,
                                    "trailingTrivia": [
                                        {
                                            "kind": "WhitespaceTrivia",
                                            "text": " "
                                        }
                                    ]
                                },
                                "value": {
                                    "kind": "NumericLiteral",
                                    "fullStart": 1177,
                                    "fullEnd": 1178,
                                    "start": 1177,
                                    "end": 1178,
                                    "fullWidth": 1,
                                    "width": 1,
                                    "text": "1",
                                    "value": 1,
                                    "valueText": "1"
                                }
                            }
                        }
                    ]
                },
                "semicolonToken": {
                    "kind": "SemicolonToken",
                    "fullStart": 1178,
                    "fullEnd": 1180,
                    "start": 1178,
                    "end": 1179,
                    "fullWidth": 2,
                    "width": 1,
                    "text": ";",
                    "value": ";",
                    "valueText": ";",
                    "hasTrailingTrivia": true,
                    "hasTrailingNewLine": true,
                    "trailingTrivia": [
                        {
                            "kind": "NewLineTrivia",
                            "text": "\n"
                        }
                    ]
                }
            },
            {
                "kind": "IfStatement",
                "fullStart": 1180,
                "fullEnd": 1213,
                "start": 1180,
                "end": 1212,
                "fullWidth": 33,
                "width": 32,
                "ifKeyword": {
                    "kind": "IfKeyword",
                    "fullStart": 1180,
                    "fullEnd": 1183,
                    "start": 1180,
                    "end": 1182,
                    "fullWidth": 3,
                    "width": 2,
                    "text": "if",
                    "value": "if",
                    "valueText": "if",
                    "hasTrailingTrivia": true,
                    "trailingTrivia": [
                        {
                            "kind": "WhitespaceTrivia",
                            "text": " "
                        }
                    ]
                },
                "openParenToken": {
                    "kind": "OpenParenToken",
                    "fullStart": 1183,
                    "fullEnd": 1184,
                    "start": 1183,
                    "end": 1184,
                    "fullWidth": 1,
                    "width": 1,
                    "text": "(",
                    "value": "(",
                    "valueText": "("
                },
                "condition": {
                    "kind": "NotEqualsExpression",
                    "fullStart": 1184,
                    "fullEnd": 1191,
                    "start": 1184,
                    "end": 1191,
                    "fullWidth": 7,
                    "width": 7,
                    "left": {
                        "kind": "IdentifierName",
                        "fullStart": 1184,
                        "fullEnd": 1186,
                        "start": 1184,
                        "end": 1185,
                        "fullWidth": 2,
                        "width": 1,
                        "text": "s",
                        "value": "s",
                        "valueText": "s",
                        "hasTrailingTrivia": true,
                        "trailingTrivia": [
                            {
                                "kind": "WhitespaceTrivia",
                                "text": " "
                            }
                        ]
                    },
                    "operatorToken": {
                        "kind": "ExclamationEqualsEqualsToken",
                        "fullStart": 1186,
                        "fullEnd": 1190,
                        "start": 1186,
                        "end": 1189,
                        "fullWidth": 4,
                        "width": 3,
                        "text": "!==",
                        "value": "!==",
                        "valueText": "!==",
                        "hasTrailingTrivia": true,
                        "trailingTrivia": [
                            {
                                "kind": "WhitespaceTrivia",
                                "text": " "
                            }
                        ]
                    },
                    "right": {
                        "kind": "NumericLiteral",
                        "fullStart": 1190,
                        "fullEnd": 1191,
                        "start": 1190,
                        "end": 1191,
                        "fullWidth": 1,
                        "width": 1,
                        "text": "1",
                        "value": 1,
                        "valueText": "1"
                    }
                },
                "closeParenToken": {
                    "kind": "CloseParenToken",
                    "fullStart": 1191,
                    "fullEnd": 1193,
                    "start": 1191,
                    "end": 1192,
                    "fullWidth": 2,
                    "width": 1,
                    "text": ")",
                    "value": ")",
                    "valueText": ")",
                    "hasTrailingTrivia": true,
                    "trailingTrivia": [
                        {
                            "kind": "WhitespaceTrivia",
                            "text": " "
                        }
                    ]
                },
                "statement": {
                    "kind": "Block",
                    "fullStart": 1193,
                    "fullEnd": 1213,
                    "start": 1193,
                    "end": 1212,
                    "fullWidth": 20,
                    "width": 19,
                    "openBraceToken": {
                        "kind": "OpenBraceToken",
                        "fullStart": 1193,
                        "fullEnd": 1195,
                        "start": 1193,
                        "end": 1194,
                        "fullWidth": 2,
                        "width": 1,
                        "text": "{",
                        "value": "{",
                        "valueText": "{",
                        "hasTrailingTrivia": true,
                        "hasTrailingNewLine": true,
                        "trailingTrivia": [
                            {
                                "kind": "NewLineTrivia",
                                "text": "\n"
                            }
                        ]
                    },
                    "statements": [
                        {
                            "kind": "ExpressionStatement",
                            "fullStart": 1195,
                            "fullEnd": 1211,
                            "start": 1197,
                            "end": 1210,
                            "fullWidth": 16,
                            "width": 13,
                            "expression": {
                                "kind": "InvocationExpression",
                                "fullStart": 1195,
                                "fullEnd": 1209,
                                "start": 1197,
                                "end": 1209,
                                "fullWidth": 14,
                                "width": 12,
                                "expression": {
                                    "kind": "IdentifierName",
                                    "fullStart": 1195,
                                    "fullEnd": 1203,
                                    "start": 1197,
                                    "end": 1203,
                                    "fullWidth": 8,
                                    "width": 6,
                                    "text": "$ERROR",
                                    "value": "$ERROR",
                                    "valueText": "$ERROR",
                                    "hasLeadingTrivia": true,
                                    "leadingTrivia": [
                                        {
                                            "kind": "WhitespaceTrivia",
                                            "text": "  "
                                        }
                                    ]
                                },
                                "argumentList": {
                                    "kind": "ArgumentList",
                                    "fullStart": 1203,
                                    "fullEnd": 1209,
                                    "start": 1203,
                                    "end": 1209,
                                    "fullWidth": 6,
                                    "width": 6,
                                    "openParenToken": {
                                        "kind": "OpenParenToken",
                                        "fullStart": 1203,
                                        "fullEnd": 1204,
                                        "start": 1203,
                                        "end": 1204,
                                        "fullWidth": 1,
                                        "width": 1,
                                        "text": "(",
                                        "value": "(",
                                        "valueText": "("
                                    },
                                    "arguments": [
                                        {
                                            "kind": "StringLiteral",
                                            "fullStart": 1204,
                                            "fullEnd": 1208,
                                            "start": 1204,
                                            "end": 1208,
                                            "fullWidth": 4,
                                            "width": 4,
                                            "text": "'#s'",
                                            "value": "#s",
                                            "valueText": "#s"
                                        }
                                    ],
                                    "closeParenToken": {
                                        "kind": "CloseParenToken",
                                        "fullStart": 1208,
                                        "fullEnd": 1209,
                                        "start": 1208,
                                        "end": 1209,
                                        "fullWidth": 1,
                                        "width": 1,
                                        "text": ")",
                                        "value": ")",
                                        "valueText": ")"
                                    }
                                }
                            },
                            "semicolonToken": {
                                "kind": "SemicolonToken",
                                "fullStart": 1209,
                                "fullEnd": 1211,
                                "start": 1209,
                                "end": 1210,
                                "fullWidth": 2,
                                "width": 1,
                                "text": ";",
                                "value": ";",
                                "valueText": ";",
                                "hasTrailingTrivia": true,
                                "hasTrailingNewLine": true,
                                "trailingTrivia": [
                                    {
                                        "kind": "NewLineTrivia",
                                        "text": "\n"
                                    }
                                ]
                            }
                        }
                    ],
                    "closeBraceToken": {
                        "kind": "CloseBraceToken",
                        "fullStart": 1211,
                        "fullEnd": 1213,
                        "start": 1211,
                        "end": 1212,
                        "fullWidth": 2,
                        "width": 1,
                        "text": "}",
                        "value": "}",
                        "valueText": "}",
                        "hasTrailingTrivia": true,
                        "hasTrailingNewLine": true,
                        "trailingTrivia": [
                            {
                                "kind": "NewLineTrivia",
                                "text": "\n"
                            }
                        ]
                    }
                }
            },
            {
                "kind": "VariableStatement",
                "fullStart": 1213,
                "fullEnd": 1229,
                "start": 1213,
                "end": 1228,
                "fullWidth": 16,
                "width": 15,
                "modifiers": [],
                "variableDeclaration": {
                    "kind": "VariableDeclaration",
                    "fullStart": 1213,
                    "fullEnd": 1227,
                    "start": 1213,
                    "end": 1227,
                    "fullWidth": 14,
                    "width": 14,
                    "varKeyword": {
                        "kind": "VarKeyword",
                        "fullStart": 1213,
                        "fullEnd": 1217,
                        "start": 1213,
                        "end": 1216,
                        "fullWidth": 4,
                        "width": 3,
                        "text": "var",
                        "value": "var",
                        "valueText": "var",
                        "hasTrailingTrivia": true,
                        "trailingTrivia": [
                            {
                                "kind": "WhitespaceTrivia",
                                "text": " "
                            }
                        ]
                    },
                    "variableDeclarators": [
                        {
                            "kind": "VariableDeclarator",
                            "fullStart": 1217,
                            "fullEnd": 1227,
                            "start": 1217,
                            "end": 1227,
                            "fullWidth": 10,
<<<<<<< HEAD
                            "width": 10,
                            "identifier": {
=======
                            "propertyName": {
>>>>>>> 85e84683
                                "kind": "IdentifierName",
                                "fullStart": 1217,
                                "fullEnd": 1224,
                                "start": 1217,
                                "end": 1223,
                                "fullWidth": 7,
                                "width": 6,
                                "text": "\\u0074",
                                "value": "t",
                                "valueText": "t",
                                "hasTrailingTrivia": true,
                                "trailingTrivia": [
                                    {
                                        "kind": "WhitespaceTrivia",
                                        "text": " "
                                    }
                                ]
                            },
                            "equalsValueClause": {
                                "kind": "EqualsValueClause",
                                "fullStart": 1224,
                                "fullEnd": 1227,
                                "start": 1224,
                                "end": 1227,
                                "fullWidth": 3,
                                "width": 3,
                                "equalsToken": {
                                    "kind": "EqualsToken",
                                    "fullStart": 1224,
                                    "fullEnd": 1226,
                                    "start": 1224,
                                    "end": 1225,
                                    "fullWidth": 2,
                                    "width": 1,
                                    "text": "=",
                                    "value": "=",
                                    "valueText": "=",
                                    "hasTrailingTrivia": true,
                                    "trailingTrivia": [
                                        {
                                            "kind": "WhitespaceTrivia",
                                            "text": " "
                                        }
                                    ]
                                },
                                "value": {
                                    "kind": "NumericLiteral",
                                    "fullStart": 1226,
                                    "fullEnd": 1227,
                                    "start": 1226,
                                    "end": 1227,
                                    "fullWidth": 1,
                                    "width": 1,
                                    "text": "1",
                                    "value": 1,
                                    "valueText": "1"
                                }
                            }
                        }
                    ]
                },
                "semicolonToken": {
                    "kind": "SemicolonToken",
                    "fullStart": 1227,
                    "fullEnd": 1229,
                    "start": 1227,
                    "end": 1228,
                    "fullWidth": 2,
                    "width": 1,
                    "text": ";",
                    "value": ";",
                    "valueText": ";",
                    "hasTrailingTrivia": true,
                    "hasTrailingNewLine": true,
                    "trailingTrivia": [
                        {
                            "kind": "NewLineTrivia",
                            "text": "\n"
                        }
                    ]
                }
            },
            {
                "kind": "IfStatement",
                "fullStart": 1229,
                "fullEnd": 1262,
                "start": 1229,
                "end": 1261,
                "fullWidth": 33,
                "width": 32,
                "ifKeyword": {
                    "kind": "IfKeyword",
                    "fullStart": 1229,
                    "fullEnd": 1232,
                    "start": 1229,
                    "end": 1231,
                    "fullWidth": 3,
                    "width": 2,
                    "text": "if",
                    "value": "if",
                    "valueText": "if",
                    "hasTrailingTrivia": true,
                    "trailingTrivia": [
                        {
                            "kind": "WhitespaceTrivia",
                            "text": " "
                        }
                    ]
                },
                "openParenToken": {
                    "kind": "OpenParenToken",
                    "fullStart": 1232,
                    "fullEnd": 1233,
                    "start": 1232,
                    "end": 1233,
                    "fullWidth": 1,
                    "width": 1,
                    "text": "(",
                    "value": "(",
                    "valueText": "("
                },
                "condition": {
                    "kind": "NotEqualsExpression",
                    "fullStart": 1233,
                    "fullEnd": 1240,
                    "start": 1233,
                    "end": 1240,
                    "fullWidth": 7,
                    "width": 7,
                    "left": {
                        "kind": "IdentifierName",
                        "fullStart": 1233,
                        "fullEnd": 1235,
                        "start": 1233,
                        "end": 1234,
                        "fullWidth": 2,
                        "width": 1,
                        "text": "t",
                        "value": "t",
                        "valueText": "t",
                        "hasTrailingTrivia": true,
                        "trailingTrivia": [
                            {
                                "kind": "WhitespaceTrivia",
                                "text": " "
                            }
                        ]
                    },
                    "operatorToken": {
                        "kind": "ExclamationEqualsEqualsToken",
                        "fullStart": 1235,
                        "fullEnd": 1239,
                        "start": 1235,
                        "end": 1238,
                        "fullWidth": 4,
                        "width": 3,
                        "text": "!==",
                        "value": "!==",
                        "valueText": "!==",
                        "hasTrailingTrivia": true,
                        "trailingTrivia": [
                            {
                                "kind": "WhitespaceTrivia",
                                "text": " "
                            }
                        ]
                    },
                    "right": {
                        "kind": "NumericLiteral",
                        "fullStart": 1239,
                        "fullEnd": 1240,
                        "start": 1239,
                        "end": 1240,
                        "fullWidth": 1,
                        "width": 1,
                        "text": "1",
                        "value": 1,
                        "valueText": "1"
                    }
                },
                "closeParenToken": {
                    "kind": "CloseParenToken",
                    "fullStart": 1240,
                    "fullEnd": 1242,
                    "start": 1240,
                    "end": 1241,
                    "fullWidth": 2,
                    "width": 1,
                    "text": ")",
                    "value": ")",
                    "valueText": ")",
                    "hasTrailingTrivia": true,
                    "trailingTrivia": [
                        {
                            "kind": "WhitespaceTrivia",
                            "text": " "
                        }
                    ]
                },
                "statement": {
                    "kind": "Block",
                    "fullStart": 1242,
                    "fullEnd": 1262,
                    "start": 1242,
                    "end": 1261,
                    "fullWidth": 20,
                    "width": 19,
                    "openBraceToken": {
                        "kind": "OpenBraceToken",
                        "fullStart": 1242,
                        "fullEnd": 1244,
                        "start": 1242,
                        "end": 1243,
                        "fullWidth": 2,
                        "width": 1,
                        "text": "{",
                        "value": "{",
                        "valueText": "{",
                        "hasTrailingTrivia": true,
                        "hasTrailingNewLine": true,
                        "trailingTrivia": [
                            {
                                "kind": "NewLineTrivia",
                                "text": "\n"
                            }
                        ]
                    },
                    "statements": [
                        {
                            "kind": "ExpressionStatement",
                            "fullStart": 1244,
                            "fullEnd": 1260,
                            "start": 1246,
                            "end": 1259,
                            "fullWidth": 16,
                            "width": 13,
                            "expression": {
                                "kind": "InvocationExpression",
                                "fullStart": 1244,
                                "fullEnd": 1258,
                                "start": 1246,
                                "end": 1258,
                                "fullWidth": 14,
                                "width": 12,
                                "expression": {
                                    "kind": "IdentifierName",
                                    "fullStart": 1244,
                                    "fullEnd": 1252,
                                    "start": 1246,
                                    "end": 1252,
                                    "fullWidth": 8,
                                    "width": 6,
                                    "text": "$ERROR",
                                    "value": "$ERROR",
                                    "valueText": "$ERROR",
                                    "hasLeadingTrivia": true,
                                    "leadingTrivia": [
                                        {
                                            "kind": "WhitespaceTrivia",
                                            "text": "  "
                                        }
                                    ]
                                },
                                "argumentList": {
                                    "kind": "ArgumentList",
                                    "fullStart": 1252,
                                    "fullEnd": 1258,
                                    "start": 1252,
                                    "end": 1258,
                                    "fullWidth": 6,
                                    "width": 6,
                                    "openParenToken": {
                                        "kind": "OpenParenToken",
                                        "fullStart": 1252,
                                        "fullEnd": 1253,
                                        "start": 1252,
                                        "end": 1253,
                                        "fullWidth": 1,
                                        "width": 1,
                                        "text": "(",
                                        "value": "(",
                                        "valueText": "("
                                    },
                                    "arguments": [
                                        {
                                            "kind": "StringLiteral",
                                            "fullStart": 1253,
                                            "fullEnd": 1257,
                                            "start": 1253,
                                            "end": 1257,
                                            "fullWidth": 4,
                                            "width": 4,
                                            "text": "'#t'",
                                            "value": "#t",
                                            "valueText": "#t"
                                        }
                                    ],
                                    "closeParenToken": {
                                        "kind": "CloseParenToken",
                                        "fullStart": 1257,
                                        "fullEnd": 1258,
                                        "start": 1257,
                                        "end": 1258,
                                        "fullWidth": 1,
                                        "width": 1,
                                        "text": ")",
                                        "value": ")",
                                        "valueText": ")"
                                    }
                                }
                            },
                            "semicolonToken": {
                                "kind": "SemicolonToken",
                                "fullStart": 1258,
                                "fullEnd": 1260,
                                "start": 1258,
                                "end": 1259,
                                "fullWidth": 2,
                                "width": 1,
                                "text": ";",
                                "value": ";",
                                "valueText": ";",
                                "hasTrailingTrivia": true,
                                "hasTrailingNewLine": true,
                                "trailingTrivia": [
                                    {
                                        "kind": "NewLineTrivia",
                                        "text": "\n"
                                    }
                                ]
                            }
                        }
                    ],
                    "closeBraceToken": {
                        "kind": "CloseBraceToken",
                        "fullStart": 1260,
                        "fullEnd": 1262,
                        "start": 1260,
                        "end": 1261,
                        "fullWidth": 2,
                        "width": 1,
                        "text": "}",
                        "value": "}",
                        "valueText": "}",
                        "hasTrailingTrivia": true,
                        "hasTrailingNewLine": true,
                        "trailingTrivia": [
                            {
                                "kind": "NewLineTrivia",
                                "text": "\n"
                            }
                        ]
                    }
                }
            },
            {
                "kind": "VariableStatement",
                "fullStart": 1262,
                "fullEnd": 1278,
                "start": 1262,
                "end": 1277,
                "fullWidth": 16,
                "width": 15,
                "modifiers": [],
                "variableDeclaration": {
                    "kind": "VariableDeclaration",
                    "fullStart": 1262,
                    "fullEnd": 1276,
                    "start": 1262,
                    "end": 1276,
                    "fullWidth": 14,
                    "width": 14,
                    "varKeyword": {
                        "kind": "VarKeyword",
                        "fullStart": 1262,
                        "fullEnd": 1266,
                        "start": 1262,
                        "end": 1265,
                        "fullWidth": 4,
                        "width": 3,
                        "text": "var",
                        "value": "var",
                        "valueText": "var",
                        "hasTrailingTrivia": true,
                        "trailingTrivia": [
                            {
                                "kind": "WhitespaceTrivia",
                                "text": " "
                            }
                        ]
                    },
                    "variableDeclarators": [
                        {
                            "kind": "VariableDeclarator",
                            "fullStart": 1266,
                            "fullEnd": 1276,
                            "start": 1266,
                            "end": 1276,
                            "fullWidth": 10,
<<<<<<< HEAD
                            "width": 10,
                            "identifier": {
=======
                            "propertyName": {
>>>>>>> 85e84683
                                "kind": "IdentifierName",
                                "fullStart": 1266,
                                "fullEnd": 1273,
                                "start": 1266,
                                "end": 1272,
                                "fullWidth": 7,
                                "width": 6,
                                "text": "\\u0075",
                                "value": "u",
                                "valueText": "u",
                                "hasTrailingTrivia": true,
                                "trailingTrivia": [
                                    {
                                        "kind": "WhitespaceTrivia",
                                        "text": " "
                                    }
                                ]
                            },
                            "equalsValueClause": {
                                "kind": "EqualsValueClause",
                                "fullStart": 1273,
                                "fullEnd": 1276,
                                "start": 1273,
                                "end": 1276,
                                "fullWidth": 3,
                                "width": 3,
                                "equalsToken": {
                                    "kind": "EqualsToken",
                                    "fullStart": 1273,
                                    "fullEnd": 1275,
                                    "start": 1273,
                                    "end": 1274,
                                    "fullWidth": 2,
                                    "width": 1,
                                    "text": "=",
                                    "value": "=",
                                    "valueText": "=",
                                    "hasTrailingTrivia": true,
                                    "trailingTrivia": [
                                        {
                                            "kind": "WhitespaceTrivia",
                                            "text": " "
                                        }
                                    ]
                                },
                                "value": {
                                    "kind": "NumericLiteral",
                                    "fullStart": 1275,
                                    "fullEnd": 1276,
                                    "start": 1275,
                                    "end": 1276,
                                    "fullWidth": 1,
                                    "width": 1,
                                    "text": "1",
                                    "value": 1,
                                    "valueText": "1"
                                }
                            }
                        }
                    ]
                },
                "semicolonToken": {
                    "kind": "SemicolonToken",
                    "fullStart": 1276,
                    "fullEnd": 1278,
                    "start": 1276,
                    "end": 1277,
                    "fullWidth": 2,
                    "width": 1,
                    "text": ";",
                    "value": ";",
                    "valueText": ";",
                    "hasTrailingTrivia": true,
                    "hasTrailingNewLine": true,
                    "trailingTrivia": [
                        {
                            "kind": "NewLineTrivia",
                            "text": "\n"
                        }
                    ]
                }
            },
            {
                "kind": "IfStatement",
                "fullStart": 1278,
                "fullEnd": 1311,
                "start": 1278,
                "end": 1310,
                "fullWidth": 33,
                "width": 32,
                "ifKeyword": {
                    "kind": "IfKeyword",
                    "fullStart": 1278,
                    "fullEnd": 1281,
                    "start": 1278,
                    "end": 1280,
                    "fullWidth": 3,
                    "width": 2,
                    "text": "if",
                    "value": "if",
                    "valueText": "if",
                    "hasTrailingTrivia": true,
                    "trailingTrivia": [
                        {
                            "kind": "WhitespaceTrivia",
                            "text": " "
                        }
                    ]
                },
                "openParenToken": {
                    "kind": "OpenParenToken",
                    "fullStart": 1281,
                    "fullEnd": 1282,
                    "start": 1281,
                    "end": 1282,
                    "fullWidth": 1,
                    "width": 1,
                    "text": "(",
                    "value": "(",
                    "valueText": "("
                },
                "condition": {
                    "kind": "NotEqualsExpression",
                    "fullStart": 1282,
                    "fullEnd": 1289,
                    "start": 1282,
                    "end": 1289,
                    "fullWidth": 7,
                    "width": 7,
                    "left": {
                        "kind": "IdentifierName",
                        "fullStart": 1282,
                        "fullEnd": 1284,
                        "start": 1282,
                        "end": 1283,
                        "fullWidth": 2,
                        "width": 1,
                        "text": "u",
                        "value": "u",
                        "valueText": "u",
                        "hasTrailingTrivia": true,
                        "trailingTrivia": [
                            {
                                "kind": "WhitespaceTrivia",
                                "text": " "
                            }
                        ]
                    },
                    "operatorToken": {
                        "kind": "ExclamationEqualsEqualsToken",
                        "fullStart": 1284,
                        "fullEnd": 1288,
                        "start": 1284,
                        "end": 1287,
                        "fullWidth": 4,
                        "width": 3,
                        "text": "!==",
                        "value": "!==",
                        "valueText": "!==",
                        "hasTrailingTrivia": true,
                        "trailingTrivia": [
                            {
                                "kind": "WhitespaceTrivia",
                                "text": " "
                            }
                        ]
                    },
                    "right": {
                        "kind": "NumericLiteral",
                        "fullStart": 1288,
                        "fullEnd": 1289,
                        "start": 1288,
                        "end": 1289,
                        "fullWidth": 1,
                        "width": 1,
                        "text": "1",
                        "value": 1,
                        "valueText": "1"
                    }
                },
                "closeParenToken": {
                    "kind": "CloseParenToken",
                    "fullStart": 1289,
                    "fullEnd": 1291,
                    "start": 1289,
                    "end": 1290,
                    "fullWidth": 2,
                    "width": 1,
                    "text": ")",
                    "value": ")",
                    "valueText": ")",
                    "hasTrailingTrivia": true,
                    "trailingTrivia": [
                        {
                            "kind": "WhitespaceTrivia",
                            "text": " "
                        }
                    ]
                },
                "statement": {
                    "kind": "Block",
                    "fullStart": 1291,
                    "fullEnd": 1311,
                    "start": 1291,
                    "end": 1310,
                    "fullWidth": 20,
                    "width": 19,
                    "openBraceToken": {
                        "kind": "OpenBraceToken",
                        "fullStart": 1291,
                        "fullEnd": 1293,
                        "start": 1291,
                        "end": 1292,
                        "fullWidth": 2,
                        "width": 1,
                        "text": "{",
                        "value": "{",
                        "valueText": "{",
                        "hasTrailingTrivia": true,
                        "hasTrailingNewLine": true,
                        "trailingTrivia": [
                            {
                                "kind": "NewLineTrivia",
                                "text": "\n"
                            }
                        ]
                    },
                    "statements": [
                        {
                            "kind": "ExpressionStatement",
                            "fullStart": 1293,
                            "fullEnd": 1309,
                            "start": 1295,
                            "end": 1308,
                            "fullWidth": 16,
                            "width": 13,
                            "expression": {
                                "kind": "InvocationExpression",
                                "fullStart": 1293,
                                "fullEnd": 1307,
                                "start": 1295,
                                "end": 1307,
                                "fullWidth": 14,
                                "width": 12,
                                "expression": {
                                    "kind": "IdentifierName",
                                    "fullStart": 1293,
                                    "fullEnd": 1301,
                                    "start": 1295,
                                    "end": 1301,
                                    "fullWidth": 8,
                                    "width": 6,
                                    "text": "$ERROR",
                                    "value": "$ERROR",
                                    "valueText": "$ERROR",
                                    "hasLeadingTrivia": true,
                                    "leadingTrivia": [
                                        {
                                            "kind": "WhitespaceTrivia",
                                            "text": "  "
                                        }
                                    ]
                                },
                                "argumentList": {
                                    "kind": "ArgumentList",
                                    "fullStart": 1301,
                                    "fullEnd": 1307,
                                    "start": 1301,
                                    "end": 1307,
                                    "fullWidth": 6,
                                    "width": 6,
                                    "openParenToken": {
                                        "kind": "OpenParenToken",
                                        "fullStart": 1301,
                                        "fullEnd": 1302,
                                        "start": 1301,
                                        "end": 1302,
                                        "fullWidth": 1,
                                        "width": 1,
                                        "text": "(",
                                        "value": "(",
                                        "valueText": "("
                                    },
                                    "arguments": [
                                        {
                                            "kind": "StringLiteral",
                                            "fullStart": 1302,
                                            "fullEnd": 1306,
                                            "start": 1302,
                                            "end": 1306,
                                            "fullWidth": 4,
                                            "width": 4,
                                            "text": "'#u'",
                                            "value": "#u",
                                            "valueText": "#u"
                                        }
                                    ],
                                    "closeParenToken": {
                                        "kind": "CloseParenToken",
                                        "fullStart": 1306,
                                        "fullEnd": 1307,
                                        "start": 1306,
                                        "end": 1307,
                                        "fullWidth": 1,
                                        "width": 1,
                                        "text": ")",
                                        "value": ")",
                                        "valueText": ")"
                                    }
                                }
                            },
                            "semicolonToken": {
                                "kind": "SemicolonToken",
                                "fullStart": 1307,
                                "fullEnd": 1309,
                                "start": 1307,
                                "end": 1308,
                                "fullWidth": 2,
                                "width": 1,
                                "text": ";",
                                "value": ";",
                                "valueText": ";",
                                "hasTrailingTrivia": true,
                                "hasTrailingNewLine": true,
                                "trailingTrivia": [
                                    {
                                        "kind": "NewLineTrivia",
                                        "text": "\n"
                                    }
                                ]
                            }
                        }
                    ],
                    "closeBraceToken": {
                        "kind": "CloseBraceToken",
                        "fullStart": 1309,
                        "fullEnd": 1311,
                        "start": 1309,
                        "end": 1310,
                        "fullWidth": 2,
                        "width": 1,
                        "text": "}",
                        "value": "}",
                        "valueText": "}",
                        "hasTrailingTrivia": true,
                        "hasTrailingNewLine": true,
                        "trailingTrivia": [
                            {
                                "kind": "NewLineTrivia",
                                "text": "\n"
                            }
                        ]
                    }
                }
            },
            {
                "kind": "VariableStatement",
                "fullStart": 1311,
                "fullEnd": 1327,
                "start": 1311,
                "end": 1326,
                "fullWidth": 16,
                "width": 15,
                "modifiers": [],
                "variableDeclaration": {
                    "kind": "VariableDeclaration",
                    "fullStart": 1311,
                    "fullEnd": 1325,
                    "start": 1311,
                    "end": 1325,
                    "fullWidth": 14,
                    "width": 14,
                    "varKeyword": {
                        "kind": "VarKeyword",
                        "fullStart": 1311,
                        "fullEnd": 1315,
                        "start": 1311,
                        "end": 1314,
                        "fullWidth": 4,
                        "width": 3,
                        "text": "var",
                        "value": "var",
                        "valueText": "var",
                        "hasTrailingTrivia": true,
                        "trailingTrivia": [
                            {
                                "kind": "WhitespaceTrivia",
                                "text": " "
                            }
                        ]
                    },
                    "variableDeclarators": [
                        {
                            "kind": "VariableDeclarator",
                            "fullStart": 1315,
                            "fullEnd": 1325,
                            "start": 1315,
                            "end": 1325,
                            "fullWidth": 10,
<<<<<<< HEAD
                            "width": 10,
                            "identifier": {
=======
                            "propertyName": {
>>>>>>> 85e84683
                                "kind": "IdentifierName",
                                "fullStart": 1315,
                                "fullEnd": 1322,
                                "start": 1315,
                                "end": 1321,
                                "fullWidth": 7,
                                "width": 6,
                                "text": "\\u0076",
                                "value": "v",
                                "valueText": "v",
                                "hasTrailingTrivia": true,
                                "trailingTrivia": [
                                    {
                                        "kind": "WhitespaceTrivia",
                                        "text": " "
                                    }
                                ]
                            },
                            "equalsValueClause": {
                                "kind": "EqualsValueClause",
                                "fullStart": 1322,
                                "fullEnd": 1325,
                                "start": 1322,
                                "end": 1325,
                                "fullWidth": 3,
                                "width": 3,
                                "equalsToken": {
                                    "kind": "EqualsToken",
                                    "fullStart": 1322,
                                    "fullEnd": 1324,
                                    "start": 1322,
                                    "end": 1323,
                                    "fullWidth": 2,
                                    "width": 1,
                                    "text": "=",
                                    "value": "=",
                                    "valueText": "=",
                                    "hasTrailingTrivia": true,
                                    "trailingTrivia": [
                                        {
                                            "kind": "WhitespaceTrivia",
                                            "text": " "
                                        }
                                    ]
                                },
                                "value": {
                                    "kind": "NumericLiteral",
                                    "fullStart": 1324,
                                    "fullEnd": 1325,
                                    "start": 1324,
                                    "end": 1325,
                                    "fullWidth": 1,
                                    "width": 1,
                                    "text": "1",
                                    "value": 1,
                                    "valueText": "1"
                                }
                            }
                        }
                    ]
                },
                "semicolonToken": {
                    "kind": "SemicolonToken",
                    "fullStart": 1325,
                    "fullEnd": 1327,
                    "start": 1325,
                    "end": 1326,
                    "fullWidth": 2,
                    "width": 1,
                    "text": ";",
                    "value": ";",
                    "valueText": ";",
                    "hasTrailingTrivia": true,
                    "hasTrailingNewLine": true,
                    "trailingTrivia": [
                        {
                            "kind": "NewLineTrivia",
                            "text": "\n"
                        }
                    ]
                }
            },
            {
                "kind": "IfStatement",
                "fullStart": 1327,
                "fullEnd": 1360,
                "start": 1327,
                "end": 1359,
                "fullWidth": 33,
                "width": 32,
                "ifKeyword": {
                    "kind": "IfKeyword",
                    "fullStart": 1327,
                    "fullEnd": 1330,
                    "start": 1327,
                    "end": 1329,
                    "fullWidth": 3,
                    "width": 2,
                    "text": "if",
                    "value": "if",
                    "valueText": "if",
                    "hasTrailingTrivia": true,
                    "trailingTrivia": [
                        {
                            "kind": "WhitespaceTrivia",
                            "text": " "
                        }
                    ]
                },
                "openParenToken": {
                    "kind": "OpenParenToken",
                    "fullStart": 1330,
                    "fullEnd": 1331,
                    "start": 1330,
                    "end": 1331,
                    "fullWidth": 1,
                    "width": 1,
                    "text": "(",
                    "value": "(",
                    "valueText": "("
                },
                "condition": {
                    "kind": "NotEqualsExpression",
                    "fullStart": 1331,
                    "fullEnd": 1338,
                    "start": 1331,
                    "end": 1338,
                    "fullWidth": 7,
                    "width": 7,
                    "left": {
                        "kind": "IdentifierName",
                        "fullStart": 1331,
                        "fullEnd": 1333,
                        "start": 1331,
                        "end": 1332,
                        "fullWidth": 2,
                        "width": 1,
                        "text": "v",
                        "value": "v",
                        "valueText": "v",
                        "hasTrailingTrivia": true,
                        "trailingTrivia": [
                            {
                                "kind": "WhitespaceTrivia",
                                "text": " "
                            }
                        ]
                    },
                    "operatorToken": {
                        "kind": "ExclamationEqualsEqualsToken",
                        "fullStart": 1333,
                        "fullEnd": 1337,
                        "start": 1333,
                        "end": 1336,
                        "fullWidth": 4,
                        "width": 3,
                        "text": "!==",
                        "value": "!==",
                        "valueText": "!==",
                        "hasTrailingTrivia": true,
                        "trailingTrivia": [
                            {
                                "kind": "WhitespaceTrivia",
                                "text": " "
                            }
                        ]
                    },
                    "right": {
                        "kind": "NumericLiteral",
                        "fullStart": 1337,
                        "fullEnd": 1338,
                        "start": 1337,
                        "end": 1338,
                        "fullWidth": 1,
                        "width": 1,
                        "text": "1",
                        "value": 1,
                        "valueText": "1"
                    }
                },
                "closeParenToken": {
                    "kind": "CloseParenToken",
                    "fullStart": 1338,
                    "fullEnd": 1340,
                    "start": 1338,
                    "end": 1339,
                    "fullWidth": 2,
                    "width": 1,
                    "text": ")",
                    "value": ")",
                    "valueText": ")",
                    "hasTrailingTrivia": true,
                    "trailingTrivia": [
                        {
                            "kind": "WhitespaceTrivia",
                            "text": " "
                        }
                    ]
                },
                "statement": {
                    "kind": "Block",
                    "fullStart": 1340,
                    "fullEnd": 1360,
                    "start": 1340,
                    "end": 1359,
                    "fullWidth": 20,
                    "width": 19,
                    "openBraceToken": {
                        "kind": "OpenBraceToken",
                        "fullStart": 1340,
                        "fullEnd": 1342,
                        "start": 1340,
                        "end": 1341,
                        "fullWidth": 2,
                        "width": 1,
                        "text": "{",
                        "value": "{",
                        "valueText": "{",
                        "hasTrailingTrivia": true,
                        "hasTrailingNewLine": true,
                        "trailingTrivia": [
                            {
                                "kind": "NewLineTrivia",
                                "text": "\n"
                            }
                        ]
                    },
                    "statements": [
                        {
                            "kind": "ExpressionStatement",
                            "fullStart": 1342,
                            "fullEnd": 1358,
                            "start": 1344,
                            "end": 1357,
                            "fullWidth": 16,
                            "width": 13,
                            "expression": {
                                "kind": "InvocationExpression",
                                "fullStart": 1342,
                                "fullEnd": 1356,
                                "start": 1344,
                                "end": 1356,
                                "fullWidth": 14,
                                "width": 12,
                                "expression": {
                                    "kind": "IdentifierName",
                                    "fullStart": 1342,
                                    "fullEnd": 1350,
                                    "start": 1344,
                                    "end": 1350,
                                    "fullWidth": 8,
                                    "width": 6,
                                    "text": "$ERROR",
                                    "value": "$ERROR",
                                    "valueText": "$ERROR",
                                    "hasLeadingTrivia": true,
                                    "leadingTrivia": [
                                        {
                                            "kind": "WhitespaceTrivia",
                                            "text": "  "
                                        }
                                    ]
                                },
                                "argumentList": {
                                    "kind": "ArgumentList",
                                    "fullStart": 1350,
                                    "fullEnd": 1356,
                                    "start": 1350,
                                    "end": 1356,
                                    "fullWidth": 6,
                                    "width": 6,
                                    "openParenToken": {
                                        "kind": "OpenParenToken",
                                        "fullStart": 1350,
                                        "fullEnd": 1351,
                                        "start": 1350,
                                        "end": 1351,
                                        "fullWidth": 1,
                                        "width": 1,
                                        "text": "(",
                                        "value": "(",
                                        "valueText": "("
                                    },
                                    "arguments": [
                                        {
                                            "kind": "StringLiteral",
                                            "fullStart": 1351,
                                            "fullEnd": 1355,
                                            "start": 1351,
                                            "end": 1355,
                                            "fullWidth": 4,
                                            "width": 4,
                                            "text": "'#v'",
                                            "value": "#v",
                                            "valueText": "#v"
                                        }
                                    ],
                                    "closeParenToken": {
                                        "kind": "CloseParenToken",
                                        "fullStart": 1355,
                                        "fullEnd": 1356,
                                        "start": 1355,
                                        "end": 1356,
                                        "fullWidth": 1,
                                        "width": 1,
                                        "text": ")",
                                        "value": ")",
                                        "valueText": ")"
                                    }
                                }
                            },
                            "semicolonToken": {
                                "kind": "SemicolonToken",
                                "fullStart": 1356,
                                "fullEnd": 1358,
                                "start": 1356,
                                "end": 1357,
                                "fullWidth": 2,
                                "width": 1,
                                "text": ";",
                                "value": ";",
                                "valueText": ";",
                                "hasTrailingTrivia": true,
                                "hasTrailingNewLine": true,
                                "trailingTrivia": [
                                    {
                                        "kind": "NewLineTrivia",
                                        "text": "\n"
                                    }
                                ]
                            }
                        }
                    ],
                    "closeBraceToken": {
                        "kind": "CloseBraceToken",
                        "fullStart": 1358,
                        "fullEnd": 1360,
                        "start": 1358,
                        "end": 1359,
                        "fullWidth": 2,
                        "width": 1,
                        "text": "}",
                        "value": "}",
                        "valueText": "}",
                        "hasTrailingTrivia": true,
                        "hasTrailingNewLine": true,
                        "trailingTrivia": [
                            {
                                "kind": "NewLineTrivia",
                                "text": "\n"
                            }
                        ]
                    }
                }
            },
            {
                "kind": "VariableStatement",
                "fullStart": 1360,
                "fullEnd": 1376,
                "start": 1360,
                "end": 1375,
                "fullWidth": 16,
                "width": 15,
                "modifiers": [],
                "variableDeclaration": {
                    "kind": "VariableDeclaration",
                    "fullStart": 1360,
                    "fullEnd": 1374,
                    "start": 1360,
                    "end": 1374,
                    "fullWidth": 14,
                    "width": 14,
                    "varKeyword": {
                        "kind": "VarKeyword",
                        "fullStart": 1360,
                        "fullEnd": 1364,
                        "start": 1360,
                        "end": 1363,
                        "fullWidth": 4,
                        "width": 3,
                        "text": "var",
                        "value": "var",
                        "valueText": "var",
                        "hasTrailingTrivia": true,
                        "trailingTrivia": [
                            {
                                "kind": "WhitespaceTrivia",
                                "text": " "
                            }
                        ]
                    },
                    "variableDeclarators": [
                        {
                            "kind": "VariableDeclarator",
                            "fullStart": 1364,
                            "fullEnd": 1374,
                            "start": 1364,
                            "end": 1374,
                            "fullWidth": 10,
<<<<<<< HEAD
                            "width": 10,
                            "identifier": {
=======
                            "propertyName": {
>>>>>>> 85e84683
                                "kind": "IdentifierName",
                                "fullStart": 1364,
                                "fullEnd": 1371,
                                "start": 1364,
                                "end": 1370,
                                "fullWidth": 7,
                                "width": 6,
                                "text": "\\u0077",
                                "value": "w",
                                "valueText": "w",
                                "hasTrailingTrivia": true,
                                "trailingTrivia": [
                                    {
                                        "kind": "WhitespaceTrivia",
                                        "text": " "
                                    }
                                ]
                            },
                            "equalsValueClause": {
                                "kind": "EqualsValueClause",
                                "fullStart": 1371,
                                "fullEnd": 1374,
                                "start": 1371,
                                "end": 1374,
                                "fullWidth": 3,
                                "width": 3,
                                "equalsToken": {
                                    "kind": "EqualsToken",
                                    "fullStart": 1371,
                                    "fullEnd": 1373,
                                    "start": 1371,
                                    "end": 1372,
                                    "fullWidth": 2,
                                    "width": 1,
                                    "text": "=",
                                    "value": "=",
                                    "valueText": "=",
                                    "hasTrailingTrivia": true,
                                    "trailingTrivia": [
                                        {
                                            "kind": "WhitespaceTrivia",
                                            "text": " "
                                        }
                                    ]
                                },
                                "value": {
                                    "kind": "NumericLiteral",
                                    "fullStart": 1373,
                                    "fullEnd": 1374,
                                    "start": 1373,
                                    "end": 1374,
                                    "fullWidth": 1,
                                    "width": 1,
                                    "text": "1",
                                    "value": 1,
                                    "valueText": "1"
                                }
                            }
                        }
                    ]
                },
                "semicolonToken": {
                    "kind": "SemicolonToken",
                    "fullStart": 1374,
                    "fullEnd": 1376,
                    "start": 1374,
                    "end": 1375,
                    "fullWidth": 2,
                    "width": 1,
                    "text": ";",
                    "value": ";",
                    "valueText": ";",
                    "hasTrailingTrivia": true,
                    "hasTrailingNewLine": true,
                    "trailingTrivia": [
                        {
                            "kind": "NewLineTrivia",
                            "text": "\n"
                        }
                    ]
                }
            },
            {
                "kind": "IfStatement",
                "fullStart": 1376,
                "fullEnd": 1409,
                "start": 1376,
                "end": 1408,
                "fullWidth": 33,
                "width": 32,
                "ifKeyword": {
                    "kind": "IfKeyword",
                    "fullStart": 1376,
                    "fullEnd": 1379,
                    "start": 1376,
                    "end": 1378,
                    "fullWidth": 3,
                    "width": 2,
                    "text": "if",
                    "value": "if",
                    "valueText": "if",
                    "hasTrailingTrivia": true,
                    "trailingTrivia": [
                        {
                            "kind": "WhitespaceTrivia",
                            "text": " "
                        }
                    ]
                },
                "openParenToken": {
                    "kind": "OpenParenToken",
                    "fullStart": 1379,
                    "fullEnd": 1380,
                    "start": 1379,
                    "end": 1380,
                    "fullWidth": 1,
                    "width": 1,
                    "text": "(",
                    "value": "(",
                    "valueText": "("
                },
                "condition": {
                    "kind": "NotEqualsExpression",
                    "fullStart": 1380,
                    "fullEnd": 1387,
                    "start": 1380,
                    "end": 1387,
                    "fullWidth": 7,
                    "width": 7,
                    "left": {
                        "kind": "IdentifierName",
                        "fullStart": 1380,
                        "fullEnd": 1382,
                        "start": 1380,
                        "end": 1381,
                        "fullWidth": 2,
                        "width": 1,
                        "text": "w",
                        "value": "w",
                        "valueText": "w",
                        "hasTrailingTrivia": true,
                        "trailingTrivia": [
                            {
                                "kind": "WhitespaceTrivia",
                                "text": " "
                            }
                        ]
                    },
                    "operatorToken": {
                        "kind": "ExclamationEqualsEqualsToken",
                        "fullStart": 1382,
                        "fullEnd": 1386,
                        "start": 1382,
                        "end": 1385,
                        "fullWidth": 4,
                        "width": 3,
                        "text": "!==",
                        "value": "!==",
                        "valueText": "!==",
                        "hasTrailingTrivia": true,
                        "trailingTrivia": [
                            {
                                "kind": "WhitespaceTrivia",
                                "text": " "
                            }
                        ]
                    },
                    "right": {
                        "kind": "NumericLiteral",
                        "fullStart": 1386,
                        "fullEnd": 1387,
                        "start": 1386,
                        "end": 1387,
                        "fullWidth": 1,
                        "width": 1,
                        "text": "1",
                        "value": 1,
                        "valueText": "1"
                    }
                },
                "closeParenToken": {
                    "kind": "CloseParenToken",
                    "fullStart": 1387,
                    "fullEnd": 1389,
                    "start": 1387,
                    "end": 1388,
                    "fullWidth": 2,
                    "width": 1,
                    "text": ")",
                    "value": ")",
                    "valueText": ")",
                    "hasTrailingTrivia": true,
                    "trailingTrivia": [
                        {
                            "kind": "WhitespaceTrivia",
                            "text": " "
                        }
                    ]
                },
                "statement": {
                    "kind": "Block",
                    "fullStart": 1389,
                    "fullEnd": 1409,
                    "start": 1389,
                    "end": 1408,
                    "fullWidth": 20,
                    "width": 19,
                    "openBraceToken": {
                        "kind": "OpenBraceToken",
                        "fullStart": 1389,
                        "fullEnd": 1391,
                        "start": 1389,
                        "end": 1390,
                        "fullWidth": 2,
                        "width": 1,
                        "text": "{",
                        "value": "{",
                        "valueText": "{",
                        "hasTrailingTrivia": true,
                        "hasTrailingNewLine": true,
                        "trailingTrivia": [
                            {
                                "kind": "NewLineTrivia",
                                "text": "\n"
                            }
                        ]
                    },
                    "statements": [
                        {
                            "kind": "ExpressionStatement",
                            "fullStart": 1391,
                            "fullEnd": 1407,
                            "start": 1393,
                            "end": 1406,
                            "fullWidth": 16,
                            "width": 13,
                            "expression": {
                                "kind": "InvocationExpression",
                                "fullStart": 1391,
                                "fullEnd": 1405,
                                "start": 1393,
                                "end": 1405,
                                "fullWidth": 14,
                                "width": 12,
                                "expression": {
                                    "kind": "IdentifierName",
                                    "fullStart": 1391,
                                    "fullEnd": 1399,
                                    "start": 1393,
                                    "end": 1399,
                                    "fullWidth": 8,
                                    "width": 6,
                                    "text": "$ERROR",
                                    "value": "$ERROR",
                                    "valueText": "$ERROR",
                                    "hasLeadingTrivia": true,
                                    "leadingTrivia": [
                                        {
                                            "kind": "WhitespaceTrivia",
                                            "text": "  "
                                        }
                                    ]
                                },
                                "argumentList": {
                                    "kind": "ArgumentList",
                                    "fullStart": 1399,
                                    "fullEnd": 1405,
                                    "start": 1399,
                                    "end": 1405,
                                    "fullWidth": 6,
                                    "width": 6,
                                    "openParenToken": {
                                        "kind": "OpenParenToken",
                                        "fullStart": 1399,
                                        "fullEnd": 1400,
                                        "start": 1399,
                                        "end": 1400,
                                        "fullWidth": 1,
                                        "width": 1,
                                        "text": "(",
                                        "value": "(",
                                        "valueText": "("
                                    },
                                    "arguments": [
                                        {
                                            "kind": "StringLiteral",
                                            "fullStart": 1400,
                                            "fullEnd": 1404,
                                            "start": 1400,
                                            "end": 1404,
                                            "fullWidth": 4,
                                            "width": 4,
                                            "text": "'#w'",
                                            "value": "#w",
                                            "valueText": "#w"
                                        }
                                    ],
                                    "closeParenToken": {
                                        "kind": "CloseParenToken",
                                        "fullStart": 1404,
                                        "fullEnd": 1405,
                                        "start": 1404,
                                        "end": 1405,
                                        "fullWidth": 1,
                                        "width": 1,
                                        "text": ")",
                                        "value": ")",
                                        "valueText": ")"
                                    }
                                }
                            },
                            "semicolonToken": {
                                "kind": "SemicolonToken",
                                "fullStart": 1405,
                                "fullEnd": 1407,
                                "start": 1405,
                                "end": 1406,
                                "fullWidth": 2,
                                "width": 1,
                                "text": ";",
                                "value": ";",
                                "valueText": ";",
                                "hasTrailingTrivia": true,
                                "hasTrailingNewLine": true,
                                "trailingTrivia": [
                                    {
                                        "kind": "NewLineTrivia",
                                        "text": "\n"
                                    }
                                ]
                            }
                        }
                    ],
                    "closeBraceToken": {
                        "kind": "CloseBraceToken",
                        "fullStart": 1407,
                        "fullEnd": 1409,
                        "start": 1407,
                        "end": 1408,
                        "fullWidth": 2,
                        "width": 1,
                        "text": "}",
                        "value": "}",
                        "valueText": "}",
                        "hasTrailingTrivia": true,
                        "hasTrailingNewLine": true,
                        "trailingTrivia": [
                            {
                                "kind": "NewLineTrivia",
                                "text": "\n"
                            }
                        ]
                    }
                }
            },
            {
                "kind": "VariableStatement",
                "fullStart": 1409,
                "fullEnd": 1425,
                "start": 1409,
                "end": 1424,
                "fullWidth": 16,
                "width": 15,
                "modifiers": [],
                "variableDeclaration": {
                    "kind": "VariableDeclaration",
                    "fullStart": 1409,
                    "fullEnd": 1423,
                    "start": 1409,
                    "end": 1423,
                    "fullWidth": 14,
                    "width": 14,
                    "varKeyword": {
                        "kind": "VarKeyword",
                        "fullStart": 1409,
                        "fullEnd": 1413,
                        "start": 1409,
                        "end": 1412,
                        "fullWidth": 4,
                        "width": 3,
                        "text": "var",
                        "value": "var",
                        "valueText": "var",
                        "hasTrailingTrivia": true,
                        "trailingTrivia": [
                            {
                                "kind": "WhitespaceTrivia",
                                "text": " "
                            }
                        ]
                    },
                    "variableDeclarators": [
                        {
                            "kind": "VariableDeclarator",
                            "fullStart": 1413,
                            "fullEnd": 1423,
                            "start": 1413,
                            "end": 1423,
                            "fullWidth": 10,
<<<<<<< HEAD
                            "width": 10,
                            "identifier": {
=======
                            "propertyName": {
>>>>>>> 85e84683
                                "kind": "IdentifierName",
                                "fullStart": 1413,
                                "fullEnd": 1420,
                                "start": 1413,
                                "end": 1419,
                                "fullWidth": 7,
                                "width": 6,
                                "text": "\\u0078",
                                "value": "x",
                                "valueText": "x",
                                "hasTrailingTrivia": true,
                                "trailingTrivia": [
                                    {
                                        "kind": "WhitespaceTrivia",
                                        "text": " "
                                    }
                                ]
                            },
                            "equalsValueClause": {
                                "kind": "EqualsValueClause",
                                "fullStart": 1420,
                                "fullEnd": 1423,
                                "start": 1420,
                                "end": 1423,
                                "fullWidth": 3,
                                "width": 3,
                                "equalsToken": {
                                    "kind": "EqualsToken",
                                    "fullStart": 1420,
                                    "fullEnd": 1422,
                                    "start": 1420,
                                    "end": 1421,
                                    "fullWidth": 2,
                                    "width": 1,
                                    "text": "=",
                                    "value": "=",
                                    "valueText": "=",
                                    "hasTrailingTrivia": true,
                                    "trailingTrivia": [
                                        {
                                            "kind": "WhitespaceTrivia",
                                            "text": " "
                                        }
                                    ]
                                },
                                "value": {
                                    "kind": "NumericLiteral",
                                    "fullStart": 1422,
                                    "fullEnd": 1423,
                                    "start": 1422,
                                    "end": 1423,
                                    "fullWidth": 1,
                                    "width": 1,
                                    "text": "1",
                                    "value": 1,
                                    "valueText": "1"
                                }
                            }
                        }
                    ]
                },
                "semicolonToken": {
                    "kind": "SemicolonToken",
                    "fullStart": 1423,
                    "fullEnd": 1425,
                    "start": 1423,
                    "end": 1424,
                    "fullWidth": 2,
                    "width": 1,
                    "text": ";",
                    "value": ";",
                    "valueText": ";",
                    "hasTrailingTrivia": true,
                    "hasTrailingNewLine": true,
                    "trailingTrivia": [
                        {
                            "kind": "NewLineTrivia",
                            "text": "\n"
                        }
                    ]
                }
            },
            {
                "kind": "IfStatement",
                "fullStart": 1425,
                "fullEnd": 1458,
                "start": 1425,
                "end": 1457,
                "fullWidth": 33,
                "width": 32,
                "ifKeyword": {
                    "kind": "IfKeyword",
                    "fullStart": 1425,
                    "fullEnd": 1428,
                    "start": 1425,
                    "end": 1427,
                    "fullWidth": 3,
                    "width": 2,
                    "text": "if",
                    "value": "if",
                    "valueText": "if",
                    "hasTrailingTrivia": true,
                    "trailingTrivia": [
                        {
                            "kind": "WhitespaceTrivia",
                            "text": " "
                        }
                    ]
                },
                "openParenToken": {
                    "kind": "OpenParenToken",
                    "fullStart": 1428,
                    "fullEnd": 1429,
                    "start": 1428,
                    "end": 1429,
                    "fullWidth": 1,
                    "width": 1,
                    "text": "(",
                    "value": "(",
                    "valueText": "("
                },
                "condition": {
                    "kind": "NotEqualsExpression",
                    "fullStart": 1429,
                    "fullEnd": 1436,
                    "start": 1429,
                    "end": 1436,
                    "fullWidth": 7,
                    "width": 7,
                    "left": {
                        "kind": "IdentifierName",
                        "fullStart": 1429,
                        "fullEnd": 1431,
                        "start": 1429,
                        "end": 1430,
                        "fullWidth": 2,
                        "width": 1,
                        "text": "x",
                        "value": "x",
                        "valueText": "x",
                        "hasTrailingTrivia": true,
                        "trailingTrivia": [
                            {
                                "kind": "WhitespaceTrivia",
                                "text": " "
                            }
                        ]
                    },
                    "operatorToken": {
                        "kind": "ExclamationEqualsEqualsToken",
                        "fullStart": 1431,
                        "fullEnd": 1435,
                        "start": 1431,
                        "end": 1434,
                        "fullWidth": 4,
                        "width": 3,
                        "text": "!==",
                        "value": "!==",
                        "valueText": "!==",
                        "hasTrailingTrivia": true,
                        "trailingTrivia": [
                            {
                                "kind": "WhitespaceTrivia",
                                "text": " "
                            }
                        ]
                    },
                    "right": {
                        "kind": "NumericLiteral",
                        "fullStart": 1435,
                        "fullEnd": 1436,
                        "start": 1435,
                        "end": 1436,
                        "fullWidth": 1,
                        "width": 1,
                        "text": "1",
                        "value": 1,
                        "valueText": "1"
                    }
                },
                "closeParenToken": {
                    "kind": "CloseParenToken",
                    "fullStart": 1436,
                    "fullEnd": 1438,
                    "start": 1436,
                    "end": 1437,
                    "fullWidth": 2,
                    "width": 1,
                    "text": ")",
                    "value": ")",
                    "valueText": ")",
                    "hasTrailingTrivia": true,
                    "trailingTrivia": [
                        {
                            "kind": "WhitespaceTrivia",
                            "text": " "
                        }
                    ]
                },
                "statement": {
                    "kind": "Block",
                    "fullStart": 1438,
                    "fullEnd": 1458,
                    "start": 1438,
                    "end": 1457,
                    "fullWidth": 20,
                    "width": 19,
                    "openBraceToken": {
                        "kind": "OpenBraceToken",
                        "fullStart": 1438,
                        "fullEnd": 1440,
                        "start": 1438,
                        "end": 1439,
                        "fullWidth": 2,
                        "width": 1,
                        "text": "{",
                        "value": "{",
                        "valueText": "{",
                        "hasTrailingTrivia": true,
                        "hasTrailingNewLine": true,
                        "trailingTrivia": [
                            {
                                "kind": "NewLineTrivia",
                                "text": "\n"
                            }
                        ]
                    },
                    "statements": [
                        {
                            "kind": "ExpressionStatement",
                            "fullStart": 1440,
                            "fullEnd": 1456,
                            "start": 1442,
                            "end": 1455,
                            "fullWidth": 16,
                            "width": 13,
                            "expression": {
                                "kind": "InvocationExpression",
                                "fullStart": 1440,
                                "fullEnd": 1454,
                                "start": 1442,
                                "end": 1454,
                                "fullWidth": 14,
                                "width": 12,
                                "expression": {
                                    "kind": "IdentifierName",
                                    "fullStart": 1440,
                                    "fullEnd": 1448,
                                    "start": 1442,
                                    "end": 1448,
                                    "fullWidth": 8,
                                    "width": 6,
                                    "text": "$ERROR",
                                    "value": "$ERROR",
                                    "valueText": "$ERROR",
                                    "hasLeadingTrivia": true,
                                    "leadingTrivia": [
                                        {
                                            "kind": "WhitespaceTrivia",
                                            "text": "  "
                                        }
                                    ]
                                },
                                "argumentList": {
                                    "kind": "ArgumentList",
                                    "fullStart": 1448,
                                    "fullEnd": 1454,
                                    "start": 1448,
                                    "end": 1454,
                                    "fullWidth": 6,
                                    "width": 6,
                                    "openParenToken": {
                                        "kind": "OpenParenToken",
                                        "fullStart": 1448,
                                        "fullEnd": 1449,
                                        "start": 1448,
                                        "end": 1449,
                                        "fullWidth": 1,
                                        "width": 1,
                                        "text": "(",
                                        "value": "(",
                                        "valueText": "("
                                    },
                                    "arguments": [
                                        {
                                            "kind": "StringLiteral",
                                            "fullStart": 1449,
                                            "fullEnd": 1453,
                                            "start": 1449,
                                            "end": 1453,
                                            "fullWidth": 4,
                                            "width": 4,
                                            "text": "'#x'",
                                            "value": "#x",
                                            "valueText": "#x"
                                        }
                                    ],
                                    "closeParenToken": {
                                        "kind": "CloseParenToken",
                                        "fullStart": 1453,
                                        "fullEnd": 1454,
                                        "start": 1453,
                                        "end": 1454,
                                        "fullWidth": 1,
                                        "width": 1,
                                        "text": ")",
                                        "value": ")",
                                        "valueText": ")"
                                    }
                                }
                            },
                            "semicolonToken": {
                                "kind": "SemicolonToken",
                                "fullStart": 1454,
                                "fullEnd": 1456,
                                "start": 1454,
                                "end": 1455,
                                "fullWidth": 2,
                                "width": 1,
                                "text": ";",
                                "value": ";",
                                "valueText": ";",
                                "hasTrailingTrivia": true,
                                "hasTrailingNewLine": true,
                                "trailingTrivia": [
                                    {
                                        "kind": "NewLineTrivia",
                                        "text": "\n"
                                    }
                                ]
                            }
                        }
                    ],
                    "closeBraceToken": {
                        "kind": "CloseBraceToken",
                        "fullStart": 1456,
                        "fullEnd": 1458,
                        "start": 1456,
                        "end": 1457,
                        "fullWidth": 2,
                        "width": 1,
                        "text": "}",
                        "value": "}",
                        "valueText": "}",
                        "hasTrailingTrivia": true,
                        "hasTrailingNewLine": true,
                        "trailingTrivia": [
                            {
                                "kind": "NewLineTrivia",
                                "text": "\n"
                            }
                        ]
                    }
                }
            },
            {
                "kind": "VariableStatement",
                "fullStart": 1458,
                "fullEnd": 1474,
                "start": 1458,
                "end": 1473,
                "fullWidth": 16,
                "width": 15,
                "modifiers": [],
                "variableDeclaration": {
                    "kind": "VariableDeclaration",
                    "fullStart": 1458,
                    "fullEnd": 1472,
                    "start": 1458,
                    "end": 1472,
                    "fullWidth": 14,
                    "width": 14,
                    "varKeyword": {
                        "kind": "VarKeyword",
                        "fullStart": 1458,
                        "fullEnd": 1462,
                        "start": 1458,
                        "end": 1461,
                        "fullWidth": 4,
                        "width": 3,
                        "text": "var",
                        "value": "var",
                        "valueText": "var",
                        "hasTrailingTrivia": true,
                        "trailingTrivia": [
                            {
                                "kind": "WhitespaceTrivia",
                                "text": " "
                            }
                        ]
                    },
                    "variableDeclarators": [
                        {
                            "kind": "VariableDeclarator",
                            "fullStart": 1462,
                            "fullEnd": 1472,
                            "start": 1462,
                            "end": 1472,
                            "fullWidth": 10,
<<<<<<< HEAD
                            "width": 10,
                            "identifier": {
=======
                            "propertyName": {
>>>>>>> 85e84683
                                "kind": "IdentifierName",
                                "fullStart": 1462,
                                "fullEnd": 1469,
                                "start": 1462,
                                "end": 1468,
                                "fullWidth": 7,
                                "width": 6,
                                "text": "\\u0079",
                                "value": "y",
                                "valueText": "y",
                                "hasTrailingTrivia": true,
                                "trailingTrivia": [
                                    {
                                        "kind": "WhitespaceTrivia",
                                        "text": " "
                                    }
                                ]
                            },
                            "equalsValueClause": {
                                "kind": "EqualsValueClause",
                                "fullStart": 1469,
                                "fullEnd": 1472,
                                "start": 1469,
                                "end": 1472,
                                "fullWidth": 3,
                                "width": 3,
                                "equalsToken": {
                                    "kind": "EqualsToken",
                                    "fullStart": 1469,
                                    "fullEnd": 1471,
                                    "start": 1469,
                                    "end": 1470,
                                    "fullWidth": 2,
                                    "width": 1,
                                    "text": "=",
                                    "value": "=",
                                    "valueText": "=",
                                    "hasTrailingTrivia": true,
                                    "trailingTrivia": [
                                        {
                                            "kind": "WhitespaceTrivia",
                                            "text": " "
                                        }
                                    ]
                                },
                                "value": {
                                    "kind": "NumericLiteral",
                                    "fullStart": 1471,
                                    "fullEnd": 1472,
                                    "start": 1471,
                                    "end": 1472,
                                    "fullWidth": 1,
                                    "width": 1,
                                    "text": "1",
                                    "value": 1,
                                    "valueText": "1"
                                }
                            }
                        }
                    ]
                },
                "semicolonToken": {
                    "kind": "SemicolonToken",
                    "fullStart": 1472,
                    "fullEnd": 1474,
                    "start": 1472,
                    "end": 1473,
                    "fullWidth": 2,
                    "width": 1,
                    "text": ";",
                    "value": ";",
                    "valueText": ";",
                    "hasTrailingTrivia": true,
                    "hasTrailingNewLine": true,
                    "trailingTrivia": [
                        {
                            "kind": "NewLineTrivia",
                            "text": "\n"
                        }
                    ]
                }
            },
            {
                "kind": "IfStatement",
                "fullStart": 1474,
                "fullEnd": 1507,
                "start": 1474,
                "end": 1506,
                "fullWidth": 33,
                "width": 32,
                "ifKeyword": {
                    "kind": "IfKeyword",
                    "fullStart": 1474,
                    "fullEnd": 1477,
                    "start": 1474,
                    "end": 1476,
                    "fullWidth": 3,
                    "width": 2,
                    "text": "if",
                    "value": "if",
                    "valueText": "if",
                    "hasTrailingTrivia": true,
                    "trailingTrivia": [
                        {
                            "kind": "WhitespaceTrivia",
                            "text": " "
                        }
                    ]
                },
                "openParenToken": {
                    "kind": "OpenParenToken",
                    "fullStart": 1477,
                    "fullEnd": 1478,
                    "start": 1477,
                    "end": 1478,
                    "fullWidth": 1,
                    "width": 1,
                    "text": "(",
                    "value": "(",
                    "valueText": "("
                },
                "condition": {
                    "kind": "NotEqualsExpression",
                    "fullStart": 1478,
                    "fullEnd": 1485,
                    "start": 1478,
                    "end": 1485,
                    "fullWidth": 7,
                    "width": 7,
                    "left": {
                        "kind": "IdentifierName",
                        "fullStart": 1478,
                        "fullEnd": 1480,
                        "start": 1478,
                        "end": 1479,
                        "fullWidth": 2,
                        "width": 1,
                        "text": "y",
                        "value": "y",
                        "valueText": "y",
                        "hasTrailingTrivia": true,
                        "trailingTrivia": [
                            {
                                "kind": "WhitespaceTrivia",
                                "text": " "
                            }
                        ]
                    },
                    "operatorToken": {
                        "kind": "ExclamationEqualsEqualsToken",
                        "fullStart": 1480,
                        "fullEnd": 1484,
                        "start": 1480,
                        "end": 1483,
                        "fullWidth": 4,
                        "width": 3,
                        "text": "!==",
                        "value": "!==",
                        "valueText": "!==",
                        "hasTrailingTrivia": true,
                        "trailingTrivia": [
                            {
                                "kind": "WhitespaceTrivia",
                                "text": " "
                            }
                        ]
                    },
                    "right": {
                        "kind": "NumericLiteral",
                        "fullStart": 1484,
                        "fullEnd": 1485,
                        "start": 1484,
                        "end": 1485,
                        "fullWidth": 1,
                        "width": 1,
                        "text": "1",
                        "value": 1,
                        "valueText": "1"
                    }
                },
                "closeParenToken": {
                    "kind": "CloseParenToken",
                    "fullStart": 1485,
                    "fullEnd": 1487,
                    "start": 1485,
                    "end": 1486,
                    "fullWidth": 2,
                    "width": 1,
                    "text": ")",
                    "value": ")",
                    "valueText": ")",
                    "hasTrailingTrivia": true,
                    "trailingTrivia": [
                        {
                            "kind": "WhitespaceTrivia",
                            "text": " "
                        }
                    ]
                },
                "statement": {
                    "kind": "Block",
                    "fullStart": 1487,
                    "fullEnd": 1507,
                    "start": 1487,
                    "end": 1506,
                    "fullWidth": 20,
                    "width": 19,
                    "openBraceToken": {
                        "kind": "OpenBraceToken",
                        "fullStart": 1487,
                        "fullEnd": 1489,
                        "start": 1487,
                        "end": 1488,
                        "fullWidth": 2,
                        "width": 1,
                        "text": "{",
                        "value": "{",
                        "valueText": "{",
                        "hasTrailingTrivia": true,
                        "hasTrailingNewLine": true,
                        "trailingTrivia": [
                            {
                                "kind": "NewLineTrivia",
                                "text": "\n"
                            }
                        ]
                    },
                    "statements": [
                        {
                            "kind": "ExpressionStatement",
                            "fullStart": 1489,
                            "fullEnd": 1505,
                            "start": 1491,
                            "end": 1504,
                            "fullWidth": 16,
                            "width": 13,
                            "expression": {
                                "kind": "InvocationExpression",
                                "fullStart": 1489,
                                "fullEnd": 1503,
                                "start": 1491,
                                "end": 1503,
                                "fullWidth": 14,
                                "width": 12,
                                "expression": {
                                    "kind": "IdentifierName",
                                    "fullStart": 1489,
                                    "fullEnd": 1497,
                                    "start": 1491,
                                    "end": 1497,
                                    "fullWidth": 8,
                                    "width": 6,
                                    "text": "$ERROR",
                                    "value": "$ERROR",
                                    "valueText": "$ERROR",
                                    "hasLeadingTrivia": true,
                                    "leadingTrivia": [
                                        {
                                            "kind": "WhitespaceTrivia",
                                            "text": "  "
                                        }
                                    ]
                                },
                                "argumentList": {
                                    "kind": "ArgumentList",
                                    "fullStart": 1497,
                                    "fullEnd": 1503,
                                    "start": 1497,
                                    "end": 1503,
                                    "fullWidth": 6,
                                    "width": 6,
                                    "openParenToken": {
                                        "kind": "OpenParenToken",
                                        "fullStart": 1497,
                                        "fullEnd": 1498,
                                        "start": 1497,
                                        "end": 1498,
                                        "fullWidth": 1,
                                        "width": 1,
                                        "text": "(",
                                        "value": "(",
                                        "valueText": "("
                                    },
                                    "arguments": [
                                        {
                                            "kind": "StringLiteral",
                                            "fullStart": 1498,
                                            "fullEnd": 1502,
                                            "start": 1498,
                                            "end": 1502,
                                            "fullWidth": 4,
                                            "width": 4,
                                            "text": "'#y'",
                                            "value": "#y",
                                            "valueText": "#y"
                                        }
                                    ],
                                    "closeParenToken": {
                                        "kind": "CloseParenToken",
                                        "fullStart": 1502,
                                        "fullEnd": 1503,
                                        "start": 1502,
                                        "end": 1503,
                                        "fullWidth": 1,
                                        "width": 1,
                                        "text": ")",
                                        "value": ")",
                                        "valueText": ")"
                                    }
                                }
                            },
                            "semicolonToken": {
                                "kind": "SemicolonToken",
                                "fullStart": 1503,
                                "fullEnd": 1505,
                                "start": 1503,
                                "end": 1504,
                                "fullWidth": 2,
                                "width": 1,
                                "text": ";",
                                "value": ";",
                                "valueText": ";",
                                "hasTrailingTrivia": true,
                                "hasTrailingNewLine": true,
                                "trailingTrivia": [
                                    {
                                        "kind": "NewLineTrivia",
                                        "text": "\n"
                                    }
                                ]
                            }
                        }
                    ],
                    "closeBraceToken": {
                        "kind": "CloseBraceToken",
                        "fullStart": 1505,
                        "fullEnd": 1507,
                        "start": 1505,
                        "end": 1506,
                        "fullWidth": 2,
                        "width": 1,
                        "text": "}",
                        "value": "}",
                        "valueText": "}",
                        "hasTrailingTrivia": true,
                        "hasTrailingNewLine": true,
                        "trailingTrivia": [
                            {
                                "kind": "NewLineTrivia",
                                "text": "\n"
                            }
                        ]
                    }
                }
            },
            {
                "kind": "VariableStatement",
                "fullStart": 1507,
                "fullEnd": 1523,
                "start": 1507,
                "end": 1522,
                "fullWidth": 16,
                "width": 15,
                "modifiers": [],
                "variableDeclaration": {
                    "kind": "VariableDeclaration",
                    "fullStart": 1507,
                    "fullEnd": 1521,
                    "start": 1507,
                    "end": 1521,
                    "fullWidth": 14,
                    "width": 14,
                    "varKeyword": {
                        "kind": "VarKeyword",
                        "fullStart": 1507,
                        "fullEnd": 1511,
                        "start": 1507,
                        "end": 1510,
                        "fullWidth": 4,
                        "width": 3,
                        "text": "var",
                        "value": "var",
                        "valueText": "var",
                        "hasTrailingTrivia": true,
                        "trailingTrivia": [
                            {
                                "kind": "WhitespaceTrivia",
                                "text": " "
                            }
                        ]
                    },
                    "variableDeclarators": [
                        {
                            "kind": "VariableDeclarator",
                            "fullStart": 1511,
                            "fullEnd": 1521,
                            "start": 1511,
                            "end": 1521,
                            "fullWidth": 10,
<<<<<<< HEAD
                            "width": 10,
                            "identifier": {
=======
                            "propertyName": {
>>>>>>> 85e84683
                                "kind": "IdentifierName",
                                "fullStart": 1511,
                                "fullEnd": 1518,
                                "start": 1511,
                                "end": 1517,
                                "fullWidth": 7,
                                "width": 6,
                                "text": "\\u007A",
                                "value": "z",
                                "valueText": "z",
                                "hasTrailingTrivia": true,
                                "trailingTrivia": [
                                    {
                                        "kind": "WhitespaceTrivia",
                                        "text": " "
                                    }
                                ]
                            },
                            "equalsValueClause": {
                                "kind": "EqualsValueClause",
                                "fullStart": 1518,
                                "fullEnd": 1521,
                                "start": 1518,
                                "end": 1521,
                                "fullWidth": 3,
                                "width": 3,
                                "equalsToken": {
                                    "kind": "EqualsToken",
                                    "fullStart": 1518,
                                    "fullEnd": 1520,
                                    "start": 1518,
                                    "end": 1519,
                                    "fullWidth": 2,
                                    "width": 1,
                                    "text": "=",
                                    "value": "=",
                                    "valueText": "=",
                                    "hasTrailingTrivia": true,
                                    "trailingTrivia": [
                                        {
                                            "kind": "WhitespaceTrivia",
                                            "text": " "
                                        }
                                    ]
                                },
                                "value": {
                                    "kind": "NumericLiteral",
                                    "fullStart": 1520,
                                    "fullEnd": 1521,
                                    "start": 1520,
                                    "end": 1521,
                                    "fullWidth": 1,
                                    "width": 1,
                                    "text": "1",
                                    "value": 1,
                                    "valueText": "1"
                                }
                            }
                        }
                    ]
                },
                "semicolonToken": {
                    "kind": "SemicolonToken",
                    "fullStart": 1521,
                    "fullEnd": 1523,
                    "start": 1521,
                    "end": 1522,
                    "fullWidth": 2,
                    "width": 1,
                    "text": ";",
                    "value": ";",
                    "valueText": ";",
                    "hasTrailingTrivia": true,
                    "hasTrailingNewLine": true,
                    "trailingTrivia": [
                        {
                            "kind": "NewLineTrivia",
                            "text": "\n"
                        }
                    ]
                }
            },
            {
                "kind": "IfStatement",
                "fullStart": 1523,
                "fullEnd": 1556,
                "start": 1523,
                "end": 1555,
                "fullWidth": 33,
                "width": 32,
                "ifKeyword": {
                    "kind": "IfKeyword",
                    "fullStart": 1523,
                    "fullEnd": 1526,
                    "start": 1523,
                    "end": 1525,
                    "fullWidth": 3,
                    "width": 2,
                    "text": "if",
                    "value": "if",
                    "valueText": "if",
                    "hasTrailingTrivia": true,
                    "trailingTrivia": [
                        {
                            "kind": "WhitespaceTrivia",
                            "text": " "
                        }
                    ]
                },
                "openParenToken": {
                    "kind": "OpenParenToken",
                    "fullStart": 1526,
                    "fullEnd": 1527,
                    "start": 1526,
                    "end": 1527,
                    "fullWidth": 1,
                    "width": 1,
                    "text": "(",
                    "value": "(",
                    "valueText": "("
                },
                "condition": {
                    "kind": "NotEqualsExpression",
                    "fullStart": 1527,
                    "fullEnd": 1534,
                    "start": 1527,
                    "end": 1534,
                    "fullWidth": 7,
                    "width": 7,
                    "left": {
                        "kind": "IdentifierName",
                        "fullStart": 1527,
                        "fullEnd": 1529,
                        "start": 1527,
                        "end": 1528,
                        "fullWidth": 2,
                        "width": 1,
                        "text": "z",
                        "value": "z",
                        "valueText": "z",
                        "hasTrailingTrivia": true,
                        "trailingTrivia": [
                            {
                                "kind": "WhitespaceTrivia",
                                "text": " "
                            }
                        ]
                    },
                    "operatorToken": {
                        "kind": "ExclamationEqualsEqualsToken",
                        "fullStart": 1529,
                        "fullEnd": 1533,
                        "start": 1529,
                        "end": 1532,
                        "fullWidth": 4,
                        "width": 3,
                        "text": "!==",
                        "value": "!==",
                        "valueText": "!==",
                        "hasTrailingTrivia": true,
                        "trailingTrivia": [
                            {
                                "kind": "WhitespaceTrivia",
                                "text": " "
                            }
                        ]
                    },
                    "right": {
                        "kind": "NumericLiteral",
                        "fullStart": 1533,
                        "fullEnd": 1534,
                        "start": 1533,
                        "end": 1534,
                        "fullWidth": 1,
                        "width": 1,
                        "text": "1",
                        "value": 1,
                        "valueText": "1"
                    }
                },
                "closeParenToken": {
                    "kind": "CloseParenToken",
                    "fullStart": 1534,
                    "fullEnd": 1536,
                    "start": 1534,
                    "end": 1535,
                    "fullWidth": 2,
                    "width": 1,
                    "text": ")",
                    "value": ")",
                    "valueText": ")",
                    "hasTrailingTrivia": true,
                    "trailingTrivia": [
                        {
                            "kind": "WhitespaceTrivia",
                            "text": " "
                        }
                    ]
                },
                "statement": {
                    "kind": "Block",
                    "fullStart": 1536,
                    "fullEnd": 1556,
                    "start": 1536,
                    "end": 1555,
                    "fullWidth": 20,
                    "width": 19,
                    "openBraceToken": {
                        "kind": "OpenBraceToken",
                        "fullStart": 1536,
                        "fullEnd": 1538,
                        "start": 1536,
                        "end": 1537,
                        "fullWidth": 2,
                        "width": 1,
                        "text": "{",
                        "value": "{",
                        "valueText": "{",
                        "hasTrailingTrivia": true,
                        "hasTrailingNewLine": true,
                        "trailingTrivia": [
                            {
                                "kind": "NewLineTrivia",
                                "text": "\n"
                            }
                        ]
                    },
                    "statements": [
                        {
                            "kind": "ExpressionStatement",
                            "fullStart": 1538,
                            "fullEnd": 1554,
                            "start": 1540,
                            "end": 1553,
                            "fullWidth": 16,
                            "width": 13,
                            "expression": {
                                "kind": "InvocationExpression",
                                "fullStart": 1538,
                                "fullEnd": 1552,
                                "start": 1540,
                                "end": 1552,
                                "fullWidth": 14,
                                "width": 12,
                                "expression": {
                                    "kind": "IdentifierName",
                                    "fullStart": 1538,
                                    "fullEnd": 1546,
                                    "start": 1540,
                                    "end": 1546,
                                    "fullWidth": 8,
                                    "width": 6,
                                    "text": "$ERROR",
                                    "value": "$ERROR",
                                    "valueText": "$ERROR",
                                    "hasLeadingTrivia": true,
                                    "leadingTrivia": [
                                        {
                                            "kind": "WhitespaceTrivia",
                                            "text": "  "
                                        }
                                    ]
                                },
                                "argumentList": {
                                    "kind": "ArgumentList",
                                    "fullStart": 1546,
                                    "fullEnd": 1552,
                                    "start": 1546,
                                    "end": 1552,
                                    "fullWidth": 6,
                                    "width": 6,
                                    "openParenToken": {
                                        "kind": "OpenParenToken",
                                        "fullStart": 1546,
                                        "fullEnd": 1547,
                                        "start": 1546,
                                        "end": 1547,
                                        "fullWidth": 1,
                                        "width": 1,
                                        "text": "(",
                                        "value": "(",
                                        "valueText": "("
                                    },
                                    "arguments": [
                                        {
                                            "kind": "StringLiteral",
                                            "fullStart": 1547,
                                            "fullEnd": 1551,
                                            "start": 1547,
                                            "end": 1551,
                                            "fullWidth": 4,
                                            "width": 4,
                                            "text": "'#z'",
                                            "value": "#z",
                                            "valueText": "#z"
                                        }
                                    ],
                                    "closeParenToken": {
                                        "kind": "CloseParenToken",
                                        "fullStart": 1551,
                                        "fullEnd": 1552,
                                        "start": 1551,
                                        "end": 1552,
                                        "fullWidth": 1,
                                        "width": 1,
                                        "text": ")",
                                        "value": ")",
                                        "valueText": ")"
                                    }
                                }
                            },
                            "semicolonToken": {
                                "kind": "SemicolonToken",
                                "fullStart": 1552,
                                "fullEnd": 1554,
                                "start": 1552,
                                "end": 1553,
                                "fullWidth": 2,
                                "width": 1,
                                "text": ";",
                                "value": ";",
                                "valueText": ";",
                                "hasTrailingTrivia": true,
                                "hasTrailingNewLine": true,
                                "trailingTrivia": [
                                    {
                                        "kind": "NewLineTrivia",
                                        "text": "\n"
                                    }
                                ]
                            }
                        }
                    ],
                    "closeBraceToken": {
                        "kind": "CloseBraceToken",
                        "fullStart": 1554,
                        "fullEnd": 1556,
                        "start": 1554,
                        "end": 1555,
                        "fullWidth": 2,
                        "width": 1,
                        "text": "}",
                        "value": "}",
                        "valueText": "}",
                        "hasTrailingTrivia": true,
                        "hasTrailingNewLine": true,
                        "trailingTrivia": [
                            {
                                "kind": "NewLineTrivia",
                                "text": "\n"
                            }
                        ]
                    }
                }
            }
        ],
        "endOfFileToken": {
            "kind": "EndOfFileToken",
            "fullStart": 1556,
            "fullEnd": 1558,
            "start": 1558,
            "end": 1558,
            "fullWidth": 2,
            "width": 0,
            "text": "",
            "hasLeadingTrivia": true,
            "hasLeadingNewLine": true,
            "leadingTrivia": [
                {
                    "kind": "NewLineTrivia",
                    "text": "\n"
                },
                {
                    "kind": "NewLineTrivia",
                    "text": "\n"
                }
            ]
        }
    },
    "lineMap": {
        "lineStarts": [
            0,
            61,
            132,
            133,
            137,
            183,
            186,
            220,
            265,
            269,
            270,
            282,
            298,
            313,
            329,
            331,
            347,
            362,
            378,
            380,
            396,
            411,
            427,
            429,
            445,
            460,
            476,
            478,
            494,
            509,
            525,
            527,
            543,
            558,
            574,
            576,
            592,
            607,
            623,
            625,
            641,
            656,
            672,
            674,
            690,
            705,
            721,
            723,
            739,
            754,
            770,
            772,
            788,
            803,
            819,
            821,
            837,
            852,
            868,
            870,
            886,
            901,
            917,
            919,
            935,
            950,
            966,
            968,
            984,
            999,
            1015,
            1017,
            1033,
            1048,
            1064,
            1066,
            1082,
            1097,
            1113,
            1115,
            1131,
            1146,
            1162,
            1164,
            1180,
            1195,
            1211,
            1213,
            1229,
            1244,
            1260,
            1262,
            1278,
            1293,
            1309,
            1311,
            1327,
            1342,
            1358,
            1360,
            1376,
            1391,
            1407,
            1409,
            1425,
            1440,
            1456,
            1458,
            1474,
            1489,
            1505,
            1507,
            1523,
            1538,
            1554,
            1556,
            1557,
            1558
        ],
        "length": 1558
    }
}<|MERGE_RESOLUTION|>--- conflicted
+++ resolved
@@ -102,12 +102,8 @@
                             "start": 286,
                             "end": 296,
                             "fullWidth": 10,
-<<<<<<< HEAD
                             "width": 10,
-                            "identifier": {
-=======
                             "propertyName": {
->>>>>>> 85e84683
                                 "kind": "IdentifierName",
                                 "fullStart": 286,
                                 "fullEnd": 293,
@@ -507,12 +503,8 @@
                             "start": 335,
                             "end": 345,
                             "fullWidth": 10,
-<<<<<<< HEAD
                             "width": 10,
-                            "identifier": {
-=======
                             "propertyName": {
->>>>>>> 85e84683
                                 "kind": "IdentifierName",
                                 "fullStart": 335,
                                 "fullEnd": 342,
@@ -912,12 +904,8 @@
                             "start": 384,
                             "end": 394,
                             "fullWidth": 10,
-<<<<<<< HEAD
                             "width": 10,
-                            "identifier": {
-=======
                             "propertyName": {
->>>>>>> 85e84683
                                 "kind": "IdentifierName",
                                 "fullStart": 384,
                                 "fullEnd": 391,
@@ -1317,12 +1305,8 @@
                             "start": 433,
                             "end": 443,
                             "fullWidth": 10,
-<<<<<<< HEAD
                             "width": 10,
-                            "identifier": {
-=======
                             "propertyName": {
->>>>>>> 85e84683
                                 "kind": "IdentifierName",
                                 "fullStart": 433,
                                 "fullEnd": 440,
@@ -1722,12 +1706,8 @@
                             "start": 482,
                             "end": 492,
                             "fullWidth": 10,
-<<<<<<< HEAD
                             "width": 10,
-                            "identifier": {
-=======
                             "propertyName": {
->>>>>>> 85e84683
                                 "kind": "IdentifierName",
                                 "fullStart": 482,
                                 "fullEnd": 489,
@@ -2127,12 +2107,8 @@
                             "start": 531,
                             "end": 541,
                             "fullWidth": 10,
-<<<<<<< HEAD
                             "width": 10,
-                            "identifier": {
-=======
                             "propertyName": {
->>>>>>> 85e84683
                                 "kind": "IdentifierName",
                                 "fullStart": 531,
                                 "fullEnd": 538,
@@ -2532,12 +2508,8 @@
                             "start": 580,
                             "end": 590,
                             "fullWidth": 10,
-<<<<<<< HEAD
                             "width": 10,
-                            "identifier": {
-=======
                             "propertyName": {
->>>>>>> 85e84683
                                 "kind": "IdentifierName",
                                 "fullStart": 580,
                                 "fullEnd": 587,
@@ -2937,12 +2909,8 @@
                             "start": 629,
                             "end": 639,
                             "fullWidth": 10,
-<<<<<<< HEAD
                             "width": 10,
-                            "identifier": {
-=======
                             "propertyName": {
->>>>>>> 85e84683
                                 "kind": "IdentifierName",
                                 "fullStart": 629,
                                 "fullEnd": 636,
@@ -3342,12 +3310,8 @@
                             "start": 678,
                             "end": 688,
                             "fullWidth": 10,
-<<<<<<< HEAD
                             "width": 10,
-                            "identifier": {
-=======
                             "propertyName": {
->>>>>>> 85e84683
                                 "kind": "IdentifierName",
                                 "fullStart": 678,
                                 "fullEnd": 685,
@@ -3747,12 +3711,8 @@
                             "start": 727,
                             "end": 737,
                             "fullWidth": 10,
-<<<<<<< HEAD
                             "width": 10,
-                            "identifier": {
-=======
                             "propertyName": {
->>>>>>> 85e84683
                                 "kind": "IdentifierName",
                                 "fullStart": 727,
                                 "fullEnd": 734,
@@ -4152,12 +4112,8 @@
                             "start": 776,
                             "end": 786,
                             "fullWidth": 10,
-<<<<<<< HEAD
                             "width": 10,
-                            "identifier": {
-=======
                             "propertyName": {
->>>>>>> 85e84683
                                 "kind": "IdentifierName",
                                 "fullStart": 776,
                                 "fullEnd": 783,
@@ -4557,12 +4513,8 @@
                             "start": 825,
                             "end": 835,
                             "fullWidth": 10,
-<<<<<<< HEAD
                             "width": 10,
-                            "identifier": {
-=======
                             "propertyName": {
->>>>>>> 85e84683
                                 "kind": "IdentifierName",
                                 "fullStart": 825,
                                 "fullEnd": 832,
@@ -4962,12 +4914,8 @@
                             "start": 874,
                             "end": 884,
                             "fullWidth": 10,
-<<<<<<< HEAD
                             "width": 10,
-                            "identifier": {
-=======
                             "propertyName": {
->>>>>>> 85e84683
                                 "kind": "IdentifierName",
                                 "fullStart": 874,
                                 "fullEnd": 881,
@@ -5367,12 +5315,8 @@
                             "start": 923,
                             "end": 933,
                             "fullWidth": 10,
-<<<<<<< HEAD
                             "width": 10,
-                            "identifier": {
-=======
                             "propertyName": {
->>>>>>> 85e84683
                                 "kind": "IdentifierName",
                                 "fullStart": 923,
                                 "fullEnd": 930,
@@ -5772,12 +5716,8 @@
                             "start": 972,
                             "end": 982,
                             "fullWidth": 10,
-<<<<<<< HEAD
                             "width": 10,
-                            "identifier": {
-=======
                             "propertyName": {
->>>>>>> 85e84683
                                 "kind": "IdentifierName",
                                 "fullStart": 972,
                                 "fullEnd": 979,
@@ -6177,12 +6117,8 @@
                             "start": 1021,
                             "end": 1031,
                             "fullWidth": 10,
-<<<<<<< HEAD
                             "width": 10,
-                            "identifier": {
-=======
                             "propertyName": {
->>>>>>> 85e84683
                                 "kind": "IdentifierName",
                                 "fullStart": 1021,
                                 "fullEnd": 1028,
@@ -6582,12 +6518,8 @@
                             "start": 1070,
                             "end": 1080,
                             "fullWidth": 10,
-<<<<<<< HEAD
                             "width": 10,
-                            "identifier": {
-=======
                             "propertyName": {
->>>>>>> 85e84683
                                 "kind": "IdentifierName",
                                 "fullStart": 1070,
                                 "fullEnd": 1077,
@@ -6987,12 +6919,8 @@
                             "start": 1119,
                             "end": 1129,
                             "fullWidth": 10,
-<<<<<<< HEAD
                             "width": 10,
-                            "identifier": {
-=======
                             "propertyName": {
->>>>>>> 85e84683
                                 "kind": "IdentifierName",
                                 "fullStart": 1119,
                                 "fullEnd": 1126,
@@ -7392,12 +7320,8 @@
                             "start": 1168,
                             "end": 1178,
                             "fullWidth": 10,
-<<<<<<< HEAD
                             "width": 10,
-                            "identifier": {
-=======
                             "propertyName": {
->>>>>>> 85e84683
                                 "kind": "IdentifierName",
                                 "fullStart": 1168,
                                 "fullEnd": 1175,
@@ -7797,12 +7721,8 @@
                             "start": 1217,
                             "end": 1227,
                             "fullWidth": 10,
-<<<<<<< HEAD
                             "width": 10,
-                            "identifier": {
-=======
                             "propertyName": {
->>>>>>> 85e84683
                                 "kind": "IdentifierName",
                                 "fullStart": 1217,
                                 "fullEnd": 1224,
@@ -8202,12 +8122,8 @@
                             "start": 1266,
                             "end": 1276,
                             "fullWidth": 10,
-<<<<<<< HEAD
                             "width": 10,
-                            "identifier": {
-=======
                             "propertyName": {
->>>>>>> 85e84683
                                 "kind": "IdentifierName",
                                 "fullStart": 1266,
                                 "fullEnd": 1273,
@@ -8607,12 +8523,8 @@
                             "start": 1315,
                             "end": 1325,
                             "fullWidth": 10,
-<<<<<<< HEAD
                             "width": 10,
-                            "identifier": {
-=======
                             "propertyName": {
->>>>>>> 85e84683
                                 "kind": "IdentifierName",
                                 "fullStart": 1315,
                                 "fullEnd": 1322,
@@ -9012,12 +8924,8 @@
                             "start": 1364,
                             "end": 1374,
                             "fullWidth": 10,
-<<<<<<< HEAD
                             "width": 10,
-                            "identifier": {
-=======
                             "propertyName": {
->>>>>>> 85e84683
                                 "kind": "IdentifierName",
                                 "fullStart": 1364,
                                 "fullEnd": 1371,
@@ -9417,12 +9325,8 @@
                             "start": 1413,
                             "end": 1423,
                             "fullWidth": 10,
-<<<<<<< HEAD
                             "width": 10,
-                            "identifier": {
-=======
                             "propertyName": {
->>>>>>> 85e84683
                                 "kind": "IdentifierName",
                                 "fullStart": 1413,
                                 "fullEnd": 1420,
@@ -9822,12 +9726,8 @@
                             "start": 1462,
                             "end": 1472,
                             "fullWidth": 10,
-<<<<<<< HEAD
                             "width": 10,
-                            "identifier": {
-=======
                             "propertyName": {
->>>>>>> 85e84683
                                 "kind": "IdentifierName",
                                 "fullStart": 1462,
                                 "fullEnd": 1469,
@@ -10227,12 +10127,8 @@
                             "start": 1511,
                             "end": 1521,
                             "fullWidth": 10,
-<<<<<<< HEAD
                             "width": 10,
-                            "identifier": {
-=======
                             "propertyName": {
->>>>>>> 85e84683
                                 "kind": "IdentifierName",
                                 "fullStart": 1511,
                                 "fullEnd": 1518,
