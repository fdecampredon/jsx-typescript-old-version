--- conflicted
+++ resolved
@@ -102,12 +102,8 @@
                             "start": 267,
                             "end": 307,
                             "fullWidth": 40,
-<<<<<<< HEAD
                             "width": 40,
-                            "identifier": {
-=======
                             "propertyName": {
->>>>>>> 85e84683
                                 "kind": "IdentifierName",
                                 "fullStart": 267,
                                 "fullEnd": 278,
