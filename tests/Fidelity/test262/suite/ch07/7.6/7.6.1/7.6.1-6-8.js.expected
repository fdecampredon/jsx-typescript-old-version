--- conflicted
+++ resolved
@@ -247,12 +247,8 @@
                                         "start": 594,
                                         "end": 610,
                                         "fullWidth": 16,
-<<<<<<< HEAD
                                         "width": 16,
-                                        "identifier": {
-=======
                                         "propertyName": {
->>>>>>> 85e84683
                                             "kind": "IdentifierName",
                                             "fullStart": 594,
                                             "fullEnd": 606,
@@ -809,12 +805,8 @@
                                         "start": 720,
                                         "end": 806,
                                         "fullWidth": 86,
-<<<<<<< HEAD
                                         "width": 86,
-                                        "identifier": {
-=======
                                         "propertyName": {
->>>>>>> 85e84683
                                             "kind": "IdentifierName",
                                             "fullStart": 720,
                                             "fullEnd": 724,
@@ -1129,12 +1121,8 @@
                                         "start": 827,
                                         "end": 832,
                                         "fullWidth": 5,
-<<<<<<< HEAD
                                         "width": 5,
-                                        "identifier": {
-=======
                                         "propertyName": {
->>>>>>> 85e84683
                                             "kind": "IdentifierName",
                                             "fullStart": 827,
                                             "fullEnd": 829,
