{
    "isDeclaration": false,
    "languageVersion": "EcmaScript5",
    "parseOptions": {
        "allowAutomaticSemicolonInsertion": true
    },
    "sourceUnit": {
        "kind": "SourceUnit",
        "fullStart": 0,
        "fullEnd": 1032,
        "start": 565,
        "end": 1032,
        "fullWidth": 1032,
        "width": 467,
        "isIncrementallyUnusable": true,
        "moduleElements": [
            {
                "kind": "FunctionDeclaration",
                "fullStart": 0,
                "fullEnd": 1008,
                "start": 565,
                "end": 1006,
                "fullWidth": 1008,
                "width": 441,
                "isIncrementallyUnusable": true,
                "modifiers": [],
                "functionKeyword": {
                    "kind": "FunctionKeyword",
                    "fullStart": 0,
                    "fullEnd": 574,
                    "start": 565,
                    "end": 573,
                    "fullWidth": 574,
                    "width": 8,
                    "text": "function",
                    "value": "function",
                    "valueText": "function",
                    "hasLeadingTrivia": true,
                    "hasLeadingComment": true,
                    "hasLeadingNewLine": true,
                    "hasTrailingTrivia": true,
                    "leadingTrivia": [
                        {
                            "kind": "SingleLineCommentTrivia",
                            "text": "/// Copyright (c) 2012 Ecma International.  All rights reserved. "
                        },
                        {
                            "kind": "NewLineTrivia",
                            "text": "\r\n"
                        },
                        {
                            "kind": "SingleLineCommentTrivia",
                            "text": "/// Ecma International makes this code available under the terms and conditions set"
                        },
                        {
                            "kind": "NewLineTrivia",
                            "text": "\r\n"
                        },
                        {
                            "kind": "SingleLineCommentTrivia",
                            "text": "/// forth on http://hg.ecmascript.org/tests/test262/raw-file/tip/LICENSE (the "
                        },
                        {
                            "kind": "NewLineTrivia",
                            "text": "\r\n"
                        },
                        {
                            "kind": "SingleLineCommentTrivia",
                            "text": "/// \"Use Terms\").   Any redistribution of this code must retain the above "
                        },
                        {
                            "kind": "NewLineTrivia",
                            "text": "\r\n"
                        },
                        {
                            "kind": "SingleLineCommentTrivia",
                            "text": "/// copyright and this notice and otherwise comply with the Use Terms."
                        },
                        {
                            "kind": "NewLineTrivia",
                            "text": "\r\n"
                        },
                        {
                            "kind": "MultiLineCommentTrivia",
                            "text": "/**\r\n * @path ch07/7.6/7.6.1/7.6.1-6-7.js\r\n * @description Allow reserved words as property names by dot operator assignment, accessed via indexing: while, debugger, function\r\n */"
                        },
                        {
                            "kind": "NewLineTrivia",
                            "text": "\r\n"
                        },
                        {
                            "kind": "NewLineTrivia",
                            "text": "\r\n"
                        },
                        {
                            "kind": "NewLineTrivia",
                            "text": "\r\n"
                        }
                    ],
                    "trailingTrivia": [
                        {
                            "kind": "WhitespaceTrivia",
                            "text": " "
                        }
                    ]
                },
                "identifier": {
                    "kind": "IdentifierName",
                    "fullStart": 574,
                    "fullEnd": 582,
                    "start": 574,
                    "end": 582,
                    "fullWidth": 8,
                    "width": 8,
                    "text": "testcase",
                    "value": "testcase",
                    "valueText": "testcase"
                },
                "callSignature": {
                    "kind": "CallSignature",
                    "fullStart": 582,
                    "fullEnd": 585,
                    "start": 582,
                    "end": 584,
                    "fullWidth": 3,
                    "width": 2,
                    "parameterList": {
                        "kind": "ParameterList",
                        "fullStart": 582,
                        "fullEnd": 585,
                        "start": 582,
                        "end": 584,
                        "fullWidth": 3,
                        "width": 2,
                        "openParenToken": {
                            "kind": "OpenParenToken",
                            "fullStart": 582,
                            "fullEnd": 583,
                            "start": 582,
                            "end": 583,
                            "fullWidth": 1,
                            "width": 1,
                            "text": "(",
                            "value": "(",
                            "valueText": "("
                        },
                        "parameters": [],
                        "closeParenToken": {
                            "kind": "CloseParenToken",
                            "fullStart": 583,
                            "fullEnd": 585,
                            "start": 583,
                            "end": 584,
                            "fullWidth": 2,
                            "width": 1,
                            "text": ")",
                            "value": ")",
                            "valueText": ")",
                            "hasTrailingTrivia": true,
                            "trailingTrivia": [
                                {
                                    "kind": "WhitespaceTrivia",
                                    "text": " "
                                }
                            ]
                        }
                    }
                },
                "block": {
                    "kind": "Block",
                    "fullStart": 585,
                    "fullEnd": 1008,
                    "start": 585,
                    "end": 1006,
                    "fullWidth": 423,
                    "width": 421,
                    "isIncrementallyUnusable": true,
                    "openBraceToken": {
                        "kind": "OpenBraceToken",
                        "fullStart": 585,
                        "fullEnd": 588,
                        "start": 585,
                        "end": 586,
                        "fullWidth": 3,
                        "width": 1,
                        "text": "{",
                        "value": "{",
                        "valueText": "{",
                        "hasTrailingTrivia": true,
                        "hasTrailingNewLine": true,
                        "trailingTrivia": [
                            {
                                "kind": "NewLineTrivia",
                                "text": "\r\n"
                            }
                        ]
                    },
                    "statements": [
                        {
                            "kind": "VariableStatement",
                            "fullStart": 588,
                            "fullEnd": 619,
                            "start": 596,
                            "end": 617,
                            "fullWidth": 31,
                            "width": 21,
                            "modifiers": [],
                            "variableDeclaration": {
                                "kind": "VariableDeclaration",
                                "fullStart": 588,
                                "fullEnd": 616,
                                "start": 596,
                                "end": 616,
                                "fullWidth": 28,
                                "width": 20,
                                "varKeyword": {
                                    "kind": "VarKeyword",
                                    "fullStart": 588,
                                    "fullEnd": 600,
                                    "start": 596,
                                    "end": 599,
                                    "fullWidth": 12,
                                    "width": 3,
                                    "text": "var",
                                    "value": "var",
                                    "valueText": "var",
                                    "hasLeadingTrivia": true,
                                    "hasTrailingTrivia": true,
                                    "leadingTrivia": [
                                        {
                                            "kind": "WhitespaceTrivia",
                                            "text": "        "
                                        }
                                    ],
                                    "trailingTrivia": [
                                        {
                                            "kind": "WhitespaceTrivia",
                                            "text": " "
                                        }
                                    ]
                                },
                                "variableDeclarators": [
                                    {
                                        "kind": "VariableDeclarator",
                                        "fullStart": 600,
                                        "fullEnd": 616,
                                        "start": 600,
                                        "end": 616,
                                        "fullWidth": 16,
<<<<<<< HEAD
                                        "width": 16,
                                        "identifier": {
=======
                                        "propertyName": {
>>>>>>> 85e84683
                                            "kind": "IdentifierName",
                                            "fullStart": 600,
                                            "fullEnd": 612,
                                            "start": 600,
                                            "end": 610,
                                            "fullWidth": 12,
                                            "width": 10,
                                            "text": "tokenCodes",
                                            "value": "tokenCodes",
                                            "valueText": "tokenCodes",
                                            "hasTrailingTrivia": true,
                                            "trailingTrivia": [
                                                {
                                                    "kind": "WhitespaceTrivia",
                                                    "text": "  "
                                                }
                                            ]
                                        },
                                        "equalsValueClause": {
                                            "kind": "EqualsValueClause",
                                            "fullStart": 612,
                                            "fullEnd": 616,
                                            "start": 612,
                                            "end": 616,
                                            "fullWidth": 4,
                                            "width": 4,
                                            "equalsToken": {
                                                "kind": "EqualsToken",
                                                "fullStart": 612,
                                                "fullEnd": 614,
                                                "start": 612,
                                                "end": 613,
                                                "fullWidth": 2,
                                                "width": 1,
                                                "text": "=",
                                                "value": "=",
                                                "valueText": "=",
                                                "hasTrailingTrivia": true,
                                                "trailingTrivia": [
                                                    {
                                                        "kind": "WhitespaceTrivia",
                                                        "text": " "
                                                    }
                                                ]
                                            },
                                            "value": {
                                                "kind": "ObjectLiteralExpression",
                                                "fullStart": 614,
                                                "fullEnd": 616,
                                                "start": 614,
                                                "end": 616,
                                                "fullWidth": 2,
                                                "width": 2,
                                                "openBraceToken": {
                                                    "kind": "OpenBraceToken",
                                                    "fullStart": 614,
                                                    "fullEnd": 615,
                                                    "start": 614,
                                                    "end": 615,
                                                    "fullWidth": 1,
                                                    "width": 1,
                                                    "text": "{",
                                                    "value": "{",
                                                    "valueText": "{"
                                                },
                                                "propertyAssignments": [],
                                                "closeBraceToken": {
                                                    "kind": "CloseBraceToken",
                                                    "fullStart": 615,
                                                    "fullEnd": 616,
                                                    "start": 615,
                                                    "end": 616,
                                                    "fullWidth": 1,
                                                    "width": 1,
                                                    "text": "}",
                                                    "value": "}",
                                                    "valueText": "}"
                                                }
                                            }
                                        }
                                    }
                                ]
                            },
                            "semicolonToken": {
                                "kind": "SemicolonToken",
                                "fullStart": 616,
                                "fullEnd": 619,
                                "start": 616,
                                "end": 617,
                                "fullWidth": 3,
                                "width": 1,
                                "text": ";",
                                "value": ";",
                                "valueText": ";",
                                "hasTrailingTrivia": true,
                                "hasTrailingNewLine": true,
                                "trailingTrivia": [
                                    {
                                        "kind": "NewLineTrivia",
                                        "text": "\r\n"
                                    }
                                ]
                            }
                        },
                        {
                            "kind": "ExpressionStatement",
                            "fullStart": 619,
                            "fullEnd": 651,
                            "start": 627,
                            "end": 648,
                            "fullWidth": 32,
                            "width": 21,
                            "isIncrementallyUnusable": true,
                            "expression": {
                                "kind": "AssignmentExpression",
                                "fullStart": 619,
                                "fullEnd": 647,
                                "start": 627,
                                "end": 647,
                                "fullWidth": 28,
                                "width": 20,
                                "isIncrementallyUnusable": true,
                                "left": {
                                    "kind": "MemberAccessExpression",
                                    "fullStart": 619,
                                    "fullEnd": 644,
                                    "start": 627,
                                    "end": 643,
                                    "fullWidth": 25,
                                    "width": 16,
                                    "isIncrementallyUnusable": true,
                                    "expression": {
                                        "kind": "IdentifierName",
                                        "fullStart": 619,
                                        "fullEnd": 637,
                                        "start": 627,
                                        "end": 637,
                                        "fullWidth": 18,
                                        "width": 10,
                                        "text": "tokenCodes",
                                        "value": "tokenCodes",
                                        "valueText": "tokenCodes",
                                        "hasLeadingTrivia": true,
                                        "leadingTrivia": [
                                            {
                                                "kind": "WhitespaceTrivia",
                                                "text": "        "
                                            }
                                        ]
                                    },
                                    "dotToken": {
                                        "kind": "DotToken",
                                        "fullStart": 637,
                                        "fullEnd": 638,
                                        "start": 637,
                                        "end": 638,
                                        "fullWidth": 1,
                                        "width": 1,
                                        "text": ".",
                                        "value": ".",
                                        "valueText": "."
                                    },
                                    "name": {
                                        "kind": "IdentifierName",
                                        "fullStart": 638,
                                        "fullEnd": 644,
                                        "start": 638,
                                        "end": 643,
                                        "fullWidth": 6,
                                        "width": 5,
                                        "text": "while",
                                        "value": "while",
                                        "valueText": "while",
                                        "hasTrailingTrivia": true,
                                        "trailingTrivia": [
                                            {
                                                "kind": "WhitespaceTrivia",
                                                "text": " "
                                            }
                                        ]
                                    }
                                },
                                "operatorToken": {
                                    "kind": "EqualsToken",
                                    "fullStart": 644,
                                    "fullEnd": 646,
                                    "start": 644,
                                    "end": 645,
                                    "fullWidth": 2,
                                    "width": 1,
                                    "text": "=",
                                    "value": "=",
                                    "valueText": "=",
                                    "hasTrailingTrivia": true,
                                    "trailingTrivia": [
                                        {
                                            "kind": "WhitespaceTrivia",
                                            "text": " "
                                        }
                                    ]
                                },
                                "right": {
                                    "kind": "NumericLiteral",
                                    "fullStart": 646,
                                    "fullEnd": 647,
                                    "start": 646,
                                    "end": 647,
                                    "fullWidth": 1,
                                    "width": 1,
                                    "text": "0",
                                    "value": 0,
                                    "valueText": "0"
                                }
                            },
                            "semicolonToken": {
                                "kind": "SemicolonToken",
                                "fullStart": 647,
                                "fullEnd": 651,
                                "start": 647,
                                "end": 648,
                                "fullWidth": 4,
                                "width": 1,
                                "text": ";",
                                "value": ";",
                                "valueText": ";",
                                "hasTrailingTrivia": true,
                                "hasTrailingNewLine": true,
                                "trailingTrivia": [
                                    {
                                        "kind": "WhitespaceTrivia",
                                        "text": " "
                                    },
                                    {
                                        "kind": "NewLineTrivia",
                                        "text": "\r\n"
                                    }
                                ]
                            }
                        },
                        {
                            "kind": "ExpressionStatement",
                            "fullStart": 651,
                            "fullEnd": 685,
                            "start": 659,
                            "end": 683,
                            "fullWidth": 34,
                            "width": 24,
                            "isIncrementallyUnusable": true,
                            "expression": {
                                "kind": "AssignmentExpression",
                                "fullStart": 651,
                                "fullEnd": 682,
                                "start": 659,
                                "end": 682,
                                "fullWidth": 31,
                                "width": 23,
                                "isIncrementallyUnusable": true,
                                "left": {
                                    "kind": "MemberAccessExpression",
                                    "fullStart": 651,
                                    "fullEnd": 679,
                                    "start": 659,
                                    "end": 678,
                                    "fullWidth": 28,
                                    "width": 19,
                                    "isIncrementallyUnusable": true,
                                    "expression": {
                                        "kind": "IdentifierName",
                                        "fullStart": 651,
                                        "fullEnd": 669,
                                        "start": 659,
                                        "end": 669,
                                        "fullWidth": 18,
                                        "width": 10,
                                        "text": "tokenCodes",
                                        "value": "tokenCodes",
                                        "valueText": "tokenCodes",
                                        "hasLeadingTrivia": true,
                                        "leadingTrivia": [
                                            {
                                                "kind": "WhitespaceTrivia",
                                                "text": "        "
                                            }
                                        ]
                                    },
                                    "dotToken": {
                                        "kind": "DotToken",
                                        "fullStart": 669,
                                        "fullEnd": 670,
                                        "start": 669,
                                        "end": 670,
                                        "fullWidth": 1,
                                        "width": 1,
                                        "text": ".",
                                        "value": ".",
                                        "valueText": "."
                                    },
                                    "name": {
                                        "kind": "IdentifierName",
                                        "fullStart": 670,
                                        "fullEnd": 679,
                                        "start": 670,
                                        "end": 678,
                                        "fullWidth": 9,
                                        "width": 8,
                                        "text": "debugger",
                                        "value": "debugger",
                                        "valueText": "debugger",
                                        "hasTrailingTrivia": true,
                                        "trailingTrivia": [
                                            {
                                                "kind": "WhitespaceTrivia",
                                                "text": " "
                                            }
                                        ]
                                    }
                                },
                                "operatorToken": {
                                    "kind": "EqualsToken",
                                    "fullStart": 679,
                                    "fullEnd": 681,
                                    "start": 679,
                                    "end": 680,
                                    "fullWidth": 2,
                                    "width": 1,
                                    "text": "=",
                                    "value": "=",
                                    "valueText": "=",
                                    "hasTrailingTrivia": true,
                                    "trailingTrivia": [
                                        {
                                            "kind": "WhitespaceTrivia",
                                            "text": " "
                                        }
                                    ]
                                },
                                "right": {
                                    "kind": "NumericLiteral",
                                    "fullStart": 681,
                                    "fullEnd": 682,
                                    "start": 681,
                                    "end": 682,
                                    "fullWidth": 1,
                                    "width": 1,
                                    "text": "1",
                                    "value": 1,
                                    "valueText": "1"
                                }
                            },
                            "semicolonToken": {
                                "kind": "SemicolonToken",
                                "fullStart": 682,
                                "fullEnd": 685,
                                "start": 682,
                                "end": 683,
                                "fullWidth": 3,
                                "width": 1,
                                "text": ";",
                                "value": ";",
                                "valueText": ";",
                                "hasTrailingTrivia": true,
                                "hasTrailingNewLine": true,
                                "trailingTrivia": [
                                    {
                                        "kind": "NewLineTrivia",
                                        "text": "\r\n"
                                    }
                                ]
                            }
                        },
                        {
                            "kind": "ExpressionStatement",
                            "fullStart": 685,
                            "fullEnd": 720,
                            "start": 693,
                            "end": 717,
                            "fullWidth": 35,
                            "width": 24,
                            "isIncrementallyUnusable": true,
                            "expression": {
                                "kind": "AssignmentExpression",
                                "fullStart": 685,
                                "fullEnd": 716,
                                "start": 693,
                                "end": 716,
                                "fullWidth": 31,
                                "width": 23,
                                "isIncrementallyUnusable": true,
                                "left": {
                                    "kind": "MemberAccessExpression",
                                    "fullStart": 685,
                                    "fullEnd": 713,
                                    "start": 693,
                                    "end": 712,
                                    "fullWidth": 28,
                                    "width": 19,
                                    "isIncrementallyUnusable": true,
                                    "expression": {
                                        "kind": "IdentifierName",
                                        "fullStart": 685,
                                        "fullEnd": 703,
                                        "start": 693,
                                        "end": 703,
                                        "fullWidth": 18,
                                        "width": 10,
                                        "text": "tokenCodes",
                                        "value": "tokenCodes",
                                        "valueText": "tokenCodes",
                                        "hasLeadingTrivia": true,
                                        "leadingTrivia": [
                                            {
                                                "kind": "WhitespaceTrivia",
                                                "text": "        "
                                            }
                                        ]
                                    },
                                    "dotToken": {
                                        "kind": "DotToken",
                                        "fullStart": 703,
                                        "fullEnd": 704,
                                        "start": 703,
                                        "end": 704,
                                        "fullWidth": 1,
                                        "width": 1,
                                        "text": ".",
                                        "value": ".",
                                        "valueText": "."
                                    },
                                    "name": {
                                        "kind": "IdentifierName",
                                        "fullStart": 704,
                                        "fullEnd": 713,
                                        "start": 704,
                                        "end": 712,
                                        "fullWidth": 9,
                                        "width": 8,
                                        "text": "function",
                                        "value": "function",
                                        "valueText": "function",
                                        "hasTrailingTrivia": true,
                                        "trailingTrivia": [
                                            {
                                                "kind": "WhitespaceTrivia",
                                                "text": " "
                                            }
                                        ]
                                    }
                                },
                                "operatorToken": {
                                    "kind": "EqualsToken",
                                    "fullStart": 713,
                                    "fullEnd": 715,
                                    "start": 713,
                                    "end": 714,
                                    "fullWidth": 2,
                                    "width": 1,
                                    "text": "=",
                                    "value": "=",
                                    "valueText": "=",
                                    "hasTrailingTrivia": true,
                                    "trailingTrivia": [
                                        {
                                            "kind": "WhitespaceTrivia",
                                            "text": " "
                                        }
                                    ]
                                },
                                "right": {
                                    "kind": "NumericLiteral",
                                    "fullStart": 715,
                                    "fullEnd": 716,
                                    "start": 715,
                                    "end": 716,
                                    "fullWidth": 1,
                                    "width": 1,
                                    "text": "2",
                                    "value": 2,
                                    "valueText": "2"
                                }
                            },
                            "semicolonToken": {
                                "kind": "SemicolonToken",
                                "fullStart": 716,
                                "fullEnd": 720,
                                "start": 716,
                                "end": 717,
                                "fullWidth": 4,
                                "width": 1,
                                "text": ";",
                                "value": ";",
                                "valueText": ";",
                                "hasTrailingTrivia": true,
                                "hasTrailingNewLine": true,
                                "trailingTrivia": [
                                    {
                                        "kind": "WhitespaceTrivia",
                                        "text": " "
                                    },
                                    {
                                        "kind": "NewLineTrivia",
                                        "text": "\r\n"
                                    }
                                ]
                            }
                        },
                        {
                            "kind": "VariableStatement",
                            "fullStart": 720,
                            "fullEnd": 827,
                            "start": 728,
                            "end": 825,
                            "fullWidth": 107,
                            "width": 97,
                            "modifiers": [],
                            "variableDeclaration": {
                                "kind": "VariableDeclaration",
                                "fullStart": 720,
                                "fullEnd": 824,
                                "start": 728,
                                "end": 824,
                                "fullWidth": 104,
                                "width": 96,
                                "varKeyword": {
                                    "kind": "VarKeyword",
                                    "fullStart": 720,
                                    "fullEnd": 732,
                                    "start": 728,
                                    "end": 731,
                                    "fullWidth": 12,
                                    "width": 3,
                                    "text": "var",
                                    "value": "var",
                                    "valueText": "var",
                                    "hasLeadingTrivia": true,
                                    "hasTrailingTrivia": true,
                                    "leadingTrivia": [
                                        {
                                            "kind": "WhitespaceTrivia",
                                            "text": "        "
                                        }
                                    ],
                                    "trailingTrivia": [
                                        {
                                            "kind": "WhitespaceTrivia",
                                            "text": " "
                                        }
                                    ]
                                },
                                "variableDeclarators": [
                                    {
                                        "kind": "VariableDeclarator",
                                        "fullStart": 732,
                                        "fullEnd": 824,
                                        "start": 732,
                                        "end": 824,
                                        "fullWidth": 92,
<<<<<<< HEAD
                                        "width": 92,
                                        "identifier": {
=======
                                        "propertyName": {
>>>>>>> 85e84683
                                            "kind": "IdentifierName",
                                            "fullStart": 732,
                                            "fullEnd": 736,
                                            "start": 732,
                                            "end": 735,
                                            "fullWidth": 4,
                                            "width": 3,
                                            "text": "arr",
                                            "value": "arr",
                                            "valueText": "arr",
                                            "hasTrailingTrivia": true,
                                            "trailingTrivia": [
                                                {
                                                    "kind": "WhitespaceTrivia",
                                                    "text": " "
                                                }
                                            ]
                                        },
                                        "equalsValueClause": {
                                            "kind": "EqualsValueClause",
                                            "fullStart": 736,
                                            "fullEnd": 824,
                                            "start": 736,
                                            "end": 824,
                                            "fullWidth": 88,
                                            "width": 88,
                                            "equalsToken": {
                                                "kind": "EqualsToken",
                                                "fullStart": 736,
                                                "fullEnd": 738,
                                                "start": 736,
                                                "end": 737,
                                                "fullWidth": 2,
                                                "width": 1,
                                                "text": "=",
                                                "value": "=",
                                                "valueText": "=",
                                                "hasTrailingTrivia": true,
                                                "trailingTrivia": [
                                                    {
                                                        "kind": "WhitespaceTrivia",
                                                        "text": " "
                                                    }
                                                ]
                                            },
                                            "value": {
                                                "kind": "ArrayLiteralExpression",
                                                "fullStart": 738,
                                                "fullEnd": 824,
                                                "start": 738,
                                                "end": 824,
                                                "fullWidth": 86,
                                                "width": 86,
                                                "openBracketToken": {
                                                    "kind": "OpenBracketToken",
                                                    "fullStart": 738,
                                                    "fullEnd": 741,
                                                    "start": 738,
                                                    "end": 739,
                                                    "fullWidth": 3,
                                                    "width": 1,
                                                    "text": "[",
                                                    "value": "[",
                                                    "valueText": "[",
                                                    "hasTrailingTrivia": true,
                                                    "hasTrailingNewLine": true,
                                                    "trailingTrivia": [
                                                        {
                                                            "kind": "NewLineTrivia",
                                                            "text": "\r\n"
                                                        }
                                                    ]
                                                },
                                                "expressions": [
                                                    {
                                                        "kind": "StringLiteral",
                                                        "fullStart": 741,
                                                        "fullEnd": 761,
                                                        "start": 753,
                                                        "end": 760,
                                                        "fullWidth": 20,
                                                        "width": 7,
                                                        "text": "'while'",
                                                        "value": "while",
                                                        "valueText": "while",
                                                        "hasLeadingTrivia": true,
                                                        "hasTrailingTrivia": true,
                                                        "leadingTrivia": [
                                                            {
                                                                "kind": "WhitespaceTrivia",
                                                                "text": "            "
                                                            }
                                                        ],
                                                        "trailingTrivia": [
                                                            {
                                                                "kind": "WhitespaceTrivia",
                                                                "text": " "
                                                            }
                                                        ]
                                                    },
                                                    {
                                                        "kind": "CommaToken",
                                                        "fullStart": 761,
                                                        "fullEnd": 764,
                                                        "start": 761,
                                                        "end": 762,
                                                        "fullWidth": 3,
                                                        "width": 1,
                                                        "text": ",",
                                                        "value": ",",
                                                        "valueText": ",",
                                                        "hasTrailingTrivia": true,
                                                        "hasTrailingNewLine": true,
                                                        "trailingTrivia": [
                                                            {
                                                                "kind": "NewLineTrivia",
                                                                "text": "\r\n"
                                                            }
                                                        ]
                                                    },
                                                    {
                                                        "kind": "StringLiteral",
                                                        "fullStart": 764,
                                                        "fullEnd": 786,
                                                        "start": 776,
                                                        "end": 786,
                                                        "fullWidth": 22,
                                                        "width": 10,
                                                        "text": "'debugger'",
                                                        "value": "debugger",
                                                        "valueText": "debugger",
                                                        "hasLeadingTrivia": true,
                                                        "leadingTrivia": [
                                                            {
                                                                "kind": "WhitespaceTrivia",
                                                                "text": "            "
                                                            }
                                                        ]
                                                    },
                                                    {
                                                        "kind": "CommaToken",
                                                        "fullStart": 786,
                                                        "fullEnd": 790,
                                                        "start": 786,
                                                        "end": 787,
                                                        "fullWidth": 4,
                                                        "width": 1,
                                                        "text": ",",
                                                        "value": ",",
                                                        "valueText": ",",
                                                        "hasTrailingTrivia": true,
                                                        "hasTrailingNewLine": true,
                                                        "trailingTrivia": [
                                                            {
                                                                "kind": "WhitespaceTrivia",
                                                                "text": " "
                                                            },
                                                            {
                                                                "kind": "NewLineTrivia",
                                                                "text": "\r\n"
                                                            }
                                                        ]
                                                    },
                                                    {
                                                        "kind": "StringLiteral",
                                                        "fullStart": 790,
                                                        "fullEnd": 814,
                                                        "start": 802,
                                                        "end": 812,
                                                        "fullWidth": 24,
                                                        "width": 10,
                                                        "text": "'function'",
                                                        "value": "function",
                                                        "valueText": "function",
                                                        "hasLeadingTrivia": true,
                                                        "hasTrailingTrivia": true,
                                                        "hasTrailingNewLine": true,
                                                        "leadingTrivia": [
                                                            {
                                                                "kind": "WhitespaceTrivia",
                                                                "text": "            "
                                                            }
                                                        ],
                                                        "trailingTrivia": [
                                                            {
                                                                "kind": "NewLineTrivia",
                                                                "text": "\r\n"
                                                            }
                                                        ]
                                                    }
                                                ],
                                                "closeBracketToken": {
                                                    "kind": "CloseBracketToken",
                                                    "fullStart": 814,
                                                    "fullEnd": 824,
                                                    "start": 823,
                                                    "end": 824,
                                                    "fullWidth": 10,
                                                    "width": 1,
                                                    "text": "]",
                                                    "value": "]",
                                                    "valueText": "]",
                                                    "hasLeadingTrivia": true,
                                                    "leadingTrivia": [
                                                        {
                                                            "kind": "WhitespaceTrivia",
                                                            "text": "         "
                                                        }
                                                    ]
                                                }
                                            }
                                        }
                                    }
                                ]
                            },
                            "semicolonToken": {
                                "kind": "SemicolonToken",
                                "fullStart": 824,
                                "fullEnd": 827,
                                "start": 824,
                                "end": 825,
                                "fullWidth": 3,
                                "width": 1,
                                "text": ";",
                                "value": ";",
                                "valueText": ";",
                                "hasTrailingTrivia": true,
                                "hasTrailingNewLine": true,
                                "trailingTrivia": [
                                    {
                                        "kind": "NewLineTrivia",
                                        "text": "\r\n"
                                    }
                                ]
                            }
                        },
                        {
                            "kind": "ForStatement",
                            "fullStart": 827,
                            "fullEnd": 979,
                            "start": 836,
                            "end": 977,
                            "fullWidth": 152,
                            "width": 141,
                            "forKeyword": {
                                "kind": "ForKeyword",
                                "fullStart": 827,
                                "fullEnd": 840,
                                "start": 836,
                                "end": 839,
                                "fullWidth": 13,
                                "width": 3,
                                "text": "for",
                                "value": "for",
                                "valueText": "for",
                                "hasLeadingTrivia": true,
                                "hasTrailingTrivia": true,
                                "leadingTrivia": [
                                    {
                                        "kind": "WhitespaceTrivia",
                                        "text": "         "
                                    }
                                ],
                                "trailingTrivia": [
                                    {
                                        "kind": "WhitespaceTrivia",
                                        "text": " "
                                    }
                                ]
                            },
                            "openParenToken": {
                                "kind": "OpenParenToken",
                                "fullStart": 840,
                                "fullEnd": 841,
                                "start": 840,
                                "end": 841,
                                "fullWidth": 1,
                                "width": 1,
                                "text": "(",
                                "value": "(",
                                "valueText": "("
                            },
                            "variableDeclaration": {
                                "kind": "VariableDeclaration",
                                "fullStart": 841,
                                "fullEnd": 850,
                                "start": 841,
                                "end": 850,
                                "fullWidth": 9,
                                "width": 9,
                                "varKeyword": {
                                    "kind": "VarKeyword",
                                    "fullStart": 841,
                                    "fullEnd": 845,
                                    "start": 841,
                                    "end": 844,
                                    "fullWidth": 4,
                                    "width": 3,
                                    "text": "var",
                                    "value": "var",
                                    "valueText": "var",
                                    "hasTrailingTrivia": true,
                                    "trailingTrivia": [
                                        {
                                            "kind": "WhitespaceTrivia",
                                            "text": " "
                                        }
                                    ]
                                },
                                "variableDeclarators": [
                                    {
                                        "kind": "VariableDeclarator",
                                        "fullStart": 845,
                                        "fullEnd": 850,
                                        "start": 845,
                                        "end": 850,
                                        "fullWidth": 5,
<<<<<<< HEAD
                                        "width": 5,
                                        "identifier": {
=======
                                        "propertyName": {
>>>>>>> 85e84683
                                            "kind": "IdentifierName",
                                            "fullStart": 845,
                                            "fullEnd": 847,
                                            "start": 845,
                                            "end": 846,
                                            "fullWidth": 2,
                                            "width": 1,
                                            "text": "i",
                                            "value": "i",
                                            "valueText": "i",
                                            "hasTrailingTrivia": true,
                                            "trailingTrivia": [
                                                {
                                                    "kind": "WhitespaceTrivia",
                                                    "text": " "
                                                }
                                            ]
                                        },
                                        "equalsValueClause": {
                                            "kind": "EqualsValueClause",
                                            "fullStart": 847,
                                            "fullEnd": 850,
                                            "start": 847,
                                            "end": 850,
                                            "fullWidth": 3,
                                            "width": 3,
                                            "equalsToken": {
                                                "kind": "EqualsToken",
                                                "fullStart": 847,
                                                "fullEnd": 849,
                                                "start": 847,
                                                "end": 848,
                                                "fullWidth": 2,
                                                "width": 1,
                                                "text": "=",
                                                "value": "=",
                                                "valueText": "=",
                                                "hasTrailingTrivia": true,
                                                "trailingTrivia": [
                                                    {
                                                        "kind": "WhitespaceTrivia",
                                                        "text": " "
                                                    }
                                                ]
                                            },
                                            "value": {
                                                "kind": "NumericLiteral",
                                                "fullStart": 849,
                                                "fullEnd": 850,
                                                "start": 849,
                                                "end": 850,
                                                "fullWidth": 1,
                                                "width": 1,
                                                "text": "0",
                                                "value": 0,
                                                "valueText": "0"
                                            }
                                        }
                                    }
                                ]
                            },
                            "firstSemicolonToken": {
                                "kind": "SemicolonToken",
                                "fullStart": 850,
                                "fullEnd": 852,
                                "start": 850,
                                "end": 851,
                                "fullWidth": 2,
                                "width": 1,
                                "text": ";",
                                "value": ";",
                                "valueText": ";",
                                "hasTrailingTrivia": true,
                                "trailingTrivia": [
                                    {
                                        "kind": "WhitespaceTrivia",
                                        "text": " "
                                    }
                                ]
                            },
                            "condition": {
                                "kind": "LessThanExpression",
                                "fullStart": 852,
                                "fullEnd": 866,
                                "start": 852,
                                "end": 866,
                                "fullWidth": 14,
                                "width": 14,
                                "left": {
                                    "kind": "IdentifierName",
                                    "fullStart": 852,
                                    "fullEnd": 854,
                                    "start": 852,
                                    "end": 853,
                                    "fullWidth": 2,
                                    "width": 1,
                                    "text": "i",
                                    "value": "i",
                                    "valueText": "i",
                                    "hasTrailingTrivia": true,
                                    "trailingTrivia": [
                                        {
                                            "kind": "WhitespaceTrivia",
                                            "text": " "
                                        }
                                    ]
                                },
                                "operatorToken": {
                                    "kind": "LessThanToken",
                                    "fullStart": 854,
                                    "fullEnd": 856,
                                    "start": 854,
                                    "end": 855,
                                    "fullWidth": 2,
                                    "width": 1,
                                    "text": "<",
                                    "value": "<",
                                    "valueText": "<",
                                    "hasTrailingTrivia": true,
                                    "trailingTrivia": [
                                        {
                                            "kind": "WhitespaceTrivia",
                                            "text": " "
                                        }
                                    ]
                                },
                                "right": {
                                    "kind": "MemberAccessExpression",
                                    "fullStart": 856,
                                    "fullEnd": 866,
                                    "start": 856,
                                    "end": 866,
                                    "fullWidth": 10,
                                    "width": 10,
                                    "expression": {
                                        "kind": "IdentifierName",
                                        "fullStart": 856,
                                        "fullEnd": 859,
                                        "start": 856,
                                        "end": 859,
                                        "fullWidth": 3,
                                        "width": 3,
                                        "text": "arr",
                                        "value": "arr",
                                        "valueText": "arr"
                                    },
                                    "dotToken": {
                                        "kind": "DotToken",
                                        "fullStart": 859,
                                        "fullEnd": 860,
                                        "start": 859,
                                        "end": 860,
                                        "fullWidth": 1,
                                        "width": 1,
                                        "text": ".",
                                        "value": ".",
                                        "valueText": "."
                                    },
                                    "name": {
                                        "kind": "IdentifierName",
                                        "fullStart": 860,
                                        "fullEnd": 866,
                                        "start": 860,
                                        "end": 866,
                                        "fullWidth": 6,
                                        "width": 6,
                                        "text": "length",
                                        "value": "length",
                                        "valueText": "length"
                                    }
                                }
                            },
                            "secondSemicolonToken": {
                                "kind": "SemicolonToken",
                                "fullStart": 866,
                                "fullEnd": 868,
                                "start": 866,
                                "end": 867,
                                "fullWidth": 2,
                                "width": 1,
                                "text": ";",
                                "value": ";",
                                "valueText": ";",
                                "hasTrailingTrivia": true,
                                "trailingTrivia": [
                                    {
                                        "kind": "WhitespaceTrivia",
                                        "text": " "
                                    }
                                ]
                            },
                            "incrementor": {
                                "kind": "PostIncrementExpression",
                                "fullStart": 868,
                                "fullEnd": 871,
                                "start": 868,
                                "end": 871,
                                "fullWidth": 3,
                                "width": 3,
                                "operand": {
                                    "kind": "IdentifierName",
                                    "fullStart": 868,
                                    "fullEnd": 869,
                                    "start": 868,
                                    "end": 869,
                                    "fullWidth": 1,
                                    "width": 1,
                                    "text": "i",
                                    "value": "i",
                                    "valueText": "i"
                                },
                                "operatorToken": {
                                    "kind": "PlusPlusToken",
                                    "fullStart": 869,
                                    "fullEnd": 871,
                                    "start": 869,
                                    "end": 871,
                                    "fullWidth": 2,
                                    "width": 2,
                                    "text": "++",
                                    "value": "++",
                                    "valueText": "++"
                                }
                            },
                            "closeParenToken": {
                                "kind": "CloseParenToken",
                                "fullStart": 871,
                                "fullEnd": 873,
                                "start": 871,
                                "end": 872,
                                "fullWidth": 2,
                                "width": 1,
                                "text": ")",
                                "value": ")",
                                "valueText": ")",
                                "hasTrailingTrivia": true,
                                "trailingTrivia": [
                                    {
                                        "kind": "WhitespaceTrivia",
                                        "text": " "
                                    }
                                ]
                            },
                            "statement": {
                                "kind": "Block",
                                "fullStart": 873,
                                "fullEnd": 979,
                                "start": 873,
                                "end": 977,
                                "fullWidth": 106,
                                "width": 104,
                                "openBraceToken": {
                                    "kind": "OpenBraceToken",
                                    "fullStart": 873,
                                    "fullEnd": 876,
                                    "start": 873,
                                    "end": 874,
                                    "fullWidth": 3,
                                    "width": 1,
                                    "text": "{",
                                    "value": "{",
                                    "valueText": "{",
                                    "hasTrailingTrivia": true,
                                    "hasTrailingNewLine": true,
                                    "trailingTrivia": [
                                        {
                                            "kind": "NewLineTrivia",
                                            "text": "\r\n"
                                        }
                                    ]
                                },
                                "statements": [
                                    {
                                        "kind": "IfStatement",
                                        "fullStart": 876,
                                        "fullEnd": 965,
                                        "start": 888,
                                        "end": 965,
                                        "fullWidth": 89,
                                        "width": 77,
                                        "ifKeyword": {
                                            "kind": "IfKeyword",
                                            "fullStart": 876,
                                            "fullEnd": 891,
                                            "start": 888,
                                            "end": 890,
                                            "fullWidth": 15,
                                            "width": 2,
                                            "text": "if",
                                            "value": "if",
                                            "valueText": "if",
                                            "hasLeadingTrivia": true,
                                            "hasTrailingTrivia": true,
                                            "leadingTrivia": [
                                                {
                                                    "kind": "WhitespaceTrivia",
                                                    "text": "            "
                                                }
                                            ],
                                            "trailingTrivia": [
                                                {
                                                    "kind": "WhitespaceTrivia",
                                                    "text": " "
                                                }
                                            ]
                                        },
                                        "openParenToken": {
                                            "kind": "OpenParenToken",
                                            "fullStart": 891,
                                            "fullEnd": 892,
                                            "start": 891,
                                            "end": 892,
                                            "fullWidth": 1,
                                            "width": 1,
                                            "text": "(",
                                            "value": "(",
                                            "valueText": "("
                                        },
                                        "condition": {
                                            "kind": "NotEqualsExpression",
                                            "fullStart": 892,
                                            "fullEnd": 916,
                                            "start": 892,
                                            "end": 916,
                                            "fullWidth": 24,
                                            "width": 24,
                                            "left": {
                                                "kind": "ElementAccessExpression",
                                                "fullStart": 892,
                                                "fullEnd": 911,
                                                "start": 892,
                                                "end": 910,
                                                "fullWidth": 19,
                                                "width": 18,
                                                "expression": {
                                                    "kind": "IdentifierName",
                                                    "fullStart": 892,
                                                    "fullEnd": 902,
                                                    "start": 892,
                                                    "end": 902,
                                                    "fullWidth": 10,
                                                    "width": 10,
                                                    "text": "tokenCodes",
                                                    "value": "tokenCodes",
                                                    "valueText": "tokenCodes"
                                                },
                                                "openBracketToken": {
                                                    "kind": "OpenBracketToken",
                                                    "fullStart": 902,
                                                    "fullEnd": 903,
                                                    "start": 902,
                                                    "end": 903,
                                                    "fullWidth": 1,
                                                    "width": 1,
                                                    "text": "[",
                                                    "value": "[",
                                                    "valueText": "["
                                                },
                                                "argumentExpression": {
                                                    "kind": "ElementAccessExpression",
                                                    "fullStart": 903,
                                                    "fullEnd": 909,
                                                    "start": 903,
                                                    "end": 909,
                                                    "fullWidth": 6,
                                                    "width": 6,
                                                    "expression": {
                                                        "kind": "IdentifierName",
                                                        "fullStart": 903,
                                                        "fullEnd": 906,
                                                        "start": 903,
                                                        "end": 906,
                                                        "fullWidth": 3,
                                                        "width": 3,
                                                        "text": "arr",
                                                        "value": "arr",
                                                        "valueText": "arr"
                                                    },
                                                    "openBracketToken": {
                                                        "kind": "OpenBracketToken",
                                                        "fullStart": 906,
                                                        "fullEnd": 907,
                                                        "start": 906,
                                                        "end": 907,
                                                        "fullWidth": 1,
                                                        "width": 1,
                                                        "text": "[",
                                                        "value": "[",
                                                        "valueText": "["
                                                    },
                                                    "argumentExpression": {
                                                        "kind": "IdentifierName",
                                                        "fullStart": 907,
                                                        "fullEnd": 908,
                                                        "start": 907,
                                                        "end": 908,
                                                        "fullWidth": 1,
                                                        "width": 1,
                                                        "text": "i",
                                                        "value": "i",
                                                        "valueText": "i"
                                                    },
                                                    "closeBracketToken": {
                                                        "kind": "CloseBracketToken",
                                                        "fullStart": 908,
                                                        "fullEnd": 909,
                                                        "start": 908,
                                                        "end": 909,
                                                        "fullWidth": 1,
                                                        "width": 1,
                                                        "text": "]",
                                                        "value": "]",
                                                        "valueText": "]"
                                                    }
                                                },
                                                "closeBracketToken": {
                                                    "kind": "CloseBracketToken",
                                                    "fullStart": 909,
                                                    "fullEnd": 911,
                                                    "start": 909,
                                                    "end": 910,
                                                    "fullWidth": 2,
                                                    "width": 1,
                                                    "text": "]",
                                                    "value": "]",
                                                    "valueText": "]",
                                                    "hasTrailingTrivia": true,
                                                    "trailingTrivia": [
                                                        {
                                                            "kind": "WhitespaceTrivia",
                                                            "text": " "
                                                        }
                                                    ]
                                                }
                                            },
                                            "operatorToken": {
                                                "kind": "ExclamationEqualsEqualsToken",
                                                "fullStart": 911,
                                                "fullEnd": 915,
                                                "start": 911,
                                                "end": 914,
                                                "fullWidth": 4,
                                                "width": 3,
                                                "text": "!==",
                                                "value": "!==",
                                                "valueText": "!==",
                                                "hasTrailingTrivia": true,
                                                "trailingTrivia": [
                                                    {
                                                        "kind": "WhitespaceTrivia",
                                                        "text": " "
                                                    }
                                                ]
                                            },
                                            "right": {
                                                "kind": "IdentifierName",
                                                "fullStart": 915,
                                                "fullEnd": 916,
                                                "start": 915,
                                                "end": 916,
                                                "fullWidth": 1,
                                                "width": 1,
                                                "text": "i",
                                                "value": "i",
                                                "valueText": "i"
                                            }
                                        },
                                        "closeParenToken": {
                                            "kind": "CloseParenToken",
                                            "fullStart": 916,
                                            "fullEnd": 918,
                                            "start": 916,
                                            "end": 917,
                                            "fullWidth": 2,
                                            "width": 1,
                                            "text": ")",
                                            "value": ")",
                                            "valueText": ")",
                                            "hasTrailingTrivia": true,
                                            "trailingTrivia": [
                                                {
                                                    "kind": "WhitespaceTrivia",
                                                    "text": " "
                                                }
                                            ]
                                        },
                                        "statement": {
                                            "kind": "Block",
                                            "fullStart": 918,
                                            "fullEnd": 965,
                                            "start": 918,
                                            "end": 965,
                                            "fullWidth": 47,
                                            "width": 47,
                                            "openBraceToken": {
                                                "kind": "OpenBraceToken",
                                                "fullStart": 918,
                                                "fullEnd": 921,
                                                "start": 918,
                                                "end": 919,
                                                "fullWidth": 3,
                                                "width": 1,
                                                "text": "{",
                                                "value": "{",
                                                "valueText": "{",
                                                "hasTrailingTrivia": true,
                                                "hasTrailingNewLine": true,
                                                "trailingTrivia": [
                                                    {
                                                        "kind": "NewLineTrivia",
                                                        "text": "\r\n"
                                                    }
                                                ]
                                            },
                                            "statements": [
                                                {
                                                    "kind": "ReturnStatement",
                                                    "fullStart": 921,
                                                    "fullEnd": 952,
                                                    "start": 937,
                                                    "end": 950,
                                                    "fullWidth": 31,
                                                    "width": 13,
                                                    "returnKeyword": {
                                                        "kind": "ReturnKeyword",
                                                        "fullStart": 921,
                                                        "fullEnd": 944,
                                                        "start": 937,
                                                        "end": 943,
                                                        "fullWidth": 23,
                                                        "width": 6,
                                                        "text": "return",
                                                        "value": "return",
                                                        "valueText": "return",
                                                        "hasLeadingTrivia": true,
                                                        "hasTrailingTrivia": true,
                                                        "leadingTrivia": [
                                                            {
                                                                "kind": "WhitespaceTrivia",
                                                                "text": "                "
                                                            }
                                                        ],
                                                        "trailingTrivia": [
                                                            {
                                                                "kind": "WhitespaceTrivia",
                                                                "text": " "
                                                            }
                                                        ]
                                                    },
                                                    "expression": {
                                                        "kind": "FalseKeyword",
                                                        "fullStart": 944,
                                                        "fullEnd": 949,
                                                        "start": 944,
                                                        "end": 949,
                                                        "fullWidth": 5,
                                                        "width": 5,
                                                        "text": "false",
                                                        "value": false,
                                                        "valueText": "false"
                                                    },
                                                    "semicolonToken": {
                                                        "kind": "SemicolonToken",
                                                        "fullStart": 949,
                                                        "fullEnd": 952,
                                                        "start": 949,
                                                        "end": 950,
                                                        "fullWidth": 3,
                                                        "width": 1,
                                                        "text": ";",
                                                        "value": ";",
                                                        "valueText": ";",
                                                        "hasTrailingTrivia": true,
                                                        "hasTrailingNewLine": true,
                                                        "trailingTrivia": [
                                                            {
                                                                "kind": "NewLineTrivia",
                                                                "text": "\r\n"
                                                            }
                                                        ]
                                                    }
                                                }
                                            ],
                                            "closeBraceToken": {
                                                "kind": "CloseBraceToken",
                                                "fullStart": 952,
                                                "fullEnd": 965,
                                                "start": 964,
                                                "end": 965,
                                                "fullWidth": 13,
                                                "width": 1,
                                                "text": "}",
                                                "value": "}",
                                                "valueText": "}",
                                                "hasLeadingTrivia": true,
                                                "leadingTrivia": [
                                                    {
                                                        "kind": "WhitespaceTrivia",
                                                        "text": "            "
                                                    }
                                                ]
                                            }
                                        }
                                    },
                                    {
                                        "kind": "EmptyStatement",
                                        "fullStart": 965,
                                        "fullEnd": 968,
                                        "start": 965,
                                        "end": 966,
                                        "fullWidth": 3,
                                        "width": 1,
                                        "semicolonToken": {
                                            "kind": "SemicolonToken",
                                            "fullStart": 965,
                                            "fullEnd": 968,
                                            "start": 965,
                                            "end": 966,
                                            "fullWidth": 3,
                                            "width": 1,
                                            "text": ";",
                                            "value": ";",
                                            "valueText": ";",
                                            "hasTrailingTrivia": true,
                                            "hasTrailingNewLine": true,
                                            "trailingTrivia": [
                                                {
                                                    "kind": "NewLineTrivia",
                                                    "text": "\r\n"
                                                }
                                            ]
                                        }
                                    }
                                ],
                                "closeBraceToken": {
                                    "kind": "CloseBraceToken",
                                    "fullStart": 968,
                                    "fullEnd": 979,
                                    "start": 976,
                                    "end": 977,
                                    "fullWidth": 11,
                                    "width": 1,
                                    "text": "}",
                                    "value": "}",
                                    "valueText": "}",
                                    "hasLeadingTrivia": true,
                                    "hasTrailingTrivia": true,
                                    "hasTrailingNewLine": true,
                                    "leadingTrivia": [
                                        {
                                            "kind": "WhitespaceTrivia",
                                            "text": "        "
                                        }
                                    ],
                                    "trailingTrivia": [
                                        {
                                            "kind": "NewLineTrivia",
                                            "text": "\r\n"
                                        }
                                    ]
                                }
                            }
                        },
                        {
                            "kind": "ReturnStatement",
                            "fullStart": 979,
                            "fullEnd": 1001,
                            "start": 987,
                            "end": 999,
                            "fullWidth": 22,
                            "width": 12,
                            "returnKeyword": {
                                "kind": "ReturnKeyword",
                                "fullStart": 979,
                                "fullEnd": 994,
                                "start": 987,
                                "end": 993,
                                "fullWidth": 15,
                                "width": 6,
                                "text": "return",
                                "value": "return",
                                "valueText": "return",
                                "hasLeadingTrivia": true,
                                "hasTrailingTrivia": true,
                                "leadingTrivia": [
                                    {
                                        "kind": "WhitespaceTrivia",
                                        "text": "        "
                                    }
                                ],
                                "trailingTrivia": [
                                    {
                                        "kind": "WhitespaceTrivia",
                                        "text": " "
                                    }
                                ]
                            },
                            "expression": {
                                "kind": "TrueKeyword",
                                "fullStart": 994,
                                "fullEnd": 998,
                                "start": 994,
                                "end": 998,
                                "fullWidth": 4,
                                "width": 4,
                                "text": "true",
                                "value": true,
                                "valueText": "true"
                            },
                            "semicolonToken": {
                                "kind": "SemicolonToken",
                                "fullStart": 998,
                                "fullEnd": 1001,
                                "start": 998,
                                "end": 999,
                                "fullWidth": 3,
                                "width": 1,
                                "text": ";",
                                "value": ";",
                                "valueText": ";",
                                "hasTrailingTrivia": true,
                                "hasTrailingNewLine": true,
                                "trailingTrivia": [
                                    {
                                        "kind": "NewLineTrivia",
                                        "text": "\r\n"
                                    }
                                ]
                            }
                        }
                    ],
                    "closeBraceToken": {
                        "kind": "CloseBraceToken",
                        "fullStart": 1001,
                        "fullEnd": 1008,
                        "start": 1005,
                        "end": 1006,
                        "fullWidth": 7,
                        "width": 1,
                        "text": "}",
                        "value": "}",
                        "valueText": "}",
                        "hasLeadingTrivia": true,
                        "hasTrailingTrivia": true,
                        "hasTrailingNewLine": true,
                        "leadingTrivia": [
                            {
                                "kind": "WhitespaceTrivia",
                                "text": "    "
                            }
                        ],
                        "trailingTrivia": [
                            {
                                "kind": "NewLineTrivia",
                                "text": "\r\n"
                            }
                        ]
                    }
                }
            },
            {
                "kind": "ExpressionStatement",
                "fullStart": 1008,
                "fullEnd": 1032,
                "start": 1008,
                "end": 1030,
                "fullWidth": 24,
                "width": 22,
                "expression": {
                    "kind": "InvocationExpression",
                    "fullStart": 1008,
                    "fullEnd": 1029,
                    "start": 1008,
                    "end": 1029,
                    "fullWidth": 21,
                    "width": 21,
                    "expression": {
                        "kind": "IdentifierName",
                        "fullStart": 1008,
                        "fullEnd": 1019,
                        "start": 1008,
                        "end": 1019,
                        "fullWidth": 11,
                        "width": 11,
                        "text": "runTestCase",
                        "value": "runTestCase",
                        "valueText": "runTestCase"
                    },
                    "argumentList": {
                        "kind": "ArgumentList",
                        "fullStart": 1019,
                        "fullEnd": 1029,
                        "start": 1019,
                        "end": 1029,
                        "fullWidth": 10,
                        "width": 10,
                        "openParenToken": {
                            "kind": "OpenParenToken",
                            "fullStart": 1019,
                            "fullEnd": 1020,
                            "start": 1019,
                            "end": 1020,
                            "fullWidth": 1,
                            "width": 1,
                            "text": "(",
                            "value": "(",
                            "valueText": "("
                        },
                        "arguments": [
                            {
                                "kind": "IdentifierName",
                                "fullStart": 1020,
                                "fullEnd": 1028,
                                "start": 1020,
                                "end": 1028,
                                "fullWidth": 8,
                                "width": 8,
                                "text": "testcase",
                                "value": "testcase",
                                "valueText": "testcase"
                            }
                        ],
                        "closeParenToken": {
                            "kind": "CloseParenToken",
                            "fullStart": 1028,
                            "fullEnd": 1029,
                            "start": 1028,
                            "end": 1029,
                            "fullWidth": 1,
                            "width": 1,
                            "text": ")",
                            "value": ")",
                            "valueText": ")"
                        }
                    }
                },
                "semicolonToken": {
                    "kind": "SemicolonToken",
                    "fullStart": 1029,
                    "fullEnd": 1032,
                    "start": 1029,
                    "end": 1030,
                    "fullWidth": 3,
                    "width": 1,
                    "text": ";",
                    "value": ";",
                    "valueText": ";",
                    "hasTrailingTrivia": true,
                    "hasTrailingNewLine": true,
                    "trailingTrivia": [
                        {
                            "kind": "NewLineTrivia",
                            "text": "\r\n"
                        }
                    ]
                }
            }
        ],
        "endOfFileToken": {
            "kind": "EndOfFileToken",
            "fullStart": 1032,
            "fullEnd": 1032,
            "start": 1032,
            "end": 1032,
            "fullWidth": 0,
            "width": 0,
            "text": ""
        }
    },
    "lineMap": {
        "lineStarts": [
            0,
            67,
            152,
            232,
            308,
            380,
            385,
            423,
            556,
            561,
            563,
            565,
            588,
            619,
            651,
            685,
            720,
            741,
            764,
            790,
            814,
            827,
            876,
            921,
            952,
            968,
            979,
            1001,
            1008,
            1032
        ],
        "length": 1032
    }
}<|MERGE_RESOLUTION|>--- conflicted
+++ resolved
@@ -247,12 +247,8 @@
                                         "start": 600,
                                         "end": 616,
                                         "fullWidth": 16,
-<<<<<<< HEAD
                                         "width": 16,
-                                        "identifier": {
-=======
                                         "propertyName": {
->>>>>>> 85e84683
                                             "kind": "IdentifierName",
                                             "fullStart": 600,
                                             "fullEnd": 612,
@@ -809,12 +805,8 @@
                                         "start": 732,
                                         "end": 824,
                                         "fullWidth": 92,
-<<<<<<< HEAD
                                         "width": 92,
-                                        "identifier": {
-=======
                                         "propertyName": {
->>>>>>> 85e84683
                                             "kind": "IdentifierName",
                                             "fullStart": 732,
                                             "fullEnd": 736,
@@ -1132,12 +1124,8 @@
                                         "start": 845,
                                         "end": 850,
                                         "fullWidth": 5,
-<<<<<<< HEAD
                                         "width": 5,
-                                        "identifier": {
-=======
                                         "propertyName": {
->>>>>>> 85e84683
                                             "kind": "IdentifierName",
                                             "fullStart": 845,
                                             "fullEnd": 847,
