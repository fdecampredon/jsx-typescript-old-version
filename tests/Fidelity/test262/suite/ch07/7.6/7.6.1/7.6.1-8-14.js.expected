{
    "isDeclaration": false,
    "languageVersion": "EcmaScript5",
    "parseOptions": {
        "allowAutomaticSemicolonInsertion": true
    },
    "sourceUnit": {
        "kind": "SourceUnit",
        "fullStart": 0,
        "fullEnd": 1454,
        "start": 571,
        "end": 1454,
        "fullWidth": 1454,
        "width": 883,
        "isIncrementallyUnusable": true,
        "moduleElements": [
            {
                "kind": "FunctionDeclaration",
                "fullStart": 0,
                "fullEnd": 1430,
                "start": 571,
                "end": 1428,
                "fullWidth": 1430,
                "width": 857,
                "isIncrementallyUnusable": true,
                "modifiers": [],
                "functionKeyword": {
                    "kind": "FunctionKeyword",
                    "fullStart": 0,
                    "fullEnd": 580,
                    "start": 571,
                    "end": 579,
                    "fullWidth": 580,
                    "width": 8,
                    "text": "function",
                    "value": "function",
                    "valueText": "function",
                    "hasLeadingTrivia": true,
                    "hasLeadingComment": true,
                    "hasLeadingNewLine": true,
                    "hasTrailingTrivia": true,
                    "leadingTrivia": [
                        {
                            "kind": "SingleLineCommentTrivia",
                            "text": "/// Copyright (c) 2012 Ecma International.  All rights reserved. "
                        },
                        {
                            "kind": "NewLineTrivia",
                            "text": "\r\n"
                        },
                        {
                            "kind": "SingleLineCommentTrivia",
                            "text": "/// Ecma International makes this code available under the terms and conditions set"
                        },
                        {
                            "kind": "NewLineTrivia",
                            "text": "\r\n"
                        },
                        {
                            "kind": "SingleLineCommentTrivia",
                            "text": "/// forth on http://hg.ecmascript.org/tests/test262/raw-file/tip/LICENSE (the "
                        },
                        {
                            "kind": "NewLineTrivia",
                            "text": "\r\n"
                        },
                        {
                            "kind": "SingleLineCommentTrivia",
                            "text": "/// \"Use Terms\").   Any redistribution of this code must retain the above "
                        },
                        {
                            "kind": "NewLineTrivia",
                            "text": "\r\n"
                        },
                        {
                            "kind": "SingleLineCommentTrivia",
                            "text": "/// copyright and this notice and otherwise comply with the Use Terms."
                        },
                        {
                            "kind": "NewLineTrivia",
                            "text": "\r\n"
                        },
                        {
                            "kind": "MultiLineCommentTrivia",
                            "text": "/**\r\n * @path ch07/7.6/7.6.1/7.6.1-8-14.js\r\n * @description Allow reserved words as property names by set function within an object, accessed via indexing: public, yield, interface\r\n */"
                        },
                        {
                            "kind": "NewLineTrivia",
                            "text": "\r\n"
                        },
                        {
                            "kind": "NewLineTrivia",
                            "text": "\r\n"
                        },
                        {
                            "kind": "NewLineTrivia",
                            "text": "\r\n"
                        }
                    ],
                    "trailingTrivia": [
                        {
                            "kind": "WhitespaceTrivia",
                            "text": " "
                        }
                    ]
                },
                "identifier": {
                    "kind": "IdentifierName",
                    "fullStart": 580,
                    "fullEnd": 588,
                    "start": 580,
                    "end": 588,
                    "fullWidth": 8,
                    "width": 8,
                    "text": "testcase",
                    "value": "testcase",
                    "valueText": "testcase"
                },
                "callSignature": {
                    "kind": "CallSignature",
                    "fullStart": 588,
                    "fullEnd": 591,
                    "start": 588,
                    "end": 590,
                    "fullWidth": 3,
                    "width": 2,
                    "parameterList": {
                        "kind": "ParameterList",
                        "fullStart": 588,
                        "fullEnd": 591,
                        "start": 588,
                        "end": 590,
                        "fullWidth": 3,
                        "width": 2,
                        "openParenToken": {
                            "kind": "OpenParenToken",
                            "fullStart": 588,
                            "fullEnd": 589,
                            "start": 588,
                            "end": 589,
                            "fullWidth": 1,
                            "width": 1,
                            "text": "(",
                            "value": "(",
                            "valueText": "("
                        },
                        "parameters": [],
                        "closeParenToken": {
                            "kind": "CloseParenToken",
                            "fullStart": 589,
                            "fullEnd": 591,
                            "start": 589,
                            "end": 590,
                            "fullWidth": 2,
                            "width": 1,
                            "text": ")",
                            "value": ")",
                            "valueText": ")",
                            "hasTrailingTrivia": true,
                            "trailingTrivia": [
                                {
                                    "kind": "WhitespaceTrivia",
                                    "text": " "
                                }
                            ]
                        }
                    }
                },
                "block": {
                    "kind": "Block",
                    "fullStart": 591,
                    "fullEnd": 1430,
                    "start": 591,
                    "end": 1428,
                    "fullWidth": 839,
                    "width": 837,
                    "isIncrementallyUnusable": true,
                    "openBraceToken": {
                        "kind": "OpenBraceToken",
                        "fullStart": 591,
                        "fullEnd": 594,
                        "start": 591,
                        "end": 592,
                        "fullWidth": 3,
                        "width": 1,
                        "text": "{",
                        "value": "{",
                        "valueText": "{",
                        "hasTrailingTrivia": true,
                        "hasTrailingNewLine": true,
                        "trailingTrivia": [
                            {
                                "kind": "NewLineTrivia",
                                "text": "\r\n"
                            }
                        ]
                    },
                    "statements": [
                        {
                            "kind": "VariableStatement",
                            "fullStart": 594,
                            "fullEnd": 640,
                            "start": 602,
                            "end": 638,
                            "fullWidth": 46,
                            "width": 36,
                            "modifiers": [],
                            "variableDeclaration": {
                                "kind": "VariableDeclaration",
                                "fullStart": 594,
                                "fullEnd": 637,
                                "start": 602,
                                "end": 637,
                                "fullWidth": 43,
                                "width": 35,
                                "varKeyword": {
                                    "kind": "VarKeyword",
                                    "fullStart": 594,
                                    "fullEnd": 606,
                                    "start": 602,
                                    "end": 605,
                                    "fullWidth": 12,
                                    "width": 3,
                                    "text": "var",
                                    "value": "var",
                                    "valueText": "var",
                                    "hasLeadingTrivia": true,
                                    "hasTrailingTrivia": true,
                                    "leadingTrivia": [
                                        {
                                            "kind": "WhitespaceTrivia",
                                            "text": "        "
                                        }
                                    ],
                                    "trailingTrivia": [
                                        {
                                            "kind": "WhitespaceTrivia",
                                            "text": " "
                                        }
                                    ]
                                },
                                "variableDeclarators": [
                                    {
                                        "kind": "VariableDeclarator",
                                        "fullStart": 606,
                                        "fullEnd": 615,
                                        "start": 606,
                                        "end": 615,
                                        "fullWidth": 9,
                                        "width": 9,
                                        "identifier": {
                                            "kind": "IdentifierName",
                                            "fullStart": 606,
                                            "fullEnd": 612,
                                            "start": 606,
                                            "end": 611,
                                            "fullWidth": 6,
                                            "width": 5,
                                            "text": "test0",
                                            "value": "test0",
                                            "valueText": "test0",
                                            "hasTrailingTrivia": true,
                                            "trailingTrivia": [
                                                {
                                                    "kind": "WhitespaceTrivia",
                                                    "text": " "
                                                }
                                            ]
                                        },
                                        "equalsValueClause": {
                                            "kind": "EqualsValueClause",
                                            "fullStart": 612,
                                            "fullEnd": 615,
                                            "start": 612,
                                            "end": 615,
                                            "fullWidth": 3,
                                            "width": 3,
                                            "equalsToken": {
                                                "kind": "EqualsToken",
                                                "fullStart": 612,
                                                "fullEnd": 614,
                                                "start": 612,
                                                "end": 613,
                                                "fullWidth": 2,
                                                "width": 1,
                                                "text": "=",
                                                "value": "=",
                                                "valueText": "=",
                                                "hasTrailingTrivia": true,
                                                "trailingTrivia": [
                                                    {
                                                        "kind": "WhitespaceTrivia",
                                                        "text": " "
                                                    }
                                                ]
                                            },
                                            "value": {
                                                "kind": "NumericLiteral",
                                                "fullStart": 614,
                                                "fullEnd": 615,
                                                "start": 614,
                                                "end": 615,
                                                "fullWidth": 1,
                                                "width": 1,
                                                "text": "0",
                                                "value": 0,
                                                "valueText": "0"
                                            }
                                        }
                                    },
                                    {
                                        "kind": "CommaToken",
                                        "fullStart": 615,
                                        "fullEnd": 617,
                                        "start": 615,
                                        "end": 616,
                                        "fullWidth": 2,
                                        "width": 1,
                                        "text": ",",
                                        "value": ",",
                                        "valueText": ",",
                                        "hasTrailingTrivia": true,
                                        "trailingTrivia": [
                                            {
                                                "kind": "WhitespaceTrivia",
                                                "text": " "
                                            }
                                        ]
                                    },
                                    {
                                        "kind": "VariableDeclarator",
                                        "fullStart": 617,
                                        "fullEnd": 626,
                                        "start": 617,
                                        "end": 626,
                                        "fullWidth": 9,
                                        "width": 9,
                                        "identifier": {
                                            "kind": "IdentifierName",
                                            "fullStart": 617,
                                            "fullEnd": 623,
                                            "start": 617,
                                            "end": 622,
                                            "fullWidth": 6,
                                            "width": 5,
                                            "text": "test1",
                                            "value": "test1",
                                            "valueText": "test1",
                                            "hasTrailingTrivia": true,
                                            "trailingTrivia": [
                                                {
                                                    "kind": "WhitespaceTrivia",
                                                    "text": " "
                                                }
                                            ]
                                        },
                                        "equalsValueClause": {
                                            "kind": "EqualsValueClause",
                                            "fullStart": 623,
                                            "fullEnd": 626,
                                            "start": 623,
                                            "end": 626,
                                            "fullWidth": 3,
                                            "width": 3,
                                            "equalsToken": {
                                                "kind": "EqualsToken",
                                                "fullStart": 623,
                                                "fullEnd": 625,
                                                "start": 623,
                                                "end": 624,
                                                "fullWidth": 2,
                                                "width": 1,
                                                "text": "=",
                                                "value": "=",
                                                "valueText": "=",
                                                "hasTrailingTrivia": true,
                                                "trailingTrivia": [
                                                    {
                                                        "kind": "WhitespaceTrivia",
                                                        "text": " "
                                                    }
                                                ]
                                            },
                                            "value": {
                                                "kind": "NumericLiteral",
                                                "fullStart": 625,
                                                "fullEnd": 626,
                                                "start": 625,
                                                "end": 626,
                                                "fullWidth": 1,
                                                "width": 1,
                                                "text": "1",
                                                "value": 1,
                                                "valueText": "1"
                                            }
                                        }
                                    },
                                    {
                                        "kind": "CommaToken",
                                        "fullStart": 626,
                                        "fullEnd": 628,
                                        "start": 626,
                                        "end": 627,
                                        "fullWidth": 2,
                                        "width": 1,
                                        "text": ",",
                                        "value": ",",
                                        "valueText": ",",
                                        "hasTrailingTrivia": true,
                                        "trailingTrivia": [
                                            {
                                                "kind": "WhitespaceTrivia",
                                                "text": " "
                                            }
                                        ]
                                    },
                                    {
                                        "kind": "VariableDeclarator",
                                        "fullStart": 628,
                                        "fullEnd": 637,
                                        "start": 628,
                                        "end": 637,
                                        "fullWidth": 9,
                                        "width": 9,
                                        "identifier": {
                                            "kind": "IdentifierName",
                                            "fullStart": 628,
                                            "fullEnd": 634,
                                            "start": 628,
                                            "end": 633,
                                            "fullWidth": 6,
                                            "width": 5,
                                            "text": "test2",
                                            "value": "test2",
                                            "valueText": "test2",
                                            "hasTrailingTrivia": true,
                                            "trailingTrivia": [
                                                {
                                                    "kind": "WhitespaceTrivia",
                                                    "text": " "
                                                }
                                            ]
                                        },
                                        "equalsValueClause": {
                                            "kind": "EqualsValueClause",
                                            "fullStart": 634,
                                            "fullEnd": 637,
                                            "start": 634,
                                            "end": 637,
                                            "fullWidth": 3,
                                            "width": 3,
                                            "equalsToken": {
                                                "kind": "EqualsToken",
                                                "fullStart": 634,
                                                "fullEnd": 636,
                                                "start": 634,
                                                "end": 635,
                                                "fullWidth": 2,
                                                "width": 1,
                                                "text": "=",
                                                "value": "=",
                                                "valueText": "=",
                                                "hasTrailingTrivia": true,
                                                "trailingTrivia": [
                                                    {
                                                        "kind": "WhitespaceTrivia",
                                                        "text": " "
                                                    }
                                                ]
                                            },
                                            "value": {
                                                "kind": "NumericLiteral",
                                                "fullStart": 636,
                                                "fullEnd": 637,
                                                "start": 636,
                                                "end": 637,
                                                "fullWidth": 1,
                                                "width": 1,
                                                "text": "2",
                                                "value": 2,
                                                "valueText": "2"
                                            }
                                        }
                                    }
                                ]
                            },
                            "semicolonToken": {
                                "kind": "SemicolonToken",
                                "fullStart": 637,
                                "fullEnd": 640,
                                "start": 637,
                                "end": 638,
                                "fullWidth": 3,
                                "width": 1,
                                "text": ";",
                                "value": ";",
                                "valueText": ";",
                                "hasTrailingTrivia": true,
                                "hasTrailingNewLine": true,
                                "trailingTrivia": [
                                    {
                                        "kind": "NewLineTrivia",
                                        "text": "\r\n"
                                    }
                                ]
                            }
                        },
                        {
                            "kind": "VariableStatement",
                            "fullStart": 640,
                            "fullEnd": 1147,
                            "start": 648,
                            "end": 1144,
                            "fullWidth": 507,
                            "width": 496,
                            "isIncrementallyUnusable": true,
                            "modifiers": [],
                            "variableDeclaration": {
                                "kind": "VariableDeclaration",
                                "fullStart": 640,
                                "fullEnd": 1143,
                                "start": 648,
                                "end": 1143,
                                "fullWidth": 503,
                                "width": 495,
                                "isIncrementallyUnusable": true,
                                "varKeyword": {
                                    "kind": "VarKeyword",
                                    "fullStart": 640,
                                    "fullEnd": 652,
                                    "start": 648,
                                    "end": 651,
                                    "fullWidth": 12,
                                    "width": 3,
                                    "text": "var",
                                    "value": "var",
                                    "valueText": "var",
                                    "hasLeadingTrivia": true,
                                    "hasTrailingTrivia": true,
                                    "leadingTrivia": [
                                        {
                                            "kind": "WhitespaceTrivia",
                                            "text": "        "
                                        }
                                    ],
                                    "trailingTrivia": [
                                        {
                                            "kind": "WhitespaceTrivia",
                                            "text": " "
                                        }
                                    ]
                                },
                                "variableDeclarators": [
                                    {
                                        "kind": "VariableDeclarator",
                                        "fullStart": 652,
                                        "fullEnd": 1143,
                                        "start": 652,
                                        "end": 1143,
                                        "fullWidth": 491,
                                        "width": 491,
                                        "isIncrementallyUnusable": true,
                                        "identifier": {
                                            "kind": "IdentifierName",
                                            "fullStart": 652,
                                            "fullEnd": 664,
                                            "start": 652,
                                            "end": 662,
                                            "fullWidth": 12,
                                            "width": 10,
                                            "text": "tokenCodes",
                                            "value": "tokenCodes",
                                            "valueText": "tokenCodes",
                                            "hasTrailingTrivia": true,
                                            "trailingTrivia": [
                                                {
                                                    "kind": "WhitespaceTrivia",
                                                    "text": "  "
                                                }
                                            ]
                                        },
                                        "equalsValueClause": {
                                            "kind": "EqualsValueClause",
                                            "fullStart": 664,
                                            "fullEnd": 1143,
                                            "start": 664,
                                            "end": 1143,
                                            "fullWidth": 479,
                                            "width": 479,
                                            "isIncrementallyUnusable": true,
                                            "equalsToken": {
                                                "kind": "EqualsToken",
                                                "fullStart": 664,
                                                "fullEnd": 666,
                                                "start": 664,
                                                "end": 665,
                                                "fullWidth": 2,
                                                "width": 1,
                                                "text": "=",
                                                "value": "=",
                                                "valueText": "=",
                                                "hasTrailingTrivia": true,
                                                "trailingTrivia": [
                                                    {
                                                        "kind": "WhitespaceTrivia",
                                                        "text": " "
                                                    }
                                                ]
                                            },
                                            "value": {
                                                "kind": "ObjectLiteralExpression",
                                                "fullStart": 666,
                                                "fullEnd": 1143,
                                                "start": 666,
                                                "end": 1143,
                                                "fullWidth": 477,
                                                "width": 477,
                                                "isIncrementallyUnusable": true,
                                                "openBraceToken": {
                                                    "kind": "OpenBraceToken",
                                                    "fullStart": 666,
                                                    "fullEnd": 669,
                                                    "start": 666,
                                                    "end": 667,
                                                    "fullWidth": 3,
                                                    "width": 1,
                                                    "text": "{",
                                                    "value": "{",
                                                    "valueText": "{",
                                                    "hasTrailingTrivia": true,
                                                    "hasTrailingNewLine": true,
                                                    "trailingTrivia": [
                                                        {
                                                            "kind": "NewLineTrivia",
                                                            "text": "\r\n"
                                                        }
                                                    ]
                                                },
                                                "propertyAssignments": [
                                                    {
                                                        "kind": "SetAccessor",
                                                        "fullStart": 669,
                                                        "fullEnd": 746,
                                                        "start": 681,
                                                        "end": 746,
                                                        "fullWidth": 77,
                                                        "width": 65,
                                                        "isIncrementallyUnusable": true,
                                                        "modifiers": [],
                                                        "setKeyword": {
                                                            "kind": "SetKeyword",
                                                            "fullStart": 669,
                                                            "fullEnd": 685,
                                                            "start": 681,
                                                            "end": 684,
                                                            "fullWidth": 16,
                                                            "width": 3,
                                                            "text": "set",
                                                            "value": "set",
                                                            "valueText": "set",
                                                            "hasLeadingTrivia": true,
                                                            "hasTrailingTrivia": true,
                                                            "leadingTrivia": [
                                                                {
                                                                    "kind": "WhitespaceTrivia",
                                                                    "text": "            "
                                                                }
                                                            ],
                                                            "trailingTrivia": [
                                                                {
                                                                    "kind": "WhitespaceTrivia",
                                                                    "text": " "
                                                                }
                                                            ]
                                                        },
                                                        "propertyName": {
                                                            "kind": "IdentifierName",
                                                            "fullStart": 685,
                                                            "fullEnd": 691,
                                                            "start": 685,
                                                            "end": 691,
                                                            "fullWidth": 6,
                                                            "width": 6,
                                                            "text": "public",
                                                            "value": "public",
                                                            "valueText": "public"
                                                        },
                                                        "parameterList": {
                                                            "kind": "ParameterList",
                                                            "fullStart": 691,
                                                            "fullEnd": 698,
                                                            "start": 691,
                                                            "end": 698,
                                                            "fullWidth": 7,
                                                            "width": 7,
                                                            "openParenToken": {
                                                                "kind": "OpenParenToken",
                                                                "fullStart": 691,
                                                                "fullEnd": 692,
                                                                "start": 691,
                                                                "end": 692,
                                                                "fullWidth": 1,
                                                                "width": 1,
                                                                "text": "(",
                                                                "value": "(",
                                                                "valueText": "("
                                                            },
                                                            "parameters": [
                                                                {
                                                                    "kind": "Parameter",
                                                                    "fullStart": 692,
                                                                    "fullEnd": 697,
                                                                    "start": 692,
                                                                    "end": 697,
                                                                    "fullWidth": 5,
<<<<<<< HEAD
                                                                    "width": 5,
=======
                                                                    "modifiers": [],
>>>>>>> e3c38734
                                                                    "identifier": {
                                                                        "kind": "IdentifierName",
                                                                        "fullStart": 692,
                                                                        "fullEnd": 697,
                                                                        "start": 692,
                                                                        "end": 697,
                                                                        "fullWidth": 5,
                                                                        "width": 5,
                                                                        "text": "value",
                                                                        "value": "value",
                                                                        "valueText": "value"
                                                                    }
                                                                }
                                                            ],
                                                            "closeParenToken": {
                                                                "kind": "CloseParenToken",
                                                                "fullStart": 697,
                                                                "fullEnd": 698,
                                                                "start": 697,
                                                                "end": 698,
                                                                "fullWidth": 1,
                                                                "width": 1,
                                                                "text": ")",
                                                                "value": ")",
                                                                "valueText": ")"
                                                            }
                                                        },
                                                        "block": {
                                                            "kind": "Block",
                                                            "fullStart": 698,
                                                            "fullEnd": 746,
                                                            "start": 698,
                                                            "end": 746,
                                                            "fullWidth": 48,
                                                            "width": 48,
                                                            "openBraceToken": {
                                                                "kind": "OpenBraceToken",
                                                                "fullStart": 698,
                                                                "fullEnd": 701,
                                                                "start": 698,
                                                                "end": 699,
                                                                "fullWidth": 3,
                                                                "width": 1,
                                                                "text": "{",
                                                                "value": "{",
                                                                "valueText": "{",
                                                                "hasTrailingTrivia": true,
                                                                "hasTrailingNewLine": true,
                                                                "trailingTrivia": [
                                                                    {
                                                                        "kind": "NewLineTrivia",
                                                                        "text": "\r\n"
                                                                    }
                                                                ]
                                                            },
                                                            "statements": [
                                                                {
                                                                    "kind": "ExpressionStatement",
                                                                    "fullStart": 701,
                                                                    "fullEnd": 733,
                                                                    "start": 717,
                                                                    "end": 731,
                                                                    "fullWidth": 32,
                                                                    "width": 14,
                                                                    "expression": {
                                                                        "kind": "AssignmentExpression",
                                                                        "fullStart": 701,
                                                                        "fullEnd": 730,
                                                                        "start": 717,
                                                                        "end": 730,
                                                                        "fullWidth": 29,
                                                                        "width": 13,
                                                                        "left": {
                                                                            "kind": "IdentifierName",
                                                                            "fullStart": 701,
                                                                            "fullEnd": 723,
                                                                            "start": 717,
                                                                            "end": 722,
                                                                            "fullWidth": 22,
                                                                            "width": 5,
                                                                            "text": "test0",
                                                                            "value": "test0",
                                                                            "valueText": "test0",
                                                                            "hasLeadingTrivia": true,
                                                                            "hasTrailingTrivia": true,
                                                                            "leadingTrivia": [
                                                                                {
                                                                                    "kind": "WhitespaceTrivia",
                                                                                    "text": "                "
                                                                                }
                                                                            ],
                                                                            "trailingTrivia": [
                                                                                {
                                                                                    "kind": "WhitespaceTrivia",
                                                                                    "text": " "
                                                                                }
                                                                            ]
                                                                        },
                                                                        "operatorToken": {
                                                                            "kind": "EqualsToken",
                                                                            "fullStart": 723,
                                                                            "fullEnd": 725,
                                                                            "start": 723,
                                                                            "end": 724,
                                                                            "fullWidth": 2,
                                                                            "width": 1,
                                                                            "text": "=",
                                                                            "value": "=",
                                                                            "valueText": "=",
                                                                            "hasTrailingTrivia": true,
                                                                            "trailingTrivia": [
                                                                                {
                                                                                    "kind": "WhitespaceTrivia",
                                                                                    "text": " "
                                                                                }
                                                                            ]
                                                                        },
                                                                        "right": {
                                                                            "kind": "IdentifierName",
                                                                            "fullStart": 725,
                                                                            "fullEnd": 730,
                                                                            "start": 725,
                                                                            "end": 730,
                                                                            "fullWidth": 5,
                                                                            "width": 5,
                                                                            "text": "value",
                                                                            "value": "value",
                                                                            "valueText": "value"
                                                                        }
                                                                    },
                                                                    "semicolonToken": {
                                                                        "kind": "SemicolonToken",
                                                                        "fullStart": 730,
                                                                        "fullEnd": 733,
                                                                        "start": 730,
                                                                        "end": 731,
                                                                        "fullWidth": 3,
                                                                        "width": 1,
                                                                        "text": ";",
                                                                        "value": ";",
                                                                        "valueText": ";",
                                                                        "hasTrailingTrivia": true,
                                                                        "hasTrailingNewLine": true,
                                                                        "trailingTrivia": [
                                                                            {
                                                                                "kind": "NewLineTrivia",
                                                                                "text": "\r\n"
                                                                            }
                                                                        ]
                                                                    }
                                                                }
                                                            ],
                                                            "closeBraceToken": {
                                                                "kind": "CloseBraceToken",
                                                                "fullStart": 733,
                                                                "fullEnd": 746,
                                                                "start": 745,
                                                                "end": 746,
                                                                "fullWidth": 13,
                                                                "width": 1,
                                                                "text": "}",
                                                                "value": "}",
                                                                "valueText": "}",
                                                                "hasLeadingTrivia": true,
                                                                "leadingTrivia": [
                                                                    {
                                                                        "kind": "WhitespaceTrivia",
                                                                        "text": "            "
                                                                    }
                                                                ]
                                                            }
                                                        }
                                                    },
                                                    {
                                                        "kind": "CommaToken",
                                                        "fullStart": 746,
                                                        "fullEnd": 749,
                                                        "start": 746,
                                                        "end": 747,
                                                        "fullWidth": 3,
                                                        "width": 1,
                                                        "text": ",",
                                                        "value": ",",
                                                        "valueText": ",",
                                                        "hasTrailingTrivia": true,
                                                        "hasTrailingNewLine": true,
                                                        "trailingTrivia": [
                                                            {
                                                                "kind": "NewLineTrivia",
                                                                "text": "\r\n"
                                                            }
                                                        ]
                                                    },
                                                    {
                                                        "kind": "GetAccessor",
                                                        "fullStart": 749,
                                                        "fullEnd": 820,
                                                        "start": 761,
                                                        "end": 820,
                                                        "fullWidth": 71,
                                                        "width": 59,
                                                        "isIncrementallyUnusable": true,
                                                        "modifiers": [],
                                                        "getKeyword": {
                                                            "kind": "GetKeyword",
                                                            "fullStart": 749,
                                                            "fullEnd": 765,
                                                            "start": 761,
                                                            "end": 764,
                                                            "fullWidth": 16,
                                                            "width": 3,
                                                            "text": "get",
                                                            "value": "get",
                                                            "valueText": "get",
                                                            "hasLeadingTrivia": true,
                                                            "hasTrailingTrivia": true,
                                                            "leadingTrivia": [
                                                                {
                                                                    "kind": "WhitespaceTrivia",
                                                                    "text": "            "
                                                                }
                                                            ],
                                                            "trailingTrivia": [
                                                                {
                                                                    "kind": "WhitespaceTrivia",
                                                                    "text": " "
                                                                }
                                                            ]
                                                        },
                                                        "propertyName": {
                                                            "kind": "IdentifierName",
                                                            "fullStart": 765,
                                                            "fullEnd": 771,
                                                            "start": 765,
                                                            "end": 771,
                                                            "fullWidth": 6,
                                                            "width": 6,
                                                            "text": "public",
                                                            "value": "public",
                                                            "valueText": "public"
                                                        },
                                                        "parameterList": {
                                                            "kind": "ParameterList",
                                                            "fullStart": 771,
                                                            "fullEnd": 773,
                                                            "start": 771,
                                                            "end": 773,
                                                            "fullWidth": 2,
                                                            "width": 2,
                                                            "openParenToken": {
                                                                "kind": "OpenParenToken",
                                                                "fullStart": 771,
                                                                "fullEnd": 772,
                                                                "start": 771,
                                                                "end": 772,
                                                                "fullWidth": 1,
                                                                "width": 1,
                                                                "text": "(",
                                                                "value": "(",
                                                                "valueText": "("
                                                            },
                                                            "parameters": [],
                                                            "closeParenToken": {
                                                                "kind": "CloseParenToken",
                                                                "fullStart": 772,
                                                                "fullEnd": 773,
                                                                "start": 772,
                                                                "end": 773,
                                                                "fullWidth": 1,
                                                                "width": 1,
                                                                "text": ")",
                                                                "value": ")",
                                                                "valueText": ")"
                                                            }
                                                        },
                                                        "block": {
                                                            "kind": "Block",
                                                            "fullStart": 773,
                                                            "fullEnd": 820,
                                                            "start": 773,
                                                            "end": 820,
                                                            "fullWidth": 47,
                                                            "width": 47,
                                                            "openBraceToken": {
                                                                "kind": "OpenBraceToken",
                                                                "fullStart": 773,
                                                                "fullEnd": 776,
                                                                "start": 773,
                                                                "end": 774,
                                                                "fullWidth": 3,
                                                                "width": 1,
                                                                "text": "{",
                                                                "value": "{",
                                                                "valueText": "{",
                                                                "hasTrailingTrivia": true,
                                                                "hasTrailingNewLine": true,
                                                                "trailingTrivia": [
                                                                    {
                                                                        "kind": "NewLineTrivia",
                                                                        "text": "\r\n"
                                                                    }
                                                                ]
                                                            },
                                                            "statements": [
                                                                {
                                                                    "kind": "ReturnStatement",
                                                                    "fullStart": 776,
                                                                    "fullEnd": 807,
                                                                    "start": 792,
                                                                    "end": 805,
                                                                    "fullWidth": 31,
                                                                    "width": 13,
                                                                    "returnKeyword": {
                                                                        "kind": "ReturnKeyword",
                                                                        "fullStart": 776,
                                                                        "fullEnd": 799,
                                                                        "start": 792,
                                                                        "end": 798,
                                                                        "fullWidth": 23,
                                                                        "width": 6,
                                                                        "text": "return",
                                                                        "value": "return",
                                                                        "valueText": "return",
                                                                        "hasLeadingTrivia": true,
                                                                        "hasTrailingTrivia": true,
                                                                        "leadingTrivia": [
                                                                            {
                                                                                "kind": "WhitespaceTrivia",
                                                                                "text": "                "
                                                                            }
                                                                        ],
                                                                        "trailingTrivia": [
                                                                            {
                                                                                "kind": "WhitespaceTrivia",
                                                                                "text": " "
                                                                            }
                                                                        ]
                                                                    },
                                                                    "expression": {
                                                                        "kind": "IdentifierName",
                                                                        "fullStart": 799,
                                                                        "fullEnd": 804,
                                                                        "start": 799,
                                                                        "end": 804,
                                                                        "fullWidth": 5,
                                                                        "width": 5,
                                                                        "text": "test0",
                                                                        "value": "test0",
                                                                        "valueText": "test0"
                                                                    },
                                                                    "semicolonToken": {
                                                                        "kind": "SemicolonToken",
                                                                        "fullStart": 804,
                                                                        "fullEnd": 807,
                                                                        "start": 804,
                                                                        "end": 805,
                                                                        "fullWidth": 3,
                                                                        "width": 1,
                                                                        "text": ";",
                                                                        "value": ";",
                                                                        "valueText": ";",
                                                                        "hasTrailingTrivia": true,
                                                                        "hasTrailingNewLine": true,
                                                                        "trailingTrivia": [
                                                                            {
                                                                                "kind": "NewLineTrivia",
                                                                                "text": "\r\n"
                                                                            }
                                                                        ]
                                                                    }
                                                                }
                                                            ],
                                                            "closeBraceToken": {
                                                                "kind": "CloseBraceToken",
                                                                "fullStart": 807,
                                                                "fullEnd": 820,
                                                                "start": 819,
                                                                "end": 820,
                                                                "fullWidth": 13,
                                                                "width": 1,
                                                                "text": "}",
                                                                "value": "}",
                                                                "valueText": "}",
                                                                "hasLeadingTrivia": true,
                                                                "leadingTrivia": [
                                                                    {
                                                                        "kind": "WhitespaceTrivia",
                                                                        "text": "            "
                                                                    }
                                                                ]
                                                            }
                                                        }
                                                    },
                                                    {
                                                        "kind": "CommaToken",
                                                        "fullStart": 820,
                                                        "fullEnd": 823,
                                                        "start": 820,
                                                        "end": 821,
                                                        "fullWidth": 3,
                                                        "width": 1,
                                                        "text": ",",
                                                        "value": ",",
                                                        "valueText": ",",
                                                        "hasTrailingTrivia": true,
                                                        "hasTrailingNewLine": true,
                                                        "trailingTrivia": [
                                                            {
                                                                "kind": "NewLineTrivia",
                                                                "text": "\r\n"
                                                            }
                                                        ]
                                                    },
                                                    {
                                                        "kind": "SetAccessor",
                                                        "fullStart": 823,
                                                        "fullEnd": 899,
                                                        "start": 835,
                                                        "end": 899,
                                                        "fullWidth": 76,
                                                        "width": 64,
                                                        "isIncrementallyUnusable": true,
                                                        "modifiers": [],
                                                        "setKeyword": {
                                                            "kind": "SetKeyword",
                                                            "fullStart": 823,
                                                            "fullEnd": 839,
                                                            "start": 835,
                                                            "end": 838,
                                                            "fullWidth": 16,
                                                            "width": 3,
                                                            "text": "set",
                                                            "value": "set",
                                                            "valueText": "set",
                                                            "hasLeadingTrivia": true,
                                                            "hasTrailingTrivia": true,
                                                            "leadingTrivia": [
                                                                {
                                                                    "kind": "WhitespaceTrivia",
                                                                    "text": "            "
                                                                }
                                                            ],
                                                            "trailingTrivia": [
                                                                {
                                                                    "kind": "WhitespaceTrivia",
                                                                    "text": " "
                                                                }
                                                            ]
                                                        },
                                                        "propertyName": {
                                                            "kind": "IdentifierName",
                                                            "fullStart": 839,
                                                            "fullEnd": 844,
                                                            "start": 839,
                                                            "end": 844,
                                                            "fullWidth": 5,
                                                            "width": 5,
                                                            "text": "yield",
                                                            "value": "yield",
                                                            "valueText": "yield"
                                                        },
                                                        "parameterList": {
                                                            "kind": "ParameterList",
                                                            "fullStart": 844,
                                                            "fullEnd": 851,
                                                            "start": 844,
                                                            "end": 851,
                                                            "fullWidth": 7,
                                                            "width": 7,
                                                            "openParenToken": {
                                                                "kind": "OpenParenToken",
                                                                "fullStart": 844,
                                                                "fullEnd": 845,
                                                                "start": 844,
                                                                "end": 845,
                                                                "fullWidth": 1,
                                                                "width": 1,
                                                                "text": "(",
                                                                "value": "(",
                                                                "valueText": "("
                                                            },
                                                            "parameters": [
                                                                {
                                                                    "kind": "Parameter",
                                                                    "fullStart": 845,
                                                                    "fullEnd": 850,
                                                                    "start": 845,
                                                                    "end": 850,
                                                                    "fullWidth": 5,
<<<<<<< HEAD
                                                                    "width": 5,
=======
                                                                    "modifiers": [],
>>>>>>> e3c38734
                                                                    "identifier": {
                                                                        "kind": "IdentifierName",
                                                                        "fullStart": 845,
                                                                        "fullEnd": 850,
                                                                        "start": 845,
                                                                        "end": 850,
                                                                        "fullWidth": 5,
                                                                        "width": 5,
                                                                        "text": "value",
                                                                        "value": "value",
                                                                        "valueText": "value"
                                                                    }
                                                                }
                                                            ],
                                                            "closeParenToken": {
                                                                "kind": "CloseParenToken",
                                                                "fullStart": 850,
                                                                "fullEnd": 851,
                                                                "start": 850,
                                                                "end": 851,
                                                                "fullWidth": 1,
                                                                "width": 1,
                                                                "text": ")",
                                                                "value": ")",
                                                                "valueText": ")"
                                                            }
                                                        },
                                                        "block": {
                                                            "kind": "Block",
                                                            "fullStart": 851,
                                                            "fullEnd": 899,
                                                            "start": 851,
                                                            "end": 899,
                                                            "fullWidth": 48,
                                                            "width": 48,
                                                            "openBraceToken": {
                                                                "kind": "OpenBraceToken",
                                                                "fullStart": 851,
                                                                "fullEnd": 854,
                                                                "start": 851,
                                                                "end": 852,
                                                                "fullWidth": 3,
                                                                "width": 1,
                                                                "text": "{",
                                                                "value": "{",
                                                                "valueText": "{",
                                                                "hasTrailingTrivia": true,
                                                                "hasTrailingNewLine": true,
                                                                "trailingTrivia": [
                                                                    {
                                                                        "kind": "NewLineTrivia",
                                                                        "text": "\r\n"
                                                                    }
                                                                ]
                                                            },
                                                            "statements": [
                                                                {
                                                                    "kind": "ExpressionStatement",
                                                                    "fullStart": 854,
                                                                    "fullEnd": 886,
                                                                    "start": 870,
                                                                    "end": 884,
                                                                    "fullWidth": 32,
                                                                    "width": 14,
                                                                    "expression": {
                                                                        "kind": "AssignmentExpression",
                                                                        "fullStart": 854,
                                                                        "fullEnd": 883,
                                                                        "start": 870,
                                                                        "end": 883,
                                                                        "fullWidth": 29,
                                                                        "width": 13,
                                                                        "left": {
                                                                            "kind": "IdentifierName",
                                                                            "fullStart": 854,
                                                                            "fullEnd": 876,
                                                                            "start": 870,
                                                                            "end": 875,
                                                                            "fullWidth": 22,
                                                                            "width": 5,
                                                                            "text": "test1",
                                                                            "value": "test1",
                                                                            "valueText": "test1",
                                                                            "hasLeadingTrivia": true,
                                                                            "hasTrailingTrivia": true,
                                                                            "leadingTrivia": [
                                                                                {
                                                                                    "kind": "WhitespaceTrivia",
                                                                                    "text": "                "
                                                                                }
                                                                            ],
                                                                            "trailingTrivia": [
                                                                                {
                                                                                    "kind": "WhitespaceTrivia",
                                                                                    "text": " "
                                                                                }
                                                                            ]
                                                                        },
                                                                        "operatorToken": {
                                                                            "kind": "EqualsToken",
                                                                            "fullStart": 876,
                                                                            "fullEnd": 878,
                                                                            "start": 876,
                                                                            "end": 877,
                                                                            "fullWidth": 2,
                                                                            "width": 1,
                                                                            "text": "=",
                                                                            "value": "=",
                                                                            "valueText": "=",
                                                                            "hasTrailingTrivia": true,
                                                                            "trailingTrivia": [
                                                                                {
                                                                                    "kind": "WhitespaceTrivia",
                                                                                    "text": " "
                                                                                }
                                                                            ]
                                                                        },
                                                                        "right": {
                                                                            "kind": "IdentifierName",
                                                                            "fullStart": 878,
                                                                            "fullEnd": 883,
                                                                            "start": 878,
                                                                            "end": 883,
                                                                            "fullWidth": 5,
                                                                            "width": 5,
                                                                            "text": "value",
                                                                            "value": "value",
                                                                            "valueText": "value"
                                                                        }
                                                                    },
                                                                    "semicolonToken": {
                                                                        "kind": "SemicolonToken",
                                                                        "fullStart": 883,
                                                                        "fullEnd": 886,
                                                                        "start": 883,
                                                                        "end": 884,
                                                                        "fullWidth": 3,
                                                                        "width": 1,
                                                                        "text": ";",
                                                                        "value": ";",
                                                                        "valueText": ";",
                                                                        "hasTrailingTrivia": true,
                                                                        "hasTrailingNewLine": true,
                                                                        "trailingTrivia": [
                                                                            {
                                                                                "kind": "NewLineTrivia",
                                                                                "text": "\r\n"
                                                                            }
                                                                        ]
                                                                    }
                                                                }
                                                            ],
                                                            "closeBraceToken": {
                                                                "kind": "CloseBraceToken",
                                                                "fullStart": 886,
                                                                "fullEnd": 899,
                                                                "start": 898,
                                                                "end": 899,
                                                                "fullWidth": 13,
                                                                "width": 1,
                                                                "text": "}",
                                                                "value": "}",
                                                                "valueText": "}",
                                                                "hasLeadingTrivia": true,
                                                                "leadingTrivia": [
                                                                    {
                                                                        "kind": "WhitespaceTrivia",
                                                                        "text": "            "
                                                                    }
                                                                ]
                                                            }
                                                        }
                                                    },
                                                    {
                                                        "kind": "CommaToken",
                                                        "fullStart": 899,
                                                        "fullEnd": 902,
                                                        "start": 899,
                                                        "end": 900,
                                                        "fullWidth": 3,
                                                        "width": 1,
                                                        "text": ",",
                                                        "value": ",",
                                                        "valueText": ",",
                                                        "hasTrailingTrivia": true,
                                                        "hasTrailingNewLine": true,
                                                        "trailingTrivia": [
                                                            {
                                                                "kind": "NewLineTrivia",
                                                                "text": "\r\n"
                                                            }
                                                        ]
                                                    },
                                                    {
                                                        "kind": "GetAccessor",
                                                        "fullStart": 902,
                                                        "fullEnd": 972,
                                                        "start": 914,
                                                        "end": 972,
                                                        "fullWidth": 70,
                                                        "width": 58,
                                                        "isIncrementallyUnusable": true,
                                                        "modifiers": [],
                                                        "getKeyword": {
                                                            "kind": "GetKeyword",
                                                            "fullStart": 902,
                                                            "fullEnd": 918,
                                                            "start": 914,
                                                            "end": 917,
                                                            "fullWidth": 16,
                                                            "width": 3,
                                                            "text": "get",
                                                            "value": "get",
                                                            "valueText": "get",
                                                            "hasLeadingTrivia": true,
                                                            "hasTrailingTrivia": true,
                                                            "leadingTrivia": [
                                                                {
                                                                    "kind": "WhitespaceTrivia",
                                                                    "text": "            "
                                                                }
                                                            ],
                                                            "trailingTrivia": [
                                                                {
                                                                    "kind": "WhitespaceTrivia",
                                                                    "text": " "
                                                                }
                                                            ]
                                                        },
                                                        "propertyName": {
                                                            "kind": "IdentifierName",
                                                            "fullStart": 918,
                                                            "fullEnd": 923,
                                                            "start": 918,
                                                            "end": 923,
                                                            "fullWidth": 5,
                                                            "width": 5,
                                                            "text": "yield",
                                                            "value": "yield",
                                                            "valueText": "yield"
                                                        },
                                                        "parameterList": {
                                                            "kind": "ParameterList",
                                                            "fullStart": 923,
                                                            "fullEnd": 925,
                                                            "start": 923,
                                                            "end": 925,
                                                            "fullWidth": 2,
                                                            "width": 2,
                                                            "openParenToken": {
                                                                "kind": "OpenParenToken",
                                                                "fullStart": 923,
                                                                "fullEnd": 924,
                                                                "start": 923,
                                                                "end": 924,
                                                                "fullWidth": 1,
                                                                "width": 1,
                                                                "text": "(",
                                                                "value": "(",
                                                                "valueText": "("
                                                            },
                                                            "parameters": [],
                                                            "closeParenToken": {
                                                                "kind": "CloseParenToken",
                                                                "fullStart": 924,
                                                                "fullEnd": 925,
                                                                "start": 924,
                                                                "end": 925,
                                                                "fullWidth": 1,
                                                                "width": 1,
                                                                "text": ")",
                                                                "value": ")",
                                                                "valueText": ")"
                                                            }
                                                        },
                                                        "block": {
                                                            "kind": "Block",
                                                            "fullStart": 925,
                                                            "fullEnd": 972,
                                                            "start": 925,
                                                            "end": 972,
                                                            "fullWidth": 47,
                                                            "width": 47,
                                                            "openBraceToken": {
                                                                "kind": "OpenBraceToken",
                                                                "fullStart": 925,
                                                                "fullEnd": 928,
                                                                "start": 925,
                                                                "end": 926,
                                                                "fullWidth": 3,
                                                                "width": 1,
                                                                "text": "{",
                                                                "value": "{",
                                                                "valueText": "{",
                                                                "hasTrailingTrivia": true,
                                                                "hasTrailingNewLine": true,
                                                                "trailingTrivia": [
                                                                    {
                                                                        "kind": "NewLineTrivia",
                                                                        "text": "\r\n"
                                                                    }
                                                                ]
                                                            },
                                                            "statements": [
                                                                {
                                                                    "kind": "ReturnStatement",
                                                                    "fullStart": 928,
                                                                    "fullEnd": 959,
                                                                    "start": 944,
                                                                    "end": 957,
                                                                    "fullWidth": 31,
                                                                    "width": 13,
                                                                    "returnKeyword": {
                                                                        "kind": "ReturnKeyword",
                                                                        "fullStart": 928,
                                                                        "fullEnd": 951,
                                                                        "start": 944,
                                                                        "end": 950,
                                                                        "fullWidth": 23,
                                                                        "width": 6,
                                                                        "text": "return",
                                                                        "value": "return",
                                                                        "valueText": "return",
                                                                        "hasLeadingTrivia": true,
                                                                        "hasTrailingTrivia": true,
                                                                        "leadingTrivia": [
                                                                            {
                                                                                "kind": "WhitespaceTrivia",
                                                                                "text": "                "
                                                                            }
                                                                        ],
                                                                        "trailingTrivia": [
                                                                            {
                                                                                "kind": "WhitespaceTrivia",
                                                                                "text": " "
                                                                            }
                                                                        ]
                                                                    },
                                                                    "expression": {
                                                                        "kind": "IdentifierName",
                                                                        "fullStart": 951,
                                                                        "fullEnd": 956,
                                                                        "start": 951,
                                                                        "end": 956,
                                                                        "fullWidth": 5,
                                                                        "width": 5,
                                                                        "text": "test1",
                                                                        "value": "test1",
                                                                        "valueText": "test1"
                                                                    },
                                                                    "semicolonToken": {
                                                                        "kind": "SemicolonToken",
                                                                        "fullStart": 956,
                                                                        "fullEnd": 959,
                                                                        "start": 956,
                                                                        "end": 957,
                                                                        "fullWidth": 3,
                                                                        "width": 1,
                                                                        "text": ";",
                                                                        "value": ";",
                                                                        "valueText": ";",
                                                                        "hasTrailingTrivia": true,
                                                                        "hasTrailingNewLine": true,
                                                                        "trailingTrivia": [
                                                                            {
                                                                                "kind": "NewLineTrivia",
                                                                                "text": "\r\n"
                                                                            }
                                                                        ]
                                                                    }
                                                                }
                                                            ],
                                                            "closeBraceToken": {
                                                                "kind": "CloseBraceToken",
                                                                "fullStart": 959,
                                                                "fullEnd": 972,
                                                                "start": 971,
                                                                "end": 972,
                                                                "fullWidth": 13,
                                                                "width": 1,
                                                                "text": "}",
                                                                "value": "}",
                                                                "valueText": "}",
                                                                "hasLeadingTrivia": true,
                                                                "leadingTrivia": [
                                                                    {
                                                                        "kind": "WhitespaceTrivia",
                                                                        "text": "            "
                                                                    }
                                                                ]
                                                            }
                                                        }
                                                    },
                                                    {
                                                        "kind": "CommaToken",
                                                        "fullStart": 972,
                                                        "fullEnd": 975,
                                                        "start": 972,
                                                        "end": 973,
                                                        "fullWidth": 3,
                                                        "width": 1,
                                                        "text": ",",
                                                        "value": ",",
                                                        "valueText": ",",
                                                        "hasTrailingTrivia": true,
                                                        "hasTrailingNewLine": true,
                                                        "trailingTrivia": [
                                                            {
                                                                "kind": "NewLineTrivia",
                                                                "text": "\r\n"
                                                            }
                                                        ]
                                                    },
                                                    {
                                                        "kind": "SetAccessor",
                                                        "fullStart": 975,
                                                        "fullEnd": 1055,
                                                        "start": 987,
                                                        "end": 1055,
                                                        "fullWidth": 80,
                                                        "width": 68,
                                                        "isIncrementallyUnusable": true,
                                                        "modifiers": [],
                                                        "setKeyword": {
                                                            "kind": "SetKeyword",
                                                            "fullStart": 975,
                                                            "fullEnd": 991,
                                                            "start": 987,
                                                            "end": 990,
                                                            "fullWidth": 16,
                                                            "width": 3,
                                                            "text": "set",
                                                            "value": "set",
                                                            "valueText": "set",
                                                            "hasLeadingTrivia": true,
                                                            "hasTrailingTrivia": true,
                                                            "leadingTrivia": [
                                                                {
                                                                    "kind": "WhitespaceTrivia",
                                                                    "text": "            "
                                                                }
                                                            ],
                                                            "trailingTrivia": [
                                                                {
                                                                    "kind": "WhitespaceTrivia",
                                                                    "text": " "
                                                                }
                                                            ]
                                                        },
                                                        "propertyName": {
                                                            "kind": "IdentifierName",
                                                            "fullStart": 991,
                                                            "fullEnd": 1000,
                                                            "start": 991,
                                                            "end": 1000,
                                                            "fullWidth": 9,
                                                            "width": 9,
                                                            "text": "interface",
                                                            "value": "interface",
                                                            "valueText": "interface"
                                                        },
                                                        "parameterList": {
                                                            "kind": "ParameterList",
                                                            "fullStart": 1000,
                                                            "fullEnd": 1007,
                                                            "start": 1000,
                                                            "end": 1007,
                                                            "fullWidth": 7,
                                                            "width": 7,
                                                            "openParenToken": {
                                                                "kind": "OpenParenToken",
                                                                "fullStart": 1000,
                                                                "fullEnd": 1001,
                                                                "start": 1000,
                                                                "end": 1001,
                                                                "fullWidth": 1,
                                                                "width": 1,
                                                                "text": "(",
                                                                "value": "(",
                                                                "valueText": "("
                                                            },
                                                            "parameters": [
                                                                {
                                                                    "kind": "Parameter",
                                                                    "fullStart": 1001,
                                                                    "fullEnd": 1006,
                                                                    "start": 1001,
                                                                    "end": 1006,
                                                                    "fullWidth": 5,
<<<<<<< HEAD
                                                                    "width": 5,
=======
                                                                    "modifiers": [],
>>>>>>> e3c38734
                                                                    "identifier": {
                                                                        "kind": "IdentifierName",
                                                                        "fullStart": 1001,
                                                                        "fullEnd": 1006,
                                                                        "start": 1001,
                                                                        "end": 1006,
                                                                        "fullWidth": 5,
                                                                        "width": 5,
                                                                        "text": "value",
                                                                        "value": "value",
                                                                        "valueText": "value"
                                                                    }
                                                                }
                                                            ],
                                                            "closeParenToken": {
                                                                "kind": "CloseParenToken",
                                                                "fullStart": 1006,
                                                                "fullEnd": 1007,
                                                                "start": 1006,
                                                                "end": 1007,
                                                                "fullWidth": 1,
                                                                "width": 1,
                                                                "text": ")",
                                                                "value": ")",
                                                                "valueText": ")"
                                                            }
                                                        },
                                                        "block": {
                                                            "kind": "Block",
                                                            "fullStart": 1007,
                                                            "fullEnd": 1055,
                                                            "start": 1007,
                                                            "end": 1055,
                                                            "fullWidth": 48,
                                                            "width": 48,
                                                            "openBraceToken": {
                                                                "kind": "OpenBraceToken",
                                                                "fullStart": 1007,
                                                                "fullEnd": 1010,
                                                                "start": 1007,
                                                                "end": 1008,
                                                                "fullWidth": 3,
                                                                "width": 1,
                                                                "text": "{",
                                                                "value": "{",
                                                                "valueText": "{",
                                                                "hasTrailingTrivia": true,
                                                                "hasTrailingNewLine": true,
                                                                "trailingTrivia": [
                                                                    {
                                                                        "kind": "NewLineTrivia",
                                                                        "text": "\r\n"
                                                                    }
                                                                ]
                                                            },
                                                            "statements": [
                                                                {
                                                                    "kind": "ExpressionStatement",
                                                                    "fullStart": 1010,
                                                                    "fullEnd": 1042,
                                                                    "start": 1026,
                                                                    "end": 1040,
                                                                    "fullWidth": 32,
                                                                    "width": 14,
                                                                    "expression": {
                                                                        "kind": "AssignmentExpression",
                                                                        "fullStart": 1010,
                                                                        "fullEnd": 1039,
                                                                        "start": 1026,
                                                                        "end": 1039,
                                                                        "fullWidth": 29,
                                                                        "width": 13,
                                                                        "left": {
                                                                            "kind": "IdentifierName",
                                                                            "fullStart": 1010,
                                                                            "fullEnd": 1032,
                                                                            "start": 1026,
                                                                            "end": 1031,
                                                                            "fullWidth": 22,
                                                                            "width": 5,
                                                                            "text": "test2",
                                                                            "value": "test2",
                                                                            "valueText": "test2",
                                                                            "hasLeadingTrivia": true,
                                                                            "hasTrailingTrivia": true,
                                                                            "leadingTrivia": [
                                                                                {
                                                                                    "kind": "WhitespaceTrivia",
                                                                                    "text": "                "
                                                                                }
                                                                            ],
                                                                            "trailingTrivia": [
                                                                                {
                                                                                    "kind": "WhitespaceTrivia",
                                                                                    "text": " "
                                                                                }
                                                                            ]
                                                                        },
                                                                        "operatorToken": {
                                                                            "kind": "EqualsToken",
                                                                            "fullStart": 1032,
                                                                            "fullEnd": 1034,
                                                                            "start": 1032,
                                                                            "end": 1033,
                                                                            "fullWidth": 2,
                                                                            "width": 1,
                                                                            "text": "=",
                                                                            "value": "=",
                                                                            "valueText": "=",
                                                                            "hasTrailingTrivia": true,
                                                                            "trailingTrivia": [
                                                                                {
                                                                                    "kind": "WhitespaceTrivia",
                                                                                    "text": " "
                                                                                }
                                                                            ]
                                                                        },
                                                                        "right": {
                                                                            "kind": "IdentifierName",
                                                                            "fullStart": 1034,
                                                                            "fullEnd": 1039,
                                                                            "start": 1034,
                                                                            "end": 1039,
                                                                            "fullWidth": 5,
                                                                            "width": 5,
                                                                            "text": "value",
                                                                            "value": "value",
                                                                            "valueText": "value"
                                                                        }
                                                                    },
                                                                    "semicolonToken": {
                                                                        "kind": "SemicolonToken",
                                                                        "fullStart": 1039,
                                                                        "fullEnd": 1042,
                                                                        "start": 1039,
                                                                        "end": 1040,
                                                                        "fullWidth": 3,
                                                                        "width": 1,
                                                                        "text": ";",
                                                                        "value": ";",
                                                                        "valueText": ";",
                                                                        "hasTrailingTrivia": true,
                                                                        "hasTrailingNewLine": true,
                                                                        "trailingTrivia": [
                                                                            {
                                                                                "kind": "NewLineTrivia",
                                                                                "text": "\r\n"
                                                                            }
                                                                        ]
                                                                    }
                                                                }
                                                            ],
                                                            "closeBraceToken": {
                                                                "kind": "CloseBraceToken",
                                                                "fullStart": 1042,
                                                                "fullEnd": 1055,
                                                                "start": 1054,
                                                                "end": 1055,
                                                                "fullWidth": 13,
                                                                "width": 1,
                                                                "text": "}",
                                                                "value": "}",
                                                                "valueText": "}",
                                                                "hasLeadingTrivia": true,
                                                                "leadingTrivia": [
                                                                    {
                                                                        "kind": "WhitespaceTrivia",
                                                                        "text": "            "
                                                                    }
                                                                ]
                                                            }
                                                        }
                                                    },
                                                    {
                                                        "kind": "CommaToken",
                                                        "fullStart": 1055,
                                                        "fullEnd": 1058,
                                                        "start": 1055,
                                                        "end": 1056,
                                                        "fullWidth": 3,
                                                        "width": 1,
                                                        "text": ",",
                                                        "value": ",",
                                                        "valueText": ",",
                                                        "hasTrailingTrivia": true,
                                                        "hasTrailingNewLine": true,
                                                        "trailingTrivia": [
                                                            {
                                                                "kind": "NewLineTrivia",
                                                                "text": "\r\n"
                                                            }
                                                        ]
                                                    },
                                                    {
                                                        "kind": "GetAccessor",
                                                        "fullStart": 1058,
                                                        "fullEnd": 1134,
                                                        "start": 1070,
                                                        "end": 1132,
                                                        "fullWidth": 76,
                                                        "width": 62,
                                                        "isIncrementallyUnusable": true,
                                                        "modifiers": [],
                                                        "getKeyword": {
                                                            "kind": "GetKeyword",
                                                            "fullStart": 1058,
                                                            "fullEnd": 1074,
                                                            "start": 1070,
                                                            "end": 1073,
                                                            "fullWidth": 16,
                                                            "width": 3,
                                                            "text": "get",
                                                            "value": "get",
                                                            "valueText": "get",
                                                            "hasLeadingTrivia": true,
                                                            "hasTrailingTrivia": true,
                                                            "leadingTrivia": [
                                                                {
                                                                    "kind": "WhitespaceTrivia",
                                                                    "text": "            "
                                                                }
                                                            ],
                                                            "trailingTrivia": [
                                                                {
                                                                    "kind": "WhitespaceTrivia",
                                                                    "text": " "
                                                                }
                                                            ]
                                                        },
                                                        "propertyName": {
                                                            "kind": "IdentifierName",
                                                            "fullStart": 1074,
                                                            "fullEnd": 1083,
                                                            "start": 1074,
                                                            "end": 1083,
                                                            "fullWidth": 9,
                                                            "width": 9,
                                                            "text": "interface",
                                                            "value": "interface",
                                                            "valueText": "interface"
                                                        },
                                                        "parameterList": {
                                                            "kind": "ParameterList",
                                                            "fullStart": 1083,
                                                            "fullEnd": 1085,
                                                            "start": 1083,
                                                            "end": 1085,
                                                            "fullWidth": 2,
                                                            "width": 2,
                                                            "openParenToken": {
                                                                "kind": "OpenParenToken",
                                                                "fullStart": 1083,
                                                                "fullEnd": 1084,
                                                                "start": 1083,
                                                                "end": 1084,
                                                                "fullWidth": 1,
                                                                "width": 1,
                                                                "text": "(",
                                                                "value": "(",
                                                                "valueText": "("
                                                            },
                                                            "parameters": [],
                                                            "closeParenToken": {
                                                                "kind": "CloseParenToken",
                                                                "fullStart": 1084,
                                                                "fullEnd": 1085,
                                                                "start": 1084,
                                                                "end": 1085,
                                                                "fullWidth": 1,
                                                                "width": 1,
                                                                "text": ")",
                                                                "value": ")",
                                                                "valueText": ")"
                                                            }
                                                        },
                                                        "block": {
                                                            "kind": "Block",
                                                            "fullStart": 1085,
                                                            "fullEnd": 1134,
                                                            "start": 1085,
                                                            "end": 1132,
                                                            "fullWidth": 49,
                                                            "width": 47,
                                                            "openBraceToken": {
                                                                "kind": "OpenBraceToken",
                                                                "fullStart": 1085,
                                                                "fullEnd": 1088,
                                                                "start": 1085,
                                                                "end": 1086,
                                                                "fullWidth": 3,
                                                                "width": 1,
                                                                "text": "{",
                                                                "value": "{",
                                                                "valueText": "{",
                                                                "hasTrailingTrivia": true,
                                                                "hasTrailingNewLine": true,
                                                                "trailingTrivia": [
                                                                    {
                                                                        "kind": "NewLineTrivia",
                                                                        "text": "\r\n"
                                                                    }
                                                                ]
                                                            },
                                                            "statements": [
                                                                {
                                                                    "kind": "ReturnStatement",
                                                                    "fullStart": 1088,
                                                                    "fullEnd": 1119,
                                                                    "start": 1104,
                                                                    "end": 1117,
                                                                    "fullWidth": 31,
                                                                    "width": 13,
                                                                    "returnKeyword": {
                                                                        "kind": "ReturnKeyword",
                                                                        "fullStart": 1088,
                                                                        "fullEnd": 1111,
                                                                        "start": 1104,
                                                                        "end": 1110,
                                                                        "fullWidth": 23,
                                                                        "width": 6,
                                                                        "text": "return",
                                                                        "value": "return",
                                                                        "valueText": "return",
                                                                        "hasLeadingTrivia": true,
                                                                        "hasTrailingTrivia": true,
                                                                        "leadingTrivia": [
                                                                            {
                                                                                "kind": "WhitespaceTrivia",
                                                                                "text": "                "
                                                                            }
                                                                        ],
                                                                        "trailingTrivia": [
                                                                            {
                                                                                "kind": "WhitespaceTrivia",
                                                                                "text": " "
                                                                            }
                                                                        ]
                                                                    },
                                                                    "expression": {
                                                                        "kind": "IdentifierName",
                                                                        "fullStart": 1111,
                                                                        "fullEnd": 1116,
                                                                        "start": 1111,
                                                                        "end": 1116,
                                                                        "fullWidth": 5,
                                                                        "width": 5,
                                                                        "text": "test2",
                                                                        "value": "test2",
                                                                        "valueText": "test2"
                                                                    },
                                                                    "semicolonToken": {
                                                                        "kind": "SemicolonToken",
                                                                        "fullStart": 1116,
                                                                        "fullEnd": 1119,
                                                                        "start": 1116,
                                                                        "end": 1117,
                                                                        "fullWidth": 3,
                                                                        "width": 1,
                                                                        "text": ";",
                                                                        "value": ";",
                                                                        "valueText": ";",
                                                                        "hasTrailingTrivia": true,
                                                                        "hasTrailingNewLine": true,
                                                                        "trailingTrivia": [
                                                                            {
                                                                                "kind": "NewLineTrivia",
                                                                                "text": "\r\n"
                                                                            }
                                                                        ]
                                                                    }
                                                                }
                                                            ],
                                                            "closeBraceToken": {
                                                                "kind": "CloseBraceToken",
                                                                "fullStart": 1119,
                                                                "fullEnd": 1134,
                                                                "start": 1131,
                                                                "end": 1132,
                                                                "fullWidth": 15,
                                                                "width": 1,
                                                                "text": "}",
                                                                "value": "}",
                                                                "valueText": "}",
                                                                "hasLeadingTrivia": true,
                                                                "hasTrailingTrivia": true,
                                                                "hasTrailingNewLine": true,
                                                                "leadingTrivia": [
                                                                    {
                                                                        "kind": "WhitespaceTrivia",
                                                                        "text": "            "
                                                                    }
                                                                ],
                                                                "trailingTrivia": [
                                                                    {
                                                                        "kind": "NewLineTrivia",
                                                                        "text": "\r\n"
                                                                    }
                                                                ]
                                                            }
                                                        }
                                                    }
                                                ],
                                                "closeBraceToken": {
                                                    "kind": "CloseBraceToken",
                                                    "fullStart": 1134,
                                                    "fullEnd": 1143,
                                                    "start": 1142,
                                                    "end": 1143,
                                                    "fullWidth": 9,
                                                    "width": 1,
                                                    "text": "}",
                                                    "value": "}",
                                                    "valueText": "}",
                                                    "hasLeadingTrivia": true,
                                                    "leadingTrivia": [
                                                        {
                                                            "kind": "WhitespaceTrivia",
                                                            "text": "        "
                                                        }
                                                    ]
                                                }
                                            }
                                        }
                                    }
                                ]
                            },
                            "semicolonToken": {
                                "kind": "SemicolonToken",
                                "fullStart": 1143,
                                "fullEnd": 1147,
                                "start": 1143,
                                "end": 1144,
                                "fullWidth": 4,
                                "width": 1,
                                "text": ";",
                                "value": ";",
                                "valueText": ";",
                                "hasTrailingTrivia": true,
                                "hasTrailingNewLine": true,
                                "trailingTrivia": [
                                    {
                                        "kind": "WhitespaceTrivia",
                                        "text": " "
                                    },
                                    {
                                        "kind": "NewLineTrivia",
                                        "text": "\r\n"
                                    }
                                ]
                            }
                        },
                        {
                            "kind": "VariableStatement",
                            "fullStart": 1147,
                            "fullEnd": 1250,
                            "start": 1155,
                            "end": 1248,
                            "fullWidth": 103,
                            "width": 93,
                            "modifiers": [],
                            "variableDeclaration": {
                                "kind": "VariableDeclaration",
                                "fullStart": 1147,
                                "fullEnd": 1247,
                                "start": 1155,
                                "end": 1247,
                                "fullWidth": 100,
                                "width": 92,
                                "varKeyword": {
                                    "kind": "VarKeyword",
                                    "fullStart": 1147,
                                    "fullEnd": 1159,
                                    "start": 1155,
                                    "end": 1158,
                                    "fullWidth": 12,
                                    "width": 3,
                                    "text": "var",
                                    "value": "var",
                                    "valueText": "var",
                                    "hasLeadingTrivia": true,
                                    "hasTrailingTrivia": true,
                                    "leadingTrivia": [
                                        {
                                            "kind": "WhitespaceTrivia",
                                            "text": "        "
                                        }
                                    ],
                                    "trailingTrivia": [
                                        {
                                            "kind": "WhitespaceTrivia",
                                            "text": " "
                                        }
                                    ]
                                },
                                "variableDeclarators": [
                                    {
                                        "kind": "VariableDeclarator",
                                        "fullStart": 1159,
                                        "fullEnd": 1247,
                                        "start": 1159,
                                        "end": 1247,
                                        "fullWidth": 88,
                                        "width": 88,
                                        "identifier": {
                                            "kind": "IdentifierName",
                                            "fullStart": 1159,
                                            "fullEnd": 1163,
                                            "start": 1159,
                                            "end": 1162,
                                            "fullWidth": 4,
                                            "width": 3,
                                            "text": "arr",
                                            "value": "arr",
                                            "valueText": "arr",
                                            "hasTrailingTrivia": true,
                                            "trailingTrivia": [
                                                {
                                                    "kind": "WhitespaceTrivia",
                                                    "text": " "
                                                }
                                            ]
                                        },
                                        "equalsValueClause": {
                                            "kind": "EqualsValueClause",
                                            "fullStart": 1163,
                                            "fullEnd": 1247,
                                            "start": 1163,
                                            "end": 1247,
                                            "fullWidth": 84,
                                            "width": 84,
                                            "equalsToken": {
                                                "kind": "EqualsToken",
                                                "fullStart": 1163,
                                                "fullEnd": 1165,
                                                "start": 1163,
                                                "end": 1164,
                                                "fullWidth": 2,
                                                "width": 1,
                                                "text": "=",
                                                "value": "=",
                                                "valueText": "=",
                                                "hasTrailingTrivia": true,
                                                "trailingTrivia": [
                                                    {
                                                        "kind": "WhitespaceTrivia",
                                                        "text": " "
                                                    }
                                                ]
                                            },
                                            "value": {
                                                "kind": "ArrayLiteralExpression",
                                                "fullStart": 1165,
                                                "fullEnd": 1247,
                                                "start": 1165,
                                                "end": 1247,
                                                "fullWidth": 82,
                                                "width": 82,
                                                "openBracketToken": {
                                                    "kind": "OpenBracketToken",
                                                    "fullStart": 1165,
                                                    "fullEnd": 1168,
                                                    "start": 1165,
                                                    "end": 1166,
                                                    "fullWidth": 3,
                                                    "width": 1,
                                                    "text": "[",
                                                    "value": "[",
                                                    "valueText": "[",
                                                    "hasTrailingTrivia": true,
                                                    "hasTrailingNewLine": true,
                                                    "trailingTrivia": [
                                                        {
                                                            "kind": "NewLineTrivia",
                                                            "text": "\r\n"
                                                        }
                                                    ]
                                                },
                                                "expressions": [
                                                    {
                                                        "kind": "StringLiteral",
                                                        "fullStart": 1168,
                                                        "fullEnd": 1188,
                                                        "start": 1180,
                                                        "end": 1188,
                                                        "fullWidth": 20,
                                                        "width": 8,
                                                        "text": "'public'",
                                                        "value": "public",
                                                        "valueText": "public",
                                                        "hasLeadingTrivia": true,
                                                        "leadingTrivia": [
                                                            {
                                                                "kind": "WhitespaceTrivia",
                                                                "text": "            "
                                                            }
                                                        ]
                                                    },
                                                    {
                                                        "kind": "CommaToken",
                                                        "fullStart": 1188,
                                                        "fullEnd": 1191,
                                                        "start": 1188,
                                                        "end": 1189,
                                                        "fullWidth": 3,
                                                        "width": 1,
                                                        "text": ",",
                                                        "value": ",",
                                                        "valueText": ",",
                                                        "hasTrailingTrivia": true,
                                                        "hasTrailingNewLine": true,
                                                        "trailingTrivia": [
                                                            {
                                                                "kind": "NewLineTrivia",
                                                                "text": "\r\n"
                                                            }
                                                        ]
                                                    },
                                                    {
                                                        "kind": "StringLiteral",
                                                        "fullStart": 1191,
                                                        "fullEnd": 1210,
                                                        "start": 1203,
                                                        "end": 1210,
                                                        "fullWidth": 19,
                                                        "width": 7,
                                                        "text": "'yield'",
                                                        "value": "yield",
                                                        "valueText": "yield",
                                                        "hasLeadingTrivia": true,
                                                        "leadingTrivia": [
                                                            {
                                                                "kind": "WhitespaceTrivia",
                                                                "text": "            "
                                                            }
                                                        ]
                                                    },
                                                    {
                                                        "kind": "CommaToken",
                                                        "fullStart": 1210,
                                                        "fullEnd": 1213,
                                                        "start": 1210,
                                                        "end": 1211,
                                                        "fullWidth": 3,
                                                        "width": 1,
                                                        "text": ",",
                                                        "value": ",",
                                                        "valueText": ",",
                                                        "hasTrailingTrivia": true,
                                                        "hasTrailingNewLine": true,
                                                        "trailingTrivia": [
                                                            {
                                                                "kind": "NewLineTrivia",
                                                                "text": "\r\n"
                                                            }
                                                        ]
                                                    },
                                                    {
                                                        "kind": "StringLiteral",
                                                        "fullStart": 1213,
                                                        "fullEnd": 1238,
                                                        "start": 1225,
                                                        "end": 1236,
                                                        "fullWidth": 25,
                                                        "width": 11,
                                                        "text": "'interface'",
                                                        "value": "interface",
                                                        "valueText": "interface",
                                                        "hasLeadingTrivia": true,
                                                        "hasTrailingTrivia": true,
                                                        "hasTrailingNewLine": true,
                                                        "leadingTrivia": [
                                                            {
                                                                "kind": "WhitespaceTrivia",
                                                                "text": "            "
                                                            }
                                                        ],
                                                        "trailingTrivia": [
                                                            {
                                                                "kind": "NewLineTrivia",
                                                                "text": "\r\n"
                                                            }
                                                        ]
                                                    }
                                                ],
                                                "closeBracketToken": {
                                                    "kind": "CloseBracketToken",
                                                    "fullStart": 1238,
                                                    "fullEnd": 1247,
                                                    "start": 1246,
                                                    "end": 1247,
                                                    "fullWidth": 9,
                                                    "width": 1,
                                                    "text": "]",
                                                    "value": "]",
                                                    "valueText": "]",
                                                    "hasLeadingTrivia": true,
                                                    "leadingTrivia": [
                                                        {
                                                            "kind": "WhitespaceTrivia",
                                                            "text": "        "
                                                        }
                                                    ]
                                                }
                                            }
                                        }
                                    }
                                ]
                            },
                            "semicolonToken": {
                                "kind": "SemicolonToken",
                                "fullStart": 1247,
                                "fullEnd": 1250,
                                "start": 1247,
                                "end": 1248,
                                "fullWidth": 3,
                                "width": 1,
                                "text": ";",
                                "value": ";",
                                "valueText": ";",
                                "hasTrailingTrivia": true,
                                "hasTrailingNewLine": true,
                                "trailingTrivia": [
                                    {
                                        "kind": "NewLineTrivia",
                                        "text": "\r\n"
                                    }
                                ]
                            }
                        },
                        {
                            "kind": "ForStatement",
                            "fullStart": 1250,
                            "fullEnd": 1401,
                            "start": 1258,
                            "end": 1399,
                            "fullWidth": 151,
                            "width": 141,
                            "forKeyword": {
                                "kind": "ForKeyword",
                                "fullStart": 1250,
                                "fullEnd": 1262,
                                "start": 1258,
                                "end": 1261,
                                "fullWidth": 12,
                                "width": 3,
                                "text": "for",
                                "value": "for",
                                "valueText": "for",
                                "hasLeadingTrivia": true,
                                "hasTrailingTrivia": true,
                                "leadingTrivia": [
                                    {
                                        "kind": "WhitespaceTrivia",
                                        "text": "        "
                                    }
                                ],
                                "trailingTrivia": [
                                    {
                                        "kind": "WhitespaceTrivia",
                                        "text": " "
                                    }
                                ]
                            },
                            "openParenToken": {
                                "kind": "OpenParenToken",
                                "fullStart": 1262,
                                "fullEnd": 1263,
                                "start": 1262,
                                "end": 1263,
                                "fullWidth": 1,
                                "width": 1,
                                "text": "(",
                                "value": "(",
                                "valueText": "("
                            },
                            "variableDeclaration": {
                                "kind": "VariableDeclaration",
                                "fullStart": 1263,
                                "fullEnd": 1272,
                                "start": 1263,
                                "end": 1272,
                                "fullWidth": 9,
                                "width": 9,
                                "varKeyword": {
                                    "kind": "VarKeyword",
                                    "fullStart": 1263,
                                    "fullEnd": 1267,
                                    "start": 1263,
                                    "end": 1266,
                                    "fullWidth": 4,
                                    "width": 3,
                                    "text": "var",
                                    "value": "var",
                                    "valueText": "var",
                                    "hasTrailingTrivia": true,
                                    "trailingTrivia": [
                                        {
                                            "kind": "WhitespaceTrivia",
                                            "text": " "
                                        }
                                    ]
                                },
                                "variableDeclarators": [
                                    {
                                        "kind": "VariableDeclarator",
                                        "fullStart": 1267,
                                        "fullEnd": 1272,
                                        "start": 1267,
                                        "end": 1272,
                                        "fullWidth": 5,
                                        "width": 5,
                                        "identifier": {
                                            "kind": "IdentifierName",
                                            "fullStart": 1267,
                                            "fullEnd": 1269,
                                            "start": 1267,
                                            "end": 1268,
                                            "fullWidth": 2,
                                            "width": 1,
                                            "text": "i",
                                            "value": "i",
                                            "valueText": "i",
                                            "hasTrailingTrivia": true,
                                            "trailingTrivia": [
                                                {
                                                    "kind": "WhitespaceTrivia",
                                                    "text": " "
                                                }
                                            ]
                                        },
                                        "equalsValueClause": {
                                            "kind": "EqualsValueClause",
                                            "fullStart": 1269,
                                            "fullEnd": 1272,
                                            "start": 1269,
                                            "end": 1272,
                                            "fullWidth": 3,
                                            "width": 3,
                                            "equalsToken": {
                                                "kind": "EqualsToken",
                                                "fullStart": 1269,
                                                "fullEnd": 1271,
                                                "start": 1269,
                                                "end": 1270,
                                                "fullWidth": 2,
                                                "width": 1,
                                                "text": "=",
                                                "value": "=",
                                                "valueText": "=",
                                                "hasTrailingTrivia": true,
                                                "trailingTrivia": [
                                                    {
                                                        "kind": "WhitespaceTrivia",
                                                        "text": " "
                                                    }
                                                ]
                                            },
                                            "value": {
                                                "kind": "NumericLiteral",
                                                "fullStart": 1271,
                                                "fullEnd": 1272,
                                                "start": 1271,
                                                "end": 1272,
                                                "fullWidth": 1,
                                                "width": 1,
                                                "text": "0",
                                                "value": 0,
                                                "valueText": "0"
                                            }
                                        }
                                    }
                                ]
                            },
                            "firstSemicolonToken": {
                                "kind": "SemicolonToken",
                                "fullStart": 1272,
                                "fullEnd": 1274,
                                "start": 1272,
                                "end": 1273,
                                "fullWidth": 2,
                                "width": 1,
                                "text": ";",
                                "value": ";",
                                "valueText": ";",
                                "hasTrailingTrivia": true,
                                "trailingTrivia": [
                                    {
                                        "kind": "WhitespaceTrivia",
                                        "text": " "
                                    }
                                ]
                            },
                            "condition": {
                                "kind": "LessThanExpression",
                                "fullStart": 1274,
                                "fullEnd": 1288,
                                "start": 1274,
                                "end": 1288,
                                "fullWidth": 14,
                                "width": 14,
                                "left": {
                                    "kind": "IdentifierName",
                                    "fullStart": 1274,
                                    "fullEnd": 1276,
                                    "start": 1274,
                                    "end": 1275,
                                    "fullWidth": 2,
                                    "width": 1,
                                    "text": "i",
                                    "value": "i",
                                    "valueText": "i",
                                    "hasTrailingTrivia": true,
                                    "trailingTrivia": [
                                        {
                                            "kind": "WhitespaceTrivia",
                                            "text": " "
                                        }
                                    ]
                                },
                                "operatorToken": {
                                    "kind": "LessThanToken",
                                    "fullStart": 1276,
                                    "fullEnd": 1278,
                                    "start": 1276,
                                    "end": 1277,
                                    "fullWidth": 2,
                                    "width": 1,
                                    "text": "<",
                                    "value": "<",
                                    "valueText": "<",
                                    "hasTrailingTrivia": true,
                                    "trailingTrivia": [
                                        {
                                            "kind": "WhitespaceTrivia",
                                            "text": " "
                                        }
                                    ]
                                },
                                "right": {
                                    "kind": "MemberAccessExpression",
                                    "fullStart": 1278,
                                    "fullEnd": 1288,
                                    "start": 1278,
                                    "end": 1288,
                                    "fullWidth": 10,
                                    "width": 10,
                                    "expression": {
                                        "kind": "IdentifierName",
                                        "fullStart": 1278,
                                        "fullEnd": 1281,
                                        "start": 1278,
                                        "end": 1281,
                                        "fullWidth": 3,
                                        "width": 3,
                                        "text": "arr",
                                        "value": "arr",
                                        "valueText": "arr"
                                    },
                                    "dotToken": {
                                        "kind": "DotToken",
                                        "fullStart": 1281,
                                        "fullEnd": 1282,
                                        "start": 1281,
                                        "end": 1282,
                                        "fullWidth": 1,
                                        "width": 1,
                                        "text": ".",
                                        "value": ".",
                                        "valueText": "."
                                    },
                                    "name": {
                                        "kind": "IdentifierName",
                                        "fullStart": 1282,
                                        "fullEnd": 1288,
                                        "start": 1282,
                                        "end": 1288,
                                        "fullWidth": 6,
                                        "width": 6,
                                        "text": "length",
                                        "value": "length",
                                        "valueText": "length"
                                    }
                                }
                            },
                            "secondSemicolonToken": {
                                "kind": "SemicolonToken",
                                "fullStart": 1288,
                                "fullEnd": 1290,
                                "start": 1288,
                                "end": 1289,
                                "fullWidth": 2,
                                "width": 1,
                                "text": ";",
                                "value": ";",
                                "valueText": ";",
                                "hasTrailingTrivia": true,
                                "trailingTrivia": [
                                    {
                                        "kind": "WhitespaceTrivia",
                                        "text": " "
                                    }
                                ]
                            },
                            "incrementor": {
                                "kind": "PostIncrementExpression",
                                "fullStart": 1290,
                                "fullEnd": 1293,
                                "start": 1290,
                                "end": 1293,
                                "fullWidth": 3,
                                "width": 3,
                                "operand": {
                                    "kind": "IdentifierName",
                                    "fullStart": 1290,
                                    "fullEnd": 1291,
                                    "start": 1290,
                                    "end": 1291,
                                    "fullWidth": 1,
                                    "width": 1,
                                    "text": "i",
                                    "value": "i",
                                    "valueText": "i"
                                },
                                "operatorToken": {
                                    "kind": "PlusPlusToken",
                                    "fullStart": 1291,
                                    "fullEnd": 1293,
                                    "start": 1291,
                                    "end": 1293,
                                    "fullWidth": 2,
                                    "width": 2,
                                    "text": "++",
                                    "value": "++",
                                    "valueText": "++"
                                }
                            },
                            "closeParenToken": {
                                "kind": "CloseParenToken",
                                "fullStart": 1293,
                                "fullEnd": 1295,
                                "start": 1293,
                                "end": 1294,
                                "fullWidth": 2,
                                "width": 1,
                                "text": ")",
                                "value": ")",
                                "valueText": ")",
                                "hasTrailingTrivia": true,
                                "trailingTrivia": [
                                    {
                                        "kind": "WhitespaceTrivia",
                                        "text": " "
                                    }
                                ]
                            },
                            "statement": {
                                "kind": "Block",
                                "fullStart": 1295,
                                "fullEnd": 1401,
                                "start": 1295,
                                "end": 1399,
                                "fullWidth": 106,
                                "width": 104,
                                "openBraceToken": {
                                    "kind": "OpenBraceToken",
                                    "fullStart": 1295,
                                    "fullEnd": 1298,
                                    "start": 1295,
                                    "end": 1296,
                                    "fullWidth": 3,
                                    "width": 1,
                                    "text": "{",
                                    "value": "{",
                                    "valueText": "{",
                                    "hasTrailingTrivia": true,
                                    "hasTrailingNewLine": true,
                                    "trailingTrivia": [
                                        {
                                            "kind": "NewLineTrivia",
                                            "text": "\r\n"
                                        }
                                    ]
                                },
                                "statements": [
                                    {
                                        "kind": "IfStatement",
                                        "fullStart": 1298,
                                        "fullEnd": 1387,
                                        "start": 1310,
                                        "end": 1387,
                                        "fullWidth": 89,
                                        "width": 77,
                                        "ifKeyword": {
                                            "kind": "IfKeyword",
                                            "fullStart": 1298,
                                            "fullEnd": 1313,
                                            "start": 1310,
                                            "end": 1312,
                                            "fullWidth": 15,
                                            "width": 2,
                                            "text": "if",
                                            "value": "if",
                                            "valueText": "if",
                                            "hasLeadingTrivia": true,
                                            "hasTrailingTrivia": true,
                                            "leadingTrivia": [
                                                {
                                                    "kind": "WhitespaceTrivia",
                                                    "text": "            "
                                                }
                                            ],
                                            "trailingTrivia": [
                                                {
                                                    "kind": "WhitespaceTrivia",
                                                    "text": " "
                                                }
                                            ]
                                        },
                                        "openParenToken": {
                                            "kind": "OpenParenToken",
                                            "fullStart": 1313,
                                            "fullEnd": 1314,
                                            "start": 1313,
                                            "end": 1314,
                                            "fullWidth": 1,
                                            "width": 1,
                                            "text": "(",
                                            "value": "(",
                                            "valueText": "("
                                        },
                                        "condition": {
                                            "kind": "NotEqualsExpression",
                                            "fullStart": 1314,
                                            "fullEnd": 1338,
                                            "start": 1314,
                                            "end": 1338,
                                            "fullWidth": 24,
                                            "width": 24,
                                            "left": {
                                                "kind": "ElementAccessExpression",
                                                "fullStart": 1314,
                                                "fullEnd": 1333,
                                                "start": 1314,
                                                "end": 1332,
                                                "fullWidth": 19,
                                                "width": 18,
                                                "expression": {
                                                    "kind": "IdentifierName",
                                                    "fullStart": 1314,
                                                    "fullEnd": 1324,
                                                    "start": 1314,
                                                    "end": 1324,
                                                    "fullWidth": 10,
                                                    "width": 10,
                                                    "text": "tokenCodes",
                                                    "value": "tokenCodes",
                                                    "valueText": "tokenCodes"
                                                },
                                                "openBracketToken": {
                                                    "kind": "OpenBracketToken",
                                                    "fullStart": 1324,
                                                    "fullEnd": 1325,
                                                    "start": 1324,
                                                    "end": 1325,
                                                    "fullWidth": 1,
                                                    "width": 1,
                                                    "text": "[",
                                                    "value": "[",
                                                    "valueText": "["
                                                },
                                                "argumentExpression": {
                                                    "kind": "ElementAccessExpression",
                                                    "fullStart": 1325,
                                                    "fullEnd": 1331,
                                                    "start": 1325,
                                                    "end": 1331,
                                                    "fullWidth": 6,
                                                    "width": 6,
                                                    "expression": {
                                                        "kind": "IdentifierName",
                                                        "fullStart": 1325,
                                                        "fullEnd": 1328,
                                                        "start": 1325,
                                                        "end": 1328,
                                                        "fullWidth": 3,
                                                        "width": 3,
                                                        "text": "arr",
                                                        "value": "arr",
                                                        "valueText": "arr"
                                                    },
                                                    "openBracketToken": {
                                                        "kind": "OpenBracketToken",
                                                        "fullStart": 1328,
                                                        "fullEnd": 1329,
                                                        "start": 1328,
                                                        "end": 1329,
                                                        "fullWidth": 1,
                                                        "width": 1,
                                                        "text": "[",
                                                        "value": "[",
                                                        "valueText": "["
                                                    },
                                                    "argumentExpression": {
                                                        "kind": "IdentifierName",
                                                        "fullStart": 1329,
                                                        "fullEnd": 1330,
                                                        "start": 1329,
                                                        "end": 1330,
                                                        "fullWidth": 1,
                                                        "width": 1,
                                                        "text": "i",
                                                        "value": "i",
                                                        "valueText": "i"
                                                    },
                                                    "closeBracketToken": {
                                                        "kind": "CloseBracketToken",
                                                        "fullStart": 1330,
                                                        "fullEnd": 1331,
                                                        "start": 1330,
                                                        "end": 1331,
                                                        "fullWidth": 1,
                                                        "width": 1,
                                                        "text": "]",
                                                        "value": "]",
                                                        "valueText": "]"
                                                    }
                                                },
                                                "closeBracketToken": {
                                                    "kind": "CloseBracketToken",
                                                    "fullStart": 1331,
                                                    "fullEnd": 1333,
                                                    "start": 1331,
                                                    "end": 1332,
                                                    "fullWidth": 2,
                                                    "width": 1,
                                                    "text": "]",
                                                    "value": "]",
                                                    "valueText": "]",
                                                    "hasTrailingTrivia": true,
                                                    "trailingTrivia": [
                                                        {
                                                            "kind": "WhitespaceTrivia",
                                                            "text": " "
                                                        }
                                                    ]
                                                }
                                            },
                                            "operatorToken": {
                                                "kind": "ExclamationEqualsEqualsToken",
                                                "fullStart": 1333,
                                                "fullEnd": 1337,
                                                "start": 1333,
                                                "end": 1336,
                                                "fullWidth": 4,
                                                "width": 3,
                                                "text": "!==",
                                                "value": "!==",
                                                "valueText": "!==",
                                                "hasTrailingTrivia": true,
                                                "trailingTrivia": [
                                                    {
                                                        "kind": "WhitespaceTrivia",
                                                        "text": " "
                                                    }
                                                ]
                                            },
                                            "right": {
                                                "kind": "IdentifierName",
                                                "fullStart": 1337,
                                                "fullEnd": 1338,
                                                "start": 1337,
                                                "end": 1338,
                                                "fullWidth": 1,
                                                "width": 1,
                                                "text": "i",
                                                "value": "i",
                                                "valueText": "i"
                                            }
                                        },
                                        "closeParenToken": {
                                            "kind": "CloseParenToken",
                                            "fullStart": 1338,
                                            "fullEnd": 1340,
                                            "start": 1338,
                                            "end": 1339,
                                            "fullWidth": 2,
                                            "width": 1,
                                            "text": ")",
                                            "value": ")",
                                            "valueText": ")",
                                            "hasTrailingTrivia": true,
                                            "trailingTrivia": [
                                                {
                                                    "kind": "WhitespaceTrivia",
                                                    "text": " "
                                                }
                                            ]
                                        },
                                        "statement": {
                                            "kind": "Block",
                                            "fullStart": 1340,
                                            "fullEnd": 1387,
                                            "start": 1340,
                                            "end": 1387,
                                            "fullWidth": 47,
                                            "width": 47,
                                            "openBraceToken": {
                                                "kind": "OpenBraceToken",
                                                "fullStart": 1340,
                                                "fullEnd": 1343,
                                                "start": 1340,
                                                "end": 1341,
                                                "fullWidth": 3,
                                                "width": 1,
                                                "text": "{",
                                                "value": "{",
                                                "valueText": "{",
                                                "hasTrailingTrivia": true,
                                                "hasTrailingNewLine": true,
                                                "trailingTrivia": [
                                                    {
                                                        "kind": "NewLineTrivia",
                                                        "text": "\r\n"
                                                    }
                                                ]
                                            },
                                            "statements": [
                                                {
                                                    "kind": "ReturnStatement",
                                                    "fullStart": 1343,
                                                    "fullEnd": 1374,
                                                    "start": 1359,
                                                    "end": 1372,
                                                    "fullWidth": 31,
                                                    "width": 13,
                                                    "returnKeyword": {
                                                        "kind": "ReturnKeyword",
                                                        "fullStart": 1343,
                                                        "fullEnd": 1366,
                                                        "start": 1359,
                                                        "end": 1365,
                                                        "fullWidth": 23,
                                                        "width": 6,
                                                        "text": "return",
                                                        "value": "return",
                                                        "valueText": "return",
                                                        "hasLeadingTrivia": true,
                                                        "hasTrailingTrivia": true,
                                                        "leadingTrivia": [
                                                            {
                                                                "kind": "WhitespaceTrivia",
                                                                "text": "                "
                                                            }
                                                        ],
                                                        "trailingTrivia": [
                                                            {
                                                                "kind": "WhitespaceTrivia",
                                                                "text": " "
                                                            }
                                                        ]
                                                    },
                                                    "expression": {
                                                        "kind": "FalseKeyword",
                                                        "fullStart": 1366,
                                                        "fullEnd": 1371,
                                                        "start": 1366,
                                                        "end": 1371,
                                                        "fullWidth": 5,
                                                        "width": 5,
                                                        "text": "false",
                                                        "value": false,
                                                        "valueText": "false"
                                                    },
                                                    "semicolonToken": {
                                                        "kind": "SemicolonToken",
                                                        "fullStart": 1371,
                                                        "fullEnd": 1374,
                                                        "start": 1371,
                                                        "end": 1372,
                                                        "fullWidth": 3,
                                                        "width": 1,
                                                        "text": ";",
                                                        "value": ";",
                                                        "valueText": ";",
                                                        "hasTrailingTrivia": true,
                                                        "hasTrailingNewLine": true,
                                                        "trailingTrivia": [
                                                            {
                                                                "kind": "NewLineTrivia",
                                                                "text": "\r\n"
                                                            }
                                                        ]
                                                    }
                                                }
                                            ],
                                            "closeBraceToken": {
                                                "kind": "CloseBraceToken",
                                                "fullStart": 1374,
                                                "fullEnd": 1387,
                                                "start": 1386,
                                                "end": 1387,
                                                "fullWidth": 13,
                                                "width": 1,
                                                "text": "}",
                                                "value": "}",
                                                "valueText": "}",
                                                "hasLeadingTrivia": true,
                                                "leadingTrivia": [
                                                    {
                                                        "kind": "WhitespaceTrivia",
                                                        "text": "            "
                                                    }
                                                ]
                                            }
                                        }
                                    },
                                    {
                                        "kind": "EmptyStatement",
                                        "fullStart": 1387,
                                        "fullEnd": 1390,
                                        "start": 1387,
                                        "end": 1388,
                                        "fullWidth": 3,
                                        "width": 1,
                                        "semicolonToken": {
                                            "kind": "SemicolonToken",
                                            "fullStart": 1387,
                                            "fullEnd": 1390,
                                            "start": 1387,
                                            "end": 1388,
                                            "fullWidth": 3,
                                            "width": 1,
                                            "text": ";",
                                            "value": ";",
                                            "valueText": ";",
                                            "hasTrailingTrivia": true,
                                            "hasTrailingNewLine": true,
                                            "trailingTrivia": [
                                                {
                                                    "kind": "NewLineTrivia",
                                                    "text": "\r\n"
                                                }
                                            ]
                                        }
                                    }
                                ],
                                "closeBraceToken": {
                                    "kind": "CloseBraceToken",
                                    "fullStart": 1390,
                                    "fullEnd": 1401,
                                    "start": 1398,
                                    "end": 1399,
                                    "fullWidth": 11,
                                    "width": 1,
                                    "text": "}",
                                    "value": "}",
                                    "valueText": "}",
                                    "hasLeadingTrivia": true,
                                    "hasTrailingTrivia": true,
                                    "hasTrailingNewLine": true,
                                    "leadingTrivia": [
                                        {
                                            "kind": "WhitespaceTrivia",
                                            "text": "        "
                                        }
                                    ],
                                    "trailingTrivia": [
                                        {
                                            "kind": "NewLineTrivia",
                                            "text": "\r\n"
                                        }
                                    ]
                                }
                            }
                        },
                        {
                            "kind": "ReturnStatement",
                            "fullStart": 1401,
                            "fullEnd": 1423,
                            "start": 1409,
                            "end": 1421,
                            "fullWidth": 22,
                            "width": 12,
                            "returnKeyword": {
                                "kind": "ReturnKeyword",
                                "fullStart": 1401,
                                "fullEnd": 1416,
                                "start": 1409,
                                "end": 1415,
                                "fullWidth": 15,
                                "width": 6,
                                "text": "return",
                                "value": "return",
                                "valueText": "return",
                                "hasLeadingTrivia": true,
                                "hasTrailingTrivia": true,
                                "leadingTrivia": [
                                    {
                                        "kind": "WhitespaceTrivia",
                                        "text": "        "
                                    }
                                ],
                                "trailingTrivia": [
                                    {
                                        "kind": "WhitespaceTrivia",
                                        "text": " "
                                    }
                                ]
                            },
                            "expression": {
                                "kind": "TrueKeyword",
                                "fullStart": 1416,
                                "fullEnd": 1420,
                                "start": 1416,
                                "end": 1420,
                                "fullWidth": 4,
                                "width": 4,
                                "text": "true",
                                "value": true,
                                "valueText": "true"
                            },
                            "semicolonToken": {
                                "kind": "SemicolonToken",
                                "fullStart": 1420,
                                "fullEnd": 1423,
                                "start": 1420,
                                "end": 1421,
                                "fullWidth": 3,
                                "width": 1,
                                "text": ";",
                                "value": ";",
                                "valueText": ";",
                                "hasTrailingTrivia": true,
                                "hasTrailingNewLine": true,
                                "trailingTrivia": [
                                    {
                                        "kind": "NewLineTrivia",
                                        "text": "\r\n"
                                    }
                                ]
                            }
                        }
                    ],
                    "closeBraceToken": {
                        "kind": "CloseBraceToken",
                        "fullStart": 1423,
                        "fullEnd": 1430,
                        "start": 1427,
                        "end": 1428,
                        "fullWidth": 7,
                        "width": 1,
                        "text": "}",
                        "value": "}",
                        "valueText": "}",
                        "hasLeadingTrivia": true,
                        "hasTrailingTrivia": true,
                        "hasTrailingNewLine": true,
                        "leadingTrivia": [
                            {
                                "kind": "WhitespaceTrivia",
                                "text": "    "
                            }
                        ],
                        "trailingTrivia": [
                            {
                                "kind": "NewLineTrivia",
                                "text": "\r\n"
                            }
                        ]
                    }
                }
            },
            {
                "kind": "ExpressionStatement",
                "fullStart": 1430,
                "fullEnd": 1454,
                "start": 1430,
                "end": 1452,
                "fullWidth": 24,
                "width": 22,
                "expression": {
                    "kind": "InvocationExpression",
                    "fullStart": 1430,
                    "fullEnd": 1451,
                    "start": 1430,
                    "end": 1451,
                    "fullWidth": 21,
                    "width": 21,
                    "expression": {
                        "kind": "IdentifierName",
                        "fullStart": 1430,
                        "fullEnd": 1441,
                        "start": 1430,
                        "end": 1441,
                        "fullWidth": 11,
                        "width": 11,
                        "text": "runTestCase",
                        "value": "runTestCase",
                        "valueText": "runTestCase"
                    },
                    "argumentList": {
                        "kind": "ArgumentList",
                        "fullStart": 1441,
                        "fullEnd": 1451,
                        "start": 1441,
                        "end": 1451,
                        "fullWidth": 10,
                        "width": 10,
                        "openParenToken": {
                            "kind": "OpenParenToken",
                            "fullStart": 1441,
                            "fullEnd": 1442,
                            "start": 1441,
                            "end": 1442,
                            "fullWidth": 1,
                            "width": 1,
                            "text": "(",
                            "value": "(",
                            "valueText": "("
                        },
                        "arguments": [
                            {
                                "kind": "IdentifierName",
                                "fullStart": 1442,
                                "fullEnd": 1450,
                                "start": 1442,
                                "end": 1450,
                                "fullWidth": 8,
                                "width": 8,
                                "text": "testcase",
                                "value": "testcase",
                                "valueText": "testcase"
                            }
                        ],
                        "closeParenToken": {
                            "kind": "CloseParenToken",
                            "fullStart": 1450,
                            "fullEnd": 1451,
                            "start": 1450,
                            "end": 1451,
                            "fullWidth": 1,
                            "width": 1,
                            "text": ")",
                            "value": ")",
                            "valueText": ")"
                        }
                    }
                },
                "semicolonToken": {
                    "kind": "SemicolonToken",
                    "fullStart": 1451,
                    "fullEnd": 1454,
                    "start": 1451,
                    "end": 1452,
                    "fullWidth": 3,
                    "width": 1,
                    "text": ";",
                    "value": ";",
                    "valueText": ";",
                    "hasTrailingTrivia": true,
                    "hasTrailingNewLine": true,
                    "trailingTrivia": [
                        {
                            "kind": "NewLineTrivia",
                            "text": "\r\n"
                        }
                    ]
                }
            }
        ],
        "endOfFileToken": {
            "kind": "EndOfFileToken",
            "fullStart": 1454,
            "fullEnd": 1454,
            "start": 1454,
            "end": 1454,
            "fullWidth": 0,
            "width": 0,
            "text": ""
        }
    },
    "lineMap": {
        "lineStarts": [
            0,
            67,
            152,
            232,
            308,
            380,
            385,
            424,
            562,
            567,
            569,
            571,
            594,
            640,
            669,
            701,
            733,
            749,
            776,
            807,
            823,
            854,
            886,
            902,
            928,
            959,
            975,
            1010,
            1042,
            1058,
            1088,
            1119,
            1134,
            1147,
            1168,
            1191,
            1213,
            1238,
            1250,
            1298,
            1343,
            1374,
            1390,
            1401,
            1423,
            1430,
            1454
        ],
        "length": 1454
    }
}<|MERGE_RESOLUTION|>--- conflicted
+++ resolved
@@ -713,11 +713,8 @@
                                                                     "start": 692,
                                                                     "end": 697,
                                                                     "fullWidth": 5,
-<<<<<<< HEAD
                                                                     "width": 5,
-=======
                                                                     "modifiers": [],
->>>>>>> e3c38734
                                                                     "identifier": {
                                                                         "kind": "IdentifierName",
                                                                         "fullStart": 692,
@@ -1207,11 +1204,8 @@
                                                                     "start": 845,
                                                                     "end": 850,
                                                                     "fullWidth": 5,
-<<<<<<< HEAD
                                                                     "width": 5,
-=======
                                                                     "modifiers": [],
->>>>>>> e3c38734
                                                                     "identifier": {
                                                                         "kind": "IdentifierName",
                                                                         "fullStart": 845,
@@ -1701,11 +1695,8 @@
                                                                     "start": 1001,
                                                                     "end": 1006,
                                                                     "fullWidth": 5,
-<<<<<<< HEAD
                                                                     "width": 5,
-=======
                                                                     "modifiers": [],
->>>>>>> e3c38734
                                                                     "identifier": {
                                                                         "kind": "IdentifierName",
                                                                         "fullStart": 1001,
