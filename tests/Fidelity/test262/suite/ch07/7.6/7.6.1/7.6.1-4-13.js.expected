--- conflicted
+++ resolved
@@ -713,11 +713,8 @@
                                                                     "start": 703,
                                                                     "end": 708,
                                                                     "fullWidth": 5,
-<<<<<<< HEAD
                                                                     "width": 5,
-=======
                                                                     "modifiers": [],
->>>>>>> e3c38734
                                                                     "identifier": {
                                                                         "kind": "IdentifierName",
                                                                         "fullStart": 703,
@@ -1207,11 +1204,8 @@
                                                                     "start": 858,
                                                                     "end": 863,
                                                                     "fullWidth": 5,
-<<<<<<< HEAD
                                                                     "width": 5,
-=======
                                                                     "modifiers": [],
->>>>>>> e3c38734
                                                                     "identifier": {
                                                                         "kind": "IdentifierName",
                                                                         "fullStart": 858,
@@ -1701,11 +1695,8 @@
                                                                     "start": 1009,
                                                                     "end": 1014,
                                                                     "fullWidth": 5,
-<<<<<<< HEAD
                                                                     "width": 5,
-=======
                                                                     "modifiers": [],
->>>>>>> e3c38734
                                                                     "identifier": {
                                                                         "kind": "IdentifierName",
                                                                         "fullStart": 1009,
