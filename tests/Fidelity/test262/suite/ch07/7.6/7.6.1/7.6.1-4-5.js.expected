--- conflicted
+++ resolved
@@ -247,12 +247,8 @@
                                         "start": 609,
                                         "end": 618,
                                         "fullWidth": 9,
-<<<<<<< HEAD
                                         "width": 9,
-                                        "identifier": {
-=======
                                         "propertyName": {
->>>>>>> 85e84683
                                             "kind": "IdentifierName",
                                             "fullStart": 609,
                                             "fullEnd": 615,
@@ -338,12 +334,8 @@
                                         "start": 620,
                                         "end": 629,
                                         "fullWidth": 9,
-<<<<<<< HEAD
                                         "width": 9,
-                                        "identifier": {
-=======
                                         "propertyName": {
->>>>>>> 85e84683
                                             "kind": "IdentifierName",
                                             "fullStart": 620,
                                             "fullEnd": 626,
@@ -429,12 +421,8 @@
                                         "start": 631,
                                         "end": 640,
                                         "fullWidth": 9,
-<<<<<<< HEAD
                                         "width": 9,
-                                        "identifier": {
-=======
                                         "propertyName": {
->>>>>>> 85e84683
                                             "kind": "IdentifierName",
                                             "fullStart": 631,
                                             "fullEnd": 637,
@@ -2211,12 +2199,8 @@
                                         "start": 1161,
                                         "end": 1252,
                                         "fullWidth": 91,
-<<<<<<< HEAD
                                         "width": 91,
-                                        "identifier": {
-=======
                                         "propertyName": {
->>>>>>> 85e84683
                                             "kind": "IdentifierName",
                                             "fullStart": 1161,
                                             "fullEnd": 1165,
@@ -2524,12 +2508,8 @@
                                         "start": 1271,
                                         "end": 1272,
                                         "fullWidth": 2,
-<<<<<<< HEAD
                                         "width": 1,
-                                        "identifier": {
-=======
                                         "propertyName": {
->>>>>>> 85e84683
                                             "kind": "IdentifierName",
                                             "fullStart": 1271,
                                             "fullEnd": 1273,
@@ -2708,12 +2688,8 @@
                                                     "start": 1318,
                                                     "end": 1320,
                                                     "fullWidth": 3,
-<<<<<<< HEAD
                                                     "width": 2,
-                                                    "identifier": {
-=======
                                                     "propertyName": {
->>>>>>> 85e84683
                                                         "kind": "IdentifierName",
                                                         "fullStart": 1318,
                                                         "fullEnd": 1321,
