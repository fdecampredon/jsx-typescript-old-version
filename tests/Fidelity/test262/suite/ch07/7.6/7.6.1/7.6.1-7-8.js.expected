--- conflicted
+++ resolved
@@ -245,12 +245,8 @@
                                         "start": 587,
                                         "end": 602,
                                         "fullWidth": 15,
-<<<<<<< HEAD
                                         "width": 15,
-                                        "identifier": {
-=======
                                         "propertyName": {
->>>>>>> 85e84683
                                             "kind": "IdentifierName",
                                             "fullStart": 587,
                                             "fullEnd": 598,
@@ -830,12 +826,8 @@
                                         "start": 722,
                                         "end": 805,
                                         "fullWidth": 83,
-<<<<<<< HEAD
                                         "width": 83,
-                                        "identifier": {
-=======
                                         "propertyName": {
->>>>>>> 85e84683
                                             "kind": "IdentifierName",
                                             "fullStart": 722,
                                             "fullEnd": 726,
@@ -1142,12 +1134,8 @@
                                         "start": 825,
                                         "end": 830,
                                         "fullWidth": 5,
-<<<<<<< HEAD
                                         "width": 5,
-                                        "identifier": {
-=======
                                         "propertyName": {
->>>>>>> 85e84683
                                             "kind": "IdentifierName",
                                             "fullStart": 825,
                                             "fullEnd": 827,
