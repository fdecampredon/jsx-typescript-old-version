{
    "isDeclaration": false,
    "languageVersion": "EcmaScript5",
    "parseOptions": {
        "allowAutomaticSemicolonInsertion": true
    },
    "sourceUnit": {
        "kind": "SourceUnit",
        "fullStart": 0,
        "fullEnd": 1624,
        "start": 578,
        "end": 1624,
        "fullWidth": 1624,
        "width": 1046,
        "isIncrementallyUnusable": true,
        "moduleElements": [
            {
                "kind": "FunctionDeclaration",
                "fullStart": 0,
                "fullEnd": 1600,
                "start": 578,
                "end": 1598,
                "fullWidth": 1600,
                "width": 1020,
                "isIncrementallyUnusable": true,
                "modifiers": [],
                "functionKeyword": {
                    "kind": "FunctionKeyword",
                    "fullStart": 0,
                    "fullEnd": 587,
                    "start": 578,
                    "end": 586,
                    "fullWidth": 587,
                    "width": 8,
                    "text": "function",
                    "value": "function",
                    "valueText": "function",
                    "hasLeadingTrivia": true,
                    "hasLeadingComment": true,
                    "hasLeadingNewLine": true,
                    "hasTrailingTrivia": true,
                    "leadingTrivia": [
                        {
                            "kind": "SingleLineCommentTrivia",
                            "text": "/// Copyright (c) 2012 Ecma International.  All rights reserved. "
                        },
                        {
                            "kind": "NewLineTrivia",
                            "text": "\r\n"
                        },
                        {
                            "kind": "SingleLineCommentTrivia",
                            "text": "/// Ecma International makes this code available under the terms and conditions set"
                        },
                        {
                            "kind": "NewLineTrivia",
                            "text": "\r\n"
                        },
                        {
                            "kind": "SingleLineCommentTrivia",
                            "text": "/// forth on http://hg.ecmascript.org/tests/test262/raw-file/tip/LICENSE (the "
                        },
                        {
                            "kind": "NewLineTrivia",
                            "text": "\r\n"
                        },
                        {
                            "kind": "SingleLineCommentTrivia",
                            "text": "/// \"Use Terms\").   Any redistribution of this code must retain the above "
                        },
                        {
                            "kind": "NewLineTrivia",
                            "text": "\r\n"
                        },
                        {
                            "kind": "SingleLineCommentTrivia",
                            "text": "/// copyright and this notice and otherwise comply with the Use Terms."
                        },
                        {
                            "kind": "NewLineTrivia",
                            "text": "\r\n"
                        },
                        {
                            "kind": "MultiLineCommentTrivia",
                            "text": "/**\r\n * @path ch07/7.6/7.6.1/7.6.1-4-7.js\r\n * @description Allow reserved words as property names by set function within an object, verified with hasOwnProperty: while, debugger, function\r\n */"
                        },
                        {
                            "kind": "NewLineTrivia",
                            "text": "\r\n"
                        },
                        {
                            "kind": "NewLineTrivia",
                            "text": "\r\n"
                        },
                        {
                            "kind": "NewLineTrivia",
                            "text": "\r\n"
                        }
                    ],
                    "trailingTrivia": [
                        {
                            "kind": "WhitespaceTrivia",
                            "text": " "
                        }
                    ]
                },
                "identifier": {
                    "kind": "IdentifierName",
                    "fullStart": 587,
                    "fullEnd": 595,
                    "start": 587,
                    "end": 595,
                    "fullWidth": 8,
                    "width": 8,
                    "text": "testcase",
                    "value": "testcase",
                    "valueText": "testcase"
                },
                "callSignature": {
                    "kind": "CallSignature",
                    "fullStart": 595,
                    "fullEnd": 598,
                    "start": 595,
                    "end": 597,
                    "fullWidth": 3,
                    "width": 2,
                    "parameterList": {
                        "kind": "ParameterList",
                        "fullStart": 595,
                        "fullEnd": 598,
                        "start": 595,
                        "end": 597,
                        "fullWidth": 3,
                        "width": 2,
                        "openParenToken": {
                            "kind": "OpenParenToken",
                            "fullStart": 595,
                            "fullEnd": 596,
                            "start": 595,
                            "end": 596,
                            "fullWidth": 1,
                            "width": 1,
                            "text": "(",
                            "value": "(",
                            "valueText": "("
                        },
                        "parameters": [],
                        "closeParenToken": {
                            "kind": "CloseParenToken",
                            "fullStart": 596,
                            "fullEnd": 598,
                            "start": 596,
                            "end": 597,
                            "fullWidth": 2,
                            "width": 1,
                            "text": ")",
                            "value": ")",
                            "valueText": ")",
                            "hasTrailingTrivia": true,
                            "trailingTrivia": [
                                {
                                    "kind": "WhitespaceTrivia",
                                    "text": " "
                                }
                            ]
                        }
                    }
                },
                "block": {
                    "kind": "Block",
                    "fullStart": 598,
                    "fullEnd": 1600,
                    "start": 598,
                    "end": 1598,
                    "fullWidth": 1002,
                    "width": 1000,
                    "isIncrementallyUnusable": true,
                    "openBraceToken": {
                        "kind": "OpenBraceToken",
                        "fullStart": 598,
                        "fullEnd": 601,
                        "start": 598,
                        "end": 599,
                        "fullWidth": 3,
                        "width": 1,
                        "text": "{",
                        "value": "{",
                        "valueText": "{",
                        "hasTrailingTrivia": true,
                        "hasTrailingNewLine": true,
                        "trailingTrivia": [
                            {
                                "kind": "NewLineTrivia",
                                "text": "\r\n"
                            }
                        ]
                    },
                    "statements": [
                        {
                            "kind": "VariableStatement",
                            "fullStart": 601,
                            "fullEnd": 647,
                            "start": 609,
                            "end": 645,
                            "fullWidth": 46,
                            "width": 36,
                            "modifiers": [],
                            "variableDeclaration": {
                                "kind": "VariableDeclaration",
                                "fullStart": 601,
                                "fullEnd": 644,
                                "start": 609,
                                "end": 644,
                                "fullWidth": 43,
                                "width": 35,
                                "varKeyword": {
                                    "kind": "VarKeyword",
                                    "fullStart": 601,
                                    "fullEnd": 613,
                                    "start": 609,
                                    "end": 612,
                                    "fullWidth": 12,
                                    "width": 3,
                                    "text": "var",
                                    "value": "var",
                                    "valueText": "var",
                                    "hasLeadingTrivia": true,
                                    "hasTrailingTrivia": true,
                                    "leadingTrivia": [
                                        {
                                            "kind": "WhitespaceTrivia",
                                            "text": "        "
                                        }
                                    ],
                                    "trailingTrivia": [
                                        {
                                            "kind": "WhitespaceTrivia",
                                            "text": " "
                                        }
                                    ]
                                },
                                "variableDeclarators": [
                                    {
                                        "kind": "VariableDeclarator",
                                        "fullStart": 613,
                                        "fullEnd": 622,
                                        "start": 613,
                                        "end": 622,
                                        "fullWidth": 9,
                                        "width": 9,
                                        "identifier": {
                                            "kind": "IdentifierName",
                                            "fullStart": 613,
                                            "fullEnd": 619,
                                            "start": 613,
                                            "end": 618,
                                            "fullWidth": 6,
                                            "width": 5,
                                            "text": "test0",
                                            "value": "test0",
                                            "valueText": "test0",
                                            "hasTrailingTrivia": true,
                                            "trailingTrivia": [
                                                {
                                                    "kind": "WhitespaceTrivia",
                                                    "text": " "
                                                }
                                            ]
                                        },
                                        "equalsValueClause": {
                                            "kind": "EqualsValueClause",
                                            "fullStart": 619,
                                            "fullEnd": 622,
                                            "start": 619,
                                            "end": 622,
                                            "fullWidth": 3,
                                            "width": 3,
                                            "equalsToken": {
                                                "kind": "EqualsToken",
                                                "fullStart": 619,
                                                "fullEnd": 621,
                                                "start": 619,
                                                "end": 620,
                                                "fullWidth": 2,
                                                "width": 1,
                                                "text": "=",
                                                "value": "=",
                                                "valueText": "=",
                                                "hasTrailingTrivia": true,
                                                "trailingTrivia": [
                                                    {
                                                        "kind": "WhitespaceTrivia",
                                                        "text": " "
                                                    }
                                                ]
                                            },
                                            "value": {
                                                "kind": "NumericLiteral",
                                                "fullStart": 621,
                                                "fullEnd": 622,
                                                "start": 621,
                                                "end": 622,
                                                "fullWidth": 1,
                                                "width": 1,
                                                "text": "0",
                                                "value": 0,
                                                "valueText": "0"
                                            }
                                        }
                                    },
                                    {
                                        "kind": "CommaToken",
                                        "fullStart": 622,
                                        "fullEnd": 624,
                                        "start": 622,
                                        "end": 623,
                                        "fullWidth": 2,
                                        "width": 1,
                                        "text": ",",
                                        "value": ",",
                                        "valueText": ",",
                                        "hasTrailingTrivia": true,
                                        "trailingTrivia": [
                                            {
                                                "kind": "WhitespaceTrivia",
                                                "text": " "
                                            }
                                        ]
                                    },
                                    {
                                        "kind": "VariableDeclarator",
                                        "fullStart": 624,
                                        "fullEnd": 633,
                                        "start": 624,
                                        "end": 633,
                                        "fullWidth": 9,
                                        "width": 9,
                                        "identifier": {
                                            "kind": "IdentifierName",
                                            "fullStart": 624,
                                            "fullEnd": 630,
                                            "start": 624,
                                            "end": 629,
                                            "fullWidth": 6,
                                            "width": 5,
                                            "text": "test1",
                                            "value": "test1",
                                            "valueText": "test1",
                                            "hasTrailingTrivia": true,
                                            "trailingTrivia": [
                                                {
                                                    "kind": "WhitespaceTrivia",
                                                    "text": " "
                                                }
                                            ]
                                        },
                                        "equalsValueClause": {
                                            "kind": "EqualsValueClause",
                                            "fullStart": 630,
                                            "fullEnd": 633,
                                            "start": 630,
                                            "end": 633,
                                            "fullWidth": 3,
                                            "width": 3,
                                            "equalsToken": {
                                                "kind": "EqualsToken",
                                                "fullStart": 630,
                                                "fullEnd": 632,
                                                "start": 630,
                                                "end": 631,
                                                "fullWidth": 2,
                                                "width": 1,
                                                "text": "=",
                                                "value": "=",
                                                "valueText": "=",
                                                "hasTrailingTrivia": true,
                                                "trailingTrivia": [
                                                    {
                                                        "kind": "WhitespaceTrivia",
                                                        "text": " "
                                                    }
                                                ]
                                            },
                                            "value": {
                                                "kind": "NumericLiteral",
                                                "fullStart": 632,
                                                "fullEnd": 633,
                                                "start": 632,
                                                "end": 633,
                                                "fullWidth": 1,
                                                "width": 1,
                                                "text": "1",
                                                "value": 1,
                                                "valueText": "1"
                                            }
                                        }
                                    },
                                    {
                                        "kind": "CommaToken",
                                        "fullStart": 633,
                                        "fullEnd": 635,
                                        "start": 633,
                                        "end": 634,
                                        "fullWidth": 2,
                                        "width": 1,
                                        "text": ",",
                                        "value": ",",
                                        "valueText": ",",
                                        "hasTrailingTrivia": true,
                                        "trailingTrivia": [
                                            {
                                                "kind": "WhitespaceTrivia",
                                                "text": " "
                                            }
                                        ]
                                    },
                                    {
                                        "kind": "VariableDeclarator",
                                        "fullStart": 635,
                                        "fullEnd": 644,
                                        "start": 635,
                                        "end": 644,
                                        "fullWidth": 9,
                                        "width": 9,
                                        "identifier": {
                                            "kind": "IdentifierName",
                                            "fullStart": 635,
                                            "fullEnd": 641,
                                            "start": 635,
                                            "end": 640,
                                            "fullWidth": 6,
                                            "width": 5,
                                            "text": "test2",
                                            "value": "test2",
                                            "valueText": "test2",
                                            "hasTrailingTrivia": true,
                                            "trailingTrivia": [
                                                {
                                                    "kind": "WhitespaceTrivia",
                                                    "text": " "
                                                }
                                            ]
                                        },
                                        "equalsValueClause": {
                                            "kind": "EqualsValueClause",
                                            "fullStart": 641,
                                            "fullEnd": 644,
                                            "start": 641,
                                            "end": 644,
                                            "fullWidth": 3,
                                            "width": 3,
                                            "equalsToken": {
                                                "kind": "EqualsToken",
                                                "fullStart": 641,
                                                "fullEnd": 643,
                                                "start": 641,
                                                "end": 642,
                                                "fullWidth": 2,
                                                "width": 1,
                                                "text": "=",
                                                "value": "=",
                                                "valueText": "=",
                                                "hasTrailingTrivia": true,
                                                "trailingTrivia": [
                                                    {
                                                        "kind": "WhitespaceTrivia",
                                                        "text": " "
                                                    }
                                                ]
                                            },
                                            "value": {
                                                "kind": "NumericLiteral",
                                                "fullStart": 643,
                                                "fullEnd": 644,
                                                "start": 643,
                                                "end": 644,
                                                "fullWidth": 1,
                                                "width": 1,
                                                "text": "2",
                                                "value": 2,
                                                "valueText": "2"
                                            }
                                        }
                                    }
                                ]
                            },
                            "semicolonToken": {
                                "kind": "SemicolonToken",
                                "fullStart": 644,
                                "fullEnd": 647,
                                "start": 644,
                                "end": 645,
                                "fullWidth": 3,
                                "width": 1,
                                "text": ";",
                                "value": ";",
                                "valueText": ";",
                                "hasTrailingTrivia": true,
                                "hasTrailingNewLine": true,
                                "trailingTrivia": [
                                    {
                                        "kind": "NewLineTrivia",
                                        "text": "\r\n"
                                    }
                                ]
                            }
                        },
                        {
                            "kind": "VariableStatement",
                            "fullStart": 647,
                            "fullEnd": 1160,
                            "start": 655,
                            "end": 1152,
                            "fullWidth": 513,
                            "width": 497,
                            "isIncrementallyUnusable": true,
                            "modifiers": [],
                            "variableDeclaration": {
                                "kind": "VariableDeclaration",
                                "fullStart": 647,
                                "fullEnd": 1151,
                                "start": 655,
                                "end": 1151,
                                "fullWidth": 504,
                                "width": 496,
                                "isIncrementallyUnusable": true,
                                "varKeyword": {
                                    "kind": "VarKeyword",
                                    "fullStart": 647,
                                    "fullEnd": 659,
                                    "start": 655,
                                    "end": 658,
                                    "fullWidth": 12,
                                    "width": 3,
                                    "text": "var",
                                    "value": "var",
                                    "valueText": "var",
                                    "hasLeadingTrivia": true,
                                    "hasTrailingTrivia": true,
                                    "leadingTrivia": [
                                        {
                                            "kind": "WhitespaceTrivia",
                                            "text": "        "
                                        }
                                    ],
                                    "trailingTrivia": [
                                        {
                                            "kind": "WhitespaceTrivia",
                                            "text": " "
                                        }
                                    ]
                                },
                                "variableDeclarators": [
                                    {
                                        "kind": "VariableDeclarator",
                                        "fullStart": 659,
                                        "fullEnd": 1151,
                                        "start": 659,
                                        "end": 1151,
                                        "fullWidth": 492,
                                        "width": 492,
                                        "isIncrementallyUnusable": true,
                                        "identifier": {
                                            "kind": "IdentifierName",
                                            "fullStart": 659,
                                            "fullEnd": 671,
                                            "start": 659,
                                            "end": 669,
                                            "fullWidth": 12,
                                            "width": 10,
                                            "text": "tokenCodes",
                                            "value": "tokenCodes",
                                            "valueText": "tokenCodes",
                                            "hasTrailingTrivia": true,
                                            "trailingTrivia": [
                                                {
                                                    "kind": "WhitespaceTrivia",
                                                    "text": "  "
                                                }
                                            ]
                                        },
                                        "equalsValueClause": {
                                            "kind": "EqualsValueClause",
                                            "fullStart": 671,
                                            "fullEnd": 1151,
                                            "start": 671,
                                            "end": 1151,
                                            "fullWidth": 480,
                                            "width": 480,
                                            "isIncrementallyUnusable": true,
                                            "equalsToken": {
                                                "kind": "EqualsToken",
                                                "fullStart": 671,
                                                "fullEnd": 673,
                                                "start": 671,
                                                "end": 672,
                                                "fullWidth": 2,
                                                "width": 1,
                                                "text": "=",
                                                "value": "=",
                                                "valueText": "=",
                                                "hasTrailingTrivia": true,
                                                "trailingTrivia": [
                                                    {
                                                        "kind": "WhitespaceTrivia",
                                                        "text": " "
                                                    }
                                                ]
                                            },
                                            "value": {
                                                "kind": "ObjectLiteralExpression",
                                                "fullStart": 673,
                                                "fullEnd": 1151,
                                                "start": 673,
                                                "end": 1151,
                                                "fullWidth": 478,
                                                "width": 478,
                                                "isIncrementallyUnusable": true,
                                                "openBraceToken": {
                                                    "kind": "OpenBraceToken",
                                                    "fullStart": 673,
                                                    "fullEnd": 676,
                                                    "start": 673,
                                                    "end": 674,
                                                    "fullWidth": 3,
                                                    "width": 1,
                                                    "text": "{",
                                                    "value": "{",
                                                    "valueText": "{",
                                                    "hasTrailingTrivia": true,
                                                    "hasTrailingNewLine": true,
                                                    "trailingTrivia": [
                                                        {
                                                            "kind": "NewLineTrivia",
                                                            "text": "\r\n"
                                                        }
                                                    ]
                                                },
                                                "propertyAssignments": [
                                                    {
                                                        "kind": "SetAccessor",
                                                        "fullStart": 676,
                                                        "fullEnd": 752,
                                                        "start": 688,
                                                        "end": 752,
                                                        "fullWidth": 76,
                                                        "width": 64,
                                                        "isIncrementallyUnusable": true,
                                                        "modifiers": [],
                                                        "setKeyword": {
                                                            "kind": "SetKeyword",
                                                            "fullStart": 676,
                                                            "fullEnd": 692,
                                                            "start": 688,
                                                            "end": 691,
                                                            "fullWidth": 16,
                                                            "width": 3,
                                                            "text": "set",
                                                            "value": "set",
                                                            "valueText": "set",
                                                            "hasLeadingTrivia": true,
                                                            "hasTrailingTrivia": true,
                                                            "leadingTrivia": [
                                                                {
                                                                    "kind": "WhitespaceTrivia",
                                                                    "text": "            "
                                                                }
                                                            ],
                                                            "trailingTrivia": [
                                                                {
                                                                    "kind": "WhitespaceTrivia",
                                                                    "text": " "
                                                                }
                                                            ]
                                                        },
                                                        "propertyName": {
                                                            "kind": "IdentifierName",
                                                            "fullStart": 692,
                                                            "fullEnd": 697,
                                                            "start": 692,
                                                            "end": 697,
                                                            "fullWidth": 5,
                                                            "width": 5,
                                                            "text": "while",
                                                            "value": "while",
                                                            "valueText": "while"
                                                        },
                                                        "parameterList": {
                                                            "kind": "ParameterList",
                                                            "fullStart": 697,
                                                            "fullEnd": 704,
                                                            "start": 697,
                                                            "end": 704,
                                                            "fullWidth": 7,
                                                            "width": 7,
                                                            "openParenToken": {
                                                                "kind": "OpenParenToken",
                                                                "fullStart": 697,
                                                                "fullEnd": 698,
                                                                "start": 697,
                                                                "end": 698,
                                                                "fullWidth": 1,
                                                                "width": 1,
                                                                "text": "(",
                                                                "value": "(",
                                                                "valueText": "("
                                                            },
                                                            "parameters": [
                                                                {
                                                                    "kind": "Parameter",
                                                                    "fullStart": 698,
                                                                    "fullEnd": 703,
                                                                    "start": 698,
                                                                    "end": 703,
                                                                    "fullWidth": 5,
<<<<<<< HEAD
                                                                    "width": 5,
=======
                                                                    "modifiers": [],
>>>>>>> e3c38734
                                                                    "identifier": {
                                                                        "kind": "IdentifierName",
                                                                        "fullStart": 698,
                                                                        "fullEnd": 703,
                                                                        "start": 698,
                                                                        "end": 703,
                                                                        "fullWidth": 5,
                                                                        "width": 5,
                                                                        "text": "value",
                                                                        "value": "value",
                                                                        "valueText": "value"
                                                                    }
                                                                }
                                                            ],
                                                            "closeParenToken": {
                                                                "kind": "CloseParenToken",
                                                                "fullStart": 703,
                                                                "fullEnd": 704,
                                                                "start": 703,
                                                                "end": 704,
                                                                "fullWidth": 1,
                                                                "width": 1,
                                                                "text": ")",
                                                                "value": ")",
                                                                "valueText": ")"
                                                            }
                                                        },
                                                        "block": {
                                                            "kind": "Block",
                                                            "fullStart": 704,
                                                            "fullEnd": 752,
                                                            "start": 704,
                                                            "end": 752,
                                                            "fullWidth": 48,
                                                            "width": 48,
                                                            "openBraceToken": {
                                                                "kind": "OpenBraceToken",
                                                                "fullStart": 704,
                                                                "fullEnd": 707,
                                                                "start": 704,
                                                                "end": 705,
                                                                "fullWidth": 3,
                                                                "width": 1,
                                                                "text": "{",
                                                                "value": "{",
                                                                "valueText": "{",
                                                                "hasTrailingTrivia": true,
                                                                "hasTrailingNewLine": true,
                                                                "trailingTrivia": [
                                                                    {
                                                                        "kind": "NewLineTrivia",
                                                                        "text": "\r\n"
                                                                    }
                                                                ]
                                                            },
                                                            "statements": [
                                                                {
                                                                    "kind": "ExpressionStatement",
                                                                    "fullStart": 707,
                                                                    "fullEnd": 739,
                                                                    "start": 723,
                                                                    "end": 737,
                                                                    "fullWidth": 32,
                                                                    "width": 14,
                                                                    "expression": {
                                                                        "kind": "AssignmentExpression",
                                                                        "fullStart": 707,
                                                                        "fullEnd": 736,
                                                                        "start": 723,
                                                                        "end": 736,
                                                                        "fullWidth": 29,
                                                                        "width": 13,
                                                                        "left": {
                                                                            "kind": "IdentifierName",
                                                                            "fullStart": 707,
                                                                            "fullEnd": 729,
                                                                            "start": 723,
                                                                            "end": 728,
                                                                            "fullWidth": 22,
                                                                            "width": 5,
                                                                            "text": "test0",
                                                                            "value": "test0",
                                                                            "valueText": "test0",
                                                                            "hasLeadingTrivia": true,
                                                                            "hasTrailingTrivia": true,
                                                                            "leadingTrivia": [
                                                                                {
                                                                                    "kind": "WhitespaceTrivia",
                                                                                    "text": "                "
                                                                                }
                                                                            ],
                                                                            "trailingTrivia": [
                                                                                {
                                                                                    "kind": "WhitespaceTrivia",
                                                                                    "text": " "
                                                                                }
                                                                            ]
                                                                        },
                                                                        "operatorToken": {
                                                                            "kind": "EqualsToken",
                                                                            "fullStart": 729,
                                                                            "fullEnd": 731,
                                                                            "start": 729,
                                                                            "end": 730,
                                                                            "fullWidth": 2,
                                                                            "width": 1,
                                                                            "text": "=",
                                                                            "value": "=",
                                                                            "valueText": "=",
                                                                            "hasTrailingTrivia": true,
                                                                            "trailingTrivia": [
                                                                                {
                                                                                    "kind": "WhitespaceTrivia",
                                                                                    "text": " "
                                                                                }
                                                                            ]
                                                                        },
                                                                        "right": {
                                                                            "kind": "IdentifierName",
                                                                            "fullStart": 731,
                                                                            "fullEnd": 736,
                                                                            "start": 731,
                                                                            "end": 736,
                                                                            "fullWidth": 5,
                                                                            "width": 5,
                                                                            "text": "value",
                                                                            "value": "value",
                                                                            "valueText": "value"
                                                                        }
                                                                    },
                                                                    "semicolonToken": {
                                                                        "kind": "SemicolonToken",
                                                                        "fullStart": 736,
                                                                        "fullEnd": 739,
                                                                        "start": 736,
                                                                        "end": 737,
                                                                        "fullWidth": 3,
                                                                        "width": 1,
                                                                        "text": ";",
                                                                        "value": ";",
                                                                        "valueText": ";",
                                                                        "hasTrailingTrivia": true,
                                                                        "hasTrailingNewLine": true,
                                                                        "trailingTrivia": [
                                                                            {
                                                                                "kind": "NewLineTrivia",
                                                                                "text": "\r\n"
                                                                            }
                                                                        ]
                                                                    }
                                                                }
                                                            ],
                                                            "closeBraceToken": {
                                                                "kind": "CloseBraceToken",
                                                                "fullStart": 739,
                                                                "fullEnd": 752,
                                                                "start": 751,
                                                                "end": 752,
                                                                "fullWidth": 13,
                                                                "width": 1,
                                                                "text": "}",
                                                                "value": "}",
                                                                "valueText": "}",
                                                                "hasLeadingTrivia": true,
                                                                "leadingTrivia": [
                                                                    {
                                                                        "kind": "WhitespaceTrivia",
                                                                        "text": "            "
                                                                    }
                                                                ]
                                                            }
                                                        }
                                                    },
                                                    {
                                                        "kind": "CommaToken",
                                                        "fullStart": 752,
                                                        "fullEnd": 755,
                                                        "start": 752,
                                                        "end": 753,
                                                        "fullWidth": 3,
                                                        "width": 1,
                                                        "text": ",",
                                                        "value": ",",
                                                        "valueText": ",",
                                                        "hasTrailingTrivia": true,
                                                        "hasTrailingNewLine": true,
                                                        "trailingTrivia": [
                                                            {
                                                                "kind": "NewLineTrivia",
                                                                "text": "\r\n"
                                                            }
                                                        ]
                                                    },
                                                    {
                                                        "kind": "GetAccessor",
                                                        "fullStart": 755,
                                                        "fullEnd": 824,
                                                        "start": 767,
                                                        "end": 824,
                                                        "fullWidth": 69,
                                                        "width": 57,
                                                        "isIncrementallyUnusable": true,
                                                        "modifiers": [],
                                                        "getKeyword": {
                                                            "kind": "GetKeyword",
                                                            "fullStart": 755,
                                                            "fullEnd": 771,
                                                            "start": 767,
                                                            "end": 770,
                                                            "fullWidth": 16,
                                                            "width": 3,
                                                            "text": "get",
                                                            "value": "get",
                                                            "valueText": "get",
                                                            "hasLeadingTrivia": true,
                                                            "hasTrailingTrivia": true,
                                                            "leadingTrivia": [
                                                                {
                                                                    "kind": "WhitespaceTrivia",
                                                                    "text": "            "
                                                                }
                                                            ],
                                                            "trailingTrivia": [
                                                                {
                                                                    "kind": "WhitespaceTrivia",
                                                                    "text": " "
                                                                }
                                                            ]
                                                        },
                                                        "propertyName": {
                                                            "kind": "IdentifierName",
                                                            "fullStart": 771,
                                                            "fullEnd": 776,
                                                            "start": 771,
                                                            "end": 776,
                                                            "fullWidth": 5,
                                                            "width": 5,
                                                            "text": "while",
                                                            "value": "while",
                                                            "valueText": "while"
                                                        },
                                                        "parameterList": {
                                                            "kind": "ParameterList",
                                                            "fullStart": 776,
                                                            "fullEnd": 778,
                                                            "start": 776,
                                                            "end": 778,
                                                            "fullWidth": 2,
                                                            "width": 2,
                                                            "openParenToken": {
                                                                "kind": "OpenParenToken",
                                                                "fullStart": 776,
                                                                "fullEnd": 777,
                                                                "start": 776,
                                                                "end": 777,
                                                                "fullWidth": 1,
                                                                "width": 1,
                                                                "text": "(",
                                                                "value": "(",
                                                                "valueText": "("
                                                            },
                                                            "parameters": [],
                                                            "closeParenToken": {
                                                                "kind": "CloseParenToken",
                                                                "fullStart": 777,
                                                                "fullEnd": 778,
                                                                "start": 777,
                                                                "end": 778,
                                                                "fullWidth": 1,
                                                                "width": 1,
                                                                "text": ")",
                                                                "value": ")",
                                                                "valueText": ")"
                                                            }
                                                        },
                                                        "block": {
                                                            "kind": "Block",
                                                            "fullStart": 778,
                                                            "fullEnd": 824,
                                                            "start": 778,
                                                            "end": 824,
                                                            "fullWidth": 46,
                                                            "width": 46,
                                                            "isIncrementallyUnusable": true,
                                                            "openBraceToken": {
                                                                "kind": "OpenBraceToken",
                                                                "fullStart": 778,
                                                                "fullEnd": 781,
                                                                "start": 778,
                                                                "end": 779,
                                                                "fullWidth": 3,
                                                                "width": 1,
                                                                "text": "{",
                                                                "value": "{",
                                                                "valueText": "{",
                                                                "hasTrailingTrivia": true,
                                                                "hasTrailingNewLine": true,
                                                                "trailingTrivia": [
                                                                    {
                                                                        "kind": "NewLineTrivia",
                                                                        "text": "\r\n"
                                                                    }
                                                                ]
                                                            },
                                                            "statements": [
                                                                {
                                                                    "kind": "ReturnStatement",
                                                                    "fullStart": 781,
                                                                    "fullEnd": 811,
                                                                    "start": 797,
                                                                    "end": 809,
                                                                    "fullWidth": 30,
                                                                    "width": 12,
                                                                    "isIncrementallyUnusable": true,
                                                                    "returnKeyword": {
                                                                        "kind": "ReturnKeyword",
                                                                        "fullStart": 781,
                                                                        "fullEnd": 804,
                                                                        "start": 797,
                                                                        "end": 803,
                                                                        "fullWidth": 23,
                                                                        "width": 6,
                                                                        "text": "return",
                                                                        "value": "return",
                                                                        "valueText": "return",
                                                                        "hasLeadingTrivia": true,
                                                                        "hasTrailingTrivia": true,
                                                                        "leadingTrivia": [
                                                                            {
                                                                                "kind": "WhitespaceTrivia",
                                                                                "text": "                "
                                                                            }
                                                                        ],
                                                                        "trailingTrivia": [
                                                                            {
                                                                                "kind": "WhitespaceTrivia",
                                                                                "text": " "
                                                                            }
                                                                        ]
                                                                    },
                                                                    "expression": {
                                                                        "kind": "IdentifierName",
                                                                        "fullStart": 804,
                                                                        "fullEnd": 811,
                                                                        "start": 804,
                                                                        "end": 809,
                                                                        "fullWidth": 7,
                                                                        "width": 5,
                                                                        "text": "test0",
                                                                        "value": "test0",
                                                                        "valueText": "test0",
                                                                        "hasTrailingTrivia": true,
                                                                        "hasTrailingNewLine": true,
                                                                        "trailingTrivia": [
                                                                            {
                                                                                "kind": "NewLineTrivia",
                                                                                "text": "\r\n"
                                                                            }
                                                                        ]
                                                                    },
                                                                    "semicolonToken": {
                                                                        "kind": "SemicolonToken",
                                                                        "fullStart": -1,
                                                                        "fullEnd": -1,
                                                                        "start": -1,
                                                                        "end": -1,
                                                                        "fullWidth": 0,
                                                                        "width": 0,
                                                                        "text": ""
                                                                    }
                                                                }
                                                            ],
                                                            "closeBraceToken": {
                                                                "kind": "CloseBraceToken",
                                                                "fullStart": 811,
                                                                "fullEnd": 824,
                                                                "start": 823,
                                                                "end": 824,
                                                                "fullWidth": 13,
                                                                "width": 1,
                                                                "text": "}",
                                                                "value": "}",
                                                                "valueText": "}",
                                                                "hasLeadingTrivia": true,
                                                                "leadingTrivia": [
                                                                    {
                                                                        "kind": "WhitespaceTrivia",
                                                                        "text": "            "
                                                                    }
                                                                ]
                                                            }
                                                        }
                                                    },
                                                    {
                                                        "kind": "CommaToken",
                                                        "fullStart": 824,
                                                        "fullEnd": 827,
                                                        "start": 824,
                                                        "end": 825,
                                                        "fullWidth": 3,
                                                        "width": 1,
                                                        "text": ",",
                                                        "value": ",",
                                                        "valueText": ",",
                                                        "hasTrailingTrivia": true,
                                                        "hasTrailingNewLine": true,
                                                        "trailingTrivia": [
                                                            {
                                                                "kind": "NewLineTrivia",
                                                                "text": "\r\n"
                                                            }
                                                        ]
                                                    },
                                                    {
                                                        "kind": "SetAccessor",
                                                        "fullStart": 827,
                                                        "fullEnd": 906,
                                                        "start": 839,
                                                        "end": 906,
                                                        "fullWidth": 79,
                                                        "width": 67,
                                                        "isIncrementallyUnusable": true,
                                                        "modifiers": [],
                                                        "setKeyword": {
                                                            "kind": "SetKeyword",
                                                            "fullStart": 827,
                                                            "fullEnd": 843,
                                                            "start": 839,
                                                            "end": 842,
                                                            "fullWidth": 16,
                                                            "width": 3,
                                                            "text": "set",
                                                            "value": "set",
                                                            "valueText": "set",
                                                            "hasLeadingTrivia": true,
                                                            "hasTrailingTrivia": true,
                                                            "leadingTrivia": [
                                                                {
                                                                    "kind": "WhitespaceTrivia",
                                                                    "text": "            "
                                                                }
                                                            ],
                                                            "trailingTrivia": [
                                                                {
                                                                    "kind": "WhitespaceTrivia",
                                                                    "text": " "
                                                                }
                                                            ]
                                                        },
                                                        "propertyName": {
                                                            "kind": "IdentifierName",
                                                            "fullStart": 843,
                                                            "fullEnd": 851,
                                                            "start": 843,
                                                            "end": 851,
                                                            "fullWidth": 8,
                                                            "width": 8,
                                                            "text": "debugger",
                                                            "value": "debugger",
                                                            "valueText": "debugger"
                                                        },
                                                        "parameterList": {
                                                            "kind": "ParameterList",
                                                            "fullStart": 851,
                                                            "fullEnd": 858,
                                                            "start": 851,
                                                            "end": 858,
                                                            "fullWidth": 7,
                                                            "width": 7,
                                                            "openParenToken": {
                                                                "kind": "OpenParenToken",
                                                                "fullStart": 851,
                                                                "fullEnd": 852,
                                                                "start": 851,
                                                                "end": 852,
                                                                "fullWidth": 1,
                                                                "width": 1,
                                                                "text": "(",
                                                                "value": "(",
                                                                "valueText": "("
                                                            },
                                                            "parameters": [
                                                                {
                                                                    "kind": "Parameter",
                                                                    "fullStart": 852,
                                                                    "fullEnd": 857,
                                                                    "start": 852,
                                                                    "end": 857,
                                                                    "fullWidth": 5,
<<<<<<< HEAD
                                                                    "width": 5,
=======
                                                                    "modifiers": [],
>>>>>>> e3c38734
                                                                    "identifier": {
                                                                        "kind": "IdentifierName",
                                                                        "fullStart": 852,
                                                                        "fullEnd": 857,
                                                                        "start": 852,
                                                                        "end": 857,
                                                                        "fullWidth": 5,
                                                                        "width": 5,
                                                                        "text": "value",
                                                                        "value": "value",
                                                                        "valueText": "value"
                                                                    }
                                                                }
                                                            ],
                                                            "closeParenToken": {
                                                                "kind": "CloseParenToken",
                                                                "fullStart": 857,
                                                                "fullEnd": 858,
                                                                "start": 857,
                                                                "end": 858,
                                                                "fullWidth": 1,
                                                                "width": 1,
                                                                "text": ")",
                                                                "value": ")",
                                                                "valueText": ")"
                                                            }
                                                        },
                                                        "block": {
                                                            "kind": "Block",
                                                            "fullStart": 858,
                                                            "fullEnd": 906,
                                                            "start": 858,
                                                            "end": 906,
                                                            "fullWidth": 48,
                                                            "width": 48,
                                                            "openBraceToken": {
                                                                "kind": "OpenBraceToken",
                                                                "fullStart": 858,
                                                                "fullEnd": 861,
                                                                "start": 858,
                                                                "end": 859,
                                                                "fullWidth": 3,
                                                                "width": 1,
                                                                "text": "{",
                                                                "value": "{",
                                                                "valueText": "{",
                                                                "hasTrailingTrivia": true,
                                                                "hasTrailingNewLine": true,
                                                                "trailingTrivia": [
                                                                    {
                                                                        "kind": "NewLineTrivia",
                                                                        "text": "\r\n"
                                                                    }
                                                                ]
                                                            },
                                                            "statements": [
                                                                {
                                                                    "kind": "ExpressionStatement",
                                                                    "fullStart": 861,
                                                                    "fullEnd": 893,
                                                                    "start": 877,
                                                                    "end": 891,
                                                                    "fullWidth": 32,
                                                                    "width": 14,
                                                                    "expression": {
                                                                        "kind": "AssignmentExpression",
                                                                        "fullStart": 861,
                                                                        "fullEnd": 890,
                                                                        "start": 877,
                                                                        "end": 890,
                                                                        "fullWidth": 29,
                                                                        "width": 13,
                                                                        "left": {
                                                                            "kind": "IdentifierName",
                                                                            "fullStart": 861,
                                                                            "fullEnd": 883,
                                                                            "start": 877,
                                                                            "end": 882,
                                                                            "fullWidth": 22,
                                                                            "width": 5,
                                                                            "text": "test1",
                                                                            "value": "test1",
                                                                            "valueText": "test1",
                                                                            "hasLeadingTrivia": true,
                                                                            "hasTrailingTrivia": true,
                                                                            "leadingTrivia": [
                                                                                {
                                                                                    "kind": "WhitespaceTrivia",
                                                                                    "text": "                "
                                                                                }
                                                                            ],
                                                                            "trailingTrivia": [
                                                                                {
                                                                                    "kind": "WhitespaceTrivia",
                                                                                    "text": " "
                                                                                }
                                                                            ]
                                                                        },
                                                                        "operatorToken": {
                                                                            "kind": "EqualsToken",
                                                                            "fullStart": 883,
                                                                            "fullEnd": 885,
                                                                            "start": 883,
                                                                            "end": 884,
                                                                            "fullWidth": 2,
                                                                            "width": 1,
                                                                            "text": "=",
                                                                            "value": "=",
                                                                            "valueText": "=",
                                                                            "hasTrailingTrivia": true,
                                                                            "trailingTrivia": [
                                                                                {
                                                                                    "kind": "WhitespaceTrivia",
                                                                                    "text": " "
                                                                                }
                                                                            ]
                                                                        },
                                                                        "right": {
                                                                            "kind": "IdentifierName",
                                                                            "fullStart": 885,
                                                                            "fullEnd": 890,
                                                                            "start": 885,
                                                                            "end": 890,
                                                                            "fullWidth": 5,
                                                                            "width": 5,
                                                                            "text": "value",
                                                                            "value": "value",
                                                                            "valueText": "value"
                                                                        }
                                                                    },
                                                                    "semicolonToken": {
                                                                        "kind": "SemicolonToken",
                                                                        "fullStart": 890,
                                                                        "fullEnd": 893,
                                                                        "start": 890,
                                                                        "end": 891,
                                                                        "fullWidth": 3,
                                                                        "width": 1,
                                                                        "text": ";",
                                                                        "value": ";",
                                                                        "valueText": ";",
                                                                        "hasTrailingTrivia": true,
                                                                        "hasTrailingNewLine": true,
                                                                        "trailingTrivia": [
                                                                            {
                                                                                "kind": "NewLineTrivia",
                                                                                "text": "\r\n"
                                                                            }
                                                                        ]
                                                                    }
                                                                }
                                                            ],
                                                            "closeBraceToken": {
                                                                "kind": "CloseBraceToken",
                                                                "fullStart": 893,
                                                                "fullEnd": 906,
                                                                "start": 905,
                                                                "end": 906,
                                                                "fullWidth": 13,
                                                                "width": 1,
                                                                "text": "}",
                                                                "value": "}",
                                                                "valueText": "}",
                                                                "hasLeadingTrivia": true,
                                                                "leadingTrivia": [
                                                                    {
                                                                        "kind": "WhitespaceTrivia",
                                                                        "text": "            "
                                                                    }
                                                                ]
                                                            }
                                                        }
                                                    },
                                                    {
                                                        "kind": "CommaToken",
                                                        "fullStart": 906,
                                                        "fullEnd": 909,
                                                        "start": 906,
                                                        "end": 907,
                                                        "fullWidth": 3,
                                                        "width": 1,
                                                        "text": ",",
                                                        "value": ",",
                                                        "valueText": ",",
                                                        "hasTrailingTrivia": true,
                                                        "hasTrailingNewLine": true,
                                                        "trailingTrivia": [
                                                            {
                                                                "kind": "NewLineTrivia",
                                                                "text": "\r\n"
                                                            }
                                                        ]
                                                    },
                                                    {
                                                        "kind": "GetAccessor",
                                                        "fullStart": 909,
                                                        "fullEnd": 982,
                                                        "start": 921,
                                                        "end": 982,
                                                        "fullWidth": 73,
                                                        "width": 61,
                                                        "isIncrementallyUnusable": true,
                                                        "modifiers": [],
                                                        "getKeyword": {
                                                            "kind": "GetKeyword",
                                                            "fullStart": 909,
                                                            "fullEnd": 925,
                                                            "start": 921,
                                                            "end": 924,
                                                            "fullWidth": 16,
                                                            "width": 3,
                                                            "text": "get",
                                                            "value": "get",
                                                            "valueText": "get",
                                                            "hasLeadingTrivia": true,
                                                            "hasTrailingTrivia": true,
                                                            "leadingTrivia": [
                                                                {
                                                                    "kind": "WhitespaceTrivia",
                                                                    "text": "            "
                                                                }
                                                            ],
                                                            "trailingTrivia": [
                                                                {
                                                                    "kind": "WhitespaceTrivia",
                                                                    "text": " "
                                                                }
                                                            ]
                                                        },
                                                        "propertyName": {
                                                            "kind": "IdentifierName",
                                                            "fullStart": 925,
                                                            "fullEnd": 933,
                                                            "start": 925,
                                                            "end": 933,
                                                            "fullWidth": 8,
                                                            "width": 8,
                                                            "text": "debugger",
                                                            "value": "debugger",
                                                            "valueText": "debugger"
                                                        },
                                                        "parameterList": {
                                                            "kind": "ParameterList",
                                                            "fullStart": 933,
                                                            "fullEnd": 935,
                                                            "start": 933,
                                                            "end": 935,
                                                            "fullWidth": 2,
                                                            "width": 2,
                                                            "openParenToken": {
                                                                "kind": "OpenParenToken",
                                                                "fullStart": 933,
                                                                "fullEnd": 934,
                                                                "start": 933,
                                                                "end": 934,
                                                                "fullWidth": 1,
                                                                "width": 1,
                                                                "text": "(",
                                                                "value": "(",
                                                                "valueText": "("
                                                            },
                                                            "parameters": [],
                                                            "closeParenToken": {
                                                                "kind": "CloseParenToken",
                                                                "fullStart": 934,
                                                                "fullEnd": 935,
                                                                "start": 934,
                                                                "end": 935,
                                                                "fullWidth": 1,
                                                                "width": 1,
                                                                "text": ")",
                                                                "value": ")",
                                                                "valueText": ")"
                                                            }
                                                        },
                                                        "block": {
                                                            "kind": "Block",
                                                            "fullStart": 935,
                                                            "fullEnd": 982,
                                                            "start": 935,
                                                            "end": 982,
                                                            "fullWidth": 47,
                                                            "width": 47,
                                                            "openBraceToken": {
                                                                "kind": "OpenBraceToken",
                                                                "fullStart": 935,
                                                                "fullEnd": 938,
                                                                "start": 935,
                                                                "end": 936,
                                                                "fullWidth": 3,
                                                                "width": 1,
                                                                "text": "{",
                                                                "value": "{",
                                                                "valueText": "{",
                                                                "hasTrailingTrivia": true,
                                                                "hasTrailingNewLine": true,
                                                                "trailingTrivia": [
                                                                    {
                                                                        "kind": "NewLineTrivia",
                                                                        "text": "\r\n"
                                                                    }
                                                                ]
                                                            },
                                                            "statements": [
                                                                {
                                                                    "kind": "ReturnStatement",
                                                                    "fullStart": 938,
                                                                    "fullEnd": 969,
                                                                    "start": 954,
                                                                    "end": 967,
                                                                    "fullWidth": 31,
                                                                    "width": 13,
                                                                    "returnKeyword": {
                                                                        "kind": "ReturnKeyword",
                                                                        "fullStart": 938,
                                                                        "fullEnd": 961,
                                                                        "start": 954,
                                                                        "end": 960,
                                                                        "fullWidth": 23,
                                                                        "width": 6,
                                                                        "text": "return",
                                                                        "value": "return",
                                                                        "valueText": "return",
                                                                        "hasLeadingTrivia": true,
                                                                        "hasTrailingTrivia": true,
                                                                        "leadingTrivia": [
                                                                            {
                                                                                "kind": "WhitespaceTrivia",
                                                                                "text": "                "
                                                                            }
                                                                        ],
                                                                        "trailingTrivia": [
                                                                            {
                                                                                "kind": "WhitespaceTrivia",
                                                                                "text": " "
                                                                            }
                                                                        ]
                                                                    },
                                                                    "expression": {
                                                                        "kind": "IdentifierName",
                                                                        "fullStart": 961,
                                                                        "fullEnd": 966,
                                                                        "start": 961,
                                                                        "end": 966,
                                                                        "fullWidth": 5,
                                                                        "width": 5,
                                                                        "text": "test1",
                                                                        "value": "test1",
                                                                        "valueText": "test1"
                                                                    },
                                                                    "semicolonToken": {
                                                                        "kind": "SemicolonToken",
                                                                        "fullStart": 966,
                                                                        "fullEnd": 969,
                                                                        "start": 966,
                                                                        "end": 967,
                                                                        "fullWidth": 3,
                                                                        "width": 1,
                                                                        "text": ";",
                                                                        "value": ";",
                                                                        "valueText": ";",
                                                                        "hasTrailingTrivia": true,
                                                                        "hasTrailingNewLine": true,
                                                                        "trailingTrivia": [
                                                                            {
                                                                                "kind": "NewLineTrivia",
                                                                                "text": "\r\n"
                                                                            }
                                                                        ]
                                                                    }
                                                                }
                                                            ],
                                                            "closeBraceToken": {
                                                                "kind": "CloseBraceToken",
                                                                "fullStart": 969,
                                                                "fullEnd": 982,
                                                                "start": 981,
                                                                "end": 982,
                                                                "fullWidth": 13,
                                                                "width": 1,
                                                                "text": "}",
                                                                "value": "}",
                                                                "valueText": "}",
                                                                "hasLeadingTrivia": true,
                                                                "leadingTrivia": [
                                                                    {
                                                                        "kind": "WhitespaceTrivia",
                                                                        "text": "            "
                                                                    }
                                                                ]
                                                            }
                                                        }
                                                    },
                                                    {
                                                        "kind": "CommaToken",
                                                        "fullStart": 982,
                                                        "fullEnd": 985,
                                                        "start": 982,
                                                        "end": 983,
                                                        "fullWidth": 3,
                                                        "width": 1,
                                                        "text": ",",
                                                        "value": ",",
                                                        "valueText": ",",
                                                        "hasTrailingTrivia": true,
                                                        "hasTrailingNewLine": true,
                                                        "trailingTrivia": [
                                                            {
                                                                "kind": "NewLineTrivia",
                                                                "text": "\r\n"
                                                            }
                                                        ]
                                                    },
                                                    {
                                                        "kind": "SetAccessor",
                                                        "fullStart": 985,
                                                        "fullEnd": 1064,
                                                        "start": 997,
                                                        "end": 1064,
                                                        "fullWidth": 79,
                                                        "width": 67,
                                                        "isIncrementallyUnusable": true,
                                                        "modifiers": [],
                                                        "setKeyword": {
                                                            "kind": "SetKeyword",
                                                            "fullStart": 985,
                                                            "fullEnd": 1001,
                                                            "start": 997,
                                                            "end": 1000,
                                                            "fullWidth": 16,
                                                            "width": 3,
                                                            "text": "set",
                                                            "value": "set",
                                                            "valueText": "set",
                                                            "hasLeadingTrivia": true,
                                                            "hasTrailingTrivia": true,
                                                            "leadingTrivia": [
                                                                {
                                                                    "kind": "WhitespaceTrivia",
                                                                    "text": "            "
                                                                }
                                                            ],
                                                            "trailingTrivia": [
                                                                {
                                                                    "kind": "WhitespaceTrivia",
                                                                    "text": " "
                                                                }
                                                            ]
                                                        },
                                                        "propertyName": {
                                                            "kind": "IdentifierName",
                                                            "fullStart": 1001,
                                                            "fullEnd": 1009,
                                                            "start": 1001,
                                                            "end": 1009,
                                                            "fullWidth": 8,
                                                            "width": 8,
                                                            "text": "function",
                                                            "value": "function",
                                                            "valueText": "function"
                                                        },
                                                        "parameterList": {
                                                            "kind": "ParameterList",
                                                            "fullStart": 1009,
                                                            "fullEnd": 1016,
                                                            "start": 1009,
                                                            "end": 1016,
                                                            "fullWidth": 7,
                                                            "width": 7,
                                                            "openParenToken": {
                                                                "kind": "OpenParenToken",
                                                                "fullStart": 1009,
                                                                "fullEnd": 1010,
                                                                "start": 1009,
                                                                "end": 1010,
                                                                "fullWidth": 1,
                                                                "width": 1,
                                                                "text": "(",
                                                                "value": "(",
                                                                "valueText": "("
                                                            },
                                                            "parameters": [
                                                                {
                                                                    "kind": "Parameter",
                                                                    "fullStart": 1010,
                                                                    "fullEnd": 1015,
                                                                    "start": 1010,
                                                                    "end": 1015,
                                                                    "fullWidth": 5,
<<<<<<< HEAD
                                                                    "width": 5,
=======
                                                                    "modifiers": [],
>>>>>>> e3c38734
                                                                    "identifier": {
                                                                        "kind": "IdentifierName",
                                                                        "fullStart": 1010,
                                                                        "fullEnd": 1015,
                                                                        "start": 1010,
                                                                        "end": 1015,
                                                                        "fullWidth": 5,
                                                                        "width": 5,
                                                                        "text": "value",
                                                                        "value": "value",
                                                                        "valueText": "value"
                                                                    }
                                                                }
                                                            ],
                                                            "closeParenToken": {
                                                                "kind": "CloseParenToken",
                                                                "fullStart": 1015,
                                                                "fullEnd": 1016,
                                                                "start": 1015,
                                                                "end": 1016,
                                                                "fullWidth": 1,
                                                                "width": 1,
                                                                "text": ")",
                                                                "value": ")",
                                                                "valueText": ")"
                                                            }
                                                        },
                                                        "block": {
                                                            "kind": "Block",
                                                            "fullStart": 1016,
                                                            "fullEnd": 1064,
                                                            "start": 1016,
                                                            "end": 1064,
                                                            "fullWidth": 48,
                                                            "width": 48,
                                                            "openBraceToken": {
                                                                "kind": "OpenBraceToken",
                                                                "fullStart": 1016,
                                                                "fullEnd": 1019,
                                                                "start": 1016,
                                                                "end": 1017,
                                                                "fullWidth": 3,
                                                                "width": 1,
                                                                "text": "{",
                                                                "value": "{",
                                                                "valueText": "{",
                                                                "hasTrailingTrivia": true,
                                                                "hasTrailingNewLine": true,
                                                                "trailingTrivia": [
                                                                    {
                                                                        "kind": "NewLineTrivia",
                                                                        "text": "\r\n"
                                                                    }
                                                                ]
                                                            },
                                                            "statements": [
                                                                {
                                                                    "kind": "ExpressionStatement",
                                                                    "fullStart": 1019,
                                                                    "fullEnd": 1051,
                                                                    "start": 1035,
                                                                    "end": 1049,
                                                                    "fullWidth": 32,
                                                                    "width": 14,
                                                                    "expression": {
                                                                        "kind": "AssignmentExpression",
                                                                        "fullStart": 1019,
                                                                        "fullEnd": 1048,
                                                                        "start": 1035,
                                                                        "end": 1048,
                                                                        "fullWidth": 29,
                                                                        "width": 13,
                                                                        "left": {
                                                                            "kind": "IdentifierName",
                                                                            "fullStart": 1019,
                                                                            "fullEnd": 1041,
                                                                            "start": 1035,
                                                                            "end": 1040,
                                                                            "fullWidth": 22,
                                                                            "width": 5,
                                                                            "text": "test2",
                                                                            "value": "test2",
                                                                            "valueText": "test2",
                                                                            "hasLeadingTrivia": true,
                                                                            "hasTrailingTrivia": true,
                                                                            "leadingTrivia": [
                                                                                {
                                                                                    "kind": "WhitespaceTrivia",
                                                                                    "text": "                "
                                                                                }
                                                                            ],
                                                                            "trailingTrivia": [
                                                                                {
                                                                                    "kind": "WhitespaceTrivia",
                                                                                    "text": " "
                                                                                }
                                                                            ]
                                                                        },
                                                                        "operatorToken": {
                                                                            "kind": "EqualsToken",
                                                                            "fullStart": 1041,
                                                                            "fullEnd": 1043,
                                                                            "start": 1041,
                                                                            "end": 1042,
                                                                            "fullWidth": 2,
                                                                            "width": 1,
                                                                            "text": "=",
                                                                            "value": "=",
                                                                            "valueText": "=",
                                                                            "hasTrailingTrivia": true,
                                                                            "trailingTrivia": [
                                                                                {
                                                                                    "kind": "WhitespaceTrivia",
                                                                                    "text": " "
                                                                                }
                                                                            ]
                                                                        },
                                                                        "right": {
                                                                            "kind": "IdentifierName",
                                                                            "fullStart": 1043,
                                                                            "fullEnd": 1048,
                                                                            "start": 1043,
                                                                            "end": 1048,
                                                                            "fullWidth": 5,
                                                                            "width": 5,
                                                                            "text": "value",
                                                                            "value": "value",
                                                                            "valueText": "value"
                                                                        }
                                                                    },
                                                                    "semicolonToken": {
                                                                        "kind": "SemicolonToken",
                                                                        "fullStart": 1048,
                                                                        "fullEnd": 1051,
                                                                        "start": 1048,
                                                                        "end": 1049,
                                                                        "fullWidth": 3,
                                                                        "width": 1,
                                                                        "text": ";",
                                                                        "value": ";",
                                                                        "valueText": ";",
                                                                        "hasTrailingTrivia": true,
                                                                        "hasTrailingNewLine": true,
                                                                        "trailingTrivia": [
                                                                            {
                                                                                "kind": "NewLineTrivia",
                                                                                "text": "\r\n"
                                                                            }
                                                                        ]
                                                                    }
                                                                }
                                                            ],
                                                            "closeBraceToken": {
                                                                "kind": "CloseBraceToken",
                                                                "fullStart": 1051,
                                                                "fullEnd": 1064,
                                                                "start": 1063,
                                                                "end": 1064,
                                                                "fullWidth": 13,
                                                                "width": 1,
                                                                "text": "}",
                                                                "value": "}",
                                                                "valueText": "}",
                                                                "hasLeadingTrivia": true,
                                                                "leadingTrivia": [
                                                                    {
                                                                        "kind": "WhitespaceTrivia",
                                                                        "text": "            "
                                                                    }
                                                                ]
                                                            }
                                                        }
                                                    },
                                                    {
                                                        "kind": "CommaToken",
                                                        "fullStart": 1064,
                                                        "fullEnd": 1067,
                                                        "start": 1064,
                                                        "end": 1065,
                                                        "fullWidth": 3,
                                                        "width": 1,
                                                        "text": ",",
                                                        "value": ",",
                                                        "valueText": ",",
                                                        "hasTrailingTrivia": true,
                                                        "hasTrailingNewLine": true,
                                                        "trailingTrivia": [
                                                            {
                                                                "kind": "NewLineTrivia",
                                                                "text": "\r\n"
                                                            }
                                                        ]
                                                    },
                                                    {
                                                        "kind": "GetAccessor",
                                                        "fullStart": 1067,
                                                        "fullEnd": 1142,
                                                        "start": 1079,
                                                        "end": 1140,
                                                        "fullWidth": 75,
                                                        "width": 61,
                                                        "isIncrementallyUnusable": true,
                                                        "modifiers": [],
                                                        "getKeyword": {
                                                            "kind": "GetKeyword",
                                                            "fullStart": 1067,
                                                            "fullEnd": 1083,
                                                            "start": 1079,
                                                            "end": 1082,
                                                            "fullWidth": 16,
                                                            "width": 3,
                                                            "text": "get",
                                                            "value": "get",
                                                            "valueText": "get",
                                                            "hasLeadingTrivia": true,
                                                            "hasTrailingTrivia": true,
                                                            "leadingTrivia": [
                                                                {
                                                                    "kind": "WhitespaceTrivia",
                                                                    "text": "            "
                                                                }
                                                            ],
                                                            "trailingTrivia": [
                                                                {
                                                                    "kind": "WhitespaceTrivia",
                                                                    "text": " "
                                                                }
                                                            ]
                                                        },
                                                        "propertyName": {
                                                            "kind": "IdentifierName",
                                                            "fullStart": 1083,
                                                            "fullEnd": 1091,
                                                            "start": 1083,
                                                            "end": 1091,
                                                            "fullWidth": 8,
                                                            "width": 8,
                                                            "text": "function",
                                                            "value": "function",
                                                            "valueText": "function"
                                                        },
                                                        "parameterList": {
                                                            "kind": "ParameterList",
                                                            "fullStart": 1091,
                                                            "fullEnd": 1093,
                                                            "start": 1091,
                                                            "end": 1093,
                                                            "fullWidth": 2,
                                                            "width": 2,
                                                            "openParenToken": {
                                                                "kind": "OpenParenToken",
                                                                "fullStart": 1091,
                                                                "fullEnd": 1092,
                                                                "start": 1091,
                                                                "end": 1092,
                                                                "fullWidth": 1,
                                                                "width": 1,
                                                                "text": "(",
                                                                "value": "(",
                                                                "valueText": "("
                                                            },
                                                            "parameters": [],
                                                            "closeParenToken": {
                                                                "kind": "CloseParenToken",
                                                                "fullStart": 1092,
                                                                "fullEnd": 1093,
                                                                "start": 1092,
                                                                "end": 1093,
                                                                "fullWidth": 1,
                                                                "width": 1,
                                                                "text": ")",
                                                                "value": ")",
                                                                "valueText": ")"
                                                            }
                                                        },
                                                        "block": {
                                                            "kind": "Block",
                                                            "fullStart": 1093,
                                                            "fullEnd": 1142,
                                                            "start": 1093,
                                                            "end": 1140,
                                                            "fullWidth": 49,
                                                            "width": 47,
                                                            "openBraceToken": {
                                                                "kind": "OpenBraceToken",
                                                                "fullStart": 1093,
                                                                "fullEnd": 1096,
                                                                "start": 1093,
                                                                "end": 1094,
                                                                "fullWidth": 3,
                                                                "width": 1,
                                                                "text": "{",
                                                                "value": "{",
                                                                "valueText": "{",
                                                                "hasTrailingTrivia": true,
                                                                "hasTrailingNewLine": true,
                                                                "trailingTrivia": [
                                                                    {
                                                                        "kind": "NewLineTrivia",
                                                                        "text": "\r\n"
                                                                    }
                                                                ]
                                                            },
                                                            "statements": [
                                                                {
                                                                    "kind": "ReturnStatement",
                                                                    "fullStart": 1096,
                                                                    "fullEnd": 1127,
                                                                    "start": 1112,
                                                                    "end": 1125,
                                                                    "fullWidth": 31,
                                                                    "width": 13,
                                                                    "returnKeyword": {
                                                                        "kind": "ReturnKeyword",
                                                                        "fullStart": 1096,
                                                                        "fullEnd": 1119,
                                                                        "start": 1112,
                                                                        "end": 1118,
                                                                        "fullWidth": 23,
                                                                        "width": 6,
                                                                        "text": "return",
                                                                        "value": "return",
                                                                        "valueText": "return",
                                                                        "hasLeadingTrivia": true,
                                                                        "hasTrailingTrivia": true,
                                                                        "leadingTrivia": [
                                                                            {
                                                                                "kind": "WhitespaceTrivia",
                                                                                "text": "                "
                                                                            }
                                                                        ],
                                                                        "trailingTrivia": [
                                                                            {
                                                                                "kind": "WhitespaceTrivia",
                                                                                "text": " "
                                                                            }
                                                                        ]
                                                                    },
                                                                    "expression": {
                                                                        "kind": "IdentifierName",
                                                                        "fullStart": 1119,
                                                                        "fullEnd": 1124,
                                                                        "start": 1119,
                                                                        "end": 1124,
                                                                        "fullWidth": 5,
                                                                        "width": 5,
                                                                        "text": "test2",
                                                                        "value": "test2",
                                                                        "valueText": "test2"
                                                                    },
                                                                    "semicolonToken": {
                                                                        "kind": "SemicolonToken",
                                                                        "fullStart": 1124,
                                                                        "fullEnd": 1127,
                                                                        "start": 1124,
                                                                        "end": 1125,
                                                                        "fullWidth": 3,
                                                                        "width": 1,
                                                                        "text": ";",
                                                                        "value": ";",
                                                                        "valueText": ";",
                                                                        "hasTrailingTrivia": true,
                                                                        "hasTrailingNewLine": true,
                                                                        "trailingTrivia": [
                                                                            {
                                                                                "kind": "NewLineTrivia",
                                                                                "text": "\r\n"
                                                                            }
                                                                        ]
                                                                    }
                                                                }
                                                            ],
                                                            "closeBraceToken": {
                                                                "kind": "CloseBraceToken",
                                                                "fullStart": 1127,
                                                                "fullEnd": 1142,
                                                                "start": 1139,
                                                                "end": 1140,
                                                                "fullWidth": 15,
                                                                "width": 1,
                                                                "text": "}",
                                                                "value": "}",
                                                                "valueText": "}",
                                                                "hasLeadingTrivia": true,
                                                                "hasTrailingTrivia": true,
                                                                "hasTrailingNewLine": true,
                                                                "leadingTrivia": [
                                                                    {
                                                                        "kind": "WhitespaceTrivia",
                                                                        "text": "            "
                                                                    }
                                                                ],
                                                                "trailingTrivia": [
                                                                    {
                                                                        "kind": "NewLineTrivia",
                                                                        "text": "\r\n"
                                                                    }
                                                                ]
                                                            }
                                                        }
                                                    }
                                                ],
                                                "closeBraceToken": {
                                                    "kind": "CloseBraceToken",
                                                    "fullStart": 1142,
                                                    "fullEnd": 1151,
                                                    "start": 1150,
                                                    "end": 1151,
                                                    "fullWidth": 9,
                                                    "width": 1,
                                                    "text": "}",
                                                    "value": "}",
                                                    "valueText": "}",
                                                    "hasLeadingTrivia": true,
                                                    "leadingTrivia": [
                                                        {
                                                            "kind": "WhitespaceTrivia",
                                                            "text": "        "
                                                        }
                                                    ]
                                                }
                                            }
                                        }
                                    }
                                ]
                            },
                            "semicolonToken": {
                                "kind": "SemicolonToken",
                                "fullStart": 1151,
                                "fullEnd": 1160,
                                "start": 1151,
                                "end": 1152,
                                "fullWidth": 9,
                                "width": 1,
                                "text": ";",
                                "value": ";",
                                "valueText": ";",
                                "hasTrailingTrivia": true,
                                "hasTrailingNewLine": true,
                                "trailingTrivia": [
                                    {
                                        "kind": "WhitespaceTrivia",
                                        "text": "      "
                                    },
                                    {
                                        "kind": "NewLineTrivia",
                                        "text": "\r\n"
                                    }
                                ]
                            }
                        },
                        {
                            "kind": "VariableStatement",
                            "fullStart": 1160,
                            "fullEnd": 1270,
                            "start": 1168,
                            "end": 1268,
                            "fullWidth": 110,
                            "width": 100,
                            "modifiers": [],
                            "variableDeclaration": {
                                "kind": "VariableDeclaration",
                                "fullStart": 1160,
                                "fullEnd": 1267,
                                "start": 1168,
                                "end": 1267,
                                "fullWidth": 107,
                                "width": 99,
                                "varKeyword": {
                                    "kind": "VarKeyword",
                                    "fullStart": 1160,
                                    "fullEnd": 1172,
                                    "start": 1168,
                                    "end": 1171,
                                    "fullWidth": 12,
                                    "width": 3,
                                    "text": "var",
                                    "value": "var",
                                    "valueText": "var",
                                    "hasLeadingTrivia": true,
                                    "hasTrailingTrivia": true,
                                    "leadingTrivia": [
                                        {
                                            "kind": "WhitespaceTrivia",
                                            "text": "        "
                                        }
                                    ],
                                    "trailingTrivia": [
                                        {
                                            "kind": "WhitespaceTrivia",
                                            "text": " "
                                        }
                                    ]
                                },
                                "variableDeclarators": [
                                    {
                                        "kind": "VariableDeclarator",
                                        "fullStart": 1172,
                                        "fullEnd": 1267,
                                        "start": 1172,
                                        "end": 1267,
                                        "fullWidth": 95,
                                        "width": 95,
                                        "identifier": {
                                            "kind": "IdentifierName",
                                            "fullStart": 1172,
                                            "fullEnd": 1176,
                                            "start": 1172,
                                            "end": 1175,
                                            "fullWidth": 4,
                                            "width": 3,
                                            "text": "arr",
                                            "value": "arr",
                                            "valueText": "arr",
                                            "hasTrailingTrivia": true,
                                            "trailingTrivia": [
                                                {
                                                    "kind": "WhitespaceTrivia",
                                                    "text": " "
                                                }
                                            ]
                                        },
                                        "equalsValueClause": {
                                            "kind": "EqualsValueClause",
                                            "fullStart": 1176,
                                            "fullEnd": 1267,
                                            "start": 1176,
                                            "end": 1267,
                                            "fullWidth": 91,
                                            "width": 91,
                                            "equalsToken": {
                                                "kind": "EqualsToken",
                                                "fullStart": 1176,
                                                "fullEnd": 1178,
                                                "start": 1176,
                                                "end": 1177,
                                                "fullWidth": 2,
                                                "width": 1,
                                                "text": "=",
                                                "value": "=",
                                                "valueText": "=",
                                                "hasTrailingTrivia": true,
                                                "trailingTrivia": [
                                                    {
                                                        "kind": "WhitespaceTrivia",
                                                        "text": " "
                                                    }
                                                ]
                                            },
                                            "value": {
                                                "kind": "ArrayLiteralExpression",
                                                "fullStart": 1178,
                                                "fullEnd": 1267,
                                                "start": 1178,
                                                "end": 1267,
                                                "fullWidth": 89,
                                                "width": 89,
                                                "openBracketToken": {
                                                    "kind": "OpenBracketToken",
                                                    "fullStart": 1178,
                                                    "fullEnd": 1181,
                                                    "start": 1178,
                                                    "end": 1179,
                                                    "fullWidth": 3,
                                                    "width": 1,
                                                    "text": "[",
                                                    "value": "[",
                                                    "valueText": "[",
                                                    "hasTrailingTrivia": true,
                                                    "hasTrailingNewLine": true,
                                                    "trailingTrivia": [
                                                        {
                                                            "kind": "NewLineTrivia",
                                                            "text": "\r\n"
                                                        }
                                                    ]
                                                },
                                                "expressions": [
                                                    {
                                                        "kind": "StringLiteral",
                                                        "fullStart": 1181,
                                                        "fullEnd": 1201,
                                                        "start": 1193,
                                                        "end": 1200,
                                                        "fullWidth": 20,
                                                        "width": 7,
                                                        "text": "'while'",
                                                        "value": "while",
                                                        "valueText": "while",
                                                        "hasLeadingTrivia": true,
                                                        "hasTrailingTrivia": true,
                                                        "leadingTrivia": [
                                                            {
                                                                "kind": "WhitespaceTrivia",
                                                                "text": "            "
                                                            }
                                                        ],
                                                        "trailingTrivia": [
                                                            {
                                                                "kind": "WhitespaceTrivia",
                                                                "text": " "
                                                            }
                                                        ]
                                                    },
                                                    {
                                                        "kind": "CommaToken",
                                                        "fullStart": 1201,
                                                        "fullEnd": 1204,
                                                        "start": 1201,
                                                        "end": 1202,
                                                        "fullWidth": 3,
                                                        "width": 1,
                                                        "text": ",",
                                                        "value": ",",
                                                        "valueText": ",",
                                                        "hasTrailingTrivia": true,
                                                        "hasTrailingNewLine": true,
                                                        "trailingTrivia": [
                                                            {
                                                                "kind": "NewLineTrivia",
                                                                "text": "\r\n"
                                                            }
                                                        ]
                                                    },
                                                    {
                                                        "kind": "StringLiteral",
                                                        "fullStart": 1204,
                                                        "fullEnd": 1226,
                                                        "start": 1216,
                                                        "end": 1226,
                                                        "fullWidth": 22,
                                                        "width": 10,
                                                        "text": "'debugger'",
                                                        "value": "debugger",
                                                        "valueText": "debugger",
                                                        "hasLeadingTrivia": true,
                                                        "leadingTrivia": [
                                                            {
                                                                "kind": "WhitespaceTrivia",
                                                                "text": "            "
                                                            }
                                                        ]
                                                    },
                                                    {
                                                        "kind": "CommaToken",
                                                        "fullStart": 1226,
                                                        "fullEnd": 1230,
                                                        "start": 1226,
                                                        "end": 1227,
                                                        "fullWidth": 4,
                                                        "width": 1,
                                                        "text": ",",
                                                        "value": ",",
                                                        "valueText": ",",
                                                        "hasTrailingTrivia": true,
                                                        "hasTrailingNewLine": true,
                                                        "trailingTrivia": [
                                                            {
                                                                "kind": "WhitespaceTrivia",
                                                                "text": " "
                                                            },
                                                            {
                                                                "kind": "NewLineTrivia",
                                                                "text": "\r\n"
                                                            }
                                                        ]
                                                    },
                                                    {
                                                        "kind": "StringLiteral",
                                                        "fullStart": 1230,
                                                        "fullEnd": 1254,
                                                        "start": 1242,
                                                        "end": 1252,
                                                        "fullWidth": 24,
                                                        "width": 10,
                                                        "text": "'function'",
                                                        "value": "function",
                                                        "valueText": "function",
                                                        "hasLeadingTrivia": true,
                                                        "hasTrailingTrivia": true,
                                                        "hasTrailingNewLine": true,
                                                        "leadingTrivia": [
                                                            {
                                                                "kind": "WhitespaceTrivia",
                                                                "text": "            "
                                                            }
                                                        ],
                                                        "trailingTrivia": [
                                                            {
                                                                "kind": "NewLineTrivia",
                                                                "text": "\r\n"
                                                            }
                                                        ]
                                                    }
                                                ],
                                                "closeBracketToken": {
                                                    "kind": "CloseBracketToken",
                                                    "fullStart": 1254,
                                                    "fullEnd": 1267,
                                                    "start": 1266,
                                                    "end": 1267,
                                                    "fullWidth": 13,
                                                    "width": 1,
                                                    "text": "]",
                                                    "value": "]",
                                                    "valueText": "]",
                                                    "hasLeadingTrivia": true,
                                                    "leadingTrivia": [
                                                        {
                                                            "kind": "WhitespaceTrivia",
                                                            "text": "            "
                                                        }
                                                    ]
                                                }
                                            }
                                        }
                                    }
                                ]
                            },
                            "semicolonToken": {
                                "kind": "SemicolonToken",
                                "fullStart": 1267,
                                "fullEnd": 1270,
                                "start": 1267,
                                "end": 1268,
                                "fullWidth": 3,
                                "width": 1,
                                "text": ";",
                                "value": ";",
                                "valueText": ";",
                                "hasTrailingTrivia": true,
                                "hasTrailingNewLine": true,
                                "trailingTrivia": [
                                    {
                                        "kind": "NewLineTrivia",
                                        "text": "\r\n"
                                    }
                                ]
                            }
                        },
                        {
                            "kind": "ForInStatement",
                            "fullStart": 1270,
                            "fullEnd": 1571,
                            "start": 1278,
                            "end": 1569,
                            "fullWidth": 301,
                            "width": 291,
                            "forKeyword": {
                                "kind": "ForKeyword",
                                "fullStart": 1270,
                                "fullEnd": 1281,
                                "start": 1278,
                                "end": 1281,
                                "fullWidth": 11,
                                "width": 3,
                                "text": "for",
                                "value": "for",
                                "valueText": "for",
                                "hasLeadingTrivia": true,
                                "leadingTrivia": [
                                    {
                                        "kind": "WhitespaceTrivia",
                                        "text": "        "
                                    }
                                ]
                            },
                            "openParenToken": {
                                "kind": "OpenParenToken",
                                "fullStart": 1281,
                                "fullEnd": 1282,
                                "start": 1281,
                                "end": 1282,
                                "fullWidth": 1,
                                "width": 1,
                                "text": "(",
                                "value": "(",
                                "valueText": "("
                            },
                            "variableDeclaration": {
                                "kind": "VariableDeclaration",
                                "fullStart": 1282,
                                "fullEnd": 1288,
                                "start": 1282,
                                "end": 1287,
                                "fullWidth": 6,
                                "width": 5,
                                "varKeyword": {
                                    "kind": "VarKeyword",
                                    "fullStart": 1282,
                                    "fullEnd": 1286,
                                    "start": 1282,
                                    "end": 1285,
                                    "fullWidth": 4,
                                    "width": 3,
                                    "text": "var",
                                    "value": "var",
                                    "valueText": "var",
                                    "hasTrailingTrivia": true,
                                    "trailingTrivia": [
                                        {
                                            "kind": "WhitespaceTrivia",
                                            "text": " "
                                        }
                                    ]
                                },
                                "variableDeclarators": [
                                    {
                                        "kind": "VariableDeclarator",
                                        "fullStart": 1286,
                                        "fullEnd": 1288,
                                        "start": 1286,
                                        "end": 1287,
                                        "fullWidth": 2,
                                        "width": 1,
                                        "identifier": {
                                            "kind": "IdentifierName",
                                            "fullStart": 1286,
                                            "fullEnd": 1288,
                                            "start": 1286,
                                            "end": 1287,
                                            "fullWidth": 2,
                                            "width": 1,
                                            "text": "p",
                                            "value": "p",
                                            "valueText": "p",
                                            "hasTrailingTrivia": true,
                                            "trailingTrivia": [
                                                {
                                                    "kind": "WhitespaceTrivia",
                                                    "text": " "
                                                }
                                            ]
                                        }
                                    }
                                ]
                            },
                            "inKeyword": {
                                "kind": "InKeyword",
                                "fullStart": 1288,
                                "fullEnd": 1291,
                                "start": 1288,
                                "end": 1290,
                                "fullWidth": 3,
                                "width": 2,
                                "text": "in",
                                "value": "in",
                                "valueText": "in",
                                "hasTrailingTrivia": true,
                                "trailingTrivia": [
                                    {
                                        "kind": "WhitespaceTrivia",
                                        "text": " "
                                    }
                                ]
                            },
                            "expression": {
                                "kind": "IdentifierName",
                                "fullStart": 1291,
                                "fullEnd": 1301,
                                "start": 1291,
                                "end": 1301,
                                "fullWidth": 10,
                                "width": 10,
                                "text": "tokenCodes",
                                "value": "tokenCodes",
                                "valueText": "tokenCodes"
                            },
                            "closeParenToken": {
                                "kind": "CloseParenToken",
                                "fullStart": 1301,
                                "fullEnd": 1303,
                                "start": 1301,
                                "end": 1302,
                                "fullWidth": 2,
                                "width": 1,
                                "text": ")",
                                "value": ")",
                                "valueText": ")",
                                "hasTrailingTrivia": true,
                                "trailingTrivia": [
                                    {
                                        "kind": "WhitespaceTrivia",
                                        "text": " "
                                    }
                                ]
                            },
                            "statement": {
                                "kind": "Block",
                                "fullStart": 1303,
                                "fullEnd": 1571,
                                "start": 1303,
                                "end": 1569,
                                "fullWidth": 268,
                                "width": 266,
                                "openBraceToken": {
                                    "kind": "OpenBraceToken",
                                    "fullStart": 1303,
                                    "fullEnd": 1313,
                                    "start": 1303,
                                    "end": 1304,
                                    "fullWidth": 10,
                                    "width": 1,
                                    "text": "{",
                                    "value": "{",
                                    "valueText": "{",
                                    "hasTrailingTrivia": true,
                                    "hasTrailingNewLine": true,
                                    "trailingTrivia": [
                                        {
                                            "kind": "WhitespaceTrivia",
                                            "text": "       "
                                        },
                                        {
                                            "kind": "NewLineTrivia",
                                            "text": "\r\n"
                                        }
                                    ]
                                },
                                "statements": [
                                    {
                                        "kind": "ForInStatement",
                                        "fullStart": 1313,
                                        "fullEnd": 1560,
                                        "start": 1325,
                                        "end": 1558,
                                        "fullWidth": 247,
                                        "width": 233,
                                        "forKeyword": {
                                            "kind": "ForKeyword",
                                            "fullStart": 1313,
                                            "fullEnd": 1328,
                                            "start": 1325,
                                            "end": 1328,
                                            "fullWidth": 15,
                                            "width": 3,
                                            "text": "for",
                                            "value": "for",
                                            "valueText": "for",
                                            "hasLeadingTrivia": true,
                                            "leadingTrivia": [
                                                {
                                                    "kind": "WhitespaceTrivia",
                                                    "text": "            "
                                                }
                                            ]
                                        },
                                        "openParenToken": {
                                            "kind": "OpenParenToken",
                                            "fullStart": 1328,
                                            "fullEnd": 1329,
                                            "start": 1328,
                                            "end": 1329,
                                            "fullWidth": 1,
                                            "width": 1,
                                            "text": "(",
                                            "value": "(",
                                            "valueText": "("
                                        },
                                        "variableDeclaration": {
                                            "kind": "VariableDeclaration",
                                            "fullStart": 1329,
                                            "fullEnd": 1336,
                                            "start": 1329,
                                            "end": 1335,
                                            "fullWidth": 7,
                                            "width": 6,
                                            "varKeyword": {
                                                "kind": "VarKeyword",
                                                "fullStart": 1329,
                                                "fullEnd": 1333,
                                                "start": 1329,
                                                "end": 1332,
                                                "fullWidth": 4,
                                                "width": 3,
                                                "text": "var",
                                                "value": "var",
                                                "valueText": "var",
                                                "hasTrailingTrivia": true,
                                                "trailingTrivia": [
                                                    {
                                                        "kind": "WhitespaceTrivia",
                                                        "text": " "
                                                    }
                                                ]
                                            },
                                            "variableDeclarators": [
                                                {
                                                    "kind": "VariableDeclarator",
                                                    "fullStart": 1333,
                                                    "fullEnd": 1336,
                                                    "start": 1333,
                                                    "end": 1335,
                                                    "fullWidth": 3,
                                                    "width": 2,
                                                    "identifier": {
                                                        "kind": "IdentifierName",
                                                        "fullStart": 1333,
                                                        "fullEnd": 1336,
                                                        "start": 1333,
                                                        "end": 1335,
                                                        "fullWidth": 3,
                                                        "width": 2,
                                                        "text": "p1",
                                                        "value": "p1",
                                                        "valueText": "p1",
                                                        "hasTrailingTrivia": true,
                                                        "trailingTrivia": [
                                                            {
                                                                "kind": "WhitespaceTrivia",
                                                                "text": " "
                                                            }
                                                        ]
                                                    }
                                                }
                                            ]
                                        },
                                        "inKeyword": {
                                            "kind": "InKeyword",
                                            "fullStart": 1336,
                                            "fullEnd": 1339,
                                            "start": 1336,
                                            "end": 1338,
                                            "fullWidth": 3,
                                            "width": 2,
                                            "text": "in",
                                            "value": "in",
                                            "valueText": "in",
                                            "hasTrailingTrivia": true,
                                            "trailingTrivia": [
                                                {
                                                    "kind": "WhitespaceTrivia",
                                                    "text": " "
                                                }
                                            ]
                                        },
                                        "expression": {
                                            "kind": "IdentifierName",
                                            "fullStart": 1339,
                                            "fullEnd": 1342,
                                            "start": 1339,
                                            "end": 1342,
                                            "fullWidth": 3,
                                            "width": 3,
                                            "text": "arr",
                                            "value": "arr",
                                            "valueText": "arr"
                                        },
                                        "closeParenToken": {
                                            "kind": "CloseParenToken",
                                            "fullStart": 1342,
                                            "fullEnd": 1344,
                                            "start": 1342,
                                            "end": 1343,
                                            "fullWidth": 2,
                                            "width": 1,
                                            "text": ")",
                                            "value": ")",
                                            "valueText": ")",
                                            "hasTrailingTrivia": true,
                                            "trailingTrivia": [
                                                {
                                                    "kind": "WhitespaceTrivia",
                                                    "text": " "
                                                }
                                            ]
                                        },
                                        "statement": {
                                            "kind": "Block",
                                            "fullStart": 1344,
                                            "fullEnd": 1560,
                                            "start": 1344,
                                            "end": 1558,
                                            "fullWidth": 216,
                                            "width": 214,
                                            "openBraceToken": {
                                                "kind": "OpenBraceToken",
                                                "fullStart": 1344,
                                                "fullEnd": 1363,
                                                "start": 1344,
                                                "end": 1345,
                                                "fullWidth": 19,
                                                "width": 1,
                                                "text": "{",
                                                "value": "{",
                                                "valueText": "{",
                                                "hasTrailingTrivia": true,
                                                "hasTrailingNewLine": true,
                                                "trailingTrivia": [
                                                    {
                                                        "kind": "WhitespaceTrivia",
                                                        "text": "                "
                                                    },
                                                    {
                                                        "kind": "NewLineTrivia",
                                                        "text": "\r\n"
                                                    }
                                                ]
                                            },
                                            "statements": [
                                                {
                                                    "kind": "IfStatement",
                                                    "fullStart": 1363,
                                                    "fullEnd": 1545,
                                                    "start": 1379,
                                                    "end": 1543,
                                                    "fullWidth": 182,
                                                    "width": 164,
                                                    "ifKeyword": {
                                                        "kind": "IfKeyword",
                                                        "fullStart": 1363,
                                                        "fullEnd": 1381,
                                                        "start": 1379,
                                                        "end": 1381,
                                                        "fullWidth": 18,
                                                        "width": 2,
                                                        "text": "if",
                                                        "value": "if",
                                                        "valueText": "if",
                                                        "hasLeadingTrivia": true,
                                                        "leadingTrivia": [
                                                            {
                                                                "kind": "WhitespaceTrivia",
                                                                "text": "                "
                                                            }
                                                        ]
                                                    },
                                                    "openParenToken": {
                                                        "kind": "OpenParenToken",
                                                        "fullStart": 1381,
                                                        "fullEnd": 1382,
                                                        "start": 1381,
                                                        "end": 1382,
                                                        "fullWidth": 1,
                                                        "width": 1,
                                                        "text": "(",
                                                        "value": "(",
                                                        "valueText": "("
                                                    },
                                                    "condition": {
                                                        "kind": "EqualsExpression",
                                                        "fullStart": 1382,
                                                        "fullEnd": 1395,
                                                        "start": 1382,
                                                        "end": 1395,
                                                        "fullWidth": 13,
                                                        "width": 13,
                                                        "left": {
                                                            "kind": "ElementAccessExpression",
                                                            "fullStart": 1382,
                                                            "fullEnd": 1390,
                                                            "start": 1382,
                                                            "end": 1389,
                                                            "fullWidth": 8,
                                                            "width": 7,
                                                            "expression": {
                                                                "kind": "IdentifierName",
                                                                "fullStart": 1382,
                                                                "fullEnd": 1385,
                                                                "start": 1382,
                                                                "end": 1385,
                                                                "fullWidth": 3,
                                                                "width": 3,
                                                                "text": "arr",
                                                                "value": "arr",
                                                                "valueText": "arr"
                                                            },
                                                            "openBracketToken": {
                                                                "kind": "OpenBracketToken",
                                                                "fullStart": 1385,
                                                                "fullEnd": 1386,
                                                                "start": 1385,
                                                                "end": 1386,
                                                                "fullWidth": 1,
                                                                "width": 1,
                                                                "text": "[",
                                                                "value": "[",
                                                                "valueText": "["
                                                            },
                                                            "argumentExpression": {
                                                                "kind": "IdentifierName",
                                                                "fullStart": 1386,
                                                                "fullEnd": 1388,
                                                                "start": 1386,
                                                                "end": 1388,
                                                                "fullWidth": 2,
                                                                "width": 2,
                                                                "text": "p1",
                                                                "value": "p1",
                                                                "valueText": "p1"
                                                            },
                                                            "closeBracketToken": {
                                                                "kind": "CloseBracketToken",
                                                                "fullStart": 1388,
                                                                "fullEnd": 1390,
                                                                "start": 1388,
                                                                "end": 1389,
                                                                "fullWidth": 2,
                                                                "width": 1,
                                                                "text": "]",
                                                                "value": "]",
                                                                "valueText": "]",
                                                                "hasTrailingTrivia": true,
                                                                "trailingTrivia": [
                                                                    {
                                                                        "kind": "WhitespaceTrivia",
                                                                        "text": " "
                                                                    }
                                                                ]
                                                            }
                                                        },
                                                        "operatorToken": {
                                                            "kind": "EqualsEqualsEqualsToken",
                                                            "fullStart": 1390,
                                                            "fullEnd": 1394,
                                                            "start": 1390,
                                                            "end": 1393,
                                                            "fullWidth": 4,
                                                            "width": 3,
                                                            "text": "===",
                                                            "value": "===",
                                                            "valueText": "===",
                                                            "hasTrailingTrivia": true,
                                                            "trailingTrivia": [
                                                                {
                                                                    "kind": "WhitespaceTrivia",
                                                                    "text": " "
                                                                }
                                                            ]
                                                        },
                                                        "right": {
                                                            "kind": "IdentifierName",
                                                            "fullStart": 1394,
                                                            "fullEnd": 1395,
                                                            "start": 1394,
                                                            "end": 1395,
                                                            "fullWidth": 1,
                                                            "width": 1,
                                                            "text": "p",
                                                            "value": "p",
                                                            "valueText": "p"
                                                        }
                                                    },
                                                    "closeParenToken": {
                                                        "kind": "CloseParenToken",
                                                        "fullStart": 1395,
                                                        "fullEnd": 1397,
                                                        "start": 1395,
                                                        "end": 1396,
                                                        "fullWidth": 2,
                                                        "width": 1,
                                                        "text": ")",
                                                        "value": ")",
                                                        "valueText": ")",
                                                        "hasTrailingTrivia": true,
                                                        "trailingTrivia": [
                                                            {
                                                                "kind": "WhitespaceTrivia",
                                                                "text": " "
                                                            }
                                                        ]
                                                    },
                                                    "statement": {
                                                        "kind": "Block",
                                                        "fullStart": 1397,
                                                        "fullEnd": 1545,
                                                        "start": 1397,
                                                        "end": 1543,
                                                        "fullWidth": 148,
                                                        "width": 146,
                                                        "openBraceToken": {
                                                            "kind": "OpenBraceToken",
                                                            "fullStart": 1397,
                                                            "fullEnd": 1400,
                                                            "start": 1397,
                                                            "end": 1398,
                                                            "fullWidth": 3,
                                                            "width": 1,
                                                            "text": "{",
                                                            "value": "{",
                                                            "valueText": "{",
                                                            "hasTrailingTrivia": true,
                                                            "hasTrailingNewLine": true,
                                                            "trailingTrivia": [
                                                                {
                                                                    "kind": "NewLineTrivia",
                                                                    "text": "\r\n"
                                                                }
                                                            ]
                                                        },
                                                        "statements": [
                                                            {
                                                                "kind": "IfStatement",
                                                                "fullStart": 1400,
                                                                "fullEnd": 1523,
                                                                "start": 1420,
                                                                "end": 1523,
                                                                "fullWidth": 123,
                                                                "width": 103,
                                                                "ifKeyword": {
                                                                    "kind": "IfKeyword",
                                                                    "fullStart": 1400,
                                                                    "fullEnd": 1422,
                                                                    "start": 1420,
                                                                    "end": 1422,
                                                                    "fullWidth": 22,
                                                                    "width": 2,
                                                                    "text": "if",
                                                                    "value": "if",
                                                                    "valueText": "if",
                                                                    "hasLeadingTrivia": true,
                                                                    "leadingTrivia": [
                                                                        {
                                                                            "kind": "WhitespaceTrivia",
                                                                            "text": "                    "
                                                                        }
                                                                    ]
                                                                },
                                                                "openParenToken": {
                                                                    "kind": "OpenParenToken",
                                                                    "fullStart": 1422,
                                                                    "fullEnd": 1423,
                                                                    "start": 1422,
                                                                    "end": 1423,
                                                                    "fullWidth": 1,
                                                                    "width": 1,
                                                                    "text": "(",
                                                                    "value": "(",
                                                                    "valueText": "("
                                                                },
                                                                "condition": {
                                                                    "kind": "LogicalNotExpression",
                                                                    "fullStart": 1423,
                                                                    "fullEnd": 1458,
                                                                    "start": 1423,
                                                                    "end": 1458,
                                                                    "fullWidth": 35,
                                                                    "width": 35,
                                                                    "operatorToken": {
                                                                        "kind": "ExclamationToken",
                                                                        "fullStart": 1423,
                                                                        "fullEnd": 1424,
                                                                        "start": 1423,
                                                                        "end": 1424,
                                                                        "fullWidth": 1,
                                                                        "width": 1,
                                                                        "text": "!",
                                                                        "value": "!",
                                                                        "valueText": "!"
                                                                    },
                                                                    "operand": {
                                                                        "kind": "InvocationExpression",
                                                                        "fullStart": 1424,
                                                                        "fullEnd": 1458,
                                                                        "start": 1424,
                                                                        "end": 1458,
                                                                        "fullWidth": 34,
                                                                        "width": 34,
                                                                        "expression": {
                                                                            "kind": "MemberAccessExpression",
                                                                            "fullStart": 1424,
                                                                            "fullEnd": 1449,
                                                                            "start": 1424,
                                                                            "end": 1449,
                                                                            "fullWidth": 25,
                                                                            "width": 25,
                                                                            "expression": {
                                                                                "kind": "IdentifierName",
                                                                                "fullStart": 1424,
                                                                                "fullEnd": 1434,
                                                                                "start": 1424,
                                                                                "end": 1434,
                                                                                "fullWidth": 10,
                                                                                "width": 10,
                                                                                "text": "tokenCodes",
                                                                                "value": "tokenCodes",
                                                                                "valueText": "tokenCodes"
                                                                            },
                                                                            "dotToken": {
                                                                                "kind": "DotToken",
                                                                                "fullStart": 1434,
                                                                                "fullEnd": 1435,
                                                                                "start": 1434,
                                                                                "end": 1435,
                                                                                "fullWidth": 1,
                                                                                "width": 1,
                                                                                "text": ".",
                                                                                "value": ".",
                                                                                "valueText": "."
                                                                            },
                                                                            "name": {
                                                                                "kind": "IdentifierName",
                                                                                "fullStart": 1435,
                                                                                "fullEnd": 1449,
                                                                                "start": 1435,
                                                                                "end": 1449,
                                                                                "fullWidth": 14,
                                                                                "width": 14,
                                                                                "text": "hasOwnProperty",
                                                                                "value": "hasOwnProperty",
                                                                                "valueText": "hasOwnProperty"
                                                                            }
                                                                        },
                                                                        "argumentList": {
                                                                            "kind": "ArgumentList",
                                                                            "fullStart": 1449,
                                                                            "fullEnd": 1458,
                                                                            "start": 1449,
                                                                            "end": 1458,
                                                                            "fullWidth": 9,
                                                                            "width": 9,
                                                                            "openParenToken": {
                                                                                "kind": "OpenParenToken",
                                                                                "fullStart": 1449,
                                                                                "fullEnd": 1450,
                                                                                "start": 1449,
                                                                                "end": 1450,
                                                                                "fullWidth": 1,
                                                                                "width": 1,
                                                                                "text": "(",
                                                                                "value": "(",
                                                                                "valueText": "("
                                                                            },
                                                                            "arguments": [
                                                                                {
                                                                                    "kind": "ElementAccessExpression",
                                                                                    "fullStart": 1450,
                                                                                    "fullEnd": 1457,
                                                                                    "start": 1450,
                                                                                    "end": 1457,
                                                                                    "fullWidth": 7,
                                                                                    "width": 7,
                                                                                    "expression": {
                                                                                        "kind": "IdentifierName",
                                                                                        "fullStart": 1450,
                                                                                        "fullEnd": 1453,
                                                                                        "start": 1450,
                                                                                        "end": 1453,
                                                                                        "fullWidth": 3,
                                                                                        "width": 3,
                                                                                        "text": "arr",
                                                                                        "value": "arr",
                                                                                        "valueText": "arr"
                                                                                    },
                                                                                    "openBracketToken": {
                                                                                        "kind": "OpenBracketToken",
                                                                                        "fullStart": 1453,
                                                                                        "fullEnd": 1454,
                                                                                        "start": 1453,
                                                                                        "end": 1454,
                                                                                        "fullWidth": 1,
                                                                                        "width": 1,
                                                                                        "text": "[",
                                                                                        "value": "[",
                                                                                        "valueText": "["
                                                                                    },
                                                                                    "argumentExpression": {
                                                                                        "kind": "IdentifierName",
                                                                                        "fullStart": 1454,
                                                                                        "fullEnd": 1456,
                                                                                        "start": 1454,
                                                                                        "end": 1456,
                                                                                        "fullWidth": 2,
                                                                                        "width": 2,
                                                                                        "text": "p1",
                                                                                        "value": "p1",
                                                                                        "valueText": "p1"
                                                                                    },
                                                                                    "closeBracketToken": {
                                                                                        "kind": "CloseBracketToken",
                                                                                        "fullStart": 1456,
                                                                                        "fullEnd": 1457,
                                                                                        "start": 1456,
                                                                                        "end": 1457,
                                                                                        "fullWidth": 1,
                                                                                        "width": 1,
                                                                                        "text": "]",
                                                                                        "value": "]",
                                                                                        "valueText": "]"
                                                                                    }
                                                                                }
                                                                            ],
                                                                            "closeParenToken": {
                                                                                "kind": "CloseParenToken",
                                                                                "fullStart": 1457,
                                                                                "fullEnd": 1458,
                                                                                "start": 1457,
                                                                                "end": 1458,
                                                                                "fullWidth": 1,
                                                                                "width": 1,
                                                                                "text": ")",
                                                                                "value": ")",
                                                                                "valueText": ")"
                                                                            }
                                                                        }
                                                                    }
                                                                },
                                                                "closeParenToken": {
                                                                    "kind": "CloseParenToken",
                                                                    "fullStart": 1458,
                                                                    "fullEnd": 1460,
                                                                    "start": 1458,
                                                                    "end": 1459,
                                                                    "fullWidth": 2,
                                                                    "width": 1,
                                                                    "text": ")",
                                                                    "value": ")",
                                                                    "valueText": ")",
                                                                    "hasTrailingTrivia": true,
                                                                    "trailingTrivia": [
                                                                        {
                                                                            "kind": "WhitespaceTrivia",
                                                                            "text": " "
                                                                        }
                                                                    ]
                                                                },
                                                                "statement": {
                                                                    "kind": "Block",
                                                                    "fullStart": 1460,
                                                                    "fullEnd": 1523,
                                                                    "start": 1460,
                                                                    "end": 1523,
                                                                    "fullWidth": 63,
                                                                    "width": 63,
                                                                    "openBraceToken": {
                                                                        "kind": "OpenBraceToken",
                                                                        "fullStart": 1460,
                                                                        "fullEnd": 1463,
                                                                        "start": 1460,
                                                                        "end": 1461,
                                                                        "fullWidth": 3,
                                                                        "width": 1,
                                                                        "text": "{",
                                                                        "value": "{",
                                                                        "valueText": "{",
                                                                        "hasTrailingTrivia": true,
                                                                        "hasTrailingNewLine": true,
                                                                        "trailingTrivia": [
                                                                            {
                                                                                "kind": "NewLineTrivia",
                                                                                "text": "\r\n"
                                                                            }
                                                                        ]
                                                                    },
                                                                    "statements": [
                                                                        {
                                                                            "kind": "ReturnStatement",
                                                                            "fullStart": 1463,
                                                                            "fullEnd": 1502,
                                                                            "start": 1487,
                                                                            "end": 1500,
                                                                            "fullWidth": 39,
                                                                            "width": 13,
                                                                            "returnKeyword": {
                                                                                "kind": "ReturnKeyword",
                                                                                "fullStart": 1463,
                                                                                "fullEnd": 1494,
                                                                                "start": 1487,
                                                                                "end": 1493,
                                                                                "fullWidth": 31,
                                                                                "width": 6,
                                                                                "text": "return",
                                                                                "value": "return",
                                                                                "valueText": "return",
                                                                                "hasLeadingTrivia": true,
                                                                                "hasTrailingTrivia": true,
                                                                                "leadingTrivia": [
                                                                                    {
                                                                                        "kind": "WhitespaceTrivia",
                                                                                        "text": "                        "
                                                                                    }
                                                                                ],
                                                                                "trailingTrivia": [
                                                                                    {
                                                                                        "kind": "WhitespaceTrivia",
                                                                                        "text": " "
                                                                                    }
                                                                                ]
                                                                            },
                                                                            "expression": {
                                                                                "kind": "FalseKeyword",
                                                                                "fullStart": 1494,
                                                                                "fullEnd": 1499,
                                                                                "start": 1494,
                                                                                "end": 1499,
                                                                                "fullWidth": 5,
                                                                                "width": 5,
                                                                                "text": "false",
                                                                                "value": false,
                                                                                "valueText": "false"
                                                                            },
                                                                            "semicolonToken": {
                                                                                "kind": "SemicolonToken",
                                                                                "fullStart": 1499,
                                                                                "fullEnd": 1502,
                                                                                "start": 1499,
                                                                                "end": 1500,
                                                                                "fullWidth": 3,
                                                                                "width": 1,
                                                                                "text": ";",
                                                                                "value": ";",
                                                                                "valueText": ";",
                                                                                "hasTrailingTrivia": true,
                                                                                "hasTrailingNewLine": true,
                                                                                "trailingTrivia": [
                                                                                    {
                                                                                        "kind": "NewLineTrivia",
                                                                                        "text": "\r\n"
                                                                                    }
                                                                                ]
                                                                            }
                                                                        }
                                                                    ],
                                                                    "closeBraceToken": {
                                                                        "kind": "CloseBraceToken",
                                                                        "fullStart": 1502,
                                                                        "fullEnd": 1523,
                                                                        "start": 1522,
                                                                        "end": 1523,
                                                                        "fullWidth": 21,
                                                                        "width": 1,
                                                                        "text": "}",
                                                                        "value": "}",
                                                                        "valueText": "}",
                                                                        "hasLeadingTrivia": true,
                                                                        "leadingTrivia": [
                                                                            {
                                                                                "kind": "WhitespaceTrivia",
                                                                                "text": "                    "
                                                                            }
                                                                        ]
                                                                    }
                                                                }
                                                            },
                                                            {
                                                                "kind": "EmptyStatement",
                                                                "fullStart": 1523,
                                                                "fullEnd": 1526,
                                                                "start": 1523,
                                                                "end": 1524,
                                                                "fullWidth": 3,
                                                                "width": 1,
                                                                "semicolonToken": {
                                                                    "kind": "SemicolonToken",
                                                                    "fullStart": 1523,
                                                                    "fullEnd": 1526,
                                                                    "start": 1523,
                                                                    "end": 1524,
                                                                    "fullWidth": 3,
                                                                    "width": 1,
                                                                    "text": ";",
                                                                    "value": ";",
                                                                    "valueText": ";",
                                                                    "hasTrailingTrivia": true,
                                                                    "hasTrailingNewLine": true,
                                                                    "trailingTrivia": [
                                                                        {
                                                                            "kind": "NewLineTrivia",
                                                                            "text": "\r\n"
                                                                        }
                                                                    ]
                                                                }
                                                            }
                                                        ],
                                                        "closeBraceToken": {
                                                            "kind": "CloseBraceToken",
                                                            "fullStart": 1526,
                                                            "fullEnd": 1545,
                                                            "start": 1542,
                                                            "end": 1543,
                                                            "fullWidth": 19,
                                                            "width": 1,
                                                            "text": "}",
                                                            "value": "}",
                                                            "valueText": "}",
                                                            "hasLeadingTrivia": true,
                                                            "hasTrailingTrivia": true,
                                                            "hasTrailingNewLine": true,
                                                            "leadingTrivia": [
                                                                {
                                                                    "kind": "WhitespaceTrivia",
                                                                    "text": "                "
                                                                }
                                                            ],
                                                            "trailingTrivia": [
                                                                {
                                                                    "kind": "NewLineTrivia",
                                                                    "text": "\r\n"
                                                                }
                                                            ]
                                                        }
                                                    }
                                                }
                                            ],
                                            "closeBraceToken": {
                                                "kind": "CloseBraceToken",
                                                "fullStart": 1545,
                                                "fullEnd": 1560,
                                                "start": 1557,
                                                "end": 1558,
                                                "fullWidth": 15,
                                                "width": 1,
                                                "text": "}",
                                                "value": "}",
                                                "valueText": "}",
                                                "hasLeadingTrivia": true,
                                                "hasTrailingTrivia": true,
                                                "hasTrailingNewLine": true,
                                                "leadingTrivia": [
                                                    {
                                                        "kind": "WhitespaceTrivia",
                                                        "text": "            "
                                                    }
                                                ],
                                                "trailingTrivia": [
                                                    {
                                                        "kind": "NewLineTrivia",
                                                        "text": "\r\n"
                                                    }
                                                ]
                                            }
                                        }
                                    }
                                ],
                                "closeBraceToken": {
                                    "kind": "CloseBraceToken",
                                    "fullStart": 1560,
                                    "fullEnd": 1571,
                                    "start": 1568,
                                    "end": 1569,
                                    "fullWidth": 11,
                                    "width": 1,
                                    "text": "}",
                                    "value": "}",
                                    "valueText": "}",
                                    "hasLeadingTrivia": true,
                                    "hasTrailingTrivia": true,
                                    "hasTrailingNewLine": true,
                                    "leadingTrivia": [
                                        {
                                            "kind": "WhitespaceTrivia",
                                            "text": "        "
                                        }
                                    ],
                                    "trailingTrivia": [
                                        {
                                            "kind": "NewLineTrivia",
                                            "text": "\r\n"
                                        }
                                    ]
                                }
                            }
                        },
                        {
                            "kind": "ReturnStatement",
                            "fullStart": 1571,
                            "fullEnd": 1593,
                            "start": 1579,
                            "end": 1591,
                            "fullWidth": 22,
                            "width": 12,
                            "returnKeyword": {
                                "kind": "ReturnKeyword",
                                "fullStart": 1571,
                                "fullEnd": 1586,
                                "start": 1579,
                                "end": 1585,
                                "fullWidth": 15,
                                "width": 6,
                                "text": "return",
                                "value": "return",
                                "valueText": "return",
                                "hasLeadingTrivia": true,
                                "hasTrailingTrivia": true,
                                "leadingTrivia": [
                                    {
                                        "kind": "WhitespaceTrivia",
                                        "text": "        "
                                    }
                                ],
                                "trailingTrivia": [
                                    {
                                        "kind": "WhitespaceTrivia",
                                        "text": " "
                                    }
                                ]
                            },
                            "expression": {
                                "kind": "TrueKeyword",
                                "fullStart": 1586,
                                "fullEnd": 1590,
                                "start": 1586,
                                "end": 1590,
                                "fullWidth": 4,
                                "width": 4,
                                "text": "true",
                                "value": true,
                                "valueText": "true"
                            },
                            "semicolonToken": {
                                "kind": "SemicolonToken",
                                "fullStart": 1590,
                                "fullEnd": 1593,
                                "start": 1590,
                                "end": 1591,
                                "fullWidth": 3,
                                "width": 1,
                                "text": ";",
                                "value": ";",
                                "valueText": ";",
                                "hasTrailingTrivia": true,
                                "hasTrailingNewLine": true,
                                "trailingTrivia": [
                                    {
                                        "kind": "NewLineTrivia",
                                        "text": "\r\n"
                                    }
                                ]
                            }
                        }
                    ],
                    "closeBraceToken": {
                        "kind": "CloseBraceToken",
                        "fullStart": 1593,
                        "fullEnd": 1600,
                        "start": 1597,
                        "end": 1598,
                        "fullWidth": 7,
                        "width": 1,
                        "text": "}",
                        "value": "}",
                        "valueText": "}",
                        "hasLeadingTrivia": true,
                        "hasTrailingTrivia": true,
                        "hasTrailingNewLine": true,
                        "leadingTrivia": [
                            {
                                "kind": "WhitespaceTrivia",
                                "text": "    "
                            }
                        ],
                        "trailingTrivia": [
                            {
                                "kind": "NewLineTrivia",
                                "text": "\r\n"
                            }
                        ]
                    }
                }
            },
            {
                "kind": "ExpressionStatement",
                "fullStart": 1600,
                "fullEnd": 1624,
                "start": 1600,
                "end": 1622,
                "fullWidth": 24,
                "width": 22,
                "expression": {
                    "kind": "InvocationExpression",
                    "fullStart": 1600,
                    "fullEnd": 1621,
                    "start": 1600,
                    "end": 1621,
                    "fullWidth": 21,
                    "width": 21,
                    "expression": {
                        "kind": "IdentifierName",
                        "fullStart": 1600,
                        "fullEnd": 1611,
                        "start": 1600,
                        "end": 1611,
                        "fullWidth": 11,
                        "width": 11,
                        "text": "runTestCase",
                        "value": "runTestCase",
                        "valueText": "runTestCase"
                    },
                    "argumentList": {
                        "kind": "ArgumentList",
                        "fullStart": 1611,
                        "fullEnd": 1621,
                        "start": 1611,
                        "end": 1621,
                        "fullWidth": 10,
                        "width": 10,
                        "openParenToken": {
                            "kind": "OpenParenToken",
                            "fullStart": 1611,
                            "fullEnd": 1612,
                            "start": 1611,
                            "end": 1612,
                            "fullWidth": 1,
                            "width": 1,
                            "text": "(",
                            "value": "(",
                            "valueText": "("
                        },
                        "arguments": [
                            {
                                "kind": "IdentifierName",
                                "fullStart": 1612,
                                "fullEnd": 1620,
                                "start": 1612,
                                "end": 1620,
                                "fullWidth": 8,
                                "width": 8,
                                "text": "testcase",
                                "value": "testcase",
                                "valueText": "testcase"
                            }
                        ],
                        "closeParenToken": {
                            "kind": "CloseParenToken",
                            "fullStart": 1620,
                            "fullEnd": 1621,
                            "start": 1620,
                            "end": 1621,
                            "fullWidth": 1,
                            "width": 1,
                            "text": ")",
                            "value": ")",
                            "valueText": ")"
                        }
                    }
                },
                "semicolonToken": {
                    "kind": "SemicolonToken",
                    "fullStart": 1621,
                    "fullEnd": 1624,
                    "start": 1621,
                    "end": 1622,
                    "fullWidth": 3,
                    "width": 1,
                    "text": ";",
                    "value": ";",
                    "valueText": ";",
                    "hasTrailingTrivia": true,
                    "hasTrailingNewLine": true,
                    "trailingTrivia": [
                        {
                            "kind": "NewLineTrivia",
                            "text": "\r\n"
                        }
                    ]
                }
            }
        ],
        "endOfFileToken": {
            "kind": "EndOfFileToken",
            "fullStart": 1624,
            "fullEnd": 1624,
            "start": 1624,
            "end": 1624,
            "fullWidth": 0,
            "width": 0,
            "text": ""
        }
    },
    "lineMap": {
        "lineStarts": [
            0,
            67,
            152,
            232,
            308,
            380,
            385,
            423,
            569,
            574,
            576,
            578,
            601,
            647,
            676,
            707,
            739,
            755,
            781,
            811,
            827,
            861,
            893,
            909,
            938,
            969,
            985,
            1019,
            1051,
            1067,
            1096,
            1127,
            1142,
            1160,
            1181,
            1204,
            1230,
            1254,
            1270,
            1313,
            1363,
            1400,
            1463,
            1502,
            1526,
            1545,
            1560,
            1571,
            1593,
            1600,
            1624
        ],
        "length": 1624
    }
}<|MERGE_RESOLUTION|>--- conflicted
+++ resolved
@@ -713,11 +713,8 @@
                                                                     "start": 698,
                                                                     "end": 703,
                                                                     "fullWidth": 5,
-<<<<<<< HEAD
                                                                     "width": 5,
-=======
                                                                     "modifiers": [],
->>>>>>> e3c38734
                                                                     "identifier": {
                                                                         "kind": "IdentifierName",
                                                                         "fullStart": 698,
@@ -1207,11 +1204,8 @@
                                                                     "start": 852,
                                                                     "end": 857,
                                                                     "fullWidth": 5,
-<<<<<<< HEAD
                                                                     "width": 5,
-=======
                                                                     "modifiers": [],
->>>>>>> e3c38734
                                                                     "identifier": {
                                                                         "kind": "IdentifierName",
                                                                         "fullStart": 852,
@@ -1701,11 +1695,8 @@
                                                                     "start": 1010,
                                                                     "end": 1015,
                                                                     "fullWidth": 5,
-<<<<<<< HEAD
                                                                     "width": 5,
-=======
                                                                     "modifiers": [],
->>>>>>> e3c38734
                                                                     "identifier": {
                                                                         "kind": "IdentifierName",
                                                                         "fullStart": 1010,
