--- conflicted
+++ resolved
@@ -247,12 +247,8 @@
                                         "start": 590,
                                         "end": 606,
                                         "fullWidth": 16,
-<<<<<<< HEAD
                                         "width": 16,
-                                        "identifier": {
-=======
                                         "propertyName": {
->>>>>>> 85e84683
                                             "kind": "IdentifierName",
                                             "fullStart": 590,
                                             "fullEnd": 602,
@@ -801,12 +797,8 @@
                                         "start": 710,
                                         "end": 792,
                                         "fullWidth": 82,
-<<<<<<< HEAD
                                         "width": 82,
-                                        "identifier": {
-=======
                                         "propertyName": {
->>>>>>> 85e84683
                                             "kind": "IdentifierName",
                                             "fullStart": 710,
                                             "fullEnd": 714,
@@ -1121,12 +1113,8 @@
                                         "start": 813,
                                         "end": 818,
                                         "fullWidth": 5,
-<<<<<<< HEAD
                                         "width": 5,
-                                        "identifier": {
-=======
                                         "propertyName": {
->>>>>>> 85e84683
                                             "kind": "IdentifierName",
                                             "fullStart": 813,
                                             "fullEnd": 815,
