--- conflicted
+++ resolved
@@ -247,12 +247,8 @@
                                         "start": 603,
                                         "end": 619,
                                         "fullWidth": 16,
-<<<<<<< HEAD
                                         "width": 16,
-                                        "identifier": {
-=======
                                         "propertyName": {
->>>>>>> 85e84683
                                             "kind": "IdentifierName",
                                             "fullStart": 603,
                                             "fullEnd": 615,
@@ -805,12 +801,8 @@
                                         "start": 730,
                                         "end": 816,
                                         "fullWidth": 86,
-<<<<<<< HEAD
                                         "width": 86,
-                                        "identifier": {
-=======
                                         "propertyName": {
->>>>>>> 85e84683
                                             "kind": "IdentifierName",
                                             "fullStart": 730,
                                             "fullEnd": 734,
@@ -1114,12 +1106,8 @@
                                         "start": 835,
                                         "end": 836,
                                         "fullWidth": 2,
-<<<<<<< HEAD
                                         "width": 1,
-                                        "identifier": {
-=======
                                         "propertyName": {
->>>>>>> 85e84683
                                             "kind": "IdentifierName",
                                             "fullStart": 835,
                                             "fullEnd": 837,
@@ -1298,12 +1286,8 @@
                                                     "start": 882,
                                                     "end": 884,
                                                     "fullWidth": 3,
-<<<<<<< HEAD
                                                     "width": 2,
-                                                    "identifier": {
-=======
                                                     "propertyName": {
->>>>>>> 85e84683
                                                         "kind": "IdentifierName",
                                                         "fullStart": 882,
                                                         "fullEnd": 885,
