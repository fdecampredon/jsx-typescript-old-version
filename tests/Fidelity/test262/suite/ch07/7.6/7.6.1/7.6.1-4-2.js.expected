--- conflicted
+++ resolved
@@ -247,12 +247,8 @@
                                         "start": 603,
                                         "end": 612,
                                         "fullWidth": 9,
-<<<<<<< HEAD
                                         "width": 9,
-                                        "identifier": {
-=======
                                         "propertyName": {
->>>>>>> 85e84683
                                             "kind": "IdentifierName",
                                             "fullStart": 603,
                                             "fullEnd": 609,
@@ -338,12 +334,8 @@
                                         "start": 614,
                                         "end": 623,
                                         "fullWidth": 9,
-<<<<<<< HEAD
                                         "width": 9,
-                                        "identifier": {
-=======
                                         "propertyName": {
->>>>>>> 85e84683
                                             "kind": "IdentifierName",
                                             "fullStart": 614,
                                             "fullEnd": 620,
@@ -429,12 +421,8 @@
                                         "start": 625,
                                         "end": 634,
                                         "fullWidth": 9,
-<<<<<<< HEAD
                                         "width": 9,
-                                        "identifier": {
-=======
                                         "propertyName": {
->>>>>>> 85e84683
                                             "kind": "IdentifierName",
                                             "fullStart": 625,
                                             "fullEnd": 631,
@@ -2215,12 +2203,8 @@
                                         "start": 1151,
                                         "end": 1234,
                                         "fullWidth": 83,
-<<<<<<< HEAD
                                         "width": 83,
-                                        "identifier": {
-=======
                                         "propertyName": {
->>>>>>> 85e84683
                                             "kind": "IdentifierName",
                                             "fullStart": 1151,
                                             "fullEnd": 1155,
@@ -2520,12 +2504,8 @@
                                         "start": 1253,
                                         "end": 1254,
                                         "fullWidth": 2,
-<<<<<<< HEAD
                                         "width": 1,
-                                        "identifier": {
-=======
                                         "propertyName": {
->>>>>>> 85e84683
                                             "kind": "IdentifierName",
                                             "fullStart": 1253,
                                             "fullEnd": 1255,
@@ -2704,12 +2684,8 @@
                                                     "start": 1300,
                                                     "end": 1302,
                                                     "fullWidth": 3,
-<<<<<<< HEAD
                                                     "width": 2,
-                                                    "identifier": {
-=======
                                                     "propertyName": {
->>>>>>> 85e84683
                                                         "kind": "IdentifierName",
                                                         "fullStart": 1300,
                                                         "fullEnd": 1303,
