{
    "isDeclaration": false,
    "languageVersion": "EcmaScript5",
    "parseOptions": {
        "allowAutomaticSemicolonInsertion": true
    },
    "sourceUnit": {
        "kind": "SourceUnit",
        "fullStart": 0,
        "fullEnd": 1591,
        "start": 568,
        "end": 1591,
        "fullWidth": 1591,
        "width": 1023,
        "isIncrementallyUnusable": true,
        "moduleElements": [
            {
                "kind": "FunctionDeclaration",
                "fullStart": 0,
                "fullEnd": 1567,
                "start": 568,
                "end": 1565,
                "fullWidth": 1567,
                "width": 997,
                "isIncrementallyUnusable": true,
                "modifiers": [],
                "functionKeyword": {
                    "kind": "FunctionKeyword",
                    "fullStart": 0,
                    "fullEnd": 577,
                    "start": 568,
                    "end": 576,
                    "fullWidth": 577,
                    "width": 8,
                    "text": "function",
                    "value": "function",
                    "valueText": "function",
                    "hasLeadingTrivia": true,
                    "hasLeadingComment": true,
                    "hasLeadingNewLine": true,
                    "hasTrailingTrivia": true,
                    "leadingTrivia": [
                        {
                            "kind": "SingleLineCommentTrivia",
                            "text": "/// Copyright (c) 2012 Ecma International.  All rights reserved. "
                        },
                        {
                            "kind": "NewLineTrivia",
                            "text": "\r\n"
                        },
                        {
                            "kind": "SingleLineCommentTrivia",
                            "text": "/// Ecma International makes this code available under the terms and conditions set"
                        },
                        {
                            "kind": "NewLineTrivia",
                            "text": "\r\n"
                        },
                        {
                            "kind": "SingleLineCommentTrivia",
                            "text": "/// forth on http://hg.ecmascript.org/tests/test262/raw-file/tip/LICENSE (the "
                        },
                        {
                            "kind": "NewLineTrivia",
                            "text": "\r\n"
                        },
                        {
                            "kind": "SingleLineCommentTrivia",
                            "text": "/// \"Use Terms\").   Any redistribution of this code must retain the above "
                        },
                        {
                            "kind": "NewLineTrivia",
                            "text": "\r\n"
                        },
                        {
                            "kind": "SingleLineCommentTrivia",
                            "text": "/// copyright and this notice and otherwise comply with the Use Terms."
                        },
                        {
                            "kind": "NewLineTrivia",
                            "text": "\r\n"
                        },
                        {
                            "kind": "MultiLineCommentTrivia",
                            "text": "/**\r\n * @path ch07/7.6/7.6.1/7.6.1-4-2.js\r\n * @description Allow reserved words as property names by set function within an object, verified with hasOwnProperty: break, case, do\r\n */"
                        },
                        {
                            "kind": "NewLineTrivia",
                            "text": "\r\n"
                        },
                        {
                            "kind": "NewLineTrivia",
                            "text": "\r\n"
                        },
                        {
                            "kind": "NewLineTrivia",
                            "text": "\r\n"
                        }
                    ],
                    "trailingTrivia": [
                        {
                            "kind": "WhitespaceTrivia",
                            "text": " "
                        }
                    ]
                },
                "identifier": {
                    "kind": "IdentifierName",
                    "fullStart": 577,
                    "fullEnd": 585,
                    "start": 577,
                    "end": 585,
                    "fullWidth": 8,
                    "width": 8,
                    "text": "testcase",
                    "value": "testcase",
                    "valueText": "testcase"
                },
                "callSignature": {
                    "kind": "CallSignature",
                    "fullStart": 585,
                    "fullEnd": 588,
                    "start": 585,
                    "end": 587,
                    "fullWidth": 3,
                    "width": 2,
                    "parameterList": {
                        "kind": "ParameterList",
                        "fullStart": 585,
                        "fullEnd": 588,
                        "start": 585,
                        "end": 587,
                        "fullWidth": 3,
                        "width": 2,
                        "openParenToken": {
                            "kind": "OpenParenToken",
                            "fullStart": 585,
                            "fullEnd": 586,
                            "start": 585,
                            "end": 586,
                            "fullWidth": 1,
                            "width": 1,
                            "text": "(",
                            "value": "(",
                            "valueText": "("
                        },
                        "parameters": [],
                        "closeParenToken": {
                            "kind": "CloseParenToken",
                            "fullStart": 586,
                            "fullEnd": 588,
                            "start": 586,
                            "end": 587,
                            "fullWidth": 2,
                            "width": 1,
                            "text": ")",
                            "value": ")",
                            "valueText": ")",
                            "hasTrailingTrivia": true,
                            "trailingTrivia": [
                                {
                                    "kind": "WhitespaceTrivia",
                                    "text": " "
                                }
                            ]
                        }
                    }
                },
                "block": {
                    "kind": "Block",
                    "fullStart": 588,
                    "fullEnd": 1567,
                    "start": 588,
                    "end": 1565,
                    "fullWidth": 979,
                    "width": 977,
                    "isIncrementallyUnusable": true,
                    "openBraceToken": {
                        "kind": "OpenBraceToken",
                        "fullStart": 588,
                        "fullEnd": 591,
                        "start": 588,
                        "end": 589,
                        "fullWidth": 3,
                        "width": 1,
                        "text": "{",
                        "value": "{",
                        "valueText": "{",
                        "hasTrailingTrivia": true,
                        "hasTrailingNewLine": true,
                        "trailingTrivia": [
                            {
                                "kind": "NewLineTrivia",
                                "text": "\r\n"
                            }
                        ]
                    },
                    "statements": [
                        {
                            "kind": "VariableStatement",
                            "fullStart": 591,
                            "fullEnd": 637,
                            "start": 599,
                            "end": 635,
                            "fullWidth": 46,
                            "width": 36,
                            "modifiers": [],
                            "variableDeclaration": {
                                "kind": "VariableDeclaration",
                                "fullStart": 591,
                                "fullEnd": 634,
                                "start": 599,
                                "end": 634,
                                "fullWidth": 43,
                                "width": 35,
                                "varKeyword": {
                                    "kind": "VarKeyword",
                                    "fullStart": 591,
                                    "fullEnd": 603,
                                    "start": 599,
                                    "end": 602,
                                    "fullWidth": 12,
                                    "width": 3,
                                    "text": "var",
                                    "value": "var",
                                    "valueText": "var",
                                    "hasLeadingTrivia": true,
                                    "hasTrailingTrivia": true,
                                    "leadingTrivia": [
                                        {
                                            "kind": "WhitespaceTrivia",
                                            "text": "        "
                                        }
                                    ],
                                    "trailingTrivia": [
                                        {
                                            "kind": "WhitespaceTrivia",
                                            "text": " "
                                        }
                                    ]
                                },
                                "variableDeclarators": [
                                    {
                                        "kind": "VariableDeclarator",
                                        "fullStart": 603,
                                        "fullEnd": 612,
                                        "start": 603,
                                        "end": 612,
                                        "fullWidth": 9,
                                        "width": 9,
                                        "identifier": {
                                            "kind": "IdentifierName",
                                            "fullStart": 603,
                                            "fullEnd": 609,
                                            "start": 603,
                                            "end": 608,
                                            "fullWidth": 6,
                                            "width": 5,
                                            "text": "test0",
                                            "value": "test0",
                                            "valueText": "test0",
                                            "hasTrailingTrivia": true,
                                            "trailingTrivia": [
                                                {
                                                    "kind": "WhitespaceTrivia",
                                                    "text": " "
                                                }
                                            ]
                                        },
                                        "equalsValueClause": {
                                            "kind": "EqualsValueClause",
                                            "fullStart": 609,
                                            "fullEnd": 612,
                                            "start": 609,
                                            "end": 612,
                                            "fullWidth": 3,
                                            "width": 3,
                                            "equalsToken": {
                                                "kind": "EqualsToken",
                                                "fullStart": 609,
                                                "fullEnd": 611,
                                                "start": 609,
                                                "end": 610,
                                                "fullWidth": 2,
                                                "width": 1,
                                                "text": "=",
                                                "value": "=",
                                                "valueText": "=",
                                                "hasTrailingTrivia": true,
                                                "trailingTrivia": [
                                                    {
                                                        "kind": "WhitespaceTrivia",
                                                        "text": " "
                                                    }
                                                ]
                                            },
                                            "value": {
                                                "kind": "NumericLiteral",
                                                "fullStart": 611,
                                                "fullEnd": 612,
                                                "start": 611,
                                                "end": 612,
                                                "fullWidth": 1,
                                                "width": 1,
                                                "text": "0",
                                                "value": 0,
                                                "valueText": "0"
                                            }
                                        }
                                    },
                                    {
                                        "kind": "CommaToken",
                                        "fullStart": 612,
                                        "fullEnd": 614,
                                        "start": 612,
                                        "end": 613,
                                        "fullWidth": 2,
                                        "width": 1,
                                        "text": ",",
                                        "value": ",",
                                        "valueText": ",",
                                        "hasTrailingTrivia": true,
                                        "trailingTrivia": [
                                            {
                                                "kind": "WhitespaceTrivia",
                                                "text": " "
                                            }
                                        ]
                                    },
                                    {
                                        "kind": "VariableDeclarator",
                                        "fullStart": 614,
                                        "fullEnd": 623,
                                        "start": 614,
                                        "end": 623,
                                        "fullWidth": 9,
                                        "width": 9,
                                        "identifier": {
                                            "kind": "IdentifierName",
                                            "fullStart": 614,
                                            "fullEnd": 620,
                                            "start": 614,
                                            "end": 619,
                                            "fullWidth": 6,
                                            "width": 5,
                                            "text": "test1",
                                            "value": "test1",
                                            "valueText": "test1",
                                            "hasTrailingTrivia": true,
                                            "trailingTrivia": [
                                                {
                                                    "kind": "WhitespaceTrivia",
                                                    "text": " "
                                                }
                                            ]
                                        },
                                        "equalsValueClause": {
                                            "kind": "EqualsValueClause",
                                            "fullStart": 620,
                                            "fullEnd": 623,
                                            "start": 620,
                                            "end": 623,
                                            "fullWidth": 3,
                                            "width": 3,
                                            "equalsToken": {
                                                "kind": "EqualsToken",
                                                "fullStart": 620,
                                                "fullEnd": 622,
                                                "start": 620,
                                                "end": 621,
                                                "fullWidth": 2,
                                                "width": 1,
                                                "text": "=",
                                                "value": "=",
                                                "valueText": "=",
                                                "hasTrailingTrivia": true,
                                                "trailingTrivia": [
                                                    {
                                                        "kind": "WhitespaceTrivia",
                                                        "text": " "
                                                    }
                                                ]
                                            },
                                            "value": {
                                                "kind": "NumericLiteral",
                                                "fullStart": 622,
                                                "fullEnd": 623,
                                                "start": 622,
                                                "end": 623,
                                                "fullWidth": 1,
                                                "width": 1,
                                                "text": "1",
                                                "value": 1,
                                                "valueText": "1"
                                            }
                                        }
                                    },
                                    {
                                        "kind": "CommaToken",
                                        "fullStart": 623,
                                        "fullEnd": 625,
                                        "start": 623,
                                        "end": 624,
                                        "fullWidth": 2,
                                        "width": 1,
                                        "text": ",",
                                        "value": ",",
                                        "valueText": ",",
                                        "hasTrailingTrivia": true,
                                        "trailingTrivia": [
                                            {
                                                "kind": "WhitespaceTrivia",
                                                "text": " "
                                            }
                                        ]
                                    },
                                    {
                                        "kind": "VariableDeclarator",
                                        "fullStart": 625,
                                        "fullEnd": 634,
                                        "start": 625,
                                        "end": 634,
                                        "fullWidth": 9,
                                        "width": 9,
                                        "identifier": {
                                            "kind": "IdentifierName",
                                            "fullStart": 625,
                                            "fullEnd": 631,
                                            "start": 625,
                                            "end": 630,
                                            "fullWidth": 6,
                                            "width": 5,
                                            "text": "test2",
                                            "value": "test2",
                                            "valueText": "test2",
                                            "hasTrailingTrivia": true,
                                            "trailingTrivia": [
                                                {
                                                    "kind": "WhitespaceTrivia",
                                                    "text": " "
                                                }
                                            ]
                                        },
                                        "equalsValueClause": {
                                            "kind": "EqualsValueClause",
                                            "fullStart": 631,
                                            "fullEnd": 634,
                                            "start": 631,
                                            "end": 634,
                                            "fullWidth": 3,
                                            "width": 3,
                                            "equalsToken": {
                                                "kind": "EqualsToken",
                                                "fullStart": 631,
                                                "fullEnd": 633,
                                                "start": 631,
                                                "end": 632,
                                                "fullWidth": 2,
                                                "width": 1,
                                                "text": "=",
                                                "value": "=",
                                                "valueText": "=",
                                                "hasTrailingTrivia": true,
                                                "trailingTrivia": [
                                                    {
                                                        "kind": "WhitespaceTrivia",
                                                        "text": " "
                                                    }
                                                ]
                                            },
                                            "value": {
                                                "kind": "NumericLiteral",
                                                "fullStart": 633,
                                                "fullEnd": 634,
                                                "start": 633,
                                                "end": 634,
                                                "fullWidth": 1,
                                                "width": 1,
                                                "text": "2",
                                                "value": 2,
                                                "valueText": "2"
                                            }
                                        }
                                    }
                                ]
                            },
                            "semicolonToken": {
                                "kind": "SemicolonToken",
                                "fullStart": 634,
                                "fullEnd": 637,
                                "start": 634,
                                "end": 635,
                                "fullWidth": 3,
                                "width": 1,
                                "text": ";",
                                "value": ";",
                                "valueText": ";",
                                "hasTrailingTrivia": true,
                                "hasTrailingNewLine": true,
                                "trailingTrivia": [
                                    {
                                        "kind": "NewLineTrivia",
                                        "text": "\r\n"
                                    }
                                ]
                            }
                        },
                        {
                            "kind": "VariableStatement",
                            "fullStart": 637,
                            "fullEnd": 1139,
                            "start": 645,
                            "end": 1131,
                            "fullWidth": 502,
                            "width": 486,
                            "isIncrementallyUnusable": true,
                            "modifiers": [],
                            "variableDeclaration": {
                                "kind": "VariableDeclaration",
                                "fullStart": 637,
                                "fullEnd": 1130,
                                "start": 645,
                                "end": 1130,
                                "fullWidth": 493,
                                "width": 485,
                                "isIncrementallyUnusable": true,
                                "varKeyword": {
                                    "kind": "VarKeyword",
                                    "fullStart": 637,
                                    "fullEnd": 649,
                                    "start": 645,
                                    "end": 648,
                                    "fullWidth": 12,
                                    "width": 3,
                                    "text": "var",
                                    "value": "var",
                                    "valueText": "var",
                                    "hasLeadingTrivia": true,
                                    "hasTrailingTrivia": true,
                                    "leadingTrivia": [
                                        {
                                            "kind": "WhitespaceTrivia",
                                            "text": "        "
                                        }
                                    ],
                                    "trailingTrivia": [
                                        {
                                            "kind": "WhitespaceTrivia",
                                            "text": " "
                                        }
                                    ]
                                },
                                "variableDeclarators": [
                                    {
                                        "kind": "VariableDeclarator",
                                        "fullStart": 649,
                                        "fullEnd": 1130,
                                        "start": 649,
                                        "end": 1130,
                                        "fullWidth": 481,
                                        "width": 481,
                                        "isIncrementallyUnusable": true,
                                        "identifier": {
                                            "kind": "IdentifierName",
                                            "fullStart": 649,
                                            "fullEnd": 661,
                                            "start": 649,
                                            "end": 659,
                                            "fullWidth": 12,
                                            "width": 10,
                                            "text": "tokenCodes",
                                            "value": "tokenCodes",
                                            "valueText": "tokenCodes",
                                            "hasTrailingTrivia": true,
                                            "trailingTrivia": [
                                                {
                                                    "kind": "WhitespaceTrivia",
                                                    "text": "  "
                                                }
                                            ]
                                        },
                                        "equalsValueClause": {
                                            "kind": "EqualsValueClause",
                                            "fullStart": 661,
                                            "fullEnd": 1130,
                                            "start": 661,
                                            "end": 1130,
                                            "fullWidth": 469,
                                            "width": 469,
                                            "isIncrementallyUnusable": true,
                                            "equalsToken": {
                                                "kind": "EqualsToken",
                                                "fullStart": 661,
                                                "fullEnd": 663,
                                                "start": 661,
                                                "end": 662,
                                                "fullWidth": 2,
                                                "width": 1,
                                                "text": "=",
                                                "value": "=",
                                                "valueText": "=",
                                                "hasTrailingTrivia": true,
                                                "trailingTrivia": [
                                                    {
                                                        "kind": "WhitespaceTrivia",
                                                        "text": " "
                                                    }
                                                ]
                                            },
                                            "value": {
                                                "kind": "ObjectLiteralExpression",
                                                "fullStart": 663,
                                                "fullEnd": 1130,
                                                "start": 663,
                                                "end": 1130,
                                                "fullWidth": 467,
                                                "width": 467,
                                                "isIncrementallyUnusable": true,
                                                "openBraceToken": {
                                                    "kind": "OpenBraceToken",
                                                    "fullStart": 663,
                                                    "fullEnd": 666,
                                                    "start": 663,
                                                    "end": 664,
                                                    "fullWidth": 3,
                                                    "width": 1,
                                                    "text": "{",
                                                    "value": "{",
                                                    "valueText": "{",
                                                    "hasTrailingTrivia": true,
                                                    "hasTrailingNewLine": true,
                                                    "trailingTrivia": [
                                                        {
                                                            "kind": "NewLineTrivia",
                                                            "text": "\r\n"
                                                        }
                                                    ]
                                                },
                                                "propertyAssignments": [
                                                    {
                                                        "kind": "SetAccessor",
                                                        "fullStart": 666,
                                                        "fullEnd": 750,
                                                        "start": 678,
                                                        "end": 750,
                                                        "fullWidth": 84,
                                                        "width": 72,
                                                        "isIncrementallyUnusable": true,
                                                        "modifiers": [],
                                                        "setKeyword": {
                                                            "kind": "SetKeyword",
                                                            "fullStart": 666,
                                                            "fullEnd": 682,
                                                            "start": 678,
                                                            "end": 681,
                                                            "fullWidth": 16,
                                                            "width": 3,
                                                            "text": "set",
                                                            "value": "set",
                                                            "valueText": "set",
                                                            "hasLeadingTrivia": true,
                                                            "hasTrailingTrivia": true,
                                                            "leadingTrivia": [
                                                                {
                                                                    "kind": "WhitespaceTrivia",
                                                                    "text": "            "
                                                                }
                                                            ],
                                                            "trailingTrivia": [
                                                                {
                                                                    "kind": "WhitespaceTrivia",
                                                                    "text": " "
                                                                }
                                                            ]
                                                        },
                                                        "propertyName": {
                                                            "kind": "IdentifierName",
                                                            "fullStart": 682,
                                                            "fullEnd": 687,
                                                            "start": 682,
                                                            "end": 687,
                                                            "fullWidth": 5,
                                                            "width": 5,
                                                            "text": "break",
                                                            "value": "break",
                                                            "valueText": "break"
                                                        },
                                                        "parameterList": {
                                                            "kind": "ParameterList",
                                                            "fullStart": 687,
                                                            "fullEnd": 694,
                                                            "start": 687,
                                                            "end": 694,
                                                            "fullWidth": 7,
                                                            "width": 7,
                                                            "openParenToken": {
                                                                "kind": "OpenParenToken",
                                                                "fullStart": 687,
                                                                "fullEnd": 688,
                                                                "start": 687,
                                                                "end": 688,
                                                                "fullWidth": 1,
                                                                "width": 1,
                                                                "text": "(",
                                                                "value": "(",
                                                                "valueText": "("
                                                            },
                                                            "parameters": [
                                                                {
                                                                    "kind": "Parameter",
                                                                    "fullStart": 688,
                                                                    "fullEnd": 693,
                                                                    "start": 688,
                                                                    "end": 693,
                                                                    "fullWidth": 5,
<<<<<<< HEAD
                                                                    "width": 5,
=======
                                                                    "modifiers": [],
>>>>>>> e3c38734
                                                                    "identifier": {
                                                                        "kind": "IdentifierName",
                                                                        "fullStart": 688,
                                                                        "fullEnd": 693,
                                                                        "start": 688,
                                                                        "end": 693,
                                                                        "fullWidth": 5,
                                                                        "width": 5,
                                                                        "text": "value",
                                                                        "value": "value",
                                                                        "valueText": "value"
                                                                    }
                                                                }
                                                            ],
                                                            "closeParenToken": {
                                                                "kind": "CloseParenToken",
                                                                "fullStart": 693,
                                                                "fullEnd": 694,
                                                                "start": 693,
                                                                "end": 694,
                                                                "fullWidth": 1,
                                                                "width": 1,
                                                                "text": ")",
                                                                "value": ")",
                                                                "valueText": ")"
                                                            }
                                                        },
                                                        "block": {
                                                            "kind": "Block",
                                                            "fullStart": 694,
                                                            "fullEnd": 750,
                                                            "start": 694,
                                                            "end": 750,
                                                            "fullWidth": 56,
                                                            "width": 56,
                                                            "openBraceToken": {
                                                                "kind": "OpenBraceToken",
                                                                "fullStart": 694,
                                                                "fullEnd": 697,
                                                                "start": 694,
                                                                "end": 695,
                                                                "fullWidth": 3,
                                                                "width": 1,
                                                                "text": "{",
                                                                "value": "{",
                                                                "valueText": "{",
                                                                "hasTrailingTrivia": true,
                                                                "hasTrailingNewLine": true,
                                                                "trailingTrivia": [
                                                                    {
                                                                        "kind": "NewLineTrivia",
                                                                        "text": "\r\n"
                                                                    }
                                                                ]
                                                            },
                                                            "statements": [
                                                                {
                                                                    "kind": "ExpressionStatement",
                                                                    "fullStart": 697,
                                                                    "fullEnd": 737,
                                                                    "start": 713,
                                                                    "end": 727,
                                                                    "fullWidth": 40,
                                                                    "width": 14,
                                                                    "expression": {
                                                                        "kind": "AssignmentExpression",
                                                                        "fullStart": 697,
                                                                        "fullEnd": 726,
                                                                        "start": 713,
                                                                        "end": 726,
                                                                        "fullWidth": 29,
                                                                        "width": 13,
                                                                        "left": {
                                                                            "kind": "IdentifierName",
                                                                            "fullStart": 697,
                                                                            "fullEnd": 719,
                                                                            "start": 713,
                                                                            "end": 718,
                                                                            "fullWidth": 22,
                                                                            "width": 5,
                                                                            "text": "test0",
                                                                            "value": "test0",
                                                                            "valueText": "test0",
                                                                            "hasLeadingTrivia": true,
                                                                            "hasTrailingTrivia": true,
                                                                            "leadingTrivia": [
                                                                                {
                                                                                    "kind": "WhitespaceTrivia",
                                                                                    "text": "                "
                                                                                }
                                                                            ],
                                                                            "trailingTrivia": [
                                                                                {
                                                                                    "kind": "WhitespaceTrivia",
                                                                                    "text": " "
                                                                                }
                                                                            ]
                                                                        },
                                                                        "operatorToken": {
                                                                            "kind": "EqualsToken",
                                                                            "fullStart": 719,
                                                                            "fullEnd": 721,
                                                                            "start": 719,
                                                                            "end": 720,
                                                                            "fullWidth": 2,
                                                                            "width": 1,
                                                                            "text": "=",
                                                                            "value": "=",
                                                                            "valueText": "=",
                                                                            "hasTrailingTrivia": true,
                                                                            "trailingTrivia": [
                                                                                {
                                                                                    "kind": "WhitespaceTrivia",
                                                                                    "text": " "
                                                                                }
                                                                            ]
                                                                        },
                                                                        "right": {
                                                                            "kind": "IdentifierName",
                                                                            "fullStart": 721,
                                                                            "fullEnd": 726,
                                                                            "start": 721,
                                                                            "end": 726,
                                                                            "fullWidth": 5,
                                                                            "width": 5,
                                                                            "text": "value",
                                                                            "value": "value",
                                                                            "valueText": "value"
                                                                        }
                                                                    },
                                                                    "semicolonToken": {
                                                                        "kind": "SemicolonToken",
                                                                        "fullStart": 726,
                                                                        "fullEnd": 737,
                                                                        "start": 726,
                                                                        "end": 727,
                                                                        "fullWidth": 11,
                                                                        "width": 1,
                                                                        "text": ";",
                                                                        "value": ";",
                                                                        "valueText": ";",
                                                                        "hasTrailingTrivia": true,
                                                                        "hasTrailingNewLine": true,
                                                                        "trailingTrivia": [
                                                                            {
                                                                                "kind": "WhitespaceTrivia",
                                                                                "text": "        "
                                                                            },
                                                                            {
                                                                                "kind": "NewLineTrivia",
                                                                                "text": "\r\n"
                                                                            }
                                                                        ]
                                                                    }
                                                                }
                                                            ],
                                                            "closeBraceToken": {
                                                                "kind": "CloseBraceToken",
                                                                "fullStart": 737,
                                                                "fullEnd": 750,
                                                                "start": 749,
                                                                "end": 750,
                                                                "fullWidth": 13,
                                                                "width": 1,
                                                                "text": "}",
                                                                "value": "}",
                                                                "valueText": "}",
                                                                "hasLeadingTrivia": true,
                                                                "leadingTrivia": [
                                                                    {
                                                                        "kind": "WhitespaceTrivia",
                                                                        "text": "            "
                                                                    }
                                                                ]
                                                            }
                                                        }
                                                    },
                                                    {
                                                        "kind": "CommaToken",
                                                        "fullStart": 750,
                                                        "fullEnd": 753,
                                                        "start": 750,
                                                        "end": 751,
                                                        "fullWidth": 3,
                                                        "width": 1,
                                                        "text": ",",
                                                        "value": ",",
                                                        "valueText": ",",
                                                        "hasTrailingTrivia": true,
                                                        "hasTrailingNewLine": true,
                                                        "trailingTrivia": [
                                                            {
                                                                "kind": "NewLineTrivia",
                                                                "text": "\r\n"
                                                            }
                                                        ]
                                                    },
                                                    {
                                                        "kind": "GetAccessor",
                                                        "fullStart": 753,
                                                        "fullEnd": 823,
                                                        "start": 765,
                                                        "end": 823,
                                                        "fullWidth": 70,
                                                        "width": 58,
                                                        "isIncrementallyUnusable": true,
                                                        "modifiers": [],
                                                        "getKeyword": {
                                                            "kind": "GetKeyword",
                                                            "fullStart": 753,
                                                            "fullEnd": 769,
                                                            "start": 765,
                                                            "end": 768,
                                                            "fullWidth": 16,
                                                            "width": 3,
                                                            "text": "get",
                                                            "value": "get",
                                                            "valueText": "get",
                                                            "hasLeadingTrivia": true,
                                                            "hasTrailingTrivia": true,
                                                            "leadingTrivia": [
                                                                {
                                                                    "kind": "WhitespaceTrivia",
                                                                    "text": "            "
                                                                }
                                                            ],
                                                            "trailingTrivia": [
                                                                {
                                                                    "kind": "WhitespaceTrivia",
                                                                    "text": " "
                                                                }
                                                            ]
                                                        },
                                                        "propertyName": {
                                                            "kind": "IdentifierName",
                                                            "fullStart": 769,
                                                            "fullEnd": 774,
                                                            "start": 769,
                                                            "end": 774,
                                                            "fullWidth": 5,
                                                            "width": 5,
                                                            "text": "break",
                                                            "value": "break",
                                                            "valueText": "break"
                                                        },
                                                        "parameterList": {
                                                            "kind": "ParameterList",
                                                            "fullStart": 774,
                                                            "fullEnd": 776,
                                                            "start": 774,
                                                            "end": 776,
                                                            "fullWidth": 2,
                                                            "width": 2,
                                                            "openParenToken": {
                                                                "kind": "OpenParenToken",
                                                                "fullStart": 774,
                                                                "fullEnd": 775,
                                                                "start": 774,
                                                                "end": 775,
                                                                "fullWidth": 1,
                                                                "width": 1,
                                                                "text": "(",
                                                                "value": "(",
                                                                "valueText": "("
                                                            },
                                                            "parameters": [],
                                                            "closeParenToken": {
                                                                "kind": "CloseParenToken",
                                                                "fullStart": 775,
                                                                "fullEnd": 776,
                                                                "start": 775,
                                                                "end": 776,
                                                                "fullWidth": 1,
                                                                "width": 1,
                                                                "text": ")",
                                                                "value": ")",
                                                                "valueText": ")"
                                                            }
                                                        },
                                                        "block": {
                                                            "kind": "Block",
                                                            "fullStart": 776,
                                                            "fullEnd": 823,
                                                            "start": 776,
                                                            "end": 823,
                                                            "fullWidth": 47,
                                                            "width": 47,
                                                            "openBraceToken": {
                                                                "kind": "OpenBraceToken",
                                                                "fullStart": 776,
                                                                "fullEnd": 779,
                                                                "start": 776,
                                                                "end": 777,
                                                                "fullWidth": 3,
                                                                "width": 1,
                                                                "text": "{",
                                                                "value": "{",
                                                                "valueText": "{",
                                                                "hasTrailingTrivia": true,
                                                                "hasTrailingNewLine": true,
                                                                "trailingTrivia": [
                                                                    {
                                                                        "kind": "NewLineTrivia",
                                                                        "text": "\r\n"
                                                                    }
                                                                ]
                                                            },
                                                            "statements": [
                                                                {
                                                                    "kind": "ReturnStatement",
                                                                    "fullStart": 779,
                                                                    "fullEnd": 810,
                                                                    "start": 795,
                                                                    "end": 808,
                                                                    "fullWidth": 31,
                                                                    "width": 13,
                                                                    "returnKeyword": {
                                                                        "kind": "ReturnKeyword",
                                                                        "fullStart": 779,
                                                                        "fullEnd": 802,
                                                                        "start": 795,
                                                                        "end": 801,
                                                                        "fullWidth": 23,
                                                                        "width": 6,
                                                                        "text": "return",
                                                                        "value": "return",
                                                                        "valueText": "return",
                                                                        "hasLeadingTrivia": true,
                                                                        "hasTrailingTrivia": true,
                                                                        "leadingTrivia": [
                                                                            {
                                                                                "kind": "WhitespaceTrivia",
                                                                                "text": "                "
                                                                            }
                                                                        ],
                                                                        "trailingTrivia": [
                                                                            {
                                                                                "kind": "WhitespaceTrivia",
                                                                                "text": " "
                                                                            }
                                                                        ]
                                                                    },
                                                                    "expression": {
                                                                        "kind": "IdentifierName",
                                                                        "fullStart": 802,
                                                                        "fullEnd": 807,
                                                                        "start": 802,
                                                                        "end": 807,
                                                                        "fullWidth": 5,
                                                                        "width": 5,
                                                                        "text": "test0",
                                                                        "value": "test0",
                                                                        "valueText": "test0"
                                                                    },
                                                                    "semicolonToken": {
                                                                        "kind": "SemicolonToken",
                                                                        "fullStart": 807,
                                                                        "fullEnd": 810,
                                                                        "start": 807,
                                                                        "end": 808,
                                                                        "fullWidth": 3,
                                                                        "width": 1,
                                                                        "text": ";",
                                                                        "value": ";",
                                                                        "valueText": ";",
                                                                        "hasTrailingTrivia": true,
                                                                        "hasTrailingNewLine": true,
                                                                        "trailingTrivia": [
                                                                            {
                                                                                "kind": "NewLineTrivia",
                                                                                "text": "\r\n"
                                                                            }
                                                                        ]
                                                                    }
                                                                }
                                                            ],
                                                            "closeBraceToken": {
                                                                "kind": "CloseBraceToken",
                                                                "fullStart": 810,
                                                                "fullEnd": 823,
                                                                "start": 822,
                                                                "end": 823,
                                                                "fullWidth": 13,
                                                                "width": 1,
                                                                "text": "}",
                                                                "value": "}",
                                                                "valueText": "}",
                                                                "hasLeadingTrivia": true,
                                                                "leadingTrivia": [
                                                                    {
                                                                        "kind": "WhitespaceTrivia",
                                                                        "text": "            "
                                                                    }
                                                                ]
                                                            }
                                                        }
                                                    },
                                                    {
                                                        "kind": "CommaToken",
                                                        "fullStart": 823,
                                                        "fullEnd": 826,
                                                        "start": 823,
                                                        "end": 824,
                                                        "fullWidth": 3,
                                                        "width": 1,
                                                        "text": ",",
                                                        "value": ",",
                                                        "valueText": ",",
                                                        "hasTrailingTrivia": true,
                                                        "hasTrailingNewLine": true,
                                                        "trailingTrivia": [
                                                            {
                                                                "kind": "NewLineTrivia",
                                                                "text": "\r\n"
                                                            }
                                                        ]
                                                    },
                                                    {
                                                        "kind": "SetAccessor",
                                                        "fullStart": 826,
                                                        "fullEnd": 901,
                                                        "start": 838,
                                                        "end": 901,
                                                        "fullWidth": 75,
                                                        "width": 63,
                                                        "isIncrementallyUnusable": true,
                                                        "modifiers": [],
                                                        "setKeyword": {
                                                            "kind": "SetKeyword",
                                                            "fullStart": 826,
                                                            "fullEnd": 842,
                                                            "start": 838,
                                                            "end": 841,
                                                            "fullWidth": 16,
                                                            "width": 3,
                                                            "text": "set",
                                                            "value": "set",
                                                            "valueText": "set",
                                                            "hasLeadingTrivia": true,
                                                            "hasTrailingTrivia": true,
                                                            "leadingTrivia": [
                                                                {
                                                                    "kind": "WhitespaceTrivia",
                                                                    "text": "            "
                                                                }
                                                            ],
                                                            "trailingTrivia": [
                                                                {
                                                                    "kind": "WhitespaceTrivia",
                                                                    "text": " "
                                                                }
                                                            ]
                                                        },
                                                        "propertyName": {
                                                            "kind": "IdentifierName",
                                                            "fullStart": 842,
                                                            "fullEnd": 846,
                                                            "start": 842,
                                                            "end": 846,
                                                            "fullWidth": 4,
                                                            "width": 4,
                                                            "text": "case",
                                                            "value": "case",
                                                            "valueText": "case"
                                                        },
                                                        "parameterList": {
                                                            "kind": "ParameterList",
                                                            "fullStart": 846,
                                                            "fullEnd": 853,
                                                            "start": 846,
                                                            "end": 853,
                                                            "fullWidth": 7,
                                                            "width": 7,
                                                            "openParenToken": {
                                                                "kind": "OpenParenToken",
                                                                "fullStart": 846,
                                                                "fullEnd": 847,
                                                                "start": 846,
                                                                "end": 847,
                                                                "fullWidth": 1,
                                                                "width": 1,
                                                                "text": "(",
                                                                "value": "(",
                                                                "valueText": "("
                                                            },
                                                            "parameters": [
                                                                {
                                                                    "kind": "Parameter",
                                                                    "fullStart": 847,
                                                                    "fullEnd": 852,
                                                                    "start": 847,
                                                                    "end": 852,
                                                                    "fullWidth": 5,
<<<<<<< HEAD
                                                                    "width": 5,
=======
                                                                    "modifiers": [],
>>>>>>> e3c38734
                                                                    "identifier": {
                                                                        "kind": "IdentifierName",
                                                                        "fullStart": 847,
                                                                        "fullEnd": 852,
                                                                        "start": 847,
                                                                        "end": 852,
                                                                        "fullWidth": 5,
                                                                        "width": 5,
                                                                        "text": "value",
                                                                        "value": "value",
                                                                        "valueText": "value"
                                                                    }
                                                                }
                                                            ],
                                                            "closeParenToken": {
                                                                "kind": "CloseParenToken",
                                                                "fullStart": 852,
                                                                "fullEnd": 853,
                                                                "start": 852,
                                                                "end": 853,
                                                                "fullWidth": 1,
                                                                "width": 1,
                                                                "text": ")",
                                                                "value": ")",
                                                                "valueText": ")"
                                                            }
                                                        },
                                                        "block": {
                                                            "kind": "Block",
                                                            "fullStart": 853,
                                                            "fullEnd": 901,
                                                            "start": 853,
                                                            "end": 901,
                                                            "fullWidth": 48,
                                                            "width": 48,
                                                            "openBraceToken": {
                                                                "kind": "OpenBraceToken",
                                                                "fullStart": 853,
                                                                "fullEnd": 856,
                                                                "start": 853,
                                                                "end": 854,
                                                                "fullWidth": 3,
                                                                "width": 1,
                                                                "text": "{",
                                                                "value": "{",
                                                                "valueText": "{",
                                                                "hasTrailingTrivia": true,
                                                                "hasTrailingNewLine": true,
                                                                "trailingTrivia": [
                                                                    {
                                                                        "kind": "NewLineTrivia",
                                                                        "text": "\r\n"
                                                                    }
                                                                ]
                                                            },
                                                            "statements": [
                                                                {
                                                                    "kind": "ExpressionStatement",
                                                                    "fullStart": 856,
                                                                    "fullEnd": 888,
                                                                    "start": 872,
                                                                    "end": 886,
                                                                    "fullWidth": 32,
                                                                    "width": 14,
                                                                    "expression": {
                                                                        "kind": "AssignmentExpression",
                                                                        "fullStart": 856,
                                                                        "fullEnd": 885,
                                                                        "start": 872,
                                                                        "end": 885,
                                                                        "fullWidth": 29,
                                                                        "width": 13,
                                                                        "left": {
                                                                            "kind": "IdentifierName",
                                                                            "fullStart": 856,
                                                                            "fullEnd": 878,
                                                                            "start": 872,
                                                                            "end": 877,
                                                                            "fullWidth": 22,
                                                                            "width": 5,
                                                                            "text": "test1",
                                                                            "value": "test1",
                                                                            "valueText": "test1",
                                                                            "hasLeadingTrivia": true,
                                                                            "hasTrailingTrivia": true,
                                                                            "leadingTrivia": [
                                                                                {
                                                                                    "kind": "WhitespaceTrivia",
                                                                                    "text": "                "
                                                                                }
                                                                            ],
                                                                            "trailingTrivia": [
                                                                                {
                                                                                    "kind": "WhitespaceTrivia",
                                                                                    "text": " "
                                                                                }
                                                                            ]
                                                                        },
                                                                        "operatorToken": {
                                                                            "kind": "EqualsToken",
                                                                            "fullStart": 878,
                                                                            "fullEnd": 880,
                                                                            "start": 878,
                                                                            "end": 879,
                                                                            "fullWidth": 2,
                                                                            "width": 1,
                                                                            "text": "=",
                                                                            "value": "=",
                                                                            "valueText": "=",
                                                                            "hasTrailingTrivia": true,
                                                                            "trailingTrivia": [
                                                                                {
                                                                                    "kind": "WhitespaceTrivia",
                                                                                    "text": " "
                                                                                }
                                                                            ]
                                                                        },
                                                                        "right": {
                                                                            "kind": "IdentifierName",
                                                                            "fullStart": 880,
                                                                            "fullEnd": 885,
                                                                            "start": 880,
                                                                            "end": 885,
                                                                            "fullWidth": 5,
                                                                            "width": 5,
                                                                            "text": "value",
                                                                            "value": "value",
                                                                            "valueText": "value"
                                                                        }
                                                                    },
                                                                    "semicolonToken": {
                                                                        "kind": "SemicolonToken",
                                                                        "fullStart": 885,
                                                                        "fullEnd": 888,
                                                                        "start": 885,
                                                                        "end": 886,
                                                                        "fullWidth": 3,
                                                                        "width": 1,
                                                                        "text": ";",
                                                                        "value": ";",
                                                                        "valueText": ";",
                                                                        "hasTrailingTrivia": true,
                                                                        "hasTrailingNewLine": true,
                                                                        "trailingTrivia": [
                                                                            {
                                                                                "kind": "NewLineTrivia",
                                                                                "text": "\r\n"
                                                                            }
                                                                        ]
                                                                    }
                                                                }
                                                            ],
                                                            "closeBraceToken": {
                                                                "kind": "CloseBraceToken",
                                                                "fullStart": 888,
                                                                "fullEnd": 901,
                                                                "start": 900,
                                                                "end": 901,
                                                                "fullWidth": 13,
                                                                "width": 1,
                                                                "text": "}",
                                                                "value": "}",
                                                                "valueText": "}",
                                                                "hasLeadingTrivia": true,
                                                                "leadingTrivia": [
                                                                    {
                                                                        "kind": "WhitespaceTrivia",
                                                                        "text": "            "
                                                                    }
                                                                ]
                                                            }
                                                        }
                                                    },
                                                    {
                                                        "kind": "CommaToken",
                                                        "fullStart": 901,
                                                        "fullEnd": 904,
                                                        "start": 901,
                                                        "end": 902,
                                                        "fullWidth": 3,
                                                        "width": 1,
                                                        "text": ",",
                                                        "value": ",",
                                                        "valueText": ",",
                                                        "hasTrailingTrivia": true,
                                                        "hasTrailingNewLine": true,
                                                        "trailingTrivia": [
                                                            {
                                                                "kind": "NewLineTrivia",
                                                                "text": "\r\n"
                                                            }
                                                        ]
                                                    },
                                                    {
                                                        "kind": "GetAccessor",
                                                        "fullStart": 904,
                                                        "fullEnd": 973,
                                                        "start": 916,
                                                        "end": 973,
                                                        "fullWidth": 69,
                                                        "width": 57,
                                                        "isIncrementallyUnusable": true,
                                                        "modifiers": [],
                                                        "getKeyword": {
                                                            "kind": "GetKeyword",
                                                            "fullStart": 904,
                                                            "fullEnd": 920,
                                                            "start": 916,
                                                            "end": 919,
                                                            "fullWidth": 16,
                                                            "width": 3,
                                                            "text": "get",
                                                            "value": "get",
                                                            "valueText": "get",
                                                            "hasLeadingTrivia": true,
                                                            "hasTrailingTrivia": true,
                                                            "leadingTrivia": [
                                                                {
                                                                    "kind": "WhitespaceTrivia",
                                                                    "text": "            "
                                                                }
                                                            ],
                                                            "trailingTrivia": [
                                                                {
                                                                    "kind": "WhitespaceTrivia",
                                                                    "text": " "
                                                                }
                                                            ]
                                                        },
                                                        "propertyName": {
                                                            "kind": "IdentifierName",
                                                            "fullStart": 920,
                                                            "fullEnd": 924,
                                                            "start": 920,
                                                            "end": 924,
                                                            "fullWidth": 4,
                                                            "width": 4,
                                                            "text": "case",
                                                            "value": "case",
                                                            "valueText": "case"
                                                        },
                                                        "parameterList": {
                                                            "kind": "ParameterList",
                                                            "fullStart": 924,
                                                            "fullEnd": 926,
                                                            "start": 924,
                                                            "end": 926,
                                                            "fullWidth": 2,
                                                            "width": 2,
                                                            "openParenToken": {
                                                                "kind": "OpenParenToken",
                                                                "fullStart": 924,
                                                                "fullEnd": 925,
                                                                "start": 924,
                                                                "end": 925,
                                                                "fullWidth": 1,
                                                                "width": 1,
                                                                "text": "(",
                                                                "value": "(",
                                                                "valueText": "("
                                                            },
                                                            "parameters": [],
                                                            "closeParenToken": {
                                                                "kind": "CloseParenToken",
                                                                "fullStart": 925,
                                                                "fullEnd": 926,
                                                                "start": 925,
                                                                "end": 926,
                                                                "fullWidth": 1,
                                                                "width": 1,
                                                                "text": ")",
                                                                "value": ")",
                                                                "valueText": ")"
                                                            }
                                                        },
                                                        "block": {
                                                            "kind": "Block",
                                                            "fullStart": 926,
                                                            "fullEnd": 973,
                                                            "start": 926,
                                                            "end": 973,
                                                            "fullWidth": 47,
                                                            "width": 47,
                                                            "openBraceToken": {
                                                                "kind": "OpenBraceToken",
                                                                "fullStart": 926,
                                                                "fullEnd": 929,
                                                                "start": 926,
                                                                "end": 927,
                                                                "fullWidth": 3,
                                                                "width": 1,
                                                                "text": "{",
                                                                "value": "{",
                                                                "valueText": "{",
                                                                "hasTrailingTrivia": true,
                                                                "hasTrailingNewLine": true,
                                                                "trailingTrivia": [
                                                                    {
                                                                        "kind": "NewLineTrivia",
                                                                        "text": "\r\n"
                                                                    }
                                                                ]
                                                            },
                                                            "statements": [
                                                                {
                                                                    "kind": "ReturnStatement",
                                                                    "fullStart": 929,
                                                                    "fullEnd": 960,
                                                                    "start": 945,
                                                                    "end": 958,
                                                                    "fullWidth": 31,
                                                                    "width": 13,
                                                                    "returnKeyword": {
                                                                        "kind": "ReturnKeyword",
                                                                        "fullStart": 929,
                                                                        "fullEnd": 952,
                                                                        "start": 945,
                                                                        "end": 951,
                                                                        "fullWidth": 23,
                                                                        "width": 6,
                                                                        "text": "return",
                                                                        "value": "return",
                                                                        "valueText": "return",
                                                                        "hasLeadingTrivia": true,
                                                                        "hasTrailingTrivia": true,
                                                                        "leadingTrivia": [
                                                                            {
                                                                                "kind": "WhitespaceTrivia",
                                                                                "text": "                "
                                                                            }
                                                                        ],
                                                                        "trailingTrivia": [
                                                                            {
                                                                                "kind": "WhitespaceTrivia",
                                                                                "text": " "
                                                                            }
                                                                        ]
                                                                    },
                                                                    "expression": {
                                                                        "kind": "IdentifierName",
                                                                        "fullStart": 952,
                                                                        "fullEnd": 957,
                                                                        "start": 952,
                                                                        "end": 957,
                                                                        "fullWidth": 5,
                                                                        "width": 5,
                                                                        "text": "test1",
                                                                        "value": "test1",
                                                                        "valueText": "test1"
                                                                    },
                                                                    "semicolonToken": {
                                                                        "kind": "SemicolonToken",
                                                                        "fullStart": 957,
                                                                        "fullEnd": 960,
                                                                        "start": 957,
                                                                        "end": 958,
                                                                        "fullWidth": 3,
                                                                        "width": 1,
                                                                        "text": ";",
                                                                        "value": ";",
                                                                        "valueText": ";",
                                                                        "hasTrailingTrivia": true,
                                                                        "hasTrailingNewLine": true,
                                                                        "trailingTrivia": [
                                                                            {
                                                                                "kind": "NewLineTrivia",
                                                                                "text": "\r\n"
                                                                            }
                                                                        ]
                                                                    }
                                                                }
                                                            ],
                                                            "closeBraceToken": {
                                                                "kind": "CloseBraceToken",
                                                                "fullStart": 960,
                                                                "fullEnd": 973,
                                                                "start": 972,
                                                                "end": 973,
                                                                "fullWidth": 13,
                                                                "width": 1,
                                                                "text": "}",
                                                                "value": "}",
                                                                "valueText": "}",
                                                                "hasLeadingTrivia": true,
                                                                "leadingTrivia": [
                                                                    {
                                                                        "kind": "WhitespaceTrivia",
                                                                        "text": "            "
                                                                    }
                                                                ]
                                                            }
                                                        }
                                                    },
                                                    {
                                                        "kind": "CommaToken",
                                                        "fullStart": 973,
                                                        "fullEnd": 976,
                                                        "start": 973,
                                                        "end": 974,
                                                        "fullWidth": 3,
                                                        "width": 1,
                                                        "text": ",",
                                                        "value": ",",
                                                        "valueText": ",",
                                                        "hasTrailingTrivia": true,
                                                        "hasTrailingNewLine": true,
                                                        "trailingTrivia": [
                                                            {
                                                                "kind": "NewLineTrivia",
                                                                "text": "\r\n"
                                                            }
                                                        ]
                                                    },
                                                    {
                                                        "kind": "SetAccessor",
                                                        "fullStart": 976,
                                                        "fullEnd": 1049,
                                                        "start": 988,
                                                        "end": 1049,
                                                        "fullWidth": 73,
                                                        "width": 61,
                                                        "isIncrementallyUnusable": true,
                                                        "modifiers": [],
                                                        "setKeyword": {
                                                            "kind": "SetKeyword",
                                                            "fullStart": 976,
                                                            "fullEnd": 992,
                                                            "start": 988,
                                                            "end": 991,
                                                            "fullWidth": 16,
                                                            "width": 3,
                                                            "text": "set",
                                                            "value": "set",
                                                            "valueText": "set",
                                                            "hasLeadingTrivia": true,
                                                            "hasTrailingTrivia": true,
                                                            "leadingTrivia": [
                                                                {
                                                                    "kind": "WhitespaceTrivia",
                                                                    "text": "            "
                                                                }
                                                            ],
                                                            "trailingTrivia": [
                                                                {
                                                                    "kind": "WhitespaceTrivia",
                                                                    "text": " "
                                                                }
                                                            ]
                                                        },
                                                        "propertyName": {
                                                            "kind": "IdentifierName",
                                                            "fullStart": 992,
                                                            "fullEnd": 994,
                                                            "start": 992,
                                                            "end": 994,
                                                            "fullWidth": 2,
                                                            "width": 2,
                                                            "text": "do",
                                                            "value": "do",
                                                            "valueText": "do"
                                                        },
                                                        "parameterList": {
                                                            "kind": "ParameterList",
                                                            "fullStart": 994,
                                                            "fullEnd": 1001,
                                                            "start": 994,
                                                            "end": 1001,
                                                            "fullWidth": 7,
                                                            "width": 7,
                                                            "openParenToken": {
                                                                "kind": "OpenParenToken",
                                                                "fullStart": 994,
                                                                "fullEnd": 995,
                                                                "start": 994,
                                                                "end": 995,
                                                                "fullWidth": 1,
                                                                "width": 1,
                                                                "text": "(",
                                                                "value": "(",
                                                                "valueText": "("
                                                            },
                                                            "parameters": [
                                                                {
                                                                    "kind": "Parameter",
                                                                    "fullStart": 995,
                                                                    "fullEnd": 1000,
                                                                    "start": 995,
                                                                    "end": 1000,
                                                                    "fullWidth": 5,
<<<<<<< HEAD
                                                                    "width": 5,
=======
                                                                    "modifiers": [],
>>>>>>> e3c38734
                                                                    "identifier": {
                                                                        "kind": "IdentifierName",
                                                                        "fullStart": 995,
                                                                        "fullEnd": 1000,
                                                                        "start": 995,
                                                                        "end": 1000,
                                                                        "fullWidth": 5,
                                                                        "width": 5,
                                                                        "text": "value",
                                                                        "value": "value",
                                                                        "valueText": "value"
                                                                    }
                                                                }
                                                            ],
                                                            "closeParenToken": {
                                                                "kind": "CloseParenToken",
                                                                "fullStart": 1000,
                                                                "fullEnd": 1001,
                                                                "start": 1000,
                                                                "end": 1001,
                                                                "fullWidth": 1,
                                                                "width": 1,
                                                                "text": ")",
                                                                "value": ")",
                                                                "valueText": ")"
                                                            }
                                                        },
                                                        "block": {
                                                            "kind": "Block",
                                                            "fullStart": 1001,
                                                            "fullEnd": 1049,
                                                            "start": 1001,
                                                            "end": 1049,
                                                            "fullWidth": 48,
                                                            "width": 48,
                                                            "openBraceToken": {
                                                                "kind": "OpenBraceToken",
                                                                "fullStart": 1001,
                                                                "fullEnd": 1004,
                                                                "start": 1001,
                                                                "end": 1002,
                                                                "fullWidth": 3,
                                                                "width": 1,
                                                                "text": "{",
                                                                "value": "{",
                                                                "valueText": "{",
                                                                "hasTrailingTrivia": true,
                                                                "hasTrailingNewLine": true,
                                                                "trailingTrivia": [
                                                                    {
                                                                        "kind": "NewLineTrivia",
                                                                        "text": "\r\n"
                                                                    }
                                                                ]
                                                            },
                                                            "statements": [
                                                                {
                                                                    "kind": "ExpressionStatement",
                                                                    "fullStart": 1004,
                                                                    "fullEnd": 1036,
                                                                    "start": 1020,
                                                                    "end": 1034,
                                                                    "fullWidth": 32,
                                                                    "width": 14,
                                                                    "expression": {
                                                                        "kind": "AssignmentExpression",
                                                                        "fullStart": 1004,
                                                                        "fullEnd": 1033,
                                                                        "start": 1020,
                                                                        "end": 1033,
                                                                        "fullWidth": 29,
                                                                        "width": 13,
                                                                        "left": {
                                                                            "kind": "IdentifierName",
                                                                            "fullStart": 1004,
                                                                            "fullEnd": 1026,
                                                                            "start": 1020,
                                                                            "end": 1025,
                                                                            "fullWidth": 22,
                                                                            "width": 5,
                                                                            "text": "test2",
                                                                            "value": "test2",
                                                                            "valueText": "test2",
                                                                            "hasLeadingTrivia": true,
                                                                            "hasTrailingTrivia": true,
                                                                            "leadingTrivia": [
                                                                                {
                                                                                    "kind": "WhitespaceTrivia",
                                                                                    "text": "                "
                                                                                }
                                                                            ],
                                                                            "trailingTrivia": [
                                                                                {
                                                                                    "kind": "WhitespaceTrivia",
                                                                                    "text": " "
                                                                                }
                                                                            ]
                                                                        },
                                                                        "operatorToken": {
                                                                            "kind": "EqualsToken",
                                                                            "fullStart": 1026,
                                                                            "fullEnd": 1028,
                                                                            "start": 1026,
                                                                            "end": 1027,
                                                                            "fullWidth": 2,
                                                                            "width": 1,
                                                                            "text": "=",
                                                                            "value": "=",
                                                                            "valueText": "=",
                                                                            "hasTrailingTrivia": true,
                                                                            "trailingTrivia": [
                                                                                {
                                                                                    "kind": "WhitespaceTrivia",
                                                                                    "text": " "
                                                                                }
                                                                            ]
                                                                        },
                                                                        "right": {
                                                                            "kind": "IdentifierName",
                                                                            "fullStart": 1028,
                                                                            "fullEnd": 1033,
                                                                            "start": 1028,
                                                                            "end": 1033,
                                                                            "fullWidth": 5,
                                                                            "width": 5,
                                                                            "text": "value",
                                                                            "value": "value",
                                                                            "valueText": "value"
                                                                        }
                                                                    },
                                                                    "semicolonToken": {
                                                                        "kind": "SemicolonToken",
                                                                        "fullStart": 1033,
                                                                        "fullEnd": 1036,
                                                                        "start": 1033,
                                                                        "end": 1034,
                                                                        "fullWidth": 3,
                                                                        "width": 1,
                                                                        "text": ";",
                                                                        "value": ";",
                                                                        "valueText": ";",
                                                                        "hasTrailingTrivia": true,
                                                                        "hasTrailingNewLine": true,
                                                                        "trailingTrivia": [
                                                                            {
                                                                                "kind": "NewLineTrivia",
                                                                                "text": "\r\n"
                                                                            }
                                                                        ]
                                                                    }
                                                                }
                                                            ],
                                                            "closeBraceToken": {
                                                                "kind": "CloseBraceToken",
                                                                "fullStart": 1036,
                                                                "fullEnd": 1049,
                                                                "start": 1048,
                                                                "end": 1049,
                                                                "fullWidth": 13,
                                                                "width": 1,
                                                                "text": "}",
                                                                "value": "}",
                                                                "valueText": "}",
                                                                "hasLeadingTrivia": true,
                                                                "leadingTrivia": [
                                                                    {
                                                                        "kind": "WhitespaceTrivia",
                                                                        "text": "            "
                                                                    }
                                                                ]
                                                            }
                                                        }
                                                    },
                                                    {
                                                        "kind": "CommaToken",
                                                        "fullStart": 1049,
                                                        "fullEnd": 1052,
                                                        "start": 1049,
                                                        "end": 1050,
                                                        "fullWidth": 3,
                                                        "width": 1,
                                                        "text": ",",
                                                        "value": ",",
                                                        "valueText": ",",
                                                        "hasTrailingTrivia": true,
                                                        "hasTrailingNewLine": true,
                                                        "trailingTrivia": [
                                                            {
                                                                "kind": "NewLineTrivia",
                                                                "text": "\r\n"
                                                            }
                                                        ]
                                                    },
                                                    {
                                                        "kind": "GetAccessor",
                                                        "fullStart": 1052,
                                                        "fullEnd": 1121,
                                                        "start": 1064,
                                                        "end": 1119,
                                                        "fullWidth": 69,
                                                        "width": 55,
                                                        "isIncrementallyUnusable": true,
                                                        "modifiers": [],
                                                        "getKeyword": {
                                                            "kind": "GetKeyword",
                                                            "fullStart": 1052,
                                                            "fullEnd": 1068,
                                                            "start": 1064,
                                                            "end": 1067,
                                                            "fullWidth": 16,
                                                            "width": 3,
                                                            "text": "get",
                                                            "value": "get",
                                                            "valueText": "get",
                                                            "hasLeadingTrivia": true,
                                                            "hasTrailingTrivia": true,
                                                            "leadingTrivia": [
                                                                {
                                                                    "kind": "WhitespaceTrivia",
                                                                    "text": "            "
                                                                }
                                                            ],
                                                            "trailingTrivia": [
                                                                {
                                                                    "kind": "WhitespaceTrivia",
                                                                    "text": " "
                                                                }
                                                            ]
                                                        },
                                                        "propertyName": {
                                                            "kind": "IdentifierName",
                                                            "fullStart": 1068,
                                                            "fullEnd": 1070,
                                                            "start": 1068,
                                                            "end": 1070,
                                                            "fullWidth": 2,
                                                            "width": 2,
                                                            "text": "do",
                                                            "value": "do",
                                                            "valueText": "do"
                                                        },
                                                        "parameterList": {
                                                            "kind": "ParameterList",
                                                            "fullStart": 1070,
                                                            "fullEnd": 1072,
                                                            "start": 1070,
                                                            "end": 1072,
                                                            "fullWidth": 2,
                                                            "width": 2,
                                                            "openParenToken": {
                                                                "kind": "OpenParenToken",
                                                                "fullStart": 1070,
                                                                "fullEnd": 1071,
                                                                "start": 1070,
                                                                "end": 1071,
                                                                "fullWidth": 1,
                                                                "width": 1,
                                                                "text": "(",
                                                                "value": "(",
                                                                "valueText": "("
                                                            },
                                                            "parameters": [],
                                                            "closeParenToken": {
                                                                "kind": "CloseParenToken",
                                                                "fullStart": 1071,
                                                                "fullEnd": 1072,
                                                                "start": 1071,
                                                                "end": 1072,
                                                                "fullWidth": 1,
                                                                "width": 1,
                                                                "text": ")",
                                                                "value": ")",
                                                                "valueText": ")"
                                                            }
                                                        },
                                                        "block": {
                                                            "kind": "Block",
                                                            "fullStart": 1072,
                                                            "fullEnd": 1121,
                                                            "start": 1072,
                                                            "end": 1119,
                                                            "fullWidth": 49,
                                                            "width": 47,
                                                            "openBraceToken": {
                                                                "kind": "OpenBraceToken",
                                                                "fullStart": 1072,
                                                                "fullEnd": 1075,
                                                                "start": 1072,
                                                                "end": 1073,
                                                                "fullWidth": 3,
                                                                "width": 1,
                                                                "text": "{",
                                                                "value": "{",
                                                                "valueText": "{",
                                                                "hasTrailingTrivia": true,
                                                                "hasTrailingNewLine": true,
                                                                "trailingTrivia": [
                                                                    {
                                                                        "kind": "NewLineTrivia",
                                                                        "text": "\r\n"
                                                                    }
                                                                ]
                                                            },
                                                            "statements": [
                                                                {
                                                                    "kind": "ReturnStatement",
                                                                    "fullStart": 1075,
                                                                    "fullEnd": 1106,
                                                                    "start": 1091,
                                                                    "end": 1104,
                                                                    "fullWidth": 31,
                                                                    "width": 13,
                                                                    "returnKeyword": {
                                                                        "kind": "ReturnKeyword",
                                                                        "fullStart": 1075,
                                                                        "fullEnd": 1098,
                                                                        "start": 1091,
                                                                        "end": 1097,
                                                                        "fullWidth": 23,
                                                                        "width": 6,
                                                                        "text": "return",
                                                                        "value": "return",
                                                                        "valueText": "return",
                                                                        "hasLeadingTrivia": true,
                                                                        "hasTrailingTrivia": true,
                                                                        "leadingTrivia": [
                                                                            {
                                                                                "kind": "WhitespaceTrivia",
                                                                                "text": "                "
                                                                            }
                                                                        ],
                                                                        "trailingTrivia": [
                                                                            {
                                                                                "kind": "WhitespaceTrivia",
                                                                                "text": " "
                                                                            }
                                                                        ]
                                                                    },
                                                                    "expression": {
                                                                        "kind": "IdentifierName",
                                                                        "fullStart": 1098,
                                                                        "fullEnd": 1103,
                                                                        "start": 1098,
                                                                        "end": 1103,
                                                                        "fullWidth": 5,
                                                                        "width": 5,
                                                                        "text": "test2",
                                                                        "value": "test2",
                                                                        "valueText": "test2"
                                                                    },
                                                                    "semicolonToken": {
                                                                        "kind": "SemicolonToken",
                                                                        "fullStart": 1103,
                                                                        "fullEnd": 1106,
                                                                        "start": 1103,
                                                                        "end": 1104,
                                                                        "fullWidth": 3,
                                                                        "width": 1,
                                                                        "text": ";",
                                                                        "value": ";",
                                                                        "valueText": ";",
                                                                        "hasTrailingTrivia": true,
                                                                        "hasTrailingNewLine": true,
                                                                        "trailingTrivia": [
                                                                            {
                                                                                "kind": "NewLineTrivia",
                                                                                "text": "\r\n"
                                                                            }
                                                                        ]
                                                                    }
                                                                }
                                                            ],
                                                            "closeBraceToken": {
                                                                "kind": "CloseBraceToken",
                                                                "fullStart": 1106,
                                                                "fullEnd": 1121,
                                                                "start": 1118,
                                                                "end": 1119,
                                                                "fullWidth": 15,
                                                                "width": 1,
                                                                "text": "}",
                                                                "value": "}",
                                                                "valueText": "}",
                                                                "hasLeadingTrivia": true,
                                                                "hasTrailingTrivia": true,
                                                                "hasTrailingNewLine": true,
                                                                "leadingTrivia": [
                                                                    {
                                                                        "kind": "WhitespaceTrivia",
                                                                        "text": "            "
                                                                    }
                                                                ],
                                                                "trailingTrivia": [
                                                                    {
                                                                        "kind": "NewLineTrivia",
                                                                        "text": "\r\n"
                                                                    }
                                                                ]
                                                            }
                                                        }
                                                    }
                                                ],
                                                "closeBraceToken": {
                                                    "kind": "CloseBraceToken",
                                                    "fullStart": 1121,
                                                    "fullEnd": 1130,
                                                    "start": 1129,
                                                    "end": 1130,
                                                    "fullWidth": 9,
                                                    "width": 1,
                                                    "text": "}",
                                                    "value": "}",
                                                    "valueText": "}",
                                                    "hasLeadingTrivia": true,
                                                    "leadingTrivia": [
                                                        {
                                                            "kind": "WhitespaceTrivia",
                                                            "text": "        "
                                                        }
                                                    ]
                                                }
                                            }
                                        }
                                    }
                                ]
                            },
                            "semicolonToken": {
                                "kind": "SemicolonToken",
                                "fullStart": 1130,
                                "fullEnd": 1139,
                                "start": 1130,
                                "end": 1131,
                                "fullWidth": 9,
                                "width": 1,
                                "text": ";",
                                "value": ";",
                                "valueText": ";",
                                "hasTrailingTrivia": true,
                                "hasTrailingNewLine": true,
                                "trailingTrivia": [
                                    {
                                        "kind": "WhitespaceTrivia",
                                        "text": "      "
                                    },
                                    {
                                        "kind": "NewLineTrivia",
                                        "text": "\r\n"
                                    }
                                ]
                            }
                        },
                        {
                            "kind": "VariableStatement",
                            "fullStart": 1139,
                            "fullEnd": 1237,
                            "start": 1147,
                            "end": 1235,
                            "fullWidth": 98,
                            "width": 88,
                            "modifiers": [],
                            "variableDeclaration": {
                                "kind": "VariableDeclaration",
                                "fullStart": 1139,
                                "fullEnd": 1234,
                                "start": 1147,
                                "end": 1234,
                                "fullWidth": 95,
                                "width": 87,
                                "varKeyword": {
                                    "kind": "VarKeyword",
                                    "fullStart": 1139,
                                    "fullEnd": 1151,
                                    "start": 1147,
                                    "end": 1150,
                                    "fullWidth": 12,
                                    "width": 3,
                                    "text": "var",
                                    "value": "var",
                                    "valueText": "var",
                                    "hasLeadingTrivia": true,
                                    "hasTrailingTrivia": true,
                                    "leadingTrivia": [
                                        {
                                            "kind": "WhitespaceTrivia",
                                            "text": "        "
                                        }
                                    ],
                                    "trailingTrivia": [
                                        {
                                            "kind": "WhitespaceTrivia",
                                            "text": " "
                                        }
                                    ]
                                },
                                "variableDeclarators": [
                                    {
                                        "kind": "VariableDeclarator",
                                        "fullStart": 1151,
                                        "fullEnd": 1234,
                                        "start": 1151,
                                        "end": 1234,
                                        "fullWidth": 83,
                                        "width": 83,
                                        "identifier": {
                                            "kind": "IdentifierName",
                                            "fullStart": 1151,
                                            "fullEnd": 1155,
                                            "start": 1151,
                                            "end": 1154,
                                            "fullWidth": 4,
                                            "width": 3,
                                            "text": "arr",
                                            "value": "arr",
                                            "valueText": "arr",
                                            "hasTrailingTrivia": true,
                                            "trailingTrivia": [
                                                {
                                                    "kind": "WhitespaceTrivia",
                                                    "text": " "
                                                }
                                            ]
                                        },
                                        "equalsValueClause": {
                                            "kind": "EqualsValueClause",
                                            "fullStart": 1155,
                                            "fullEnd": 1234,
                                            "start": 1155,
                                            "end": 1234,
                                            "fullWidth": 79,
                                            "width": 79,
                                            "equalsToken": {
                                                "kind": "EqualsToken",
                                                "fullStart": 1155,
                                                "fullEnd": 1157,
                                                "start": 1155,
                                                "end": 1156,
                                                "fullWidth": 2,
                                                "width": 1,
                                                "text": "=",
                                                "value": "=",
                                                "valueText": "=",
                                                "hasTrailingTrivia": true,
                                                "trailingTrivia": [
                                                    {
                                                        "kind": "WhitespaceTrivia",
                                                        "text": " "
                                                    }
                                                ]
                                            },
                                            "value": {
                                                "kind": "ArrayLiteralExpression",
                                                "fullStart": 1157,
                                                "fullEnd": 1234,
                                                "start": 1157,
                                                "end": 1234,
                                                "fullWidth": 77,
                                                "width": 77,
                                                "openBracketToken": {
                                                    "kind": "OpenBracketToken",
                                                    "fullStart": 1157,
                                                    "fullEnd": 1160,
                                                    "start": 1157,
                                                    "end": 1158,
                                                    "fullWidth": 3,
                                                    "width": 1,
                                                    "text": "[",
                                                    "value": "[",
                                                    "valueText": "[",
                                                    "hasTrailingTrivia": true,
                                                    "hasTrailingNewLine": true,
                                                    "trailingTrivia": [
                                                        {
                                                            "kind": "NewLineTrivia",
                                                            "text": "\r\n"
                                                        }
                                                    ]
                                                },
                                                "expressions": [
                                                    {
                                                        "kind": "StringLiteral",
                                                        "fullStart": 1160,
                                                        "fullEnd": 1179,
                                                        "start": 1172,
                                                        "end": 1179,
                                                        "fullWidth": 19,
                                                        "width": 7,
                                                        "text": "'break'",
                                                        "value": "break",
                                                        "valueText": "break",
                                                        "hasLeadingTrivia": true,
                                                        "leadingTrivia": [
                                                            {
                                                                "kind": "WhitespaceTrivia",
                                                                "text": "            "
                                                            }
                                                        ]
                                                    },
                                                    {
                                                        "kind": "CommaToken",
                                                        "fullStart": 1179,
                                                        "fullEnd": 1182,
                                                        "start": 1179,
                                                        "end": 1180,
                                                        "fullWidth": 3,
                                                        "width": 1,
                                                        "text": ",",
                                                        "value": ",",
                                                        "valueText": ",",
                                                        "hasTrailingTrivia": true,
                                                        "hasTrailingNewLine": true,
                                                        "trailingTrivia": [
                                                            {
                                                                "kind": "NewLineTrivia",
                                                                "text": "\r\n"
                                                            }
                                                        ]
                                                    },
                                                    {
                                                        "kind": "StringLiteral",
                                                        "fullStart": 1182,
                                                        "fullEnd": 1200,
                                                        "start": 1194,
                                                        "end": 1200,
                                                        "fullWidth": 18,
                                                        "width": 6,
                                                        "text": "'case'",
                                                        "value": "case",
                                                        "valueText": "case",
                                                        "hasLeadingTrivia": true,
                                                        "leadingTrivia": [
                                                            {
                                                                "kind": "WhitespaceTrivia",
                                                                "text": "            "
                                                            }
                                                        ]
                                                    },
                                                    {
                                                        "kind": "CommaToken",
                                                        "fullStart": 1200,
                                                        "fullEnd": 1203,
                                                        "start": 1200,
                                                        "end": 1201,
                                                        "fullWidth": 3,
                                                        "width": 1,
                                                        "text": ",",
                                                        "value": ",",
                                                        "valueText": ",",
                                                        "hasTrailingTrivia": true,
                                                        "hasTrailingNewLine": true,
                                                        "trailingTrivia": [
                                                            {
                                                                "kind": "NewLineTrivia",
                                                                "text": "\r\n"
                                                            }
                                                        ]
                                                    },
                                                    {
                                                        "kind": "StringLiteral",
                                                        "fullStart": 1203,
                                                        "fullEnd": 1221,
                                                        "start": 1215,
                                                        "end": 1219,
                                                        "fullWidth": 18,
                                                        "width": 4,
                                                        "text": "'do'",
                                                        "value": "do",
                                                        "valueText": "do",
                                                        "hasLeadingTrivia": true,
                                                        "hasTrailingTrivia": true,
                                                        "hasTrailingNewLine": true,
                                                        "leadingTrivia": [
                                                            {
                                                                "kind": "WhitespaceTrivia",
                                                                "text": "            "
                                                            }
                                                        ],
                                                        "trailingTrivia": [
                                                            {
                                                                "kind": "NewLineTrivia",
                                                                "text": "\r\n"
                                                            }
                                                        ]
                                                    }
                                                ],
                                                "closeBracketToken": {
                                                    "kind": "CloseBracketToken",
                                                    "fullStart": 1221,
                                                    "fullEnd": 1234,
                                                    "start": 1233,
                                                    "end": 1234,
                                                    "fullWidth": 13,
                                                    "width": 1,
                                                    "text": "]",
                                                    "value": "]",
                                                    "valueText": "]",
                                                    "hasLeadingTrivia": true,
                                                    "leadingTrivia": [
                                                        {
                                                            "kind": "WhitespaceTrivia",
                                                            "text": "            "
                                                        }
                                                    ]
                                                }
                                            }
                                        }
                                    }
                                ]
                            },
                            "semicolonToken": {
                                "kind": "SemicolonToken",
                                "fullStart": 1234,
                                "fullEnd": 1237,
                                "start": 1234,
                                "end": 1235,
                                "fullWidth": 3,
                                "width": 1,
                                "text": ";",
                                "value": ";",
                                "valueText": ";",
                                "hasTrailingTrivia": true,
                                "hasTrailingNewLine": true,
                                "trailingTrivia": [
                                    {
                                        "kind": "NewLineTrivia",
                                        "text": "\r\n"
                                    }
                                ]
                            }
                        },
                        {
                            "kind": "ForInStatement",
                            "fullStart": 1237,
                            "fullEnd": 1538,
                            "start": 1245,
                            "end": 1536,
                            "fullWidth": 301,
                            "width": 291,
                            "forKeyword": {
                                "kind": "ForKeyword",
                                "fullStart": 1237,
                                "fullEnd": 1248,
                                "start": 1245,
                                "end": 1248,
                                "fullWidth": 11,
                                "width": 3,
                                "text": "for",
                                "value": "for",
                                "valueText": "for",
                                "hasLeadingTrivia": true,
                                "leadingTrivia": [
                                    {
                                        "kind": "WhitespaceTrivia",
                                        "text": "        "
                                    }
                                ]
                            },
                            "openParenToken": {
                                "kind": "OpenParenToken",
                                "fullStart": 1248,
                                "fullEnd": 1249,
                                "start": 1248,
                                "end": 1249,
                                "fullWidth": 1,
                                "width": 1,
                                "text": "(",
                                "value": "(",
                                "valueText": "("
                            },
                            "variableDeclaration": {
                                "kind": "VariableDeclaration",
                                "fullStart": 1249,
                                "fullEnd": 1255,
                                "start": 1249,
                                "end": 1254,
                                "fullWidth": 6,
                                "width": 5,
                                "varKeyword": {
                                    "kind": "VarKeyword",
                                    "fullStart": 1249,
                                    "fullEnd": 1253,
                                    "start": 1249,
                                    "end": 1252,
                                    "fullWidth": 4,
                                    "width": 3,
                                    "text": "var",
                                    "value": "var",
                                    "valueText": "var",
                                    "hasTrailingTrivia": true,
                                    "trailingTrivia": [
                                        {
                                            "kind": "WhitespaceTrivia",
                                            "text": " "
                                        }
                                    ]
                                },
                                "variableDeclarators": [
                                    {
                                        "kind": "VariableDeclarator",
                                        "fullStart": 1253,
                                        "fullEnd": 1255,
                                        "start": 1253,
                                        "end": 1254,
                                        "fullWidth": 2,
                                        "width": 1,
                                        "identifier": {
                                            "kind": "IdentifierName",
                                            "fullStart": 1253,
                                            "fullEnd": 1255,
                                            "start": 1253,
                                            "end": 1254,
                                            "fullWidth": 2,
                                            "width": 1,
                                            "text": "p",
                                            "value": "p",
                                            "valueText": "p",
                                            "hasTrailingTrivia": true,
                                            "trailingTrivia": [
                                                {
                                                    "kind": "WhitespaceTrivia",
                                                    "text": " "
                                                }
                                            ]
                                        }
                                    }
                                ]
                            },
                            "inKeyword": {
                                "kind": "InKeyword",
                                "fullStart": 1255,
                                "fullEnd": 1258,
                                "start": 1255,
                                "end": 1257,
                                "fullWidth": 3,
                                "width": 2,
                                "text": "in",
                                "value": "in",
                                "valueText": "in",
                                "hasTrailingTrivia": true,
                                "trailingTrivia": [
                                    {
                                        "kind": "WhitespaceTrivia",
                                        "text": " "
                                    }
                                ]
                            },
                            "expression": {
                                "kind": "IdentifierName",
                                "fullStart": 1258,
                                "fullEnd": 1268,
                                "start": 1258,
                                "end": 1268,
                                "fullWidth": 10,
                                "width": 10,
                                "text": "tokenCodes",
                                "value": "tokenCodes",
                                "valueText": "tokenCodes"
                            },
                            "closeParenToken": {
                                "kind": "CloseParenToken",
                                "fullStart": 1268,
                                "fullEnd": 1270,
                                "start": 1268,
                                "end": 1269,
                                "fullWidth": 2,
                                "width": 1,
                                "text": ")",
                                "value": ")",
                                "valueText": ")",
                                "hasTrailingTrivia": true,
                                "trailingTrivia": [
                                    {
                                        "kind": "WhitespaceTrivia",
                                        "text": " "
                                    }
                                ]
                            },
                            "statement": {
                                "kind": "Block",
                                "fullStart": 1270,
                                "fullEnd": 1538,
                                "start": 1270,
                                "end": 1536,
                                "fullWidth": 268,
                                "width": 266,
                                "openBraceToken": {
                                    "kind": "OpenBraceToken",
                                    "fullStart": 1270,
                                    "fullEnd": 1280,
                                    "start": 1270,
                                    "end": 1271,
                                    "fullWidth": 10,
                                    "width": 1,
                                    "text": "{",
                                    "value": "{",
                                    "valueText": "{",
                                    "hasTrailingTrivia": true,
                                    "hasTrailingNewLine": true,
                                    "trailingTrivia": [
                                        {
                                            "kind": "WhitespaceTrivia",
                                            "text": "       "
                                        },
                                        {
                                            "kind": "NewLineTrivia",
                                            "text": "\r\n"
                                        }
                                    ]
                                },
                                "statements": [
                                    {
                                        "kind": "ForInStatement",
                                        "fullStart": 1280,
                                        "fullEnd": 1527,
                                        "start": 1292,
                                        "end": 1525,
                                        "fullWidth": 247,
                                        "width": 233,
                                        "forKeyword": {
                                            "kind": "ForKeyword",
                                            "fullStart": 1280,
                                            "fullEnd": 1295,
                                            "start": 1292,
                                            "end": 1295,
                                            "fullWidth": 15,
                                            "width": 3,
                                            "text": "for",
                                            "value": "for",
                                            "valueText": "for",
                                            "hasLeadingTrivia": true,
                                            "leadingTrivia": [
                                                {
                                                    "kind": "WhitespaceTrivia",
                                                    "text": "            "
                                                }
                                            ]
                                        },
                                        "openParenToken": {
                                            "kind": "OpenParenToken",
                                            "fullStart": 1295,
                                            "fullEnd": 1296,
                                            "start": 1295,
                                            "end": 1296,
                                            "fullWidth": 1,
                                            "width": 1,
                                            "text": "(",
                                            "value": "(",
                                            "valueText": "("
                                        },
                                        "variableDeclaration": {
                                            "kind": "VariableDeclaration",
                                            "fullStart": 1296,
                                            "fullEnd": 1303,
                                            "start": 1296,
                                            "end": 1302,
                                            "fullWidth": 7,
                                            "width": 6,
                                            "varKeyword": {
                                                "kind": "VarKeyword",
                                                "fullStart": 1296,
                                                "fullEnd": 1300,
                                                "start": 1296,
                                                "end": 1299,
                                                "fullWidth": 4,
                                                "width": 3,
                                                "text": "var",
                                                "value": "var",
                                                "valueText": "var",
                                                "hasTrailingTrivia": true,
                                                "trailingTrivia": [
                                                    {
                                                        "kind": "WhitespaceTrivia",
                                                        "text": " "
                                                    }
                                                ]
                                            },
                                            "variableDeclarators": [
                                                {
                                                    "kind": "VariableDeclarator",
                                                    "fullStart": 1300,
                                                    "fullEnd": 1303,
                                                    "start": 1300,
                                                    "end": 1302,
                                                    "fullWidth": 3,
                                                    "width": 2,
                                                    "identifier": {
                                                        "kind": "IdentifierName",
                                                        "fullStart": 1300,
                                                        "fullEnd": 1303,
                                                        "start": 1300,
                                                        "end": 1302,
                                                        "fullWidth": 3,
                                                        "width": 2,
                                                        "text": "p1",
                                                        "value": "p1",
                                                        "valueText": "p1",
                                                        "hasTrailingTrivia": true,
                                                        "trailingTrivia": [
                                                            {
                                                                "kind": "WhitespaceTrivia",
                                                                "text": " "
                                                            }
                                                        ]
                                                    }
                                                }
                                            ]
                                        },
                                        "inKeyword": {
                                            "kind": "InKeyword",
                                            "fullStart": 1303,
                                            "fullEnd": 1306,
                                            "start": 1303,
                                            "end": 1305,
                                            "fullWidth": 3,
                                            "width": 2,
                                            "text": "in",
                                            "value": "in",
                                            "valueText": "in",
                                            "hasTrailingTrivia": true,
                                            "trailingTrivia": [
                                                {
                                                    "kind": "WhitespaceTrivia",
                                                    "text": " "
                                                }
                                            ]
                                        },
                                        "expression": {
                                            "kind": "IdentifierName",
                                            "fullStart": 1306,
                                            "fullEnd": 1309,
                                            "start": 1306,
                                            "end": 1309,
                                            "fullWidth": 3,
                                            "width": 3,
                                            "text": "arr",
                                            "value": "arr",
                                            "valueText": "arr"
                                        },
                                        "closeParenToken": {
                                            "kind": "CloseParenToken",
                                            "fullStart": 1309,
                                            "fullEnd": 1311,
                                            "start": 1309,
                                            "end": 1310,
                                            "fullWidth": 2,
                                            "width": 1,
                                            "text": ")",
                                            "value": ")",
                                            "valueText": ")",
                                            "hasTrailingTrivia": true,
                                            "trailingTrivia": [
                                                {
                                                    "kind": "WhitespaceTrivia",
                                                    "text": " "
                                                }
                                            ]
                                        },
                                        "statement": {
                                            "kind": "Block",
                                            "fullStart": 1311,
                                            "fullEnd": 1527,
                                            "start": 1311,
                                            "end": 1525,
                                            "fullWidth": 216,
                                            "width": 214,
                                            "openBraceToken": {
                                                "kind": "OpenBraceToken",
                                                "fullStart": 1311,
                                                "fullEnd": 1330,
                                                "start": 1311,
                                                "end": 1312,
                                                "fullWidth": 19,
                                                "width": 1,
                                                "text": "{",
                                                "value": "{",
                                                "valueText": "{",
                                                "hasTrailingTrivia": true,
                                                "hasTrailingNewLine": true,
                                                "trailingTrivia": [
                                                    {
                                                        "kind": "WhitespaceTrivia",
                                                        "text": "                "
                                                    },
                                                    {
                                                        "kind": "NewLineTrivia",
                                                        "text": "\r\n"
                                                    }
                                                ]
                                            },
                                            "statements": [
                                                {
                                                    "kind": "IfStatement",
                                                    "fullStart": 1330,
                                                    "fullEnd": 1512,
                                                    "start": 1346,
                                                    "end": 1510,
                                                    "fullWidth": 182,
                                                    "width": 164,
                                                    "ifKeyword": {
                                                        "kind": "IfKeyword",
                                                        "fullStart": 1330,
                                                        "fullEnd": 1348,
                                                        "start": 1346,
                                                        "end": 1348,
                                                        "fullWidth": 18,
                                                        "width": 2,
                                                        "text": "if",
                                                        "value": "if",
                                                        "valueText": "if",
                                                        "hasLeadingTrivia": true,
                                                        "leadingTrivia": [
                                                            {
                                                                "kind": "WhitespaceTrivia",
                                                                "text": "                "
                                                            }
                                                        ]
                                                    },
                                                    "openParenToken": {
                                                        "kind": "OpenParenToken",
                                                        "fullStart": 1348,
                                                        "fullEnd": 1349,
                                                        "start": 1348,
                                                        "end": 1349,
                                                        "fullWidth": 1,
                                                        "width": 1,
                                                        "text": "(",
                                                        "value": "(",
                                                        "valueText": "("
                                                    },
                                                    "condition": {
                                                        "kind": "EqualsExpression",
                                                        "fullStart": 1349,
                                                        "fullEnd": 1362,
                                                        "start": 1349,
                                                        "end": 1362,
                                                        "fullWidth": 13,
                                                        "width": 13,
                                                        "left": {
                                                            "kind": "ElementAccessExpression",
                                                            "fullStart": 1349,
                                                            "fullEnd": 1357,
                                                            "start": 1349,
                                                            "end": 1356,
                                                            "fullWidth": 8,
                                                            "width": 7,
                                                            "expression": {
                                                                "kind": "IdentifierName",
                                                                "fullStart": 1349,
                                                                "fullEnd": 1352,
                                                                "start": 1349,
                                                                "end": 1352,
                                                                "fullWidth": 3,
                                                                "width": 3,
                                                                "text": "arr",
                                                                "value": "arr",
                                                                "valueText": "arr"
                                                            },
                                                            "openBracketToken": {
                                                                "kind": "OpenBracketToken",
                                                                "fullStart": 1352,
                                                                "fullEnd": 1353,
                                                                "start": 1352,
                                                                "end": 1353,
                                                                "fullWidth": 1,
                                                                "width": 1,
                                                                "text": "[",
                                                                "value": "[",
                                                                "valueText": "["
                                                            },
                                                            "argumentExpression": {
                                                                "kind": "IdentifierName",
                                                                "fullStart": 1353,
                                                                "fullEnd": 1355,
                                                                "start": 1353,
                                                                "end": 1355,
                                                                "fullWidth": 2,
                                                                "width": 2,
                                                                "text": "p1",
                                                                "value": "p1",
                                                                "valueText": "p1"
                                                            },
                                                            "closeBracketToken": {
                                                                "kind": "CloseBracketToken",
                                                                "fullStart": 1355,
                                                                "fullEnd": 1357,
                                                                "start": 1355,
                                                                "end": 1356,
                                                                "fullWidth": 2,
                                                                "width": 1,
                                                                "text": "]",
                                                                "value": "]",
                                                                "valueText": "]",
                                                                "hasTrailingTrivia": true,
                                                                "trailingTrivia": [
                                                                    {
                                                                        "kind": "WhitespaceTrivia",
                                                                        "text": " "
                                                                    }
                                                                ]
                                                            }
                                                        },
                                                        "operatorToken": {
                                                            "kind": "EqualsEqualsEqualsToken",
                                                            "fullStart": 1357,
                                                            "fullEnd": 1361,
                                                            "start": 1357,
                                                            "end": 1360,
                                                            "fullWidth": 4,
                                                            "width": 3,
                                                            "text": "===",
                                                            "value": "===",
                                                            "valueText": "===",
                                                            "hasTrailingTrivia": true,
                                                            "trailingTrivia": [
                                                                {
                                                                    "kind": "WhitespaceTrivia",
                                                                    "text": " "
                                                                }
                                                            ]
                                                        },
                                                        "right": {
                                                            "kind": "IdentifierName",
                                                            "fullStart": 1361,
                                                            "fullEnd": 1362,
                                                            "start": 1361,
                                                            "end": 1362,
                                                            "fullWidth": 1,
                                                            "width": 1,
                                                            "text": "p",
                                                            "value": "p",
                                                            "valueText": "p"
                                                        }
                                                    },
                                                    "closeParenToken": {
                                                        "kind": "CloseParenToken",
                                                        "fullStart": 1362,
                                                        "fullEnd": 1364,
                                                        "start": 1362,
                                                        "end": 1363,
                                                        "fullWidth": 2,
                                                        "width": 1,
                                                        "text": ")",
                                                        "value": ")",
                                                        "valueText": ")",
                                                        "hasTrailingTrivia": true,
                                                        "trailingTrivia": [
                                                            {
                                                                "kind": "WhitespaceTrivia",
                                                                "text": " "
                                                            }
                                                        ]
                                                    },
                                                    "statement": {
                                                        "kind": "Block",
                                                        "fullStart": 1364,
                                                        "fullEnd": 1512,
                                                        "start": 1364,
                                                        "end": 1510,
                                                        "fullWidth": 148,
                                                        "width": 146,
                                                        "openBraceToken": {
                                                            "kind": "OpenBraceToken",
                                                            "fullStart": 1364,
                                                            "fullEnd": 1367,
                                                            "start": 1364,
                                                            "end": 1365,
                                                            "fullWidth": 3,
                                                            "width": 1,
                                                            "text": "{",
                                                            "value": "{",
                                                            "valueText": "{",
                                                            "hasTrailingTrivia": true,
                                                            "hasTrailingNewLine": true,
                                                            "trailingTrivia": [
                                                                {
                                                                    "kind": "NewLineTrivia",
                                                                    "text": "\r\n"
                                                                }
                                                            ]
                                                        },
                                                        "statements": [
                                                            {
                                                                "kind": "IfStatement",
                                                                "fullStart": 1367,
                                                                "fullEnd": 1490,
                                                                "start": 1387,
                                                                "end": 1490,
                                                                "fullWidth": 123,
                                                                "width": 103,
                                                                "ifKeyword": {
                                                                    "kind": "IfKeyword",
                                                                    "fullStart": 1367,
                                                                    "fullEnd": 1389,
                                                                    "start": 1387,
                                                                    "end": 1389,
                                                                    "fullWidth": 22,
                                                                    "width": 2,
                                                                    "text": "if",
                                                                    "value": "if",
                                                                    "valueText": "if",
                                                                    "hasLeadingTrivia": true,
                                                                    "leadingTrivia": [
                                                                        {
                                                                            "kind": "WhitespaceTrivia",
                                                                            "text": "                    "
                                                                        }
                                                                    ]
                                                                },
                                                                "openParenToken": {
                                                                    "kind": "OpenParenToken",
                                                                    "fullStart": 1389,
                                                                    "fullEnd": 1390,
                                                                    "start": 1389,
                                                                    "end": 1390,
                                                                    "fullWidth": 1,
                                                                    "width": 1,
                                                                    "text": "(",
                                                                    "value": "(",
                                                                    "valueText": "("
                                                                },
                                                                "condition": {
                                                                    "kind": "LogicalNotExpression",
                                                                    "fullStart": 1390,
                                                                    "fullEnd": 1425,
                                                                    "start": 1390,
                                                                    "end": 1425,
                                                                    "fullWidth": 35,
                                                                    "width": 35,
                                                                    "operatorToken": {
                                                                        "kind": "ExclamationToken",
                                                                        "fullStart": 1390,
                                                                        "fullEnd": 1391,
                                                                        "start": 1390,
                                                                        "end": 1391,
                                                                        "fullWidth": 1,
                                                                        "width": 1,
                                                                        "text": "!",
                                                                        "value": "!",
                                                                        "valueText": "!"
                                                                    },
                                                                    "operand": {
                                                                        "kind": "InvocationExpression",
                                                                        "fullStart": 1391,
                                                                        "fullEnd": 1425,
                                                                        "start": 1391,
                                                                        "end": 1425,
                                                                        "fullWidth": 34,
                                                                        "width": 34,
                                                                        "expression": {
                                                                            "kind": "MemberAccessExpression",
                                                                            "fullStart": 1391,
                                                                            "fullEnd": 1416,
                                                                            "start": 1391,
                                                                            "end": 1416,
                                                                            "fullWidth": 25,
                                                                            "width": 25,
                                                                            "expression": {
                                                                                "kind": "IdentifierName",
                                                                                "fullStart": 1391,
                                                                                "fullEnd": 1401,
                                                                                "start": 1391,
                                                                                "end": 1401,
                                                                                "fullWidth": 10,
                                                                                "width": 10,
                                                                                "text": "tokenCodes",
                                                                                "value": "tokenCodes",
                                                                                "valueText": "tokenCodes"
                                                                            },
                                                                            "dotToken": {
                                                                                "kind": "DotToken",
                                                                                "fullStart": 1401,
                                                                                "fullEnd": 1402,
                                                                                "start": 1401,
                                                                                "end": 1402,
                                                                                "fullWidth": 1,
                                                                                "width": 1,
                                                                                "text": ".",
                                                                                "value": ".",
                                                                                "valueText": "."
                                                                            },
                                                                            "name": {
                                                                                "kind": "IdentifierName",
                                                                                "fullStart": 1402,
                                                                                "fullEnd": 1416,
                                                                                "start": 1402,
                                                                                "end": 1416,
                                                                                "fullWidth": 14,
                                                                                "width": 14,
                                                                                "text": "hasOwnProperty",
                                                                                "value": "hasOwnProperty",
                                                                                "valueText": "hasOwnProperty"
                                                                            }
                                                                        },
                                                                        "argumentList": {
                                                                            "kind": "ArgumentList",
                                                                            "fullStart": 1416,
                                                                            "fullEnd": 1425,
                                                                            "start": 1416,
                                                                            "end": 1425,
                                                                            "fullWidth": 9,
                                                                            "width": 9,
                                                                            "openParenToken": {
                                                                                "kind": "OpenParenToken",
                                                                                "fullStart": 1416,
                                                                                "fullEnd": 1417,
                                                                                "start": 1416,
                                                                                "end": 1417,
                                                                                "fullWidth": 1,
                                                                                "width": 1,
                                                                                "text": "(",
                                                                                "value": "(",
                                                                                "valueText": "("
                                                                            },
                                                                            "arguments": [
                                                                                {
                                                                                    "kind": "ElementAccessExpression",
                                                                                    "fullStart": 1417,
                                                                                    "fullEnd": 1424,
                                                                                    "start": 1417,
                                                                                    "end": 1424,
                                                                                    "fullWidth": 7,
                                                                                    "width": 7,
                                                                                    "expression": {
                                                                                        "kind": "IdentifierName",
                                                                                        "fullStart": 1417,
                                                                                        "fullEnd": 1420,
                                                                                        "start": 1417,
                                                                                        "end": 1420,
                                                                                        "fullWidth": 3,
                                                                                        "width": 3,
                                                                                        "text": "arr",
                                                                                        "value": "arr",
                                                                                        "valueText": "arr"
                                                                                    },
                                                                                    "openBracketToken": {
                                                                                        "kind": "OpenBracketToken",
                                                                                        "fullStart": 1420,
                                                                                        "fullEnd": 1421,
                                                                                        "start": 1420,
                                                                                        "end": 1421,
                                                                                        "fullWidth": 1,
                                                                                        "width": 1,
                                                                                        "text": "[",
                                                                                        "value": "[",
                                                                                        "valueText": "["
                                                                                    },
                                                                                    "argumentExpression": {
                                                                                        "kind": "IdentifierName",
                                                                                        "fullStart": 1421,
                                                                                        "fullEnd": 1423,
                                                                                        "start": 1421,
                                                                                        "end": 1423,
                                                                                        "fullWidth": 2,
                                                                                        "width": 2,
                                                                                        "text": "p1",
                                                                                        "value": "p1",
                                                                                        "valueText": "p1"
                                                                                    },
                                                                                    "closeBracketToken": {
                                                                                        "kind": "CloseBracketToken",
                                                                                        "fullStart": 1423,
                                                                                        "fullEnd": 1424,
                                                                                        "start": 1423,
                                                                                        "end": 1424,
                                                                                        "fullWidth": 1,
                                                                                        "width": 1,
                                                                                        "text": "]",
                                                                                        "value": "]",
                                                                                        "valueText": "]"
                                                                                    }
                                                                                }
                                                                            ],
                                                                            "closeParenToken": {
                                                                                "kind": "CloseParenToken",
                                                                                "fullStart": 1424,
                                                                                "fullEnd": 1425,
                                                                                "start": 1424,
                                                                                "end": 1425,
                                                                                "fullWidth": 1,
                                                                                "width": 1,
                                                                                "text": ")",
                                                                                "value": ")",
                                                                                "valueText": ")"
                                                                            }
                                                                        }
                                                                    }
                                                                },
                                                                "closeParenToken": {
                                                                    "kind": "CloseParenToken",
                                                                    "fullStart": 1425,
                                                                    "fullEnd": 1427,
                                                                    "start": 1425,
                                                                    "end": 1426,
                                                                    "fullWidth": 2,
                                                                    "width": 1,
                                                                    "text": ")",
                                                                    "value": ")",
                                                                    "valueText": ")",
                                                                    "hasTrailingTrivia": true,
                                                                    "trailingTrivia": [
                                                                        {
                                                                            "kind": "WhitespaceTrivia",
                                                                            "text": " "
                                                                        }
                                                                    ]
                                                                },
                                                                "statement": {
                                                                    "kind": "Block",
                                                                    "fullStart": 1427,
                                                                    "fullEnd": 1490,
                                                                    "start": 1427,
                                                                    "end": 1490,
                                                                    "fullWidth": 63,
                                                                    "width": 63,
                                                                    "openBraceToken": {
                                                                        "kind": "OpenBraceToken",
                                                                        "fullStart": 1427,
                                                                        "fullEnd": 1430,
                                                                        "start": 1427,
                                                                        "end": 1428,
                                                                        "fullWidth": 3,
                                                                        "width": 1,
                                                                        "text": "{",
                                                                        "value": "{",
                                                                        "valueText": "{",
                                                                        "hasTrailingTrivia": true,
                                                                        "hasTrailingNewLine": true,
                                                                        "trailingTrivia": [
                                                                            {
                                                                                "kind": "NewLineTrivia",
                                                                                "text": "\r\n"
                                                                            }
                                                                        ]
                                                                    },
                                                                    "statements": [
                                                                        {
                                                                            "kind": "ReturnStatement",
                                                                            "fullStart": 1430,
                                                                            "fullEnd": 1469,
                                                                            "start": 1454,
                                                                            "end": 1467,
                                                                            "fullWidth": 39,
                                                                            "width": 13,
                                                                            "returnKeyword": {
                                                                                "kind": "ReturnKeyword",
                                                                                "fullStart": 1430,
                                                                                "fullEnd": 1461,
                                                                                "start": 1454,
                                                                                "end": 1460,
                                                                                "fullWidth": 31,
                                                                                "width": 6,
                                                                                "text": "return",
                                                                                "value": "return",
                                                                                "valueText": "return",
                                                                                "hasLeadingTrivia": true,
                                                                                "hasTrailingTrivia": true,
                                                                                "leadingTrivia": [
                                                                                    {
                                                                                        "kind": "WhitespaceTrivia",
                                                                                        "text": "                        "
                                                                                    }
                                                                                ],
                                                                                "trailingTrivia": [
                                                                                    {
                                                                                        "kind": "WhitespaceTrivia",
                                                                                        "text": " "
                                                                                    }
                                                                                ]
                                                                            },
                                                                            "expression": {
                                                                                "kind": "FalseKeyword",
                                                                                "fullStart": 1461,
                                                                                "fullEnd": 1466,
                                                                                "start": 1461,
                                                                                "end": 1466,
                                                                                "fullWidth": 5,
                                                                                "width": 5,
                                                                                "text": "false",
                                                                                "value": false,
                                                                                "valueText": "false"
                                                                            },
                                                                            "semicolonToken": {
                                                                                "kind": "SemicolonToken",
                                                                                "fullStart": 1466,
                                                                                "fullEnd": 1469,
                                                                                "start": 1466,
                                                                                "end": 1467,
                                                                                "fullWidth": 3,
                                                                                "width": 1,
                                                                                "text": ";",
                                                                                "value": ";",
                                                                                "valueText": ";",
                                                                                "hasTrailingTrivia": true,
                                                                                "hasTrailingNewLine": true,
                                                                                "trailingTrivia": [
                                                                                    {
                                                                                        "kind": "NewLineTrivia",
                                                                                        "text": "\r\n"
                                                                                    }
                                                                                ]
                                                                            }
                                                                        }
                                                                    ],
                                                                    "closeBraceToken": {
                                                                        "kind": "CloseBraceToken",
                                                                        "fullStart": 1469,
                                                                        "fullEnd": 1490,
                                                                        "start": 1489,
                                                                        "end": 1490,
                                                                        "fullWidth": 21,
                                                                        "width": 1,
                                                                        "text": "}",
                                                                        "value": "}",
                                                                        "valueText": "}",
                                                                        "hasLeadingTrivia": true,
                                                                        "leadingTrivia": [
                                                                            {
                                                                                "kind": "WhitespaceTrivia",
                                                                                "text": "                    "
                                                                            }
                                                                        ]
                                                                    }
                                                                }
                                                            },
                                                            {
                                                                "kind": "EmptyStatement",
                                                                "fullStart": 1490,
                                                                "fullEnd": 1493,
                                                                "start": 1490,
                                                                "end": 1491,
                                                                "fullWidth": 3,
                                                                "width": 1,
                                                                "semicolonToken": {
                                                                    "kind": "SemicolonToken",
                                                                    "fullStart": 1490,
                                                                    "fullEnd": 1493,
                                                                    "start": 1490,
                                                                    "end": 1491,
                                                                    "fullWidth": 3,
                                                                    "width": 1,
                                                                    "text": ";",
                                                                    "value": ";",
                                                                    "valueText": ";",
                                                                    "hasTrailingTrivia": true,
                                                                    "hasTrailingNewLine": true,
                                                                    "trailingTrivia": [
                                                                        {
                                                                            "kind": "NewLineTrivia",
                                                                            "text": "\r\n"
                                                                        }
                                                                    ]
                                                                }
                                                            }
                                                        ],
                                                        "closeBraceToken": {
                                                            "kind": "CloseBraceToken",
                                                            "fullStart": 1493,
                                                            "fullEnd": 1512,
                                                            "start": 1509,
                                                            "end": 1510,
                                                            "fullWidth": 19,
                                                            "width": 1,
                                                            "text": "}",
                                                            "value": "}",
                                                            "valueText": "}",
                                                            "hasLeadingTrivia": true,
                                                            "hasTrailingTrivia": true,
                                                            "hasTrailingNewLine": true,
                                                            "leadingTrivia": [
                                                                {
                                                                    "kind": "WhitespaceTrivia",
                                                                    "text": "                "
                                                                }
                                                            ],
                                                            "trailingTrivia": [
                                                                {
                                                                    "kind": "NewLineTrivia",
                                                                    "text": "\r\n"
                                                                }
                                                            ]
                                                        }
                                                    }
                                                }
                                            ],
                                            "closeBraceToken": {
                                                "kind": "CloseBraceToken",
                                                "fullStart": 1512,
                                                "fullEnd": 1527,
                                                "start": 1524,
                                                "end": 1525,
                                                "fullWidth": 15,
                                                "width": 1,
                                                "text": "}",
                                                "value": "}",
                                                "valueText": "}",
                                                "hasLeadingTrivia": true,
                                                "hasTrailingTrivia": true,
                                                "hasTrailingNewLine": true,
                                                "leadingTrivia": [
                                                    {
                                                        "kind": "WhitespaceTrivia",
                                                        "text": "            "
                                                    }
                                                ],
                                                "trailingTrivia": [
                                                    {
                                                        "kind": "NewLineTrivia",
                                                        "text": "\r\n"
                                                    }
                                                ]
                                            }
                                        }
                                    }
                                ],
                                "closeBraceToken": {
                                    "kind": "CloseBraceToken",
                                    "fullStart": 1527,
                                    "fullEnd": 1538,
                                    "start": 1535,
                                    "end": 1536,
                                    "fullWidth": 11,
                                    "width": 1,
                                    "text": "}",
                                    "value": "}",
                                    "valueText": "}",
                                    "hasLeadingTrivia": true,
                                    "hasTrailingTrivia": true,
                                    "hasTrailingNewLine": true,
                                    "leadingTrivia": [
                                        {
                                            "kind": "WhitespaceTrivia",
                                            "text": "        "
                                        }
                                    ],
                                    "trailingTrivia": [
                                        {
                                            "kind": "NewLineTrivia",
                                            "text": "\r\n"
                                        }
                                    ]
                                }
                            }
                        },
                        {
                            "kind": "ReturnStatement",
                            "fullStart": 1538,
                            "fullEnd": 1560,
                            "start": 1546,
                            "end": 1558,
                            "fullWidth": 22,
                            "width": 12,
                            "returnKeyword": {
                                "kind": "ReturnKeyword",
                                "fullStart": 1538,
                                "fullEnd": 1553,
                                "start": 1546,
                                "end": 1552,
                                "fullWidth": 15,
                                "width": 6,
                                "text": "return",
                                "value": "return",
                                "valueText": "return",
                                "hasLeadingTrivia": true,
                                "hasTrailingTrivia": true,
                                "leadingTrivia": [
                                    {
                                        "kind": "WhitespaceTrivia",
                                        "text": "        "
                                    }
                                ],
                                "trailingTrivia": [
                                    {
                                        "kind": "WhitespaceTrivia",
                                        "text": " "
                                    }
                                ]
                            },
                            "expression": {
                                "kind": "TrueKeyword",
                                "fullStart": 1553,
                                "fullEnd": 1557,
                                "start": 1553,
                                "end": 1557,
                                "fullWidth": 4,
                                "width": 4,
                                "text": "true",
                                "value": true,
                                "valueText": "true"
                            },
                            "semicolonToken": {
                                "kind": "SemicolonToken",
                                "fullStart": 1557,
                                "fullEnd": 1560,
                                "start": 1557,
                                "end": 1558,
                                "fullWidth": 3,
                                "width": 1,
                                "text": ";",
                                "value": ";",
                                "valueText": ";",
                                "hasTrailingTrivia": true,
                                "hasTrailingNewLine": true,
                                "trailingTrivia": [
                                    {
                                        "kind": "NewLineTrivia",
                                        "text": "\r\n"
                                    }
                                ]
                            }
                        }
                    ],
                    "closeBraceToken": {
                        "kind": "CloseBraceToken",
                        "fullStart": 1560,
                        "fullEnd": 1567,
                        "start": 1564,
                        "end": 1565,
                        "fullWidth": 7,
                        "width": 1,
                        "text": "}",
                        "value": "}",
                        "valueText": "}",
                        "hasLeadingTrivia": true,
                        "hasTrailingTrivia": true,
                        "hasTrailingNewLine": true,
                        "leadingTrivia": [
                            {
                                "kind": "WhitespaceTrivia",
                                "text": "    "
                            }
                        ],
                        "trailingTrivia": [
                            {
                                "kind": "NewLineTrivia",
                                "text": "\r\n"
                            }
                        ]
                    }
                }
            },
            {
                "kind": "ExpressionStatement",
                "fullStart": 1567,
                "fullEnd": 1591,
                "start": 1567,
                "end": 1589,
                "fullWidth": 24,
                "width": 22,
                "expression": {
                    "kind": "InvocationExpression",
                    "fullStart": 1567,
                    "fullEnd": 1588,
                    "start": 1567,
                    "end": 1588,
                    "fullWidth": 21,
                    "width": 21,
                    "expression": {
                        "kind": "IdentifierName",
                        "fullStart": 1567,
                        "fullEnd": 1578,
                        "start": 1567,
                        "end": 1578,
                        "fullWidth": 11,
                        "width": 11,
                        "text": "runTestCase",
                        "value": "runTestCase",
                        "valueText": "runTestCase"
                    },
                    "argumentList": {
                        "kind": "ArgumentList",
                        "fullStart": 1578,
                        "fullEnd": 1588,
                        "start": 1578,
                        "end": 1588,
                        "fullWidth": 10,
                        "width": 10,
                        "openParenToken": {
                            "kind": "OpenParenToken",
                            "fullStart": 1578,
                            "fullEnd": 1579,
                            "start": 1578,
                            "end": 1579,
                            "fullWidth": 1,
                            "width": 1,
                            "text": "(",
                            "value": "(",
                            "valueText": "("
                        },
                        "arguments": [
                            {
                                "kind": "IdentifierName",
                                "fullStart": 1579,
                                "fullEnd": 1587,
                                "start": 1579,
                                "end": 1587,
                                "fullWidth": 8,
                                "width": 8,
                                "text": "testcase",
                                "value": "testcase",
                                "valueText": "testcase"
                            }
                        ],
                        "closeParenToken": {
                            "kind": "CloseParenToken",
                            "fullStart": 1587,
                            "fullEnd": 1588,
                            "start": 1587,
                            "end": 1588,
                            "fullWidth": 1,
                            "width": 1,
                            "text": ")",
                            "value": ")",
                            "valueText": ")"
                        }
                    }
                },
                "semicolonToken": {
                    "kind": "SemicolonToken",
                    "fullStart": 1588,
                    "fullEnd": 1591,
                    "start": 1588,
                    "end": 1589,
                    "fullWidth": 3,
                    "width": 1,
                    "text": ";",
                    "value": ";",
                    "valueText": ";",
                    "hasTrailingTrivia": true,
                    "hasTrailingNewLine": true,
                    "trailingTrivia": [
                        {
                            "kind": "NewLineTrivia",
                            "text": "\r\n"
                        }
                    ]
                }
            }
        ],
        "endOfFileToken": {
            "kind": "EndOfFileToken",
            "fullStart": 1591,
            "fullEnd": 1591,
            "start": 1591,
            "end": 1591,
            "fullWidth": 0,
            "width": 0,
            "text": ""
        }
    },
    "lineMap": {
        "lineStarts": [
            0,
            67,
            152,
            232,
            308,
            380,
            385,
            423,
            559,
            564,
            566,
            568,
            591,
            637,
            666,
            697,
            737,
            753,
            779,
            810,
            826,
            856,
            888,
            904,
            929,
            960,
            976,
            1004,
            1036,
            1052,
            1075,
            1106,
            1121,
            1139,
            1160,
            1182,
            1203,
            1221,
            1237,
            1280,
            1330,
            1367,
            1430,
            1469,
            1493,
            1512,
            1527,
            1538,
            1560,
            1567,
            1591
        ],
        "length": 1591
    }
}<|MERGE_RESOLUTION|>--- conflicted
+++ resolved
@@ -713,11 +713,8 @@
                                                                     "start": 688,
                                                                     "end": 693,
                                                                     "fullWidth": 5,
-<<<<<<< HEAD
                                                                     "width": 5,
-=======
                                                                     "modifiers": [],
->>>>>>> e3c38734
                                                                     "identifier": {
                                                                         "kind": "IdentifierName",
                                                                         "fullStart": 688,
@@ -1211,11 +1208,8 @@
                                                                     "start": 847,
                                                                     "end": 852,
                                                                     "fullWidth": 5,
-<<<<<<< HEAD
                                                                     "width": 5,
-=======
                                                                     "modifiers": [],
->>>>>>> e3c38734
                                                                     "identifier": {
                                                                         "kind": "IdentifierName",
                                                                         "fullStart": 847,
@@ -1705,11 +1699,8 @@
                                                                     "start": 995,
                                                                     "end": 1000,
                                                                     "fullWidth": 5,
-<<<<<<< HEAD
                                                                     "width": 5,
-=======
                                                                     "modifiers": [],
->>>>>>> e3c38734
                                                                     "identifier": {
                                                                         "kind": "IdentifierName",
                                                                         "fullStart": 995,
