{
    "isDeclaration": false,
    "languageVersion": "EcmaScript5",
    "parseOptions": {
        "allowAutomaticSemicolonInsertion": true
    },
    "sourceUnit": {
        "kind": "SourceUnit",
        "fullStart": 0,
        "fullEnd": 1177,
        "start": 561,
        "end": 1177,
        "fullWidth": 1177,
        "width": 616,
        "isIncrementallyUnusable": true,
        "moduleElements": [
            {
                "kind": "FunctionDeclaration",
                "fullStart": 0,
                "fullEnd": 1153,
                "start": 561,
                "end": 1151,
                "fullWidth": 1153,
                "width": 590,
                "modifiers": [],
                "functionKeyword": {
                    "kind": "FunctionKeyword",
                    "fullStart": 0,
                    "fullEnd": 570,
                    "start": 561,
                    "end": 569,
                    "fullWidth": 570,
                    "width": 8,
                    "text": "function",
                    "value": "function",
                    "valueText": "function",
                    "hasLeadingTrivia": true,
                    "hasLeadingComment": true,
                    "hasLeadingNewLine": true,
                    "hasTrailingTrivia": true,
                    "leadingTrivia": [
                        {
                            "kind": "SingleLineCommentTrivia",
                            "text": "/// Copyright (c) 2012 Ecma International.  All rights reserved. "
                        },
                        {
                            "kind": "NewLineTrivia",
                            "text": "\r\n"
                        },
                        {
                            "kind": "SingleLineCommentTrivia",
                            "text": "/// Ecma International makes this code available under the terms and conditions set"
                        },
                        {
                            "kind": "NewLineTrivia",
                            "text": "\r\n"
                        },
                        {
                            "kind": "SingleLineCommentTrivia",
                            "text": "/// forth on http://hg.ecmascript.org/tests/test262/raw-file/tip/LICENSE (the "
                        },
                        {
                            "kind": "NewLineTrivia",
                            "text": "\r\n"
                        },
                        {
                            "kind": "SingleLineCommentTrivia",
                            "text": "/// \"Use Terms\").   Any redistribution of this code must retain the above "
                        },
                        {
                            "kind": "NewLineTrivia",
                            "text": "\r\n"
                        },
                        {
                            "kind": "SingleLineCommentTrivia",
                            "text": "/// copyright and this notice and otherwise comply with the Use Terms."
                        },
                        {
                            "kind": "NewLineTrivia",
                            "text": "\r\n"
                        },
                        {
                            "kind": "MultiLineCommentTrivia",
                            "text": "/**\r\n * @path ch07/7.6/7.6.1/7.6.1-3-12.js\r\n * @description Allow reserved words as property names by index assignment,verified with hasOwnProperty: const, export, import\r\n */"
                        },
                        {
                            "kind": "NewLineTrivia",
                            "text": "\r\n"
                        },
                        {
                            "kind": "NewLineTrivia",
                            "text": "\r\n"
                        },
                        {
                            "kind": "NewLineTrivia",
                            "text": "\r\n"
                        }
                    ],
                    "trailingTrivia": [
                        {
                            "kind": "WhitespaceTrivia",
                            "text": " "
                        }
                    ]
                },
                "identifier": {
                    "kind": "IdentifierName",
                    "fullStart": 570,
                    "fullEnd": 578,
                    "start": 570,
                    "end": 578,
                    "fullWidth": 8,
                    "width": 8,
                    "text": "testcase",
                    "value": "testcase",
                    "valueText": "testcase"
                },
                "callSignature": {
                    "kind": "CallSignature",
                    "fullStart": 578,
                    "fullEnd": 581,
                    "start": 578,
                    "end": 580,
                    "fullWidth": 3,
                    "width": 2,
                    "parameterList": {
                        "kind": "ParameterList",
                        "fullStart": 578,
                        "fullEnd": 581,
                        "start": 578,
                        "end": 580,
                        "fullWidth": 3,
                        "width": 2,
                        "openParenToken": {
                            "kind": "OpenParenToken",
                            "fullStart": 578,
                            "fullEnd": 579,
                            "start": 578,
                            "end": 579,
                            "fullWidth": 1,
                            "width": 1,
                            "text": "(",
                            "value": "(",
                            "valueText": "("
                        },
                        "parameters": [],
                        "closeParenToken": {
                            "kind": "CloseParenToken",
                            "fullStart": 579,
                            "fullEnd": 581,
                            "start": 579,
                            "end": 580,
                            "fullWidth": 2,
                            "width": 1,
                            "text": ")",
                            "value": ")",
                            "valueText": ")",
                            "hasTrailingTrivia": true,
                            "trailingTrivia": [
                                {
                                    "kind": "WhitespaceTrivia",
                                    "text": " "
                                }
                            ]
                        }
                    }
                },
                "block": {
                    "kind": "Block",
                    "fullStart": 581,
                    "fullEnd": 1153,
                    "start": 581,
                    "end": 1151,
                    "fullWidth": 572,
                    "width": 570,
                    "openBraceToken": {
                        "kind": "OpenBraceToken",
                        "fullStart": 581,
                        "fullEnd": 584,
                        "start": 581,
                        "end": 582,
                        "fullWidth": 3,
                        "width": 1,
                        "text": "{",
                        "value": "{",
                        "valueText": "{",
                        "hasTrailingTrivia": true,
                        "hasTrailingNewLine": true,
                        "trailingTrivia": [
                            {
                                "kind": "NewLineTrivia",
                                "text": "\r\n"
                            }
                        ]
                    },
                    "statements": [
                        {
                            "kind": "VariableStatement",
                            "fullStart": 584,
                            "fullEnd": 615,
                            "start": 592,
                            "end": 613,
                            "fullWidth": 31,
                            "width": 21,
                            "modifiers": [],
                            "variableDeclaration": {
                                "kind": "VariableDeclaration",
                                "fullStart": 584,
                                "fullEnd": 612,
                                "start": 592,
                                "end": 612,
                                "fullWidth": 28,
                                "width": 20,
                                "varKeyword": {
                                    "kind": "VarKeyword",
                                    "fullStart": 584,
                                    "fullEnd": 596,
                                    "start": 592,
                                    "end": 595,
                                    "fullWidth": 12,
                                    "width": 3,
                                    "text": "var",
                                    "value": "var",
                                    "valueText": "var",
                                    "hasLeadingTrivia": true,
                                    "hasTrailingTrivia": true,
                                    "leadingTrivia": [
                                        {
                                            "kind": "WhitespaceTrivia",
                                            "text": "        "
                                        }
                                    ],
                                    "trailingTrivia": [
                                        {
                                            "kind": "WhitespaceTrivia",
                                            "text": " "
                                        }
                                    ]
                                },
                                "variableDeclarators": [
                                    {
                                        "kind": "VariableDeclarator",
                                        "fullStart": 596,
                                        "fullEnd": 612,
                                        "start": 596,
                                        "end": 612,
                                        "fullWidth": 16,
<<<<<<< HEAD
                                        "width": 16,
                                        "identifier": {
=======
                                        "propertyName": {
>>>>>>> 85e84683
                                            "kind": "IdentifierName",
                                            "fullStart": 596,
                                            "fullEnd": 608,
                                            "start": 596,
                                            "end": 606,
                                            "fullWidth": 12,
                                            "width": 10,
                                            "text": "tokenCodes",
                                            "value": "tokenCodes",
                                            "valueText": "tokenCodes",
                                            "hasTrailingTrivia": true,
                                            "trailingTrivia": [
                                                {
                                                    "kind": "WhitespaceTrivia",
                                                    "text": "  "
                                                }
                                            ]
                                        },
                                        "equalsValueClause": {
                                            "kind": "EqualsValueClause",
                                            "fullStart": 608,
                                            "fullEnd": 612,
                                            "start": 608,
                                            "end": 612,
                                            "fullWidth": 4,
                                            "width": 4,
                                            "equalsToken": {
                                                "kind": "EqualsToken",
                                                "fullStart": 608,
                                                "fullEnd": 610,
                                                "start": 608,
                                                "end": 609,
                                                "fullWidth": 2,
                                                "width": 1,
                                                "text": "=",
                                                "value": "=",
                                                "valueText": "=",
                                                "hasTrailingTrivia": true,
                                                "trailingTrivia": [
                                                    {
                                                        "kind": "WhitespaceTrivia",
                                                        "text": " "
                                                    }
                                                ]
                                            },
                                            "value": {
                                                "kind": "ObjectLiteralExpression",
                                                "fullStart": 610,
                                                "fullEnd": 612,
                                                "start": 610,
                                                "end": 612,
                                                "fullWidth": 2,
                                                "width": 2,
                                                "openBraceToken": {
                                                    "kind": "OpenBraceToken",
                                                    "fullStart": 610,
                                                    "fullEnd": 611,
                                                    "start": 610,
                                                    "end": 611,
                                                    "fullWidth": 1,
                                                    "width": 1,
                                                    "text": "{",
                                                    "value": "{",
                                                    "valueText": "{"
                                                },
                                                "propertyAssignments": [],
                                                "closeBraceToken": {
                                                    "kind": "CloseBraceToken",
                                                    "fullStart": 611,
                                                    "fullEnd": 612,
                                                    "start": 611,
                                                    "end": 612,
                                                    "fullWidth": 1,
                                                    "width": 1,
                                                    "text": "}",
                                                    "value": "}",
                                                    "valueText": "}"
                                                }
                                            }
                                        }
                                    }
                                ]
                            },
                            "semicolonToken": {
                                "kind": "SemicolonToken",
                                "fullStart": 612,
                                "fullEnd": 615,
                                "start": 612,
                                "end": 613,
                                "fullWidth": 3,
                                "width": 1,
                                "text": ";",
                                "value": ";",
                                "valueText": ";",
                                "hasTrailingTrivia": true,
                                "hasTrailingNewLine": true,
                                "trailingTrivia": [
                                    {
                                        "kind": "NewLineTrivia",
                                        "text": "\r\n"
                                    }
                                ]
                            }
                        },
                        {
                            "kind": "ExpressionStatement",
                            "fullStart": 615,
                            "fullEnd": 649,
                            "start": 623,
                            "end": 647,
                            "fullWidth": 34,
                            "width": 24,
                            "expression": {
                                "kind": "AssignmentExpression",
                                "fullStart": 615,
                                "fullEnd": 646,
                                "start": 623,
                                "end": 646,
                                "fullWidth": 31,
                                "width": 23,
                                "left": {
                                    "kind": "ElementAccessExpression",
                                    "fullStart": 615,
                                    "fullEnd": 643,
                                    "start": 623,
                                    "end": 642,
                                    "fullWidth": 28,
                                    "width": 19,
                                    "expression": {
                                        "kind": "IdentifierName",
                                        "fullStart": 615,
                                        "fullEnd": 633,
                                        "start": 623,
                                        "end": 633,
                                        "fullWidth": 18,
                                        "width": 10,
                                        "text": "tokenCodes",
                                        "value": "tokenCodes",
                                        "valueText": "tokenCodes",
                                        "hasLeadingTrivia": true,
                                        "leadingTrivia": [
                                            {
                                                "kind": "WhitespaceTrivia",
                                                "text": "        "
                                            }
                                        ]
                                    },
                                    "openBracketToken": {
                                        "kind": "OpenBracketToken",
                                        "fullStart": 633,
                                        "fullEnd": 634,
                                        "start": 633,
                                        "end": 634,
                                        "fullWidth": 1,
                                        "width": 1,
                                        "text": "[",
                                        "value": "[",
                                        "valueText": "["
                                    },
                                    "argumentExpression": {
                                        "kind": "StringLiteral",
                                        "fullStart": 634,
                                        "fullEnd": 641,
                                        "start": 634,
                                        "end": 641,
                                        "fullWidth": 7,
                                        "width": 7,
                                        "text": "'const'",
                                        "value": "const",
                                        "valueText": "const"
                                    },
                                    "closeBracketToken": {
                                        "kind": "CloseBracketToken",
                                        "fullStart": 641,
                                        "fullEnd": 643,
                                        "start": 641,
                                        "end": 642,
                                        "fullWidth": 2,
                                        "width": 1,
                                        "text": "]",
                                        "value": "]",
                                        "valueText": "]",
                                        "hasTrailingTrivia": true,
                                        "trailingTrivia": [
                                            {
                                                "kind": "WhitespaceTrivia",
                                                "text": " "
                                            }
                                        ]
                                    }
                                },
                                "operatorToken": {
                                    "kind": "EqualsToken",
                                    "fullStart": 643,
                                    "fullEnd": 645,
                                    "start": 643,
                                    "end": 644,
                                    "fullWidth": 2,
                                    "width": 1,
                                    "text": "=",
                                    "value": "=",
                                    "valueText": "=",
                                    "hasTrailingTrivia": true,
                                    "trailingTrivia": [
                                        {
                                            "kind": "WhitespaceTrivia",
                                            "text": " "
                                        }
                                    ]
                                },
                                "right": {
                                    "kind": "NumericLiteral",
                                    "fullStart": 645,
                                    "fullEnd": 646,
                                    "start": 645,
                                    "end": 646,
                                    "fullWidth": 1,
                                    "width": 1,
                                    "text": "0",
                                    "value": 0,
                                    "valueText": "0"
                                }
                            },
                            "semicolonToken": {
                                "kind": "SemicolonToken",
                                "fullStart": 646,
                                "fullEnd": 649,
                                "start": 646,
                                "end": 647,
                                "fullWidth": 3,
                                "width": 1,
                                "text": ";",
                                "value": ";",
                                "valueText": ";",
                                "hasTrailingTrivia": true,
                                "hasTrailingNewLine": true,
                                "trailingTrivia": [
                                    {
                                        "kind": "NewLineTrivia",
                                        "text": "\r\n"
                                    }
                                ]
                            }
                        },
                        {
                            "kind": "ExpressionStatement",
                            "fullStart": 649,
                            "fullEnd": 684,
                            "start": 657,
                            "end": 682,
                            "fullWidth": 35,
                            "width": 25,
                            "expression": {
                                "kind": "AssignmentExpression",
                                "fullStart": 649,
                                "fullEnd": 681,
                                "start": 657,
                                "end": 681,
                                "fullWidth": 32,
                                "width": 24,
                                "left": {
                                    "kind": "ElementAccessExpression",
                                    "fullStart": 649,
                                    "fullEnd": 678,
                                    "start": 657,
                                    "end": 677,
                                    "fullWidth": 29,
                                    "width": 20,
                                    "expression": {
                                        "kind": "IdentifierName",
                                        "fullStart": 649,
                                        "fullEnd": 667,
                                        "start": 657,
                                        "end": 667,
                                        "fullWidth": 18,
                                        "width": 10,
                                        "text": "tokenCodes",
                                        "value": "tokenCodes",
                                        "valueText": "tokenCodes",
                                        "hasLeadingTrivia": true,
                                        "leadingTrivia": [
                                            {
                                                "kind": "WhitespaceTrivia",
                                                "text": "        "
                                            }
                                        ]
                                    },
                                    "openBracketToken": {
                                        "kind": "OpenBracketToken",
                                        "fullStart": 667,
                                        "fullEnd": 668,
                                        "start": 667,
                                        "end": 668,
                                        "fullWidth": 1,
                                        "width": 1,
                                        "text": "[",
                                        "value": "[",
                                        "valueText": "["
                                    },
                                    "argumentExpression": {
                                        "kind": "StringLiteral",
                                        "fullStart": 668,
                                        "fullEnd": 676,
                                        "start": 668,
                                        "end": 676,
                                        "fullWidth": 8,
                                        "width": 8,
                                        "text": "'export'",
                                        "value": "export",
                                        "valueText": "export"
                                    },
                                    "closeBracketToken": {
                                        "kind": "CloseBracketToken",
                                        "fullStart": 676,
                                        "fullEnd": 678,
                                        "start": 676,
                                        "end": 677,
                                        "fullWidth": 2,
                                        "width": 1,
                                        "text": "]",
                                        "value": "]",
                                        "valueText": "]",
                                        "hasTrailingTrivia": true,
                                        "trailingTrivia": [
                                            {
                                                "kind": "WhitespaceTrivia",
                                                "text": " "
                                            }
                                        ]
                                    }
                                },
                                "operatorToken": {
                                    "kind": "EqualsToken",
                                    "fullStart": 678,
                                    "fullEnd": 680,
                                    "start": 678,
                                    "end": 679,
                                    "fullWidth": 2,
                                    "width": 1,
                                    "text": "=",
                                    "value": "=",
                                    "valueText": "=",
                                    "hasTrailingTrivia": true,
                                    "trailingTrivia": [
                                        {
                                            "kind": "WhitespaceTrivia",
                                            "text": " "
                                        }
                                    ]
                                },
                                "right": {
                                    "kind": "NumericLiteral",
                                    "fullStart": 680,
                                    "fullEnd": 681,
                                    "start": 680,
                                    "end": 681,
                                    "fullWidth": 1,
                                    "width": 1,
                                    "text": "1",
                                    "value": 1,
                                    "valueText": "1"
                                }
                            },
                            "semicolonToken": {
                                "kind": "SemicolonToken",
                                "fullStart": 681,
                                "fullEnd": 684,
                                "start": 681,
                                "end": 682,
                                "fullWidth": 3,
                                "width": 1,
                                "text": ";",
                                "value": ";",
                                "valueText": ";",
                                "hasTrailingTrivia": true,
                                "hasTrailingNewLine": true,
                                "trailingTrivia": [
                                    {
                                        "kind": "NewLineTrivia",
                                        "text": "\r\n"
                                    }
                                ]
                            }
                        },
                        {
                            "kind": "ExpressionStatement",
                            "fullStart": 684,
                            "fullEnd": 719,
                            "start": 692,
                            "end": 717,
                            "fullWidth": 35,
                            "width": 25,
                            "expression": {
                                "kind": "AssignmentExpression",
                                "fullStart": 684,
                                "fullEnd": 716,
                                "start": 692,
                                "end": 716,
                                "fullWidth": 32,
                                "width": 24,
                                "left": {
                                    "kind": "ElementAccessExpression",
                                    "fullStart": 684,
                                    "fullEnd": 713,
                                    "start": 692,
                                    "end": 712,
                                    "fullWidth": 29,
                                    "width": 20,
                                    "expression": {
                                        "kind": "IdentifierName",
                                        "fullStart": 684,
                                        "fullEnd": 702,
                                        "start": 692,
                                        "end": 702,
                                        "fullWidth": 18,
                                        "width": 10,
                                        "text": "tokenCodes",
                                        "value": "tokenCodes",
                                        "valueText": "tokenCodes",
                                        "hasLeadingTrivia": true,
                                        "leadingTrivia": [
                                            {
                                                "kind": "WhitespaceTrivia",
                                                "text": "        "
                                            }
                                        ]
                                    },
                                    "openBracketToken": {
                                        "kind": "OpenBracketToken",
                                        "fullStart": 702,
                                        "fullEnd": 703,
                                        "start": 702,
                                        "end": 703,
                                        "fullWidth": 1,
                                        "width": 1,
                                        "text": "[",
                                        "value": "[",
                                        "valueText": "["
                                    },
                                    "argumentExpression": {
                                        "kind": "StringLiteral",
                                        "fullStart": 703,
                                        "fullEnd": 711,
                                        "start": 703,
                                        "end": 711,
                                        "fullWidth": 8,
                                        "width": 8,
                                        "text": "'import'",
                                        "value": "import",
                                        "valueText": "import"
                                    },
                                    "closeBracketToken": {
                                        "kind": "CloseBracketToken",
                                        "fullStart": 711,
                                        "fullEnd": 713,
                                        "start": 711,
                                        "end": 712,
                                        "fullWidth": 2,
                                        "width": 1,
                                        "text": "]",
                                        "value": "]",
                                        "valueText": "]",
                                        "hasTrailingTrivia": true,
                                        "trailingTrivia": [
                                            {
                                                "kind": "WhitespaceTrivia",
                                                "text": " "
                                            }
                                        ]
                                    }
                                },
                                "operatorToken": {
                                    "kind": "EqualsToken",
                                    "fullStart": 713,
                                    "fullEnd": 715,
                                    "start": 713,
                                    "end": 714,
                                    "fullWidth": 2,
                                    "width": 1,
                                    "text": "=",
                                    "value": "=",
                                    "valueText": "=",
                                    "hasTrailingTrivia": true,
                                    "trailingTrivia": [
                                        {
                                            "kind": "WhitespaceTrivia",
                                            "text": " "
                                        }
                                    ]
                                },
                                "right": {
                                    "kind": "NumericLiteral",
                                    "fullStart": 715,
                                    "fullEnd": 716,
                                    "start": 715,
                                    "end": 716,
                                    "fullWidth": 1,
                                    "width": 1,
                                    "text": "2",
                                    "value": 2,
                                    "valueText": "2"
                                }
                            },
                            "semicolonToken": {
                                "kind": "SemicolonToken",
                                "fullStart": 716,
                                "fullEnd": 719,
                                "start": 716,
                                "end": 717,
                                "fullWidth": 3,
                                "width": 1,
                                "text": ";",
                                "value": ";",
                                "valueText": ";",
                                "hasTrailingTrivia": true,
                                "hasTrailingNewLine": true,
                                "trailingTrivia": [
                                    {
                                        "kind": "NewLineTrivia",
                                        "text": "\r\n"
                                    }
                                ]
                            }
                        },
                        {
                            "kind": "VariableStatement",
                            "fullStart": 719,
                            "fullEnd": 823,
                            "start": 727,
                            "end": 821,
                            "fullWidth": 104,
                            "width": 94,
                            "modifiers": [],
                            "variableDeclaration": {
                                "kind": "VariableDeclaration",
                                "fullStart": 719,
                                "fullEnd": 820,
                                "start": 727,
                                "end": 820,
                                "fullWidth": 101,
                                "width": 93,
                                "varKeyword": {
                                    "kind": "VarKeyword",
                                    "fullStart": 719,
                                    "fullEnd": 731,
                                    "start": 727,
                                    "end": 730,
                                    "fullWidth": 12,
                                    "width": 3,
                                    "text": "var",
                                    "value": "var",
                                    "valueText": "var",
                                    "hasLeadingTrivia": true,
                                    "hasTrailingTrivia": true,
                                    "leadingTrivia": [
                                        {
                                            "kind": "WhitespaceTrivia",
                                            "text": "        "
                                        }
                                    ],
                                    "trailingTrivia": [
                                        {
                                            "kind": "WhitespaceTrivia",
                                            "text": " "
                                        }
                                    ]
                                },
                                "variableDeclarators": [
                                    {
                                        "kind": "VariableDeclarator",
                                        "fullStart": 731,
                                        "fullEnd": 820,
                                        "start": 731,
                                        "end": 820,
                                        "fullWidth": 89,
<<<<<<< HEAD
                                        "width": 89,
                                        "identifier": {
=======
                                        "propertyName": {
>>>>>>> 85e84683
                                            "kind": "IdentifierName",
                                            "fullStart": 731,
                                            "fullEnd": 735,
                                            "start": 731,
                                            "end": 734,
                                            "fullWidth": 4,
                                            "width": 3,
                                            "text": "arr",
                                            "value": "arr",
                                            "valueText": "arr",
                                            "hasTrailingTrivia": true,
                                            "trailingTrivia": [
                                                {
                                                    "kind": "WhitespaceTrivia",
                                                    "text": " "
                                                }
                                            ]
                                        },
                                        "equalsValueClause": {
                                            "kind": "EqualsValueClause",
                                            "fullStart": 735,
                                            "fullEnd": 820,
                                            "start": 735,
                                            "end": 820,
                                            "fullWidth": 85,
                                            "width": 85,
                                            "equalsToken": {
                                                "kind": "EqualsToken",
                                                "fullStart": 735,
                                                "fullEnd": 737,
                                                "start": 735,
                                                "end": 736,
                                                "fullWidth": 2,
                                                "width": 1,
                                                "text": "=",
                                                "value": "=",
                                                "valueText": "=",
                                                "hasTrailingTrivia": true,
                                                "trailingTrivia": [
                                                    {
                                                        "kind": "WhitespaceTrivia",
                                                        "text": " "
                                                    }
                                                ]
                                            },
                                            "value": {
                                                "kind": "ArrayLiteralExpression",
                                                "fullStart": 737,
                                                "fullEnd": 820,
                                                "start": 737,
                                                "end": 820,
                                                "fullWidth": 83,
                                                "width": 83,
                                                "openBracketToken": {
                                                    "kind": "OpenBracketToken",
                                                    "fullStart": 737,
                                                    "fullEnd": 740,
                                                    "start": 737,
                                                    "end": 738,
                                                    "fullWidth": 3,
                                                    "width": 1,
                                                    "text": "[",
                                                    "value": "[",
                                                    "valueText": "[",
                                                    "hasTrailingTrivia": true,
                                                    "hasTrailingNewLine": true,
                                                    "trailingTrivia": [
                                                        {
                                                            "kind": "NewLineTrivia",
                                                            "text": "\r\n"
                                                        }
                                                    ]
                                                },
                                                "expressions": [
                                                    {
                                                        "kind": "StringLiteral",
                                                        "fullStart": 740,
                                                        "fullEnd": 759,
                                                        "start": 752,
                                                        "end": 759,
                                                        "fullWidth": 19,
                                                        "width": 7,
                                                        "text": "'const'",
                                                        "value": "const",
                                                        "valueText": "const",
                                                        "hasLeadingTrivia": true,
                                                        "leadingTrivia": [
                                                            {
                                                                "kind": "WhitespaceTrivia",
                                                                "text": "            "
                                                            }
                                                        ]
                                                    },
                                                    {
                                                        "kind": "CommaToken",
                                                        "fullStart": 759,
                                                        "fullEnd": 762,
                                                        "start": 759,
                                                        "end": 760,
                                                        "fullWidth": 3,
                                                        "width": 1,
                                                        "text": ",",
                                                        "value": ",",
                                                        "valueText": ",",
                                                        "hasTrailingTrivia": true,
                                                        "hasTrailingNewLine": true,
                                                        "trailingTrivia": [
                                                            {
                                                                "kind": "NewLineTrivia",
                                                                "text": "\r\n"
                                                            }
                                                        ]
                                                    },
                                                    {
                                                        "kind": "StringLiteral",
                                                        "fullStart": 762,
                                                        "fullEnd": 782,
                                                        "start": 774,
                                                        "end": 782,
                                                        "fullWidth": 20,
                                                        "width": 8,
                                                        "text": "'export'",
                                                        "value": "export",
                                                        "valueText": "export",
                                                        "hasLeadingTrivia": true,
                                                        "leadingTrivia": [
                                                            {
                                                                "kind": "WhitespaceTrivia",
                                                                "text": "            "
                                                            }
                                                        ]
                                                    },
                                                    {
                                                        "kind": "CommaToken",
                                                        "fullStart": 782,
                                                        "fullEnd": 785,
                                                        "start": 782,
                                                        "end": 783,
                                                        "fullWidth": 3,
                                                        "width": 1,
                                                        "text": ",",
                                                        "value": ",",
                                                        "valueText": ",",
                                                        "hasTrailingTrivia": true,
                                                        "hasTrailingNewLine": true,
                                                        "trailingTrivia": [
                                                            {
                                                                "kind": "NewLineTrivia",
                                                                "text": "\r\n"
                                                            }
                                                        ]
                                                    },
                                                    {
                                                        "kind": "StringLiteral",
                                                        "fullStart": 785,
                                                        "fullEnd": 807,
                                                        "start": 797,
                                                        "end": 805,
                                                        "fullWidth": 22,
                                                        "width": 8,
                                                        "text": "'import'",
                                                        "value": "import",
                                                        "valueText": "import",
                                                        "hasLeadingTrivia": true,
                                                        "hasTrailingTrivia": true,
                                                        "hasTrailingNewLine": true,
                                                        "leadingTrivia": [
                                                            {
                                                                "kind": "WhitespaceTrivia",
                                                                "text": "            "
                                                            }
                                                        ],
                                                        "trailingTrivia": [
                                                            {
                                                                "kind": "NewLineTrivia",
                                                                "text": "\r\n"
                                                            }
                                                        ]
                                                    }
                                                ],
                                                "closeBracketToken": {
                                                    "kind": "CloseBracketToken",
                                                    "fullStart": 807,
                                                    "fullEnd": 820,
                                                    "start": 819,
                                                    "end": 820,
                                                    "fullWidth": 13,
                                                    "width": 1,
                                                    "text": "]",
                                                    "value": "]",
                                                    "valueText": "]",
                                                    "hasLeadingTrivia": true,
                                                    "leadingTrivia": [
                                                        {
                                                            "kind": "WhitespaceTrivia",
                                                            "text": "            "
                                                        }
                                                    ]
                                                }
                                            }
                                        }
                                    }
                                ]
                            },
                            "semicolonToken": {
                                "kind": "SemicolonToken",
                                "fullStart": 820,
                                "fullEnd": 823,
                                "start": 820,
                                "end": 821,
                                "fullWidth": 3,
                                "width": 1,
                                "text": ";",
                                "value": ";",
                                "valueText": ";",
                                "hasTrailingTrivia": true,
                                "hasTrailingNewLine": true,
                                "trailingTrivia": [
                                    {
                                        "kind": "NewLineTrivia",
                                        "text": "\r\n"
                                    }
                                ]
                            }
                        },
                        {
                            "kind": "ForInStatement",
                            "fullStart": 823,
                            "fullEnd": 1124,
                            "start": 831,
                            "end": 1122,
                            "fullWidth": 301,
                            "width": 291,
                            "forKeyword": {
                                "kind": "ForKeyword",
                                "fullStart": 823,
                                "fullEnd": 834,
                                "start": 831,
                                "end": 834,
                                "fullWidth": 11,
                                "width": 3,
                                "text": "for",
                                "value": "for",
                                "valueText": "for",
                                "hasLeadingTrivia": true,
                                "leadingTrivia": [
                                    {
                                        "kind": "WhitespaceTrivia",
                                        "text": "        "
                                    }
                                ]
                            },
                            "openParenToken": {
                                "kind": "OpenParenToken",
                                "fullStart": 834,
                                "fullEnd": 835,
                                "start": 834,
                                "end": 835,
                                "fullWidth": 1,
                                "width": 1,
                                "text": "(",
                                "value": "(",
                                "valueText": "("
                            },
                            "variableDeclaration": {
                                "kind": "VariableDeclaration",
                                "fullStart": 835,
                                "fullEnd": 841,
                                "start": 835,
                                "end": 840,
                                "fullWidth": 6,
                                "width": 5,
                                "varKeyword": {
                                    "kind": "VarKeyword",
                                    "fullStart": 835,
                                    "fullEnd": 839,
                                    "start": 835,
                                    "end": 838,
                                    "fullWidth": 4,
                                    "width": 3,
                                    "text": "var",
                                    "value": "var",
                                    "valueText": "var",
                                    "hasTrailingTrivia": true,
                                    "trailingTrivia": [
                                        {
                                            "kind": "WhitespaceTrivia",
                                            "text": " "
                                        }
                                    ]
                                },
                                "variableDeclarators": [
                                    {
                                        "kind": "VariableDeclarator",
                                        "fullStart": 839,
                                        "fullEnd": 841,
                                        "start": 839,
                                        "end": 840,
                                        "fullWidth": 2,
<<<<<<< HEAD
                                        "width": 1,
                                        "identifier": {
=======
                                        "propertyName": {
>>>>>>> 85e84683
                                            "kind": "IdentifierName",
                                            "fullStart": 839,
                                            "fullEnd": 841,
                                            "start": 839,
                                            "end": 840,
                                            "fullWidth": 2,
                                            "width": 1,
                                            "text": "p",
                                            "value": "p",
                                            "valueText": "p",
                                            "hasTrailingTrivia": true,
                                            "trailingTrivia": [
                                                {
                                                    "kind": "WhitespaceTrivia",
                                                    "text": " "
                                                }
                                            ]
                                        }
                                    }
                                ]
                            },
                            "inKeyword": {
                                "kind": "InKeyword",
                                "fullStart": 841,
                                "fullEnd": 844,
                                "start": 841,
                                "end": 843,
                                "fullWidth": 3,
                                "width": 2,
                                "text": "in",
                                "value": "in",
                                "valueText": "in",
                                "hasTrailingTrivia": true,
                                "trailingTrivia": [
                                    {
                                        "kind": "WhitespaceTrivia",
                                        "text": " "
                                    }
                                ]
                            },
                            "expression": {
                                "kind": "IdentifierName",
                                "fullStart": 844,
                                "fullEnd": 854,
                                "start": 844,
                                "end": 854,
                                "fullWidth": 10,
                                "width": 10,
                                "text": "tokenCodes",
                                "value": "tokenCodes",
                                "valueText": "tokenCodes"
                            },
                            "closeParenToken": {
                                "kind": "CloseParenToken",
                                "fullStart": 854,
                                "fullEnd": 856,
                                "start": 854,
                                "end": 855,
                                "fullWidth": 2,
                                "width": 1,
                                "text": ")",
                                "value": ")",
                                "valueText": ")",
                                "hasTrailingTrivia": true,
                                "trailingTrivia": [
                                    {
                                        "kind": "WhitespaceTrivia",
                                        "text": " "
                                    }
                                ]
                            },
                            "statement": {
                                "kind": "Block",
                                "fullStart": 856,
                                "fullEnd": 1124,
                                "start": 856,
                                "end": 1122,
                                "fullWidth": 268,
                                "width": 266,
                                "openBraceToken": {
                                    "kind": "OpenBraceToken",
                                    "fullStart": 856,
                                    "fullEnd": 866,
                                    "start": 856,
                                    "end": 857,
                                    "fullWidth": 10,
                                    "width": 1,
                                    "text": "{",
                                    "value": "{",
                                    "valueText": "{",
                                    "hasTrailingTrivia": true,
                                    "hasTrailingNewLine": true,
                                    "trailingTrivia": [
                                        {
                                            "kind": "WhitespaceTrivia",
                                            "text": "       "
                                        },
                                        {
                                            "kind": "NewLineTrivia",
                                            "text": "\r\n"
                                        }
                                    ]
                                },
                                "statements": [
                                    {
                                        "kind": "ForInStatement",
                                        "fullStart": 866,
                                        "fullEnd": 1113,
                                        "start": 878,
                                        "end": 1111,
                                        "fullWidth": 247,
                                        "width": 233,
                                        "forKeyword": {
                                            "kind": "ForKeyword",
                                            "fullStart": 866,
                                            "fullEnd": 881,
                                            "start": 878,
                                            "end": 881,
                                            "fullWidth": 15,
                                            "width": 3,
                                            "text": "for",
                                            "value": "for",
                                            "valueText": "for",
                                            "hasLeadingTrivia": true,
                                            "leadingTrivia": [
                                                {
                                                    "kind": "WhitespaceTrivia",
                                                    "text": "            "
                                                }
                                            ]
                                        },
                                        "openParenToken": {
                                            "kind": "OpenParenToken",
                                            "fullStart": 881,
                                            "fullEnd": 882,
                                            "start": 881,
                                            "end": 882,
                                            "fullWidth": 1,
                                            "width": 1,
                                            "text": "(",
                                            "value": "(",
                                            "valueText": "("
                                        },
                                        "variableDeclaration": {
                                            "kind": "VariableDeclaration",
                                            "fullStart": 882,
                                            "fullEnd": 889,
                                            "start": 882,
                                            "end": 888,
                                            "fullWidth": 7,
                                            "width": 6,
                                            "varKeyword": {
                                                "kind": "VarKeyword",
                                                "fullStart": 882,
                                                "fullEnd": 886,
                                                "start": 882,
                                                "end": 885,
                                                "fullWidth": 4,
                                                "width": 3,
                                                "text": "var",
                                                "value": "var",
                                                "valueText": "var",
                                                "hasTrailingTrivia": true,
                                                "trailingTrivia": [
                                                    {
                                                        "kind": "WhitespaceTrivia",
                                                        "text": " "
                                                    }
                                                ]
                                            },
                                            "variableDeclarators": [
                                                {
                                                    "kind": "VariableDeclarator",
                                                    "fullStart": 886,
                                                    "fullEnd": 889,
                                                    "start": 886,
                                                    "end": 888,
                                                    "fullWidth": 3,
<<<<<<< HEAD
                                                    "width": 2,
                                                    "identifier": {
=======
                                                    "propertyName": {
>>>>>>> 85e84683
                                                        "kind": "IdentifierName",
                                                        "fullStart": 886,
                                                        "fullEnd": 889,
                                                        "start": 886,
                                                        "end": 888,
                                                        "fullWidth": 3,
                                                        "width": 2,
                                                        "text": "p1",
                                                        "value": "p1",
                                                        "valueText": "p1",
                                                        "hasTrailingTrivia": true,
                                                        "trailingTrivia": [
                                                            {
                                                                "kind": "WhitespaceTrivia",
                                                                "text": " "
                                                            }
                                                        ]
                                                    }
                                                }
                                            ]
                                        },
                                        "inKeyword": {
                                            "kind": "InKeyword",
                                            "fullStart": 889,
                                            "fullEnd": 892,
                                            "start": 889,
                                            "end": 891,
                                            "fullWidth": 3,
                                            "width": 2,
                                            "text": "in",
                                            "value": "in",
                                            "valueText": "in",
                                            "hasTrailingTrivia": true,
                                            "trailingTrivia": [
                                                {
                                                    "kind": "WhitespaceTrivia",
                                                    "text": " "
                                                }
                                            ]
                                        },
                                        "expression": {
                                            "kind": "IdentifierName",
                                            "fullStart": 892,
                                            "fullEnd": 895,
                                            "start": 892,
                                            "end": 895,
                                            "fullWidth": 3,
                                            "width": 3,
                                            "text": "arr",
                                            "value": "arr",
                                            "valueText": "arr"
                                        },
                                        "closeParenToken": {
                                            "kind": "CloseParenToken",
                                            "fullStart": 895,
                                            "fullEnd": 897,
                                            "start": 895,
                                            "end": 896,
                                            "fullWidth": 2,
                                            "width": 1,
                                            "text": ")",
                                            "value": ")",
                                            "valueText": ")",
                                            "hasTrailingTrivia": true,
                                            "trailingTrivia": [
                                                {
                                                    "kind": "WhitespaceTrivia",
                                                    "text": " "
                                                }
                                            ]
                                        },
                                        "statement": {
                                            "kind": "Block",
                                            "fullStart": 897,
                                            "fullEnd": 1113,
                                            "start": 897,
                                            "end": 1111,
                                            "fullWidth": 216,
                                            "width": 214,
                                            "openBraceToken": {
                                                "kind": "OpenBraceToken",
                                                "fullStart": 897,
                                                "fullEnd": 916,
                                                "start": 897,
                                                "end": 898,
                                                "fullWidth": 19,
                                                "width": 1,
                                                "text": "{",
                                                "value": "{",
                                                "valueText": "{",
                                                "hasTrailingTrivia": true,
                                                "hasTrailingNewLine": true,
                                                "trailingTrivia": [
                                                    {
                                                        "kind": "WhitespaceTrivia",
                                                        "text": "                "
                                                    },
                                                    {
                                                        "kind": "NewLineTrivia",
                                                        "text": "\r\n"
                                                    }
                                                ]
                                            },
                                            "statements": [
                                                {
                                                    "kind": "IfStatement",
                                                    "fullStart": 916,
                                                    "fullEnd": 1098,
                                                    "start": 932,
                                                    "end": 1096,
                                                    "fullWidth": 182,
                                                    "width": 164,
                                                    "ifKeyword": {
                                                        "kind": "IfKeyword",
                                                        "fullStart": 916,
                                                        "fullEnd": 934,
                                                        "start": 932,
                                                        "end": 934,
                                                        "fullWidth": 18,
                                                        "width": 2,
                                                        "text": "if",
                                                        "value": "if",
                                                        "valueText": "if",
                                                        "hasLeadingTrivia": true,
                                                        "leadingTrivia": [
                                                            {
                                                                "kind": "WhitespaceTrivia",
                                                                "text": "                "
                                                            }
                                                        ]
                                                    },
                                                    "openParenToken": {
                                                        "kind": "OpenParenToken",
                                                        "fullStart": 934,
                                                        "fullEnd": 935,
                                                        "start": 934,
                                                        "end": 935,
                                                        "fullWidth": 1,
                                                        "width": 1,
                                                        "text": "(",
                                                        "value": "(",
                                                        "valueText": "("
                                                    },
                                                    "condition": {
                                                        "kind": "EqualsExpression",
                                                        "fullStart": 935,
                                                        "fullEnd": 948,
                                                        "start": 935,
                                                        "end": 948,
                                                        "fullWidth": 13,
                                                        "width": 13,
                                                        "left": {
                                                            "kind": "ElementAccessExpression",
                                                            "fullStart": 935,
                                                            "fullEnd": 943,
                                                            "start": 935,
                                                            "end": 942,
                                                            "fullWidth": 8,
                                                            "width": 7,
                                                            "expression": {
                                                                "kind": "IdentifierName",
                                                                "fullStart": 935,
                                                                "fullEnd": 938,
                                                                "start": 935,
                                                                "end": 938,
                                                                "fullWidth": 3,
                                                                "width": 3,
                                                                "text": "arr",
                                                                "value": "arr",
                                                                "valueText": "arr"
                                                            },
                                                            "openBracketToken": {
                                                                "kind": "OpenBracketToken",
                                                                "fullStart": 938,
                                                                "fullEnd": 939,
                                                                "start": 938,
                                                                "end": 939,
                                                                "fullWidth": 1,
                                                                "width": 1,
                                                                "text": "[",
                                                                "value": "[",
                                                                "valueText": "["
                                                            },
                                                            "argumentExpression": {
                                                                "kind": "IdentifierName",
                                                                "fullStart": 939,
                                                                "fullEnd": 941,
                                                                "start": 939,
                                                                "end": 941,
                                                                "fullWidth": 2,
                                                                "width": 2,
                                                                "text": "p1",
                                                                "value": "p1",
                                                                "valueText": "p1"
                                                            },
                                                            "closeBracketToken": {
                                                                "kind": "CloseBracketToken",
                                                                "fullStart": 941,
                                                                "fullEnd": 943,
                                                                "start": 941,
                                                                "end": 942,
                                                                "fullWidth": 2,
                                                                "width": 1,
                                                                "text": "]",
                                                                "value": "]",
                                                                "valueText": "]",
                                                                "hasTrailingTrivia": true,
                                                                "trailingTrivia": [
                                                                    {
                                                                        "kind": "WhitespaceTrivia",
                                                                        "text": " "
                                                                    }
                                                                ]
                                                            }
                                                        },
                                                        "operatorToken": {
                                                            "kind": "EqualsEqualsEqualsToken",
                                                            "fullStart": 943,
                                                            "fullEnd": 947,
                                                            "start": 943,
                                                            "end": 946,
                                                            "fullWidth": 4,
                                                            "width": 3,
                                                            "text": "===",
                                                            "value": "===",
                                                            "valueText": "===",
                                                            "hasTrailingTrivia": true,
                                                            "trailingTrivia": [
                                                                {
                                                                    "kind": "WhitespaceTrivia",
                                                                    "text": " "
                                                                }
                                                            ]
                                                        },
                                                        "right": {
                                                            "kind": "IdentifierName",
                                                            "fullStart": 947,
                                                            "fullEnd": 948,
                                                            "start": 947,
                                                            "end": 948,
                                                            "fullWidth": 1,
                                                            "width": 1,
                                                            "text": "p",
                                                            "value": "p",
                                                            "valueText": "p"
                                                        }
                                                    },
                                                    "closeParenToken": {
                                                        "kind": "CloseParenToken",
                                                        "fullStart": 948,
                                                        "fullEnd": 950,
                                                        "start": 948,
                                                        "end": 949,
                                                        "fullWidth": 2,
                                                        "width": 1,
                                                        "text": ")",
                                                        "value": ")",
                                                        "valueText": ")",
                                                        "hasTrailingTrivia": true,
                                                        "trailingTrivia": [
                                                            {
                                                                "kind": "WhitespaceTrivia",
                                                                "text": " "
                                                            }
                                                        ]
                                                    },
                                                    "statement": {
                                                        "kind": "Block",
                                                        "fullStart": 950,
                                                        "fullEnd": 1098,
                                                        "start": 950,
                                                        "end": 1096,
                                                        "fullWidth": 148,
                                                        "width": 146,
                                                        "openBraceToken": {
                                                            "kind": "OpenBraceToken",
                                                            "fullStart": 950,
                                                            "fullEnd": 953,
                                                            "start": 950,
                                                            "end": 951,
                                                            "fullWidth": 3,
                                                            "width": 1,
                                                            "text": "{",
                                                            "value": "{",
                                                            "valueText": "{",
                                                            "hasTrailingTrivia": true,
                                                            "hasTrailingNewLine": true,
                                                            "trailingTrivia": [
                                                                {
                                                                    "kind": "NewLineTrivia",
                                                                    "text": "\r\n"
                                                                }
                                                            ]
                                                        },
                                                        "statements": [
                                                            {
                                                                "kind": "IfStatement",
                                                                "fullStart": 953,
                                                                "fullEnd": 1076,
                                                                "start": 973,
                                                                "end": 1076,
                                                                "fullWidth": 123,
                                                                "width": 103,
                                                                "ifKeyword": {
                                                                    "kind": "IfKeyword",
                                                                    "fullStart": 953,
                                                                    "fullEnd": 975,
                                                                    "start": 973,
                                                                    "end": 975,
                                                                    "fullWidth": 22,
                                                                    "width": 2,
                                                                    "text": "if",
                                                                    "value": "if",
                                                                    "valueText": "if",
                                                                    "hasLeadingTrivia": true,
                                                                    "leadingTrivia": [
                                                                        {
                                                                            "kind": "WhitespaceTrivia",
                                                                            "text": "                    "
                                                                        }
                                                                    ]
                                                                },
                                                                "openParenToken": {
                                                                    "kind": "OpenParenToken",
                                                                    "fullStart": 975,
                                                                    "fullEnd": 976,
                                                                    "start": 975,
                                                                    "end": 976,
                                                                    "fullWidth": 1,
                                                                    "width": 1,
                                                                    "text": "(",
                                                                    "value": "(",
                                                                    "valueText": "("
                                                                },
                                                                "condition": {
                                                                    "kind": "LogicalNotExpression",
                                                                    "fullStart": 976,
                                                                    "fullEnd": 1011,
                                                                    "start": 976,
                                                                    "end": 1011,
                                                                    "fullWidth": 35,
                                                                    "width": 35,
                                                                    "operatorToken": {
                                                                        "kind": "ExclamationToken",
                                                                        "fullStart": 976,
                                                                        "fullEnd": 977,
                                                                        "start": 976,
                                                                        "end": 977,
                                                                        "fullWidth": 1,
                                                                        "width": 1,
                                                                        "text": "!",
                                                                        "value": "!",
                                                                        "valueText": "!"
                                                                    },
                                                                    "operand": {
                                                                        "kind": "InvocationExpression",
                                                                        "fullStart": 977,
                                                                        "fullEnd": 1011,
                                                                        "start": 977,
                                                                        "end": 1011,
                                                                        "fullWidth": 34,
                                                                        "width": 34,
                                                                        "expression": {
                                                                            "kind": "MemberAccessExpression",
                                                                            "fullStart": 977,
                                                                            "fullEnd": 1002,
                                                                            "start": 977,
                                                                            "end": 1002,
                                                                            "fullWidth": 25,
                                                                            "width": 25,
                                                                            "expression": {
                                                                                "kind": "IdentifierName",
                                                                                "fullStart": 977,
                                                                                "fullEnd": 987,
                                                                                "start": 977,
                                                                                "end": 987,
                                                                                "fullWidth": 10,
                                                                                "width": 10,
                                                                                "text": "tokenCodes",
                                                                                "value": "tokenCodes",
                                                                                "valueText": "tokenCodes"
                                                                            },
                                                                            "dotToken": {
                                                                                "kind": "DotToken",
                                                                                "fullStart": 987,
                                                                                "fullEnd": 988,
                                                                                "start": 987,
                                                                                "end": 988,
                                                                                "fullWidth": 1,
                                                                                "width": 1,
                                                                                "text": ".",
                                                                                "value": ".",
                                                                                "valueText": "."
                                                                            },
                                                                            "name": {
                                                                                "kind": "IdentifierName",
                                                                                "fullStart": 988,
                                                                                "fullEnd": 1002,
                                                                                "start": 988,
                                                                                "end": 1002,
                                                                                "fullWidth": 14,
                                                                                "width": 14,
                                                                                "text": "hasOwnProperty",
                                                                                "value": "hasOwnProperty",
                                                                                "valueText": "hasOwnProperty"
                                                                            }
                                                                        },
                                                                        "argumentList": {
                                                                            "kind": "ArgumentList",
                                                                            "fullStart": 1002,
                                                                            "fullEnd": 1011,
                                                                            "start": 1002,
                                                                            "end": 1011,
                                                                            "fullWidth": 9,
                                                                            "width": 9,
                                                                            "openParenToken": {
                                                                                "kind": "OpenParenToken",
                                                                                "fullStart": 1002,
                                                                                "fullEnd": 1003,
                                                                                "start": 1002,
                                                                                "end": 1003,
                                                                                "fullWidth": 1,
                                                                                "width": 1,
                                                                                "text": "(",
                                                                                "value": "(",
                                                                                "valueText": "("
                                                                            },
                                                                            "arguments": [
                                                                                {
                                                                                    "kind": "ElementAccessExpression",
                                                                                    "fullStart": 1003,
                                                                                    "fullEnd": 1010,
                                                                                    "start": 1003,
                                                                                    "end": 1010,
                                                                                    "fullWidth": 7,
                                                                                    "width": 7,
                                                                                    "expression": {
                                                                                        "kind": "IdentifierName",
                                                                                        "fullStart": 1003,
                                                                                        "fullEnd": 1006,
                                                                                        "start": 1003,
                                                                                        "end": 1006,
                                                                                        "fullWidth": 3,
                                                                                        "width": 3,
                                                                                        "text": "arr",
                                                                                        "value": "arr",
                                                                                        "valueText": "arr"
                                                                                    },
                                                                                    "openBracketToken": {
                                                                                        "kind": "OpenBracketToken",
                                                                                        "fullStart": 1006,
                                                                                        "fullEnd": 1007,
                                                                                        "start": 1006,
                                                                                        "end": 1007,
                                                                                        "fullWidth": 1,
                                                                                        "width": 1,
                                                                                        "text": "[",
                                                                                        "value": "[",
                                                                                        "valueText": "["
                                                                                    },
                                                                                    "argumentExpression": {
                                                                                        "kind": "IdentifierName",
                                                                                        "fullStart": 1007,
                                                                                        "fullEnd": 1009,
                                                                                        "start": 1007,
                                                                                        "end": 1009,
                                                                                        "fullWidth": 2,
                                                                                        "width": 2,
                                                                                        "text": "p1",
                                                                                        "value": "p1",
                                                                                        "valueText": "p1"
                                                                                    },
                                                                                    "closeBracketToken": {
                                                                                        "kind": "CloseBracketToken",
                                                                                        "fullStart": 1009,
                                                                                        "fullEnd": 1010,
                                                                                        "start": 1009,
                                                                                        "end": 1010,
                                                                                        "fullWidth": 1,
                                                                                        "width": 1,
                                                                                        "text": "]",
                                                                                        "value": "]",
                                                                                        "valueText": "]"
                                                                                    }
                                                                                }
                                                                            ],
                                                                            "closeParenToken": {
                                                                                "kind": "CloseParenToken",
                                                                                "fullStart": 1010,
                                                                                "fullEnd": 1011,
                                                                                "start": 1010,
                                                                                "end": 1011,
                                                                                "fullWidth": 1,
                                                                                "width": 1,
                                                                                "text": ")",
                                                                                "value": ")",
                                                                                "valueText": ")"
                                                                            }
                                                                        }
                                                                    }
                                                                },
                                                                "closeParenToken": {
                                                                    "kind": "CloseParenToken",
                                                                    "fullStart": 1011,
                                                                    "fullEnd": 1013,
                                                                    "start": 1011,
                                                                    "end": 1012,
                                                                    "fullWidth": 2,
                                                                    "width": 1,
                                                                    "text": ")",
                                                                    "value": ")",
                                                                    "valueText": ")",
                                                                    "hasTrailingTrivia": true,
                                                                    "trailingTrivia": [
                                                                        {
                                                                            "kind": "WhitespaceTrivia",
                                                                            "text": " "
                                                                        }
                                                                    ]
                                                                },
                                                                "statement": {
                                                                    "kind": "Block",
                                                                    "fullStart": 1013,
                                                                    "fullEnd": 1076,
                                                                    "start": 1013,
                                                                    "end": 1076,
                                                                    "fullWidth": 63,
                                                                    "width": 63,
                                                                    "openBraceToken": {
                                                                        "kind": "OpenBraceToken",
                                                                        "fullStart": 1013,
                                                                        "fullEnd": 1016,
                                                                        "start": 1013,
                                                                        "end": 1014,
                                                                        "fullWidth": 3,
                                                                        "width": 1,
                                                                        "text": "{",
                                                                        "value": "{",
                                                                        "valueText": "{",
                                                                        "hasTrailingTrivia": true,
                                                                        "hasTrailingNewLine": true,
                                                                        "trailingTrivia": [
                                                                            {
                                                                                "kind": "NewLineTrivia",
                                                                                "text": "\r\n"
                                                                            }
                                                                        ]
                                                                    },
                                                                    "statements": [
                                                                        {
                                                                            "kind": "ReturnStatement",
                                                                            "fullStart": 1016,
                                                                            "fullEnd": 1055,
                                                                            "start": 1040,
                                                                            "end": 1053,
                                                                            "fullWidth": 39,
                                                                            "width": 13,
                                                                            "returnKeyword": {
                                                                                "kind": "ReturnKeyword",
                                                                                "fullStart": 1016,
                                                                                "fullEnd": 1047,
                                                                                "start": 1040,
                                                                                "end": 1046,
                                                                                "fullWidth": 31,
                                                                                "width": 6,
                                                                                "text": "return",
                                                                                "value": "return",
                                                                                "valueText": "return",
                                                                                "hasLeadingTrivia": true,
                                                                                "hasTrailingTrivia": true,
                                                                                "leadingTrivia": [
                                                                                    {
                                                                                        "kind": "WhitespaceTrivia",
                                                                                        "text": "                        "
                                                                                    }
                                                                                ],
                                                                                "trailingTrivia": [
                                                                                    {
                                                                                        "kind": "WhitespaceTrivia",
                                                                                        "text": " "
                                                                                    }
                                                                                ]
                                                                            },
                                                                            "expression": {
                                                                                "kind": "FalseKeyword",
                                                                                "fullStart": 1047,
                                                                                "fullEnd": 1052,
                                                                                "start": 1047,
                                                                                "end": 1052,
                                                                                "fullWidth": 5,
                                                                                "width": 5,
                                                                                "text": "false",
                                                                                "value": false,
                                                                                "valueText": "false"
                                                                            },
                                                                            "semicolonToken": {
                                                                                "kind": "SemicolonToken",
                                                                                "fullStart": 1052,
                                                                                "fullEnd": 1055,
                                                                                "start": 1052,
                                                                                "end": 1053,
                                                                                "fullWidth": 3,
                                                                                "width": 1,
                                                                                "text": ";",
                                                                                "value": ";",
                                                                                "valueText": ";",
                                                                                "hasTrailingTrivia": true,
                                                                                "hasTrailingNewLine": true,
                                                                                "trailingTrivia": [
                                                                                    {
                                                                                        "kind": "NewLineTrivia",
                                                                                        "text": "\r\n"
                                                                                    }
                                                                                ]
                                                                            }
                                                                        }
                                                                    ],
                                                                    "closeBraceToken": {
                                                                        "kind": "CloseBraceToken",
                                                                        "fullStart": 1055,
                                                                        "fullEnd": 1076,
                                                                        "start": 1075,
                                                                        "end": 1076,
                                                                        "fullWidth": 21,
                                                                        "width": 1,
                                                                        "text": "}",
                                                                        "value": "}",
                                                                        "valueText": "}",
                                                                        "hasLeadingTrivia": true,
                                                                        "leadingTrivia": [
                                                                            {
                                                                                "kind": "WhitespaceTrivia",
                                                                                "text": "                    "
                                                                            }
                                                                        ]
                                                                    }
                                                                }
                                                            },
                                                            {
                                                                "kind": "EmptyStatement",
                                                                "fullStart": 1076,
                                                                "fullEnd": 1079,
                                                                "start": 1076,
                                                                "end": 1077,
                                                                "fullWidth": 3,
                                                                "width": 1,
                                                                "semicolonToken": {
                                                                    "kind": "SemicolonToken",
                                                                    "fullStart": 1076,
                                                                    "fullEnd": 1079,
                                                                    "start": 1076,
                                                                    "end": 1077,
                                                                    "fullWidth": 3,
                                                                    "width": 1,
                                                                    "text": ";",
                                                                    "value": ";",
                                                                    "valueText": ";",
                                                                    "hasTrailingTrivia": true,
                                                                    "hasTrailingNewLine": true,
                                                                    "trailingTrivia": [
                                                                        {
                                                                            "kind": "NewLineTrivia",
                                                                            "text": "\r\n"
                                                                        }
                                                                    ]
                                                                }
                                                            }
                                                        ],
                                                        "closeBraceToken": {
                                                            "kind": "CloseBraceToken",
                                                            "fullStart": 1079,
                                                            "fullEnd": 1098,
                                                            "start": 1095,
                                                            "end": 1096,
                                                            "fullWidth": 19,
                                                            "width": 1,
                                                            "text": "}",
                                                            "value": "}",
                                                            "valueText": "}",
                                                            "hasLeadingTrivia": true,
                                                            "hasTrailingTrivia": true,
                                                            "hasTrailingNewLine": true,
                                                            "leadingTrivia": [
                                                                {
                                                                    "kind": "WhitespaceTrivia",
                                                                    "text": "                "
                                                                }
                                                            ],
                                                            "trailingTrivia": [
                                                                {
                                                                    "kind": "NewLineTrivia",
                                                                    "text": "\r\n"
                                                                }
                                                            ]
                                                        }
                                                    }
                                                }
                                            ],
                                            "closeBraceToken": {
                                                "kind": "CloseBraceToken",
                                                "fullStart": 1098,
                                                "fullEnd": 1113,
                                                "start": 1110,
                                                "end": 1111,
                                                "fullWidth": 15,
                                                "width": 1,
                                                "text": "}",
                                                "value": "}",
                                                "valueText": "}",
                                                "hasLeadingTrivia": true,
                                                "hasTrailingTrivia": true,
                                                "hasTrailingNewLine": true,
                                                "leadingTrivia": [
                                                    {
                                                        "kind": "WhitespaceTrivia",
                                                        "text": "            "
                                                    }
                                                ],
                                                "trailingTrivia": [
                                                    {
                                                        "kind": "NewLineTrivia",
                                                        "text": "\r\n"
                                                    }
                                                ]
                                            }
                                        }
                                    }
                                ],
                                "closeBraceToken": {
                                    "kind": "CloseBraceToken",
                                    "fullStart": 1113,
                                    "fullEnd": 1124,
                                    "start": 1121,
                                    "end": 1122,
                                    "fullWidth": 11,
                                    "width": 1,
                                    "text": "}",
                                    "value": "}",
                                    "valueText": "}",
                                    "hasLeadingTrivia": true,
                                    "hasTrailingTrivia": true,
                                    "hasTrailingNewLine": true,
                                    "leadingTrivia": [
                                        {
                                            "kind": "WhitespaceTrivia",
                                            "text": "        "
                                        }
                                    ],
                                    "trailingTrivia": [
                                        {
                                            "kind": "NewLineTrivia",
                                            "text": "\r\n"
                                        }
                                    ]
                                }
                            }
                        },
                        {
                            "kind": "ReturnStatement",
                            "fullStart": 1124,
                            "fullEnd": 1146,
                            "start": 1132,
                            "end": 1144,
                            "fullWidth": 22,
                            "width": 12,
                            "returnKeyword": {
                                "kind": "ReturnKeyword",
                                "fullStart": 1124,
                                "fullEnd": 1139,
                                "start": 1132,
                                "end": 1138,
                                "fullWidth": 15,
                                "width": 6,
                                "text": "return",
                                "value": "return",
                                "valueText": "return",
                                "hasLeadingTrivia": true,
                                "hasTrailingTrivia": true,
                                "leadingTrivia": [
                                    {
                                        "kind": "WhitespaceTrivia",
                                        "text": "        "
                                    }
                                ],
                                "trailingTrivia": [
                                    {
                                        "kind": "WhitespaceTrivia",
                                        "text": " "
                                    }
                                ]
                            },
                            "expression": {
                                "kind": "TrueKeyword",
                                "fullStart": 1139,
                                "fullEnd": 1143,
                                "start": 1139,
                                "end": 1143,
                                "fullWidth": 4,
                                "width": 4,
                                "text": "true",
                                "value": true,
                                "valueText": "true"
                            },
                            "semicolonToken": {
                                "kind": "SemicolonToken",
                                "fullStart": 1143,
                                "fullEnd": 1146,
                                "start": 1143,
                                "end": 1144,
                                "fullWidth": 3,
                                "width": 1,
                                "text": ";",
                                "value": ";",
                                "valueText": ";",
                                "hasTrailingTrivia": true,
                                "hasTrailingNewLine": true,
                                "trailingTrivia": [
                                    {
                                        "kind": "NewLineTrivia",
                                        "text": "\r\n"
                                    }
                                ]
                            }
                        }
                    ],
                    "closeBraceToken": {
                        "kind": "CloseBraceToken",
                        "fullStart": 1146,
                        "fullEnd": 1153,
                        "start": 1150,
                        "end": 1151,
                        "fullWidth": 7,
                        "width": 1,
                        "text": "}",
                        "value": "}",
                        "valueText": "}",
                        "hasLeadingTrivia": true,
                        "hasTrailingTrivia": true,
                        "hasTrailingNewLine": true,
                        "leadingTrivia": [
                            {
                                "kind": "WhitespaceTrivia",
                                "text": "    "
                            }
                        ],
                        "trailingTrivia": [
                            {
                                "kind": "NewLineTrivia",
                                "text": "\r\n"
                            }
                        ]
                    }
                }
            },
            {
                "kind": "ExpressionStatement",
                "fullStart": 1153,
                "fullEnd": 1177,
                "start": 1153,
                "end": 1175,
                "fullWidth": 24,
                "width": 22,
                "expression": {
                    "kind": "InvocationExpression",
                    "fullStart": 1153,
                    "fullEnd": 1174,
                    "start": 1153,
                    "end": 1174,
                    "fullWidth": 21,
                    "width": 21,
                    "expression": {
                        "kind": "IdentifierName",
                        "fullStart": 1153,
                        "fullEnd": 1164,
                        "start": 1153,
                        "end": 1164,
                        "fullWidth": 11,
                        "width": 11,
                        "text": "runTestCase",
                        "value": "runTestCase",
                        "valueText": "runTestCase"
                    },
                    "argumentList": {
                        "kind": "ArgumentList",
                        "fullStart": 1164,
                        "fullEnd": 1174,
                        "start": 1164,
                        "end": 1174,
                        "fullWidth": 10,
                        "width": 10,
                        "openParenToken": {
                            "kind": "OpenParenToken",
                            "fullStart": 1164,
                            "fullEnd": 1165,
                            "start": 1164,
                            "end": 1165,
                            "fullWidth": 1,
                            "width": 1,
                            "text": "(",
                            "value": "(",
                            "valueText": "("
                        },
                        "arguments": [
                            {
                                "kind": "IdentifierName",
                                "fullStart": 1165,
                                "fullEnd": 1173,
                                "start": 1165,
                                "end": 1173,
                                "fullWidth": 8,
                                "width": 8,
                                "text": "testcase",
                                "value": "testcase",
                                "valueText": "testcase"
                            }
                        ],
                        "closeParenToken": {
                            "kind": "CloseParenToken",
                            "fullStart": 1173,
                            "fullEnd": 1174,
                            "start": 1173,
                            "end": 1174,
                            "fullWidth": 1,
                            "width": 1,
                            "text": ")",
                            "value": ")",
                            "valueText": ")"
                        }
                    }
                },
                "semicolonToken": {
                    "kind": "SemicolonToken",
                    "fullStart": 1174,
                    "fullEnd": 1177,
                    "start": 1174,
                    "end": 1175,
                    "fullWidth": 3,
                    "width": 1,
                    "text": ";",
                    "value": ";",
                    "valueText": ";",
                    "hasTrailingTrivia": true,
                    "hasTrailingNewLine": true,
                    "trailingTrivia": [
                        {
                            "kind": "NewLineTrivia",
                            "text": "\r\n"
                        }
                    ]
                }
            }
        ],
        "endOfFileToken": {
            "kind": "EndOfFileToken",
            "fullStart": 1177,
            "fullEnd": 1177,
            "start": 1177,
            "end": 1177,
            "fullWidth": 0,
            "width": 0,
            "text": ""
        }
    },
    "lineMap": {
        "lineStarts": [
            0,
            67,
            152,
            232,
            308,
            380,
            385,
            424,
            552,
            557,
            559,
            561,
            584,
            615,
            649,
            684,
            719,
            740,
            762,
            785,
            807,
            823,
            866,
            916,
            953,
            1016,
            1055,
            1079,
            1098,
            1113,
            1124,
            1146,
            1153,
            1177
        ],
        "length": 1177
    }
}<|MERGE_RESOLUTION|>--- conflicted
+++ resolved
@@ -245,12 +245,8 @@
                                         "start": 596,
                                         "end": 612,
                                         "fullWidth": 16,
-<<<<<<< HEAD
                                         "width": 16,
-                                        "identifier": {
-=======
                                         "propertyName": {
->>>>>>> 85e84683
                                             "kind": "IdentifierName",
                                             "fullStart": 596,
                                             "fullEnd": 608,
@@ -826,12 +822,8 @@
                                         "start": 731,
                                         "end": 820,
                                         "fullWidth": 89,
-<<<<<<< HEAD
                                         "width": 89,
-                                        "identifier": {
-=======
                                         "propertyName": {
->>>>>>> 85e84683
                                             "kind": "IdentifierName",
                                             "fullStart": 731,
                                             "fullEnd": 735,
@@ -1131,12 +1123,8 @@
                                         "start": 839,
                                         "end": 840,
                                         "fullWidth": 2,
-<<<<<<< HEAD
                                         "width": 1,
-                                        "identifier": {
-=======
                                         "propertyName": {
->>>>>>> 85e84683
                                             "kind": "IdentifierName",
                                             "fullStart": 839,
                                             "fullEnd": 841,
@@ -1315,12 +1303,8 @@
                                                     "start": 886,
                                                     "end": 888,
                                                     "fullWidth": 3,
-<<<<<<< HEAD
                                                     "width": 2,
-                                                    "identifier": {
-=======
                                                     "propertyName": {
->>>>>>> 85e84683
                                                         "kind": "IdentifierName",
                                                         "fullStart": 886,
                                                         "fullEnd": 889,
