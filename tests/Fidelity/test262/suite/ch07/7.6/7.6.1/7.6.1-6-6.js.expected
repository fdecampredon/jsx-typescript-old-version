{
    "isDeclaration": false,
    "languageVersion": "EcmaScript5",
    "parseOptions": {
        "allowAutomaticSemicolonInsertion": true
    },
    "sourceUnit": {
        "kind": "SourceUnit",
        "fullStart": 0,
        "fullEnd": 1018,
        "start": 561,
        "end": 1018,
        "fullWidth": 1018,
        "width": 457,
        "isIncrementallyUnusable": true,
        "moduleElements": [
            {
                "kind": "FunctionDeclaration",
                "fullStart": 0,
                "fullEnd": 994,
                "start": 561,
                "end": 992,
                "fullWidth": 994,
                "width": 431,
                "isIncrementallyUnusable": true,
                "modifiers": [],
                "functionKeyword": {
                    "kind": "FunctionKeyword",
                    "fullStart": 0,
                    "fullEnd": 570,
                    "start": 561,
                    "end": 569,
                    "fullWidth": 570,
                    "width": 8,
                    "text": "function",
                    "value": "function",
                    "valueText": "function",
                    "hasLeadingTrivia": true,
                    "hasLeadingComment": true,
                    "hasLeadingNewLine": true,
                    "hasTrailingTrivia": true,
                    "leadingTrivia": [
                        {
                            "kind": "SingleLineCommentTrivia",
                            "text": "/// Copyright (c) 2012 Ecma International.  All rights reserved. "
                        },
                        {
                            "kind": "NewLineTrivia",
                            "text": "\r\n"
                        },
                        {
                            "kind": "SingleLineCommentTrivia",
                            "text": "/// Ecma International makes this code available under the terms and conditions set"
                        },
                        {
                            "kind": "NewLineTrivia",
                            "text": "\r\n"
                        },
                        {
                            "kind": "SingleLineCommentTrivia",
                            "text": "/// forth on http://hg.ecmascript.org/tests/test262/raw-file/tip/LICENSE (the "
                        },
                        {
                            "kind": "NewLineTrivia",
                            "text": "\r\n"
                        },
                        {
                            "kind": "SingleLineCommentTrivia",
                            "text": "/// \"Use Terms\").   Any redistribution of this code must retain the above "
                        },
                        {
                            "kind": "NewLineTrivia",
                            "text": "\r\n"
                        },
                        {
                            "kind": "SingleLineCommentTrivia",
                            "text": "/// copyright and this notice and otherwise comply with the Use Terms."
                        },
                        {
                            "kind": "NewLineTrivia",
                            "text": "\r\n"
                        },
                        {
                            "kind": "MultiLineCommentTrivia",
                            "text": "/**\r\n * @path ch07/7.6/7.6.1/7.6.1-6-6.js\r\n * @description Allow reserved words as property names by dot operator assignment, accessed via indexing: continue, for, switch\r\n */"
                        },
                        {
                            "kind": "NewLineTrivia",
                            "text": "\r\n"
                        },
                        {
                            "kind": "NewLineTrivia",
                            "text": "\r\n"
                        },
                        {
                            "kind": "NewLineTrivia",
                            "text": "\r\n"
                        }
                    ],
                    "trailingTrivia": [
                        {
                            "kind": "WhitespaceTrivia",
                            "text": " "
                        }
                    ]
                },
                "identifier": {
                    "kind": "IdentifierName",
                    "fullStart": 570,
                    "fullEnd": 578,
                    "start": 570,
                    "end": 578,
                    "fullWidth": 8,
                    "width": 8,
                    "text": "testcase",
                    "value": "testcase",
                    "valueText": "testcase"
                },
                "callSignature": {
                    "kind": "CallSignature",
                    "fullStart": 578,
                    "fullEnd": 581,
                    "start": 578,
                    "end": 580,
                    "fullWidth": 3,
                    "width": 2,
                    "parameterList": {
                        "kind": "ParameterList",
                        "fullStart": 578,
                        "fullEnd": 581,
                        "start": 578,
                        "end": 580,
                        "fullWidth": 3,
                        "width": 2,
                        "openParenToken": {
                            "kind": "OpenParenToken",
                            "fullStart": 578,
                            "fullEnd": 579,
                            "start": 578,
                            "end": 579,
                            "fullWidth": 1,
                            "width": 1,
                            "text": "(",
                            "value": "(",
                            "valueText": "("
                        },
                        "parameters": [],
                        "closeParenToken": {
                            "kind": "CloseParenToken",
                            "fullStart": 579,
                            "fullEnd": 581,
                            "start": 579,
                            "end": 580,
                            "fullWidth": 2,
                            "width": 1,
                            "text": ")",
                            "value": ")",
                            "valueText": ")",
                            "hasTrailingTrivia": true,
                            "trailingTrivia": [
                                {
                                    "kind": "WhitespaceTrivia",
                                    "text": " "
                                }
                            ]
                        }
                    }
                },
                "block": {
                    "kind": "Block",
                    "fullStart": 581,
                    "fullEnd": 994,
                    "start": 581,
                    "end": 992,
                    "fullWidth": 413,
                    "width": 411,
                    "isIncrementallyUnusable": true,
                    "openBraceToken": {
                        "kind": "OpenBraceToken",
                        "fullStart": 581,
                        "fullEnd": 584,
                        "start": 581,
                        "end": 582,
                        "fullWidth": 3,
                        "width": 1,
                        "text": "{",
                        "value": "{",
                        "valueText": "{",
                        "hasTrailingTrivia": true,
                        "hasTrailingNewLine": true,
                        "trailingTrivia": [
                            {
                                "kind": "NewLineTrivia",
                                "text": "\r\n"
                            }
                        ]
                    },
                    "statements": [
                        {
                            "kind": "VariableStatement",
                            "fullStart": 584,
                            "fullEnd": 615,
                            "start": 592,
                            "end": 613,
                            "fullWidth": 31,
                            "width": 21,
                            "modifiers": [],
                            "variableDeclaration": {
                                "kind": "VariableDeclaration",
                                "fullStart": 584,
                                "fullEnd": 612,
                                "start": 592,
                                "end": 612,
                                "fullWidth": 28,
                                "width": 20,
                                "varKeyword": {
                                    "kind": "VarKeyword",
                                    "fullStart": 584,
                                    "fullEnd": 596,
                                    "start": 592,
                                    "end": 595,
                                    "fullWidth": 12,
                                    "width": 3,
                                    "text": "var",
                                    "value": "var",
                                    "valueText": "var",
                                    "hasLeadingTrivia": true,
                                    "hasTrailingTrivia": true,
                                    "leadingTrivia": [
                                        {
                                            "kind": "WhitespaceTrivia",
                                            "text": "        "
                                        }
                                    ],
                                    "trailingTrivia": [
                                        {
                                            "kind": "WhitespaceTrivia",
                                            "text": " "
                                        }
                                    ]
                                },
                                "variableDeclarators": [
                                    {
                                        "kind": "VariableDeclarator",
                                        "fullStart": 596,
                                        "fullEnd": 612,
                                        "start": 596,
                                        "end": 612,
                                        "fullWidth": 16,
<<<<<<< HEAD
                                        "width": 16,
                                        "identifier": {
=======
                                        "propertyName": {
>>>>>>> 85e84683
                                            "kind": "IdentifierName",
                                            "fullStart": 596,
                                            "fullEnd": 608,
                                            "start": 596,
                                            "end": 606,
                                            "fullWidth": 12,
                                            "width": 10,
                                            "text": "tokenCodes",
                                            "value": "tokenCodes",
                                            "valueText": "tokenCodes",
                                            "hasTrailingTrivia": true,
                                            "trailingTrivia": [
                                                {
                                                    "kind": "WhitespaceTrivia",
                                                    "text": "  "
                                                }
                                            ]
                                        },
                                        "equalsValueClause": {
                                            "kind": "EqualsValueClause",
                                            "fullStart": 608,
                                            "fullEnd": 612,
                                            "start": 608,
                                            "end": 612,
                                            "fullWidth": 4,
                                            "width": 4,
                                            "equalsToken": {
                                                "kind": "EqualsToken",
                                                "fullStart": 608,
                                                "fullEnd": 610,
                                                "start": 608,
                                                "end": 609,
                                                "fullWidth": 2,
                                                "width": 1,
                                                "text": "=",
                                                "value": "=",
                                                "valueText": "=",
                                                "hasTrailingTrivia": true,
                                                "trailingTrivia": [
                                                    {
                                                        "kind": "WhitespaceTrivia",
                                                        "text": " "
                                                    }
                                                ]
                                            },
                                            "value": {
                                                "kind": "ObjectLiteralExpression",
                                                "fullStart": 610,
                                                "fullEnd": 612,
                                                "start": 610,
                                                "end": 612,
                                                "fullWidth": 2,
                                                "width": 2,
                                                "openBraceToken": {
                                                    "kind": "OpenBraceToken",
                                                    "fullStart": 610,
                                                    "fullEnd": 611,
                                                    "start": 610,
                                                    "end": 611,
                                                    "fullWidth": 1,
                                                    "width": 1,
                                                    "text": "{",
                                                    "value": "{",
                                                    "valueText": "{"
                                                },
                                                "propertyAssignments": [],
                                                "closeBraceToken": {
                                                    "kind": "CloseBraceToken",
                                                    "fullStart": 611,
                                                    "fullEnd": 612,
                                                    "start": 611,
                                                    "end": 612,
                                                    "fullWidth": 1,
                                                    "width": 1,
                                                    "text": "}",
                                                    "value": "}",
                                                    "valueText": "}"
                                                }
                                            }
                                        }
                                    }
                                ]
                            },
                            "semicolonToken": {
                                "kind": "SemicolonToken",
                                "fullStart": 612,
                                "fullEnd": 615,
                                "start": 612,
                                "end": 613,
                                "fullWidth": 3,
                                "width": 1,
                                "text": ";",
                                "value": ";",
                                "valueText": ";",
                                "hasTrailingTrivia": true,
                                "hasTrailingNewLine": true,
                                "trailingTrivia": [
                                    {
                                        "kind": "NewLineTrivia",
                                        "text": "\r\n"
                                    }
                                ]
                            }
                        },
                        {
                            "kind": "ExpressionStatement",
                            "fullStart": 615,
                            "fullEnd": 649,
                            "start": 623,
                            "end": 647,
                            "fullWidth": 34,
                            "width": 24,
                            "isIncrementallyUnusable": true,
                            "expression": {
                                "kind": "AssignmentExpression",
                                "fullStart": 615,
                                "fullEnd": 646,
                                "start": 623,
                                "end": 646,
                                "fullWidth": 31,
                                "width": 23,
                                "isIncrementallyUnusable": true,
                                "left": {
                                    "kind": "MemberAccessExpression",
                                    "fullStart": 615,
                                    "fullEnd": 643,
                                    "start": 623,
                                    "end": 642,
                                    "fullWidth": 28,
                                    "width": 19,
                                    "isIncrementallyUnusable": true,
                                    "expression": {
                                        "kind": "IdentifierName",
                                        "fullStart": 615,
                                        "fullEnd": 633,
                                        "start": 623,
                                        "end": 633,
                                        "fullWidth": 18,
                                        "width": 10,
                                        "text": "tokenCodes",
                                        "value": "tokenCodes",
                                        "valueText": "tokenCodes",
                                        "hasLeadingTrivia": true,
                                        "leadingTrivia": [
                                            {
                                                "kind": "WhitespaceTrivia",
                                                "text": "        "
                                            }
                                        ]
                                    },
                                    "dotToken": {
                                        "kind": "DotToken",
                                        "fullStart": 633,
                                        "fullEnd": 634,
                                        "start": 633,
                                        "end": 634,
                                        "fullWidth": 1,
                                        "width": 1,
                                        "text": ".",
                                        "value": ".",
                                        "valueText": "."
                                    },
                                    "name": {
                                        "kind": "IdentifierName",
                                        "fullStart": 634,
                                        "fullEnd": 643,
                                        "start": 634,
                                        "end": 642,
                                        "fullWidth": 9,
                                        "width": 8,
                                        "text": "continue",
                                        "value": "continue",
                                        "valueText": "continue",
                                        "hasTrailingTrivia": true,
                                        "trailingTrivia": [
                                            {
                                                "kind": "WhitespaceTrivia",
                                                "text": " "
                                            }
                                        ]
                                    }
                                },
                                "operatorToken": {
                                    "kind": "EqualsToken",
                                    "fullStart": 643,
                                    "fullEnd": 645,
                                    "start": 643,
                                    "end": 644,
                                    "fullWidth": 2,
                                    "width": 1,
                                    "text": "=",
                                    "value": "=",
                                    "valueText": "=",
                                    "hasTrailingTrivia": true,
                                    "trailingTrivia": [
                                        {
                                            "kind": "WhitespaceTrivia",
                                            "text": " "
                                        }
                                    ]
                                },
                                "right": {
                                    "kind": "NumericLiteral",
                                    "fullStart": 645,
                                    "fullEnd": 646,
                                    "start": 645,
                                    "end": 646,
                                    "fullWidth": 1,
                                    "width": 1,
                                    "text": "0",
                                    "value": 0,
                                    "valueText": "0"
                                }
                            },
                            "semicolonToken": {
                                "kind": "SemicolonToken",
                                "fullStart": 646,
                                "fullEnd": 649,
                                "start": 646,
                                "end": 647,
                                "fullWidth": 3,
                                "width": 1,
                                "text": ";",
                                "value": ";",
                                "valueText": ";",
                                "hasTrailingTrivia": true,
                                "hasTrailingNewLine": true,
                                "trailingTrivia": [
                                    {
                                        "kind": "NewLineTrivia",
                                        "text": "\r\n"
                                    }
                                ]
                            }
                        },
                        {
                            "kind": "ExpressionStatement",
                            "fullStart": 649,
                            "fullEnd": 679,
                            "start": 657,
                            "end": 676,
                            "fullWidth": 30,
                            "width": 19,
                            "isIncrementallyUnusable": true,
                            "expression": {
                                "kind": "AssignmentExpression",
                                "fullStart": 649,
                                "fullEnd": 675,
                                "start": 657,
                                "end": 675,
                                "fullWidth": 26,
                                "width": 18,
                                "isIncrementallyUnusable": true,
                                "left": {
                                    "kind": "MemberAccessExpression",
                                    "fullStart": 649,
                                    "fullEnd": 672,
                                    "start": 657,
                                    "end": 671,
                                    "fullWidth": 23,
                                    "width": 14,
                                    "isIncrementallyUnusable": true,
                                    "expression": {
                                        "kind": "IdentifierName",
                                        "fullStart": 649,
                                        "fullEnd": 667,
                                        "start": 657,
                                        "end": 667,
                                        "fullWidth": 18,
                                        "width": 10,
                                        "text": "tokenCodes",
                                        "value": "tokenCodes",
                                        "valueText": "tokenCodes",
                                        "hasLeadingTrivia": true,
                                        "leadingTrivia": [
                                            {
                                                "kind": "WhitespaceTrivia",
                                                "text": "        "
                                            }
                                        ]
                                    },
                                    "dotToken": {
                                        "kind": "DotToken",
                                        "fullStart": 667,
                                        "fullEnd": 668,
                                        "start": 667,
                                        "end": 668,
                                        "fullWidth": 1,
                                        "width": 1,
                                        "text": ".",
                                        "value": ".",
                                        "valueText": "."
                                    },
                                    "name": {
                                        "kind": "IdentifierName",
                                        "fullStart": 668,
                                        "fullEnd": 672,
                                        "start": 668,
                                        "end": 671,
                                        "fullWidth": 4,
                                        "width": 3,
                                        "text": "for",
                                        "value": "for",
                                        "valueText": "for",
                                        "hasTrailingTrivia": true,
                                        "trailingTrivia": [
                                            {
                                                "kind": "WhitespaceTrivia",
                                                "text": " "
                                            }
                                        ]
                                    }
                                },
                                "operatorToken": {
                                    "kind": "EqualsToken",
                                    "fullStart": 672,
                                    "fullEnd": 674,
                                    "start": 672,
                                    "end": 673,
                                    "fullWidth": 2,
                                    "width": 1,
                                    "text": "=",
                                    "value": "=",
                                    "valueText": "=",
                                    "hasTrailingTrivia": true,
                                    "trailingTrivia": [
                                        {
                                            "kind": "WhitespaceTrivia",
                                            "text": " "
                                        }
                                    ]
                                },
                                "right": {
                                    "kind": "NumericLiteral",
                                    "fullStart": 674,
                                    "fullEnd": 675,
                                    "start": 674,
                                    "end": 675,
                                    "fullWidth": 1,
                                    "width": 1,
                                    "text": "1",
                                    "value": 1,
                                    "valueText": "1"
                                }
                            },
                            "semicolonToken": {
                                "kind": "SemicolonToken",
                                "fullStart": 675,
                                "fullEnd": 679,
                                "start": 675,
                                "end": 676,
                                "fullWidth": 4,
                                "width": 1,
                                "text": ";",
                                "value": ";",
                                "valueText": ";",
                                "hasTrailingTrivia": true,
                                "hasTrailingNewLine": true,
                                "trailingTrivia": [
                                    {
                                        "kind": "WhitespaceTrivia",
                                        "text": " "
                                    },
                                    {
                                        "kind": "NewLineTrivia",
                                        "text": "\r\n"
                                    }
                                ]
                            }
                        },
                        {
                            "kind": "ExpressionStatement",
                            "fullStart": 679,
                            "fullEnd": 711,
                            "start": 687,
                            "end": 709,
                            "fullWidth": 32,
                            "width": 22,
                            "isIncrementallyUnusable": true,
                            "expression": {
                                "kind": "AssignmentExpression",
                                "fullStart": 679,
                                "fullEnd": 708,
                                "start": 687,
                                "end": 708,
                                "fullWidth": 29,
                                "width": 21,
                                "isIncrementallyUnusable": true,
                                "left": {
                                    "kind": "MemberAccessExpression",
                                    "fullStart": 679,
                                    "fullEnd": 705,
                                    "start": 687,
                                    "end": 704,
                                    "fullWidth": 26,
                                    "width": 17,
                                    "isIncrementallyUnusable": true,
                                    "expression": {
                                        "kind": "IdentifierName",
                                        "fullStart": 679,
                                        "fullEnd": 697,
                                        "start": 687,
                                        "end": 697,
                                        "fullWidth": 18,
                                        "width": 10,
                                        "text": "tokenCodes",
                                        "value": "tokenCodes",
                                        "valueText": "tokenCodes",
                                        "hasLeadingTrivia": true,
                                        "leadingTrivia": [
                                            {
                                                "kind": "WhitespaceTrivia",
                                                "text": "        "
                                            }
                                        ]
                                    },
                                    "dotToken": {
                                        "kind": "DotToken",
                                        "fullStart": 697,
                                        "fullEnd": 698,
                                        "start": 697,
                                        "end": 698,
                                        "fullWidth": 1,
                                        "width": 1,
                                        "text": ".",
                                        "value": ".",
                                        "valueText": "."
                                    },
                                    "name": {
                                        "kind": "IdentifierName",
                                        "fullStart": 698,
                                        "fullEnd": 705,
                                        "start": 698,
                                        "end": 704,
                                        "fullWidth": 7,
                                        "width": 6,
                                        "text": "switch",
                                        "value": "switch",
                                        "valueText": "switch",
                                        "hasTrailingTrivia": true,
                                        "trailingTrivia": [
                                            {
                                                "kind": "WhitespaceTrivia",
                                                "text": " "
                                            }
                                        ]
                                    }
                                },
                                "operatorToken": {
                                    "kind": "EqualsToken",
                                    "fullStart": 705,
                                    "fullEnd": 707,
                                    "start": 705,
                                    "end": 706,
                                    "fullWidth": 2,
                                    "width": 1,
                                    "text": "=",
                                    "value": "=",
                                    "valueText": "=",
                                    "hasTrailingTrivia": true,
                                    "trailingTrivia": [
                                        {
                                            "kind": "WhitespaceTrivia",
                                            "text": " "
                                        }
                                    ]
                                },
                                "right": {
                                    "kind": "NumericLiteral",
                                    "fullStart": 707,
                                    "fullEnd": 708,
                                    "start": 707,
                                    "end": 708,
                                    "fullWidth": 1,
                                    "width": 1,
                                    "text": "2",
                                    "value": 2,
                                    "valueText": "2"
                                }
                            },
                            "semicolonToken": {
                                "kind": "SemicolonToken",
                                "fullStart": 708,
                                "fullEnd": 711,
                                "start": 708,
                                "end": 709,
                                "fullWidth": 3,
                                "width": 1,
                                "text": ";",
                                "value": ";",
                                "valueText": ";",
                                "hasTrailingTrivia": true,
                                "hasTrailingNewLine": true,
                                "trailingTrivia": [
                                    {
                                        "kind": "NewLineTrivia",
                                        "text": "\r\n"
                                    }
                                ]
                            }
                        },
                        {
                            "kind": "VariableStatement",
                            "fullStart": 711,
                            "fullEnd": 813,
                            "start": 719,
                            "end": 811,
                            "fullWidth": 102,
                            "width": 92,
                            "modifiers": [],
                            "variableDeclaration": {
                                "kind": "VariableDeclaration",
                                "fullStart": 711,
                                "fullEnd": 810,
                                "start": 719,
                                "end": 810,
                                "fullWidth": 99,
                                "width": 91,
                                "varKeyword": {
                                    "kind": "VarKeyword",
                                    "fullStart": 711,
                                    "fullEnd": 723,
                                    "start": 719,
                                    "end": 722,
                                    "fullWidth": 12,
                                    "width": 3,
                                    "text": "var",
                                    "value": "var",
                                    "valueText": "var",
                                    "hasLeadingTrivia": true,
                                    "hasTrailingTrivia": true,
                                    "leadingTrivia": [
                                        {
                                            "kind": "WhitespaceTrivia",
                                            "text": "        "
                                        }
                                    ],
                                    "trailingTrivia": [
                                        {
                                            "kind": "WhitespaceTrivia",
                                            "text": " "
                                        }
                                    ]
                                },
                                "variableDeclarators": [
                                    {
                                        "kind": "VariableDeclarator",
                                        "fullStart": 723,
                                        "fullEnd": 810,
                                        "start": 723,
                                        "end": 810,
                                        "fullWidth": 87,
<<<<<<< HEAD
                                        "width": 87,
                                        "identifier": {
=======
                                        "propertyName": {
>>>>>>> 85e84683
                                            "kind": "IdentifierName",
                                            "fullStart": 723,
                                            "fullEnd": 727,
                                            "start": 723,
                                            "end": 726,
                                            "fullWidth": 4,
                                            "width": 3,
                                            "text": "arr",
                                            "value": "arr",
                                            "valueText": "arr",
                                            "hasTrailingTrivia": true,
                                            "trailingTrivia": [
                                                {
                                                    "kind": "WhitespaceTrivia",
                                                    "text": " "
                                                }
                                            ]
                                        },
                                        "equalsValueClause": {
                                            "kind": "EqualsValueClause",
                                            "fullStart": 727,
                                            "fullEnd": 810,
                                            "start": 727,
                                            "end": 810,
                                            "fullWidth": 83,
                                            "width": 83,
                                            "equalsToken": {
                                                "kind": "EqualsToken",
                                                "fullStart": 727,
                                                "fullEnd": 729,
                                                "start": 727,
                                                "end": 728,
                                                "fullWidth": 2,
                                                "width": 1,
                                                "text": "=",
                                                "value": "=",
                                                "valueText": "=",
                                                "hasTrailingTrivia": true,
                                                "trailingTrivia": [
                                                    {
                                                        "kind": "WhitespaceTrivia",
                                                        "text": " "
                                                    }
                                                ]
                                            },
                                            "value": {
                                                "kind": "ArrayLiteralExpression",
                                                "fullStart": 729,
                                                "fullEnd": 810,
                                                "start": 729,
                                                "end": 810,
                                                "fullWidth": 81,
                                                "width": 81,
                                                "openBracketToken": {
                                                    "kind": "OpenBracketToken",
                                                    "fullStart": 729,
                                                    "fullEnd": 732,
                                                    "start": 729,
                                                    "end": 730,
                                                    "fullWidth": 3,
                                                    "width": 1,
                                                    "text": "[",
                                                    "value": "[",
                                                    "valueText": "[",
                                                    "hasTrailingTrivia": true,
                                                    "hasTrailingNewLine": true,
                                                    "trailingTrivia": [
                                                        {
                                                            "kind": "NewLineTrivia",
                                                            "text": "\r\n"
                                                        }
                                                    ]
                                                },
                                                "expressions": [
                                                    {
                                                        "kind": "StringLiteral",
                                                        "fullStart": 732,
                                                        "fullEnd": 754,
                                                        "start": 744,
                                                        "end": 754,
                                                        "fullWidth": 22,
                                                        "width": 10,
                                                        "text": "'continue'",
                                                        "value": "continue",
                                                        "valueText": "continue",
                                                        "hasLeadingTrivia": true,
                                                        "leadingTrivia": [
                                                            {
                                                                "kind": "WhitespaceTrivia",
                                                                "text": "            "
                                                            }
                                                        ]
                                                    },
                                                    {
                                                        "kind": "CommaToken",
                                                        "fullStart": 754,
                                                        "fullEnd": 758,
                                                        "start": 754,
                                                        "end": 755,
                                                        "fullWidth": 4,
                                                        "width": 1,
                                                        "text": ",",
                                                        "value": ",",
                                                        "valueText": ",",
                                                        "hasTrailingTrivia": true,
                                                        "hasTrailingNewLine": true,
                                                        "trailingTrivia": [
                                                            {
                                                                "kind": "WhitespaceTrivia",
                                                                "text": " "
                                                            },
                                                            {
                                                                "kind": "NewLineTrivia",
                                                                "text": "\r\n"
                                                            }
                                                        ]
                                                    },
                                                    {
                                                        "kind": "StringLiteral",
                                                        "fullStart": 758,
                                                        "fullEnd": 775,
                                                        "start": 770,
                                                        "end": 775,
                                                        "fullWidth": 17,
                                                        "width": 5,
                                                        "text": "'for'",
                                                        "value": "for",
                                                        "valueText": "for",
                                                        "hasLeadingTrivia": true,
                                                        "leadingTrivia": [
                                                            {
                                                                "kind": "WhitespaceTrivia",
                                                                "text": "            "
                                                            }
                                                        ]
                                                    },
                                                    {
                                                        "kind": "CommaToken",
                                                        "fullStart": 775,
                                                        "fullEnd": 778,
                                                        "start": 775,
                                                        "end": 776,
                                                        "fullWidth": 3,
                                                        "width": 1,
                                                        "text": ",",
                                                        "value": ",",
                                                        "valueText": ",",
                                                        "hasTrailingTrivia": true,
                                                        "hasTrailingNewLine": true,
                                                        "trailingTrivia": [
                                                            {
                                                                "kind": "NewLineTrivia",
                                                                "text": "\r\n"
                                                            }
                                                        ]
                                                    },
                                                    {
                                                        "kind": "StringLiteral",
                                                        "fullStart": 778,
                                                        "fullEnd": 800,
                                                        "start": 790,
                                                        "end": 798,
                                                        "fullWidth": 22,
                                                        "width": 8,
                                                        "text": "'switch'",
                                                        "value": "switch",
                                                        "valueText": "switch",
                                                        "hasLeadingTrivia": true,
                                                        "hasTrailingTrivia": true,
                                                        "hasTrailingNewLine": true,
                                                        "leadingTrivia": [
                                                            {
                                                                "kind": "WhitespaceTrivia",
                                                                "text": "            "
                                                            }
                                                        ],
                                                        "trailingTrivia": [
                                                            {
                                                                "kind": "NewLineTrivia",
                                                                "text": "\r\n"
                                                            }
                                                        ]
                                                    }
                                                ],
                                                "closeBracketToken": {
                                                    "kind": "CloseBracketToken",
                                                    "fullStart": 800,
                                                    "fullEnd": 810,
                                                    "start": 809,
                                                    "end": 810,
                                                    "fullWidth": 10,
                                                    "width": 1,
                                                    "text": "]",
                                                    "value": "]",
                                                    "valueText": "]",
                                                    "hasLeadingTrivia": true,
                                                    "leadingTrivia": [
                                                        {
                                                            "kind": "WhitespaceTrivia",
                                                            "text": "         "
                                                        }
                                                    ]
                                                }
                                            }
                                        }
                                    }
                                ]
                            },
                            "semicolonToken": {
                                "kind": "SemicolonToken",
                                "fullStart": 810,
                                "fullEnd": 813,
                                "start": 810,
                                "end": 811,
                                "fullWidth": 3,
                                "width": 1,
                                "text": ";",
                                "value": ";",
                                "valueText": ";",
                                "hasTrailingTrivia": true,
                                "hasTrailingNewLine": true,
                                "trailingTrivia": [
                                    {
                                        "kind": "NewLineTrivia",
                                        "text": "\r\n"
                                    }
                                ]
                            }
                        },
                        {
                            "kind": "ForStatement",
                            "fullStart": 813,
                            "fullEnd": 965,
                            "start": 822,
                            "end": 963,
                            "fullWidth": 152,
                            "width": 141,
                            "forKeyword": {
                                "kind": "ForKeyword",
                                "fullStart": 813,
                                "fullEnd": 826,
                                "start": 822,
                                "end": 825,
                                "fullWidth": 13,
                                "width": 3,
                                "text": "for",
                                "value": "for",
                                "valueText": "for",
                                "hasLeadingTrivia": true,
                                "hasTrailingTrivia": true,
                                "leadingTrivia": [
                                    {
                                        "kind": "WhitespaceTrivia",
                                        "text": "         "
                                    }
                                ],
                                "trailingTrivia": [
                                    {
                                        "kind": "WhitespaceTrivia",
                                        "text": " "
                                    }
                                ]
                            },
                            "openParenToken": {
                                "kind": "OpenParenToken",
                                "fullStart": 826,
                                "fullEnd": 827,
                                "start": 826,
                                "end": 827,
                                "fullWidth": 1,
                                "width": 1,
                                "text": "(",
                                "value": "(",
                                "valueText": "("
                            },
                            "variableDeclaration": {
                                "kind": "VariableDeclaration",
                                "fullStart": 827,
                                "fullEnd": 836,
                                "start": 827,
                                "end": 836,
                                "fullWidth": 9,
                                "width": 9,
                                "varKeyword": {
                                    "kind": "VarKeyword",
                                    "fullStart": 827,
                                    "fullEnd": 831,
                                    "start": 827,
                                    "end": 830,
                                    "fullWidth": 4,
                                    "width": 3,
                                    "text": "var",
                                    "value": "var",
                                    "valueText": "var",
                                    "hasTrailingTrivia": true,
                                    "trailingTrivia": [
                                        {
                                            "kind": "WhitespaceTrivia",
                                            "text": " "
                                        }
                                    ]
                                },
                                "variableDeclarators": [
                                    {
                                        "kind": "VariableDeclarator",
                                        "fullStart": 831,
                                        "fullEnd": 836,
                                        "start": 831,
                                        "end": 836,
                                        "fullWidth": 5,
<<<<<<< HEAD
                                        "width": 5,
                                        "identifier": {
=======
                                        "propertyName": {
>>>>>>> 85e84683
                                            "kind": "IdentifierName",
                                            "fullStart": 831,
                                            "fullEnd": 833,
                                            "start": 831,
                                            "end": 832,
                                            "fullWidth": 2,
                                            "width": 1,
                                            "text": "i",
                                            "value": "i",
                                            "valueText": "i",
                                            "hasTrailingTrivia": true,
                                            "trailingTrivia": [
                                                {
                                                    "kind": "WhitespaceTrivia",
                                                    "text": " "
                                                }
                                            ]
                                        },
                                        "equalsValueClause": {
                                            "kind": "EqualsValueClause",
                                            "fullStart": 833,
                                            "fullEnd": 836,
                                            "start": 833,
                                            "end": 836,
                                            "fullWidth": 3,
                                            "width": 3,
                                            "equalsToken": {
                                                "kind": "EqualsToken",
                                                "fullStart": 833,
                                                "fullEnd": 835,
                                                "start": 833,
                                                "end": 834,
                                                "fullWidth": 2,
                                                "width": 1,
                                                "text": "=",
                                                "value": "=",
                                                "valueText": "=",
                                                "hasTrailingTrivia": true,
                                                "trailingTrivia": [
                                                    {
                                                        "kind": "WhitespaceTrivia",
                                                        "text": " "
                                                    }
                                                ]
                                            },
                                            "value": {
                                                "kind": "NumericLiteral",
                                                "fullStart": 835,
                                                "fullEnd": 836,
                                                "start": 835,
                                                "end": 836,
                                                "fullWidth": 1,
                                                "width": 1,
                                                "text": "0",
                                                "value": 0,
                                                "valueText": "0"
                                            }
                                        }
                                    }
                                ]
                            },
                            "firstSemicolonToken": {
                                "kind": "SemicolonToken",
                                "fullStart": 836,
                                "fullEnd": 838,
                                "start": 836,
                                "end": 837,
                                "fullWidth": 2,
                                "width": 1,
                                "text": ";",
                                "value": ";",
                                "valueText": ";",
                                "hasTrailingTrivia": true,
                                "trailingTrivia": [
                                    {
                                        "kind": "WhitespaceTrivia",
                                        "text": " "
                                    }
                                ]
                            },
                            "condition": {
                                "kind": "LessThanExpression",
                                "fullStart": 838,
                                "fullEnd": 852,
                                "start": 838,
                                "end": 852,
                                "fullWidth": 14,
                                "width": 14,
                                "left": {
                                    "kind": "IdentifierName",
                                    "fullStart": 838,
                                    "fullEnd": 840,
                                    "start": 838,
                                    "end": 839,
                                    "fullWidth": 2,
                                    "width": 1,
                                    "text": "i",
                                    "value": "i",
                                    "valueText": "i",
                                    "hasTrailingTrivia": true,
                                    "trailingTrivia": [
                                        {
                                            "kind": "WhitespaceTrivia",
                                            "text": " "
                                        }
                                    ]
                                },
                                "operatorToken": {
                                    "kind": "LessThanToken",
                                    "fullStart": 840,
                                    "fullEnd": 842,
                                    "start": 840,
                                    "end": 841,
                                    "fullWidth": 2,
                                    "width": 1,
                                    "text": "<",
                                    "value": "<",
                                    "valueText": "<",
                                    "hasTrailingTrivia": true,
                                    "trailingTrivia": [
                                        {
                                            "kind": "WhitespaceTrivia",
                                            "text": " "
                                        }
                                    ]
                                },
                                "right": {
                                    "kind": "MemberAccessExpression",
                                    "fullStart": 842,
                                    "fullEnd": 852,
                                    "start": 842,
                                    "end": 852,
                                    "fullWidth": 10,
                                    "width": 10,
                                    "expression": {
                                        "kind": "IdentifierName",
                                        "fullStart": 842,
                                        "fullEnd": 845,
                                        "start": 842,
                                        "end": 845,
                                        "fullWidth": 3,
                                        "width": 3,
                                        "text": "arr",
                                        "value": "arr",
                                        "valueText": "arr"
                                    },
                                    "dotToken": {
                                        "kind": "DotToken",
                                        "fullStart": 845,
                                        "fullEnd": 846,
                                        "start": 845,
                                        "end": 846,
                                        "fullWidth": 1,
                                        "width": 1,
                                        "text": ".",
                                        "value": ".",
                                        "valueText": "."
                                    },
                                    "name": {
                                        "kind": "IdentifierName",
                                        "fullStart": 846,
                                        "fullEnd": 852,
                                        "start": 846,
                                        "end": 852,
                                        "fullWidth": 6,
                                        "width": 6,
                                        "text": "length",
                                        "value": "length",
                                        "valueText": "length"
                                    }
                                }
                            },
                            "secondSemicolonToken": {
                                "kind": "SemicolonToken",
                                "fullStart": 852,
                                "fullEnd": 854,
                                "start": 852,
                                "end": 853,
                                "fullWidth": 2,
                                "width": 1,
                                "text": ";",
                                "value": ";",
                                "valueText": ";",
                                "hasTrailingTrivia": true,
                                "trailingTrivia": [
                                    {
                                        "kind": "WhitespaceTrivia",
                                        "text": " "
                                    }
                                ]
                            },
                            "incrementor": {
                                "kind": "PostIncrementExpression",
                                "fullStart": 854,
                                "fullEnd": 857,
                                "start": 854,
                                "end": 857,
                                "fullWidth": 3,
                                "width": 3,
                                "operand": {
                                    "kind": "IdentifierName",
                                    "fullStart": 854,
                                    "fullEnd": 855,
                                    "start": 854,
                                    "end": 855,
                                    "fullWidth": 1,
                                    "width": 1,
                                    "text": "i",
                                    "value": "i",
                                    "valueText": "i"
                                },
                                "operatorToken": {
                                    "kind": "PlusPlusToken",
                                    "fullStart": 855,
                                    "fullEnd": 857,
                                    "start": 855,
                                    "end": 857,
                                    "fullWidth": 2,
                                    "width": 2,
                                    "text": "++",
                                    "value": "++",
                                    "valueText": "++"
                                }
                            },
                            "closeParenToken": {
                                "kind": "CloseParenToken",
                                "fullStart": 857,
                                "fullEnd": 859,
                                "start": 857,
                                "end": 858,
                                "fullWidth": 2,
                                "width": 1,
                                "text": ")",
                                "value": ")",
                                "valueText": ")",
                                "hasTrailingTrivia": true,
                                "trailingTrivia": [
                                    {
                                        "kind": "WhitespaceTrivia",
                                        "text": " "
                                    }
                                ]
                            },
                            "statement": {
                                "kind": "Block",
                                "fullStart": 859,
                                "fullEnd": 965,
                                "start": 859,
                                "end": 963,
                                "fullWidth": 106,
                                "width": 104,
                                "openBraceToken": {
                                    "kind": "OpenBraceToken",
                                    "fullStart": 859,
                                    "fullEnd": 862,
                                    "start": 859,
                                    "end": 860,
                                    "fullWidth": 3,
                                    "width": 1,
                                    "text": "{",
                                    "value": "{",
                                    "valueText": "{",
                                    "hasTrailingTrivia": true,
                                    "hasTrailingNewLine": true,
                                    "trailingTrivia": [
                                        {
                                            "kind": "NewLineTrivia",
                                            "text": "\r\n"
                                        }
                                    ]
                                },
                                "statements": [
                                    {
                                        "kind": "IfStatement",
                                        "fullStart": 862,
                                        "fullEnd": 951,
                                        "start": 874,
                                        "end": 951,
                                        "fullWidth": 89,
                                        "width": 77,
                                        "ifKeyword": {
                                            "kind": "IfKeyword",
                                            "fullStart": 862,
                                            "fullEnd": 877,
                                            "start": 874,
                                            "end": 876,
                                            "fullWidth": 15,
                                            "width": 2,
                                            "text": "if",
                                            "value": "if",
                                            "valueText": "if",
                                            "hasLeadingTrivia": true,
                                            "hasTrailingTrivia": true,
                                            "leadingTrivia": [
                                                {
                                                    "kind": "WhitespaceTrivia",
                                                    "text": "            "
                                                }
                                            ],
                                            "trailingTrivia": [
                                                {
                                                    "kind": "WhitespaceTrivia",
                                                    "text": " "
                                                }
                                            ]
                                        },
                                        "openParenToken": {
                                            "kind": "OpenParenToken",
                                            "fullStart": 877,
                                            "fullEnd": 878,
                                            "start": 877,
                                            "end": 878,
                                            "fullWidth": 1,
                                            "width": 1,
                                            "text": "(",
                                            "value": "(",
                                            "valueText": "("
                                        },
                                        "condition": {
                                            "kind": "NotEqualsExpression",
                                            "fullStart": 878,
                                            "fullEnd": 902,
                                            "start": 878,
                                            "end": 902,
                                            "fullWidth": 24,
                                            "width": 24,
                                            "left": {
                                                "kind": "ElementAccessExpression",
                                                "fullStart": 878,
                                                "fullEnd": 897,
                                                "start": 878,
                                                "end": 896,
                                                "fullWidth": 19,
                                                "width": 18,
                                                "expression": {
                                                    "kind": "IdentifierName",
                                                    "fullStart": 878,
                                                    "fullEnd": 888,
                                                    "start": 878,
                                                    "end": 888,
                                                    "fullWidth": 10,
                                                    "width": 10,
                                                    "text": "tokenCodes",
                                                    "value": "tokenCodes",
                                                    "valueText": "tokenCodes"
                                                },
                                                "openBracketToken": {
                                                    "kind": "OpenBracketToken",
                                                    "fullStart": 888,
                                                    "fullEnd": 889,
                                                    "start": 888,
                                                    "end": 889,
                                                    "fullWidth": 1,
                                                    "width": 1,
                                                    "text": "[",
                                                    "value": "[",
                                                    "valueText": "["
                                                },
                                                "argumentExpression": {
                                                    "kind": "ElementAccessExpression",
                                                    "fullStart": 889,
                                                    "fullEnd": 895,
                                                    "start": 889,
                                                    "end": 895,
                                                    "fullWidth": 6,
                                                    "width": 6,
                                                    "expression": {
                                                        "kind": "IdentifierName",
                                                        "fullStart": 889,
                                                        "fullEnd": 892,
                                                        "start": 889,
                                                        "end": 892,
                                                        "fullWidth": 3,
                                                        "width": 3,
                                                        "text": "arr",
                                                        "value": "arr",
                                                        "valueText": "arr"
                                                    },
                                                    "openBracketToken": {
                                                        "kind": "OpenBracketToken",
                                                        "fullStart": 892,
                                                        "fullEnd": 893,
                                                        "start": 892,
                                                        "end": 893,
                                                        "fullWidth": 1,
                                                        "width": 1,
                                                        "text": "[",
                                                        "value": "[",
                                                        "valueText": "["
                                                    },
                                                    "argumentExpression": {
                                                        "kind": "IdentifierName",
                                                        "fullStart": 893,
                                                        "fullEnd": 894,
                                                        "start": 893,
                                                        "end": 894,
                                                        "fullWidth": 1,
                                                        "width": 1,
                                                        "text": "i",
                                                        "value": "i",
                                                        "valueText": "i"
                                                    },
                                                    "closeBracketToken": {
                                                        "kind": "CloseBracketToken",
                                                        "fullStart": 894,
                                                        "fullEnd": 895,
                                                        "start": 894,
                                                        "end": 895,
                                                        "fullWidth": 1,
                                                        "width": 1,
                                                        "text": "]",
                                                        "value": "]",
                                                        "valueText": "]"
                                                    }
                                                },
                                                "closeBracketToken": {
                                                    "kind": "CloseBracketToken",
                                                    "fullStart": 895,
                                                    "fullEnd": 897,
                                                    "start": 895,
                                                    "end": 896,
                                                    "fullWidth": 2,
                                                    "width": 1,
                                                    "text": "]",
                                                    "value": "]",
                                                    "valueText": "]",
                                                    "hasTrailingTrivia": true,
                                                    "trailingTrivia": [
                                                        {
                                                            "kind": "WhitespaceTrivia",
                                                            "text": " "
                                                        }
                                                    ]
                                                }
                                            },
                                            "operatorToken": {
                                                "kind": "ExclamationEqualsEqualsToken",
                                                "fullStart": 897,
                                                "fullEnd": 901,
                                                "start": 897,
                                                "end": 900,
                                                "fullWidth": 4,
                                                "width": 3,
                                                "text": "!==",
                                                "value": "!==",
                                                "valueText": "!==",
                                                "hasTrailingTrivia": true,
                                                "trailingTrivia": [
                                                    {
                                                        "kind": "WhitespaceTrivia",
                                                        "text": " "
                                                    }
                                                ]
                                            },
                                            "right": {
                                                "kind": "IdentifierName",
                                                "fullStart": 901,
                                                "fullEnd": 902,
                                                "start": 901,
                                                "end": 902,
                                                "fullWidth": 1,
                                                "width": 1,
                                                "text": "i",
                                                "value": "i",
                                                "valueText": "i"
                                            }
                                        },
                                        "closeParenToken": {
                                            "kind": "CloseParenToken",
                                            "fullStart": 902,
                                            "fullEnd": 904,
                                            "start": 902,
                                            "end": 903,
                                            "fullWidth": 2,
                                            "width": 1,
                                            "text": ")",
                                            "value": ")",
                                            "valueText": ")",
                                            "hasTrailingTrivia": true,
                                            "trailingTrivia": [
                                                {
                                                    "kind": "WhitespaceTrivia",
                                                    "text": " "
                                                }
                                            ]
                                        },
                                        "statement": {
                                            "kind": "Block",
                                            "fullStart": 904,
                                            "fullEnd": 951,
                                            "start": 904,
                                            "end": 951,
                                            "fullWidth": 47,
                                            "width": 47,
                                            "openBraceToken": {
                                                "kind": "OpenBraceToken",
                                                "fullStart": 904,
                                                "fullEnd": 907,
                                                "start": 904,
                                                "end": 905,
                                                "fullWidth": 3,
                                                "width": 1,
                                                "text": "{",
                                                "value": "{",
                                                "valueText": "{",
                                                "hasTrailingTrivia": true,
                                                "hasTrailingNewLine": true,
                                                "trailingTrivia": [
                                                    {
                                                        "kind": "NewLineTrivia",
                                                        "text": "\r\n"
                                                    }
                                                ]
                                            },
                                            "statements": [
                                                {
                                                    "kind": "ReturnStatement",
                                                    "fullStart": 907,
                                                    "fullEnd": 938,
                                                    "start": 923,
                                                    "end": 936,
                                                    "fullWidth": 31,
                                                    "width": 13,
                                                    "returnKeyword": {
                                                        "kind": "ReturnKeyword",
                                                        "fullStart": 907,
                                                        "fullEnd": 930,
                                                        "start": 923,
                                                        "end": 929,
                                                        "fullWidth": 23,
                                                        "width": 6,
                                                        "text": "return",
                                                        "value": "return",
                                                        "valueText": "return",
                                                        "hasLeadingTrivia": true,
                                                        "hasTrailingTrivia": true,
                                                        "leadingTrivia": [
                                                            {
                                                                "kind": "WhitespaceTrivia",
                                                                "text": "                "
                                                            }
                                                        ],
                                                        "trailingTrivia": [
                                                            {
                                                                "kind": "WhitespaceTrivia",
                                                                "text": " "
                                                            }
                                                        ]
                                                    },
                                                    "expression": {
                                                        "kind": "FalseKeyword",
                                                        "fullStart": 930,
                                                        "fullEnd": 935,
                                                        "start": 930,
                                                        "end": 935,
                                                        "fullWidth": 5,
                                                        "width": 5,
                                                        "text": "false",
                                                        "value": false,
                                                        "valueText": "false"
                                                    },
                                                    "semicolonToken": {
                                                        "kind": "SemicolonToken",
                                                        "fullStart": 935,
                                                        "fullEnd": 938,
                                                        "start": 935,
                                                        "end": 936,
                                                        "fullWidth": 3,
                                                        "width": 1,
                                                        "text": ";",
                                                        "value": ";",
                                                        "valueText": ";",
                                                        "hasTrailingTrivia": true,
                                                        "hasTrailingNewLine": true,
                                                        "trailingTrivia": [
                                                            {
                                                                "kind": "NewLineTrivia",
                                                                "text": "\r\n"
                                                            }
                                                        ]
                                                    }
                                                }
                                            ],
                                            "closeBraceToken": {
                                                "kind": "CloseBraceToken",
                                                "fullStart": 938,
                                                "fullEnd": 951,
                                                "start": 950,
                                                "end": 951,
                                                "fullWidth": 13,
                                                "width": 1,
                                                "text": "}",
                                                "value": "}",
                                                "valueText": "}",
                                                "hasLeadingTrivia": true,
                                                "leadingTrivia": [
                                                    {
                                                        "kind": "WhitespaceTrivia",
                                                        "text": "            "
                                                    }
                                                ]
                                            }
                                        }
                                    },
                                    {
                                        "kind": "EmptyStatement",
                                        "fullStart": 951,
                                        "fullEnd": 954,
                                        "start": 951,
                                        "end": 952,
                                        "fullWidth": 3,
                                        "width": 1,
                                        "semicolonToken": {
                                            "kind": "SemicolonToken",
                                            "fullStart": 951,
                                            "fullEnd": 954,
                                            "start": 951,
                                            "end": 952,
                                            "fullWidth": 3,
                                            "width": 1,
                                            "text": ";",
                                            "value": ";",
                                            "valueText": ";",
                                            "hasTrailingTrivia": true,
                                            "hasTrailingNewLine": true,
                                            "trailingTrivia": [
                                                {
                                                    "kind": "NewLineTrivia",
                                                    "text": "\r\n"
                                                }
                                            ]
                                        }
                                    }
                                ],
                                "closeBraceToken": {
                                    "kind": "CloseBraceToken",
                                    "fullStart": 954,
                                    "fullEnd": 965,
                                    "start": 962,
                                    "end": 963,
                                    "fullWidth": 11,
                                    "width": 1,
                                    "text": "}",
                                    "value": "}",
                                    "valueText": "}",
                                    "hasLeadingTrivia": true,
                                    "hasTrailingTrivia": true,
                                    "hasTrailingNewLine": true,
                                    "leadingTrivia": [
                                        {
                                            "kind": "WhitespaceTrivia",
                                            "text": "        "
                                        }
                                    ],
                                    "trailingTrivia": [
                                        {
                                            "kind": "NewLineTrivia",
                                            "text": "\r\n"
                                        }
                                    ]
                                }
                            }
                        },
                        {
                            "kind": "ReturnStatement",
                            "fullStart": 965,
                            "fullEnd": 987,
                            "start": 973,
                            "end": 985,
                            "fullWidth": 22,
                            "width": 12,
                            "returnKeyword": {
                                "kind": "ReturnKeyword",
                                "fullStart": 965,
                                "fullEnd": 980,
                                "start": 973,
                                "end": 979,
                                "fullWidth": 15,
                                "width": 6,
                                "text": "return",
                                "value": "return",
                                "valueText": "return",
                                "hasLeadingTrivia": true,
                                "hasTrailingTrivia": true,
                                "leadingTrivia": [
                                    {
                                        "kind": "WhitespaceTrivia",
                                        "text": "        "
                                    }
                                ],
                                "trailingTrivia": [
                                    {
                                        "kind": "WhitespaceTrivia",
                                        "text": " "
                                    }
                                ]
                            },
                            "expression": {
                                "kind": "TrueKeyword",
                                "fullStart": 980,
                                "fullEnd": 984,
                                "start": 980,
                                "end": 984,
                                "fullWidth": 4,
                                "width": 4,
                                "text": "true",
                                "value": true,
                                "valueText": "true"
                            },
                            "semicolonToken": {
                                "kind": "SemicolonToken",
                                "fullStart": 984,
                                "fullEnd": 987,
                                "start": 984,
                                "end": 985,
                                "fullWidth": 3,
                                "width": 1,
                                "text": ";",
                                "value": ";",
                                "valueText": ";",
                                "hasTrailingTrivia": true,
                                "hasTrailingNewLine": true,
                                "trailingTrivia": [
                                    {
                                        "kind": "NewLineTrivia",
                                        "text": "\r\n"
                                    }
                                ]
                            }
                        }
                    ],
                    "closeBraceToken": {
                        "kind": "CloseBraceToken",
                        "fullStart": 987,
                        "fullEnd": 994,
                        "start": 991,
                        "end": 992,
                        "fullWidth": 7,
                        "width": 1,
                        "text": "}",
                        "value": "}",
                        "valueText": "}",
                        "hasLeadingTrivia": true,
                        "hasTrailingTrivia": true,
                        "hasTrailingNewLine": true,
                        "leadingTrivia": [
                            {
                                "kind": "WhitespaceTrivia",
                                "text": "    "
                            }
                        ],
                        "trailingTrivia": [
                            {
                                "kind": "NewLineTrivia",
                                "text": "\r\n"
                            }
                        ]
                    }
                }
            },
            {
                "kind": "ExpressionStatement",
                "fullStart": 994,
                "fullEnd": 1018,
                "start": 994,
                "end": 1016,
                "fullWidth": 24,
                "width": 22,
                "expression": {
                    "kind": "InvocationExpression",
                    "fullStart": 994,
                    "fullEnd": 1015,
                    "start": 994,
                    "end": 1015,
                    "fullWidth": 21,
                    "width": 21,
                    "expression": {
                        "kind": "IdentifierName",
                        "fullStart": 994,
                        "fullEnd": 1005,
                        "start": 994,
                        "end": 1005,
                        "fullWidth": 11,
                        "width": 11,
                        "text": "runTestCase",
                        "value": "runTestCase",
                        "valueText": "runTestCase"
                    },
                    "argumentList": {
                        "kind": "ArgumentList",
                        "fullStart": 1005,
                        "fullEnd": 1015,
                        "start": 1005,
                        "end": 1015,
                        "fullWidth": 10,
                        "width": 10,
                        "openParenToken": {
                            "kind": "OpenParenToken",
                            "fullStart": 1005,
                            "fullEnd": 1006,
                            "start": 1005,
                            "end": 1006,
                            "fullWidth": 1,
                            "width": 1,
                            "text": "(",
                            "value": "(",
                            "valueText": "("
                        },
                        "arguments": [
                            {
                                "kind": "IdentifierName",
                                "fullStart": 1006,
                                "fullEnd": 1014,
                                "start": 1006,
                                "end": 1014,
                                "fullWidth": 8,
                                "width": 8,
                                "text": "testcase",
                                "value": "testcase",
                                "valueText": "testcase"
                            }
                        ],
                        "closeParenToken": {
                            "kind": "CloseParenToken",
                            "fullStart": 1014,
                            "fullEnd": 1015,
                            "start": 1014,
                            "end": 1015,
                            "fullWidth": 1,
                            "width": 1,
                            "text": ")",
                            "value": ")",
                            "valueText": ")"
                        }
                    }
                },
                "semicolonToken": {
                    "kind": "SemicolonToken",
                    "fullStart": 1015,
                    "fullEnd": 1018,
                    "start": 1015,
                    "end": 1016,
                    "fullWidth": 3,
                    "width": 1,
                    "text": ";",
                    "value": ";",
                    "valueText": ";",
                    "hasTrailingTrivia": true,
                    "hasTrailingNewLine": true,
                    "trailingTrivia": [
                        {
                            "kind": "NewLineTrivia",
                            "text": "\r\n"
                        }
                    ]
                }
            }
        ],
        "endOfFileToken": {
            "kind": "EndOfFileToken",
            "fullStart": 1018,
            "fullEnd": 1018,
            "start": 1018,
            "end": 1018,
            "fullWidth": 0,
            "width": 0,
            "text": ""
        }
    },
    "lineMap": {
        "lineStarts": [
            0,
            67,
            152,
            232,
            308,
            380,
            385,
            423,
            552,
            557,
            559,
            561,
            584,
            615,
            649,
            679,
            711,
            732,
            758,
            778,
            800,
            813,
            862,
            907,
            938,
            954,
            965,
            987,
            994,
            1018
        ],
        "length": 1018
    }
}<|MERGE_RESOLUTION|>--- conflicted
+++ resolved
@@ -247,12 +247,8 @@
                                         "start": 596,
                                         "end": 612,
                                         "fullWidth": 16,
-<<<<<<< HEAD
                                         "width": 16,
-                                        "identifier": {
-=======
                                         "propertyName": {
->>>>>>> 85e84683
                                             "kind": "IdentifierName",
                                             "fullStart": 596,
                                             "fullEnd": 608,
@@ -805,12 +801,8 @@
                                         "start": 723,
                                         "end": 810,
                                         "fullWidth": 87,
-<<<<<<< HEAD
                                         "width": 87,
-                                        "identifier": {
-=======
                                         "propertyName": {
->>>>>>> 85e84683
                                             "kind": "IdentifierName",
                                             "fullStart": 723,
                                             "fullEnd": 727,
@@ -1121,12 +1113,8 @@
                                         "start": 831,
                                         "end": 836,
                                         "fullWidth": 5,
-<<<<<<< HEAD
                                         "width": 5,
-                                        "identifier": {
-=======
                                         "propertyName": {
->>>>>>> 85e84683
                                             "kind": "IdentifierName",
                                             "fullStart": 831,
                                             "fullEnd": 833,
