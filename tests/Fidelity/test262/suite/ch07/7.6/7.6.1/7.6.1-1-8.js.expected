--- conflicted
+++ resolved
@@ -658,12 +658,8 @@
                                         "start": 717,
                                         "end": 803,
                                         "fullWidth": 86,
-<<<<<<< HEAD
                                         "width": 86,
-                                        "identifier": {
-=======
                                         "propertyName": {
->>>>>>> 85e84683
                                             "kind": "IdentifierName",
                                             "fullStart": 717,
                                             "fullEnd": 721,
@@ -979,12 +975,8 @@
                                         "start": 830,
                                         "end": 831,
                                         "fullWidth": 2,
-<<<<<<< HEAD
                                         "width": 1,
-                                        "identifier": {
-=======
                                         "propertyName": {
->>>>>>> 85e84683
                                             "kind": "IdentifierName",
                                             "fullStart": 830,
                                             "fullEnd": 832,
@@ -1159,12 +1151,8 @@
                                                     "start": 870,
                                                     "end": 872,
                                                     "fullWidth": 3,
-<<<<<<< HEAD
                                                     "width": 2,
-                                                    "identifier": {
-=======
                                                     "propertyName": {
->>>>>>> 85e84683
                                                         "kind": "IdentifierName",
                                                         "fullStart": 870,
                                                         "fullEnd": 873,
