--- conflicted
+++ resolved
@@ -247,12 +247,8 @@
                                         "start": 600,
                                         "end": 609,
                                         "fullWidth": 9,
-<<<<<<< HEAD
                                         "width": 9,
-                                        "identifier": {
-=======
                                         "propertyName": {
->>>>>>> 85e84683
                                             "kind": "IdentifierName",
                                             "fullStart": 600,
                                             "fullEnd": 606,
@@ -338,12 +334,8 @@
                                         "start": 611,
                                         "end": 620,
                                         "fullWidth": 9,
-<<<<<<< HEAD
                                         "width": 9,
-                                        "identifier": {
-=======
                                         "propertyName": {
->>>>>>> 85e84683
                                             "kind": "IdentifierName",
                                             "fullStart": 611,
                                             "fullEnd": 617,
@@ -429,12 +421,8 @@
                                         "start": 622,
                                         "end": 631,
                                         "fullWidth": 9,
-<<<<<<< HEAD
                                         "width": 9,
-                                        "identifier": {
-=======
                                         "propertyName": {
->>>>>>> 85e84683
                                             "kind": "IdentifierName",
                                             "fullStart": 622,
                                             "fullEnd": 628,
@@ -2211,12 +2199,8 @@
                                         "start": 1143,
                                         "end": 1228,
                                         "fullWidth": 85,
-<<<<<<< HEAD
                                         "width": 85,
-                                        "identifier": {
-=======
                                         "propertyName": {
->>>>>>> 85e84683
                                             "kind": "IdentifierName",
                                             "fullStart": 1143,
                                             "fullEnd": 1147,
@@ -2531,12 +2515,8 @@
                                         "start": 1248,
                                         "end": 1253,
                                         "fullWidth": 5,
-<<<<<<< HEAD
                                         "width": 5,
-                                        "identifier": {
-=======
                                         "propertyName": {
->>>>>>> 85e84683
                                             "kind": "IdentifierName",
                                             "fullStart": 1248,
                                             "fullEnd": 1250,
