{
    "isDeclaration": false,
    "languageVersion": "EcmaScript5",
    "parseOptions": {
        "allowAutomaticSemicolonInsertion": true
    },
    "sourceUnit": {
        "kind": "SourceUnit",
        "fullStart": 0,
        "fullEnd": 1154,
        "start": 562,
        "end": 1154,
        "fullWidth": 1154,
        "width": 592,
        "isIncrementallyUnusable": true,
        "moduleElements": [
            {
                "kind": "FunctionDeclaration",
                "fullStart": 0,
                "fullEnd": 1130,
                "start": 562,
                "end": 1128,
                "fullWidth": 1130,
                "width": 566,
                "isIncrementallyUnusable": true,
                "modifiers": [],
                "functionKeyword": {
                    "kind": "FunctionKeyword",
                    "fullStart": 0,
                    "fullEnd": 571,
                    "start": 562,
                    "end": 570,
                    "fullWidth": 571,
                    "width": 8,
                    "text": "function",
                    "value": "function",
                    "valueText": "function",
                    "hasLeadingTrivia": true,
                    "hasLeadingComment": true,
                    "hasLeadingNewLine": true,
                    "hasTrailingTrivia": true,
                    "leadingTrivia": [
                        {
                            "kind": "SingleLineCommentTrivia",
                            "text": "/// Copyright (c) 2012 Ecma International.  All rights reserved. "
                        },
                        {
                            "kind": "NewLineTrivia",
                            "text": "\r\n"
                        },
                        {
                            "kind": "SingleLineCommentTrivia",
                            "text": "/// Ecma International makes this code available under the terms and conditions set"
                        },
                        {
                            "kind": "NewLineTrivia",
                            "text": "\r\n"
                        },
                        {
                            "kind": "SingleLineCommentTrivia",
                            "text": "/// forth on http://hg.ecmascript.org/tests/test262/raw-file/tip/LICENSE (the "
                        },
                        {
                            "kind": "NewLineTrivia",
                            "text": "\r\n"
                        },
                        {
                            "kind": "SingleLineCommentTrivia",
                            "text": "/// \"Use Terms\").   Any redistribution of this code must retain the above "
                        },
                        {
                            "kind": "NewLineTrivia",
                            "text": "\r\n"
                        },
                        {
                            "kind": "SingleLineCommentTrivia",
                            "text": "/// copyright and this notice and otherwise comply with the Use Terms."
                        },
                        {
                            "kind": "NewLineTrivia",
                            "text": "\r\n"
                        },
                        {
                            "kind": "MultiLineCommentTrivia",
                            "text": "/**\r\n * @path ch07/7.6/7.6.1/7.6.1-1-9.js\r\n * @description Allow reserved words as property names at object initialization, verified with hasOwnProperty: if, throw, delete\r\n */"
                        },
                        {
                            "kind": "NewLineTrivia",
                            "text": "\r\n"
                        },
                        {
                            "kind": "NewLineTrivia",
                            "text": "\r\n"
                        },
                        {
                            "kind": "NewLineTrivia",
                            "text": "\r\n"
                        }
                    ],
                    "trailingTrivia": [
                        {
                            "kind": "WhitespaceTrivia",
                            "text": " "
                        }
                    ]
                },
                "identifier": {
                    "kind": "IdentifierName",
                    "fullStart": 571,
                    "fullEnd": 579,
                    "start": 571,
                    "end": 579,
                    "fullWidth": 8,
                    "width": 8,
                    "text": "testcase",
                    "value": "testcase",
                    "valueText": "testcase"
                },
                "callSignature": {
                    "kind": "CallSignature",
                    "fullStart": 579,
                    "fullEnd": 581,
                    "start": 579,
                    "end": 581,
                    "fullWidth": 2,
                    "width": 2,
                    "parameterList": {
                        "kind": "ParameterList",
                        "fullStart": 579,
                        "fullEnd": 581,
                        "start": 579,
                        "end": 581,
                        "fullWidth": 2,
                        "width": 2,
                        "openParenToken": {
                            "kind": "OpenParenToken",
                            "fullStart": 579,
                            "fullEnd": 580,
                            "start": 579,
                            "end": 580,
                            "fullWidth": 1,
                            "width": 1,
                            "text": "(",
                            "value": "(",
                            "valueText": "("
                        },
                        "parameters": [],
                        "closeParenToken": {
                            "kind": "CloseParenToken",
                            "fullStart": 580,
                            "fullEnd": 581,
                            "start": 580,
                            "end": 581,
                            "fullWidth": 1,
                            "width": 1,
                            "text": ")",
                            "value": ")",
                            "valueText": ")"
                        }
                    }
                },
                "block": {
                    "kind": "Block",
                    "fullStart": 581,
                    "fullEnd": 1130,
                    "start": 581,
                    "end": 1128,
                    "fullWidth": 549,
                    "width": 547,
                    "isIncrementallyUnusable": true,
                    "openBraceToken": {
                        "kind": "OpenBraceToken",
                        "fullStart": 581,
                        "fullEnd": 590,
                        "start": 581,
                        "end": 582,
                        "fullWidth": 9,
                        "width": 1,
                        "text": "{",
                        "value": "{",
                        "valueText": "{",
                        "hasTrailingTrivia": true,
                        "hasTrailingNewLine": true,
                        "trailingTrivia": [
                            {
                                "kind": "WhitespaceTrivia",
                                "text": "      "
                            },
                            {
                                "kind": "NewLineTrivia",
                                "text": "\r\n"
                            }
                        ]
                    },
                    "statements": [
                        {
                            "kind": "VariableStatement",
                            "fullStart": 590,
                            "fullEnd": 700,
                            "start": 598,
                            "end": 698,
                            "fullWidth": 110,
                            "width": 100,
                            "isIncrementallyUnusable": true,
                            "modifiers": [],
                            "variableDeclaration": {
                                "kind": "VariableDeclaration",
                                "fullStart": 590,
                                "fullEnd": 697,
                                "start": 598,
                                "end": 697,
                                "fullWidth": 107,
                                "width": 99,
                                "isIncrementallyUnusable": true,
                                "varKeyword": {
                                    "kind": "VarKeyword",
                                    "fullStart": 590,
                                    "fullEnd": 602,
                                    "start": 598,
                                    "end": 601,
                                    "fullWidth": 12,
                                    "width": 3,
                                    "text": "var",
                                    "value": "var",
                                    "valueText": "var",
                                    "hasLeadingTrivia": true,
                                    "hasTrailingTrivia": true,
                                    "leadingTrivia": [
                                        {
                                            "kind": "WhitespaceTrivia",
                                            "text": "        "
                                        }
                                    ],
                                    "trailingTrivia": [
                                        {
                                            "kind": "WhitespaceTrivia",
                                            "text": " "
                                        }
                                    ]
                                },
                                "variableDeclarators": [
                                    {
                                        "kind": "VariableDeclarator",
                                        "fullStart": 602,
                                        "fullEnd": 697,
                                        "start": 602,
                                        "end": 697,
                                        "fullWidth": 95,
                                        "width": 95,
                                        "isIncrementallyUnusable": true,
                                        "propertyName": {
                                            "kind": "IdentifierName",
                                            "fullStart": 602,
                                            "fullEnd": 614,
                                            "start": 602,
                                            "end": 612,
                                            "fullWidth": 12,
                                            "width": 10,
                                            "text": "tokenCodes",
                                            "value": "tokenCodes",
                                            "valueText": "tokenCodes",
                                            "hasTrailingTrivia": true,
                                            "trailingTrivia": [
                                                {
                                                    "kind": "WhitespaceTrivia",
                                                    "text": "  "
                                                }
                                            ]
                                        },
                                        "equalsValueClause": {
                                            "kind": "EqualsValueClause",
                                            "fullStart": 614,
                                            "fullEnd": 697,
                                            "start": 614,
                                            "end": 697,
                                            "fullWidth": 83,
                                            "width": 83,
                                            "isIncrementallyUnusable": true,
                                            "equalsToken": {
                                                "kind": "EqualsToken",
                                                "fullStart": 614,
                                                "fullEnd": 616,
                                                "start": 614,
                                                "end": 615,
                                                "fullWidth": 2,
                                                "width": 1,
                                                "text": "=",
                                                "value": "=",
                                                "valueText": "=",
                                                "hasTrailingTrivia": true,
                                                "trailingTrivia": [
                                                    {
                                                        "kind": "WhitespaceTrivia",
                                                        "text": " "
                                                    }
                                                ]
                                            },
                                            "value": {
                                                "kind": "ObjectLiteralExpression",
                                                "fullStart": 616,
                                                "fullEnd": 697,
                                                "start": 616,
                                                "end": 697,
                                                "fullWidth": 81,
                                                "width": 81,
                                                "isIncrementallyUnusable": true,
                                                "openBraceToken": {
                                                    "kind": "OpenBraceToken",
                                                    "fullStart": 616,
                                                    "fullEnd": 620,
                                                    "start": 616,
                                                    "end": 617,
                                                    "fullWidth": 4,
                                                    "width": 1,
                                                    "text": "{",
                                                    "value": "{",
                                                    "valueText": "{",
                                                    "hasTrailingTrivia": true,
                                                    "hasTrailingNewLine": true,
                                                    "trailingTrivia": [
                                                        {
                                                            "kind": "WhitespaceTrivia",
                                                            "text": " "
                                                        },
                                                        {
                                                            "kind": "NewLineTrivia",
                                                            "text": "\r\n"
                                                        }
                                                    ]
                                                },
                                                "propertyAssignments": [
                                                    {
                                                        "kind": "SimplePropertyAssignment",
                                                        "fullStart": 620,
                                                        "fullEnd": 637,
                                                        "start": 632,
                                                        "end": 637,
                                                        "fullWidth": 17,
                                                        "width": 5,
                                                        "isIncrementallyUnusable": true,
                                                        "propertyName": {
                                                            "kind": "IdentifierName",
                                                            "fullStart": 620,
                                                            "fullEnd": 634,
                                                            "start": 632,
                                                            "end": 634,
                                                            "fullWidth": 14,
                                                            "width": 2,
                                                            "text": "if",
                                                            "value": "if",
                                                            "valueText": "if",
                                                            "hasLeadingTrivia": true,
                                                            "leadingTrivia": [
                                                                {
                                                                    "kind": "WhitespaceTrivia",
                                                                    "text": "            "
                                                                }
                                                            ]
                                                        },
                                                        "colonToken": {
                                                            "kind": "ColonToken",
                                                            "fullStart": 634,
                                                            "fullEnd": 636,
                                                            "start": 634,
                                                            "end": 635,
                                                            "fullWidth": 2,
                                                            "width": 1,
                                                            "text": ":",
                                                            "value": ":",
                                                            "valueText": ":",
                                                            "hasTrailingTrivia": true,
                                                            "trailingTrivia": [
                                                                {
                                                                    "kind": "WhitespaceTrivia",
                                                                    "text": " "
                                                                }
                                                            ]
                                                        },
                                                        "expression": {
                                                            "kind": "NumericLiteral",
                                                            "fullStart": 636,
                                                            "fullEnd": 637,
                                                            "start": 636,
                                                            "end": 637,
                                                            "fullWidth": 1,
                                                            "width": 1,
                                                            "text": "0",
                                                            "value": 0,
                                                            "valueText": "0"
                                                        }
                                                    },
                                                    {
                                                        "kind": "CommaToken",
                                                        "fullStart": 637,
                                                        "fullEnd": 641,
                                                        "start": 637,
                                                        "end": 638,
                                                        "fullWidth": 4,
                                                        "width": 1,
                                                        "text": ",",
                                                        "value": ",",
                                                        "valueText": ",",
                                                        "hasTrailingTrivia": true,
                                                        "hasTrailingNewLine": true,
                                                        "trailingTrivia": [
                                                            {
                                                                "kind": "WhitespaceTrivia",
                                                                "text": " "
                                                            },
                                                            {
                                                                "kind": "NewLineTrivia",
                                                                "text": "\r\n"
                                                            }
                                                        ]
                                                    },
                                                    {
                                                        "kind": "SimplePropertyAssignment",
                                                        "fullStart": 641,
                                                        "fullEnd": 661,
                                                        "start": 653,
                                                        "end": 661,
                                                        "fullWidth": 20,
                                                        "width": 8,
                                                        "isIncrementallyUnusable": true,
                                                        "propertyName": {
                                                            "kind": "IdentifierName",
                                                            "fullStart": 641,
                                                            "fullEnd": 658,
                                                            "start": 653,
                                                            "end": 658,
                                                            "fullWidth": 17,
                                                            "width": 5,
                                                            "text": "throw",
                                                            "value": "throw",
                                                            "valueText": "throw",
                                                            "hasLeadingTrivia": true,
                                                            "leadingTrivia": [
                                                                {
                                                                    "kind": "WhitespaceTrivia",
                                                                    "text": "            "
                                                                }
                                                            ]
                                                        },
                                                        "colonToken": {
                                                            "kind": "ColonToken",
                                                            "fullStart": 658,
                                                            "fullEnd": 660,
                                                            "start": 658,
                                                            "end": 659,
                                                            "fullWidth": 2,
                                                            "width": 1,
                                                            "text": ":",
                                                            "value": ":",
                                                            "valueText": ":",
                                                            "hasTrailingTrivia": true,
                                                            "trailingTrivia": [
                                                                {
                                                                    "kind": "WhitespaceTrivia",
                                                                    "text": " "
                                                                }
                                                            ]
                                                        },
                                                        "expression": {
                                                            "kind": "NumericLiteral",
                                                            "fullStart": 660,
                                                            "fullEnd": 661,
                                                            "start": 660,
                                                            "end": 661,
                                                            "fullWidth": 1,
                                                            "width": 1,
                                                            "text": "1",
                                                            "value": 1,
                                                            "valueText": "1"
                                                        }
                                                    },
                                                    {
                                                        "kind": "CommaToken",
                                                        "fullStart": 661,
                                                        "fullEnd": 665,
                                                        "start": 661,
                                                        "end": 662,
                                                        "fullWidth": 4,
                                                        "width": 1,
                                                        "text": ",",
                                                        "value": ",",
                                                        "valueText": ",",
                                                        "hasTrailingTrivia": true,
                                                        "hasTrailingNewLine": true,
                                                        "trailingTrivia": [
                                                            {
                                                                "kind": "WhitespaceTrivia",
                                                                "text": " "
                                                            },
                                                            {
                                                                "kind": "NewLineTrivia",
                                                                "text": "\r\n"
                                                            }
                                                        ]
                                                    },
                                                    {
                                                        "kind": "SimplePropertyAssignment",
                                                        "fullStart": 665,
                                                        "fullEnd": 688,
                                                        "start": 677,
                                                        "end": 686,
                                                        "fullWidth": 23,
                                                        "width": 9,
                                                        "isIncrementallyUnusable": true,
                                                        "propertyName": {
                                                            "kind": "IdentifierName",
                                                            "fullStart": 665,
                                                            "fullEnd": 683,
                                                            "start": 677,
                                                            "end": 683,
                                                            "fullWidth": 18,
                                                            "width": 6,
                                                            "text": "delete",
                                                            "value": "delete",
                                                            "valueText": "delete",
                                                            "hasLeadingTrivia": true,
                                                            "leadingTrivia": [
                                                                {
                                                                    "kind": "WhitespaceTrivia",
                                                                    "text": "            "
                                                                }
                                                            ]
                                                        },
                                                        "colonToken": {
                                                            "kind": "ColonToken",
                                                            "fullStart": 683,
                                                            "fullEnd": 685,
                                                            "start": 683,
                                                            "end": 684,
                                                            "fullWidth": 2,
                                                            "width": 1,
                                                            "text": ":",
                                                            "value": ":",
                                                            "valueText": ":",
                                                            "hasTrailingTrivia": true,
                                                            "trailingTrivia": [
                                                                {
                                                                    "kind": "WhitespaceTrivia",
                                                                    "text": " "
                                                                }
                                                            ]
                                                        },
                                                        "expression": {
                                                            "kind": "NumericLiteral",
                                                            "fullStart": 685,
                                                            "fullEnd": 688,
                                                            "start": 685,
                                                            "end": 686,
                                                            "fullWidth": 3,
                                                            "width": 1,
                                                            "text": "2",
                                                            "value": 2,
                                                            "valueText": "2",
                                                            "hasTrailingTrivia": true,
                                                            "hasTrailingNewLine": true,
                                                            "trailingTrivia": [
                                                                {
                                                                    "kind": "NewLineTrivia",
                                                                    "text": "\r\n"
                                                                }
                                                            ]
                                                        }
                                                    }
                                                ],
                                                "closeBraceToken": {
                                                    "kind": "CloseBraceToken",
                                                    "fullStart": 688,
                                                    "fullEnd": 697,
                                                    "start": 696,
                                                    "end": 697,
                                                    "fullWidth": 9,
                                                    "width": 1,
                                                    "text": "}",
                                                    "value": "}",
                                                    "valueText": "}",
                                                    "hasLeadingTrivia": true,
                                                    "leadingTrivia": [
                                                        {
                                                            "kind": "WhitespaceTrivia",
                                                            "text": "        "
                                                        }
                                                    ]
                                                }
                                            }
                                        }
                                    }
                                ]
                            },
                            "semicolonToken": {
                                "kind": "SemicolonToken",
                                "fullStart": 697,
                                "fullEnd": 700,
                                "start": 697,
                                "end": 698,
                                "fullWidth": 3,
                                "width": 1,
                                "text": ";",
                                "value": ";",
                                "valueText": ";",
                                "hasTrailingTrivia": true,
                                "hasTrailingNewLine": true,
                                "trailingTrivia": [
                                    {
                                        "kind": "NewLineTrivia",
                                        "text": "\r\n"
                                    }
                                ]
                            }
                        },
                        {
                            "kind": "VariableStatement",
                            "fullStart": 700,
                            "fullEnd": 806,
                            "start": 708,
                            "end": 796,
                            "fullWidth": 106,
                            "width": 88,
                            "modifiers": [],
                            "variableDeclaration": {
                                "kind": "VariableDeclaration",
                                "fullStart": 700,
                                "fullEnd": 795,
                                "start": 708,
                                "end": 795,
                                "fullWidth": 95,
                                "width": 87,
                                "varKeyword": {
                                    "kind": "VarKeyword",
                                    "fullStart": 700,
                                    "fullEnd": 712,
                                    "start": 708,
                                    "end": 711,
                                    "fullWidth": 12,
                                    "width": 3,
                                    "text": "var",
                                    "value": "var",
                                    "valueText": "var",
                                    "hasLeadingTrivia": true,
                                    "hasTrailingTrivia": true,
                                    "leadingTrivia": [
                                        {
                                            "kind": "WhitespaceTrivia",
                                            "text": "        "
                                        }
                                    ],
                                    "trailingTrivia": [
                                        {
                                            "kind": "WhitespaceTrivia",
                                            "text": " "
                                        }
                                    ]
                                },
                                "variableDeclarators": [
                                    {
                                        "kind": "VariableDeclarator",
                                        "fullStart": 712,
                                        "fullEnd": 795,
                                        "start": 712,
                                        "end": 795,
                                        "fullWidth": 83,
<<<<<<< HEAD
                                        "width": 83,
                                        "identifier": {
=======
                                        "propertyName": {
>>>>>>> 85e84683
                                            "kind": "IdentifierName",
                                            "fullStart": 712,
                                            "fullEnd": 716,
                                            "start": 712,
                                            "end": 715,
                                            "fullWidth": 4,
                                            "width": 3,
                                            "text": "arr",
                                            "value": "arr",
                                            "valueText": "arr",
                                            "hasTrailingTrivia": true,
                                            "trailingTrivia": [
                                                {
                                                    "kind": "WhitespaceTrivia",
                                                    "text": " "
                                                }
                                            ]
                                        },
                                        "equalsValueClause": {
                                            "kind": "EqualsValueClause",
                                            "fullStart": 716,
                                            "fullEnd": 795,
                                            "start": 716,
                                            "end": 795,
                                            "fullWidth": 79,
                                            "width": 79,
                                            "equalsToken": {
                                                "kind": "EqualsToken",
                                                "fullStart": 716,
                                                "fullEnd": 718,
                                                "start": 716,
                                                "end": 717,
                                                "fullWidth": 2,
                                                "width": 1,
                                                "text": "=",
                                                "value": "=",
                                                "valueText": "=",
                                                "hasTrailingTrivia": true,
                                                "trailingTrivia": [
                                                    {
                                                        "kind": "WhitespaceTrivia",
                                                        "text": " "
                                                    }
                                                ]
                                            },
                                            "value": {
                                                "kind": "ArrayLiteralExpression",
                                                "fullStart": 718,
                                                "fullEnd": 795,
                                                "start": 718,
                                                "end": 795,
                                                "fullWidth": 77,
                                                "width": 77,
                                                "openBracketToken": {
                                                    "kind": "OpenBracketToken",
                                                    "fullStart": 718,
                                                    "fullEnd": 721,
                                                    "start": 718,
                                                    "end": 719,
                                                    "fullWidth": 3,
                                                    "width": 1,
                                                    "text": "[",
                                                    "value": "[",
                                                    "valueText": "[",
                                                    "hasTrailingTrivia": true,
                                                    "hasTrailingNewLine": true,
                                                    "trailingTrivia": [
                                                        {
                                                            "kind": "NewLineTrivia",
                                                            "text": "\r\n"
                                                        }
                                                    ]
                                                },
                                                "expressions": [
                                                    {
                                                        "kind": "StringLiteral",
                                                        "fullStart": 721,
                                                        "fullEnd": 737,
                                                        "start": 733,
                                                        "end": 737,
                                                        "fullWidth": 16,
                                                        "width": 4,
                                                        "text": "'if'",
                                                        "value": "if",
                                                        "valueText": "if",
                                                        "hasLeadingTrivia": true,
                                                        "leadingTrivia": [
                                                            {
                                                                "kind": "WhitespaceTrivia",
                                                                "text": "            "
                                                            }
                                                        ]
                                                    },
                                                    {
                                                        "kind": "CommaToken",
                                                        "fullStart": 737,
                                                        "fullEnd": 741,
                                                        "start": 737,
                                                        "end": 738,
                                                        "fullWidth": 4,
                                                        "width": 1,
                                                        "text": ",",
                                                        "value": ",",
                                                        "valueText": ",",
                                                        "hasTrailingTrivia": true,
                                                        "hasTrailingNewLine": true,
                                                        "trailingTrivia": [
                                                            {
                                                                "kind": "WhitespaceTrivia",
                                                                "text": " "
                                                            },
                                                            {
                                                                "kind": "NewLineTrivia",
                                                                "text": "\r\n"
                                                            }
                                                        ]
                                                    },
                                                    {
                                                        "kind": "StringLiteral",
                                                        "fullStart": 741,
                                                        "fullEnd": 760,
                                                        "start": 753,
                                                        "end": 760,
                                                        "fullWidth": 19,
                                                        "width": 7,
                                                        "text": "'throw'",
                                                        "value": "throw",
                                                        "valueText": "throw",
                                                        "hasLeadingTrivia": true,
                                                        "leadingTrivia": [
                                                            {
                                                                "kind": "WhitespaceTrivia",
                                                                "text": "            "
                                                            }
                                                        ]
                                                    },
                                                    {
                                                        "kind": "CommaToken",
                                                        "fullStart": 760,
                                                        "fullEnd": 764,
                                                        "start": 760,
                                                        "end": 761,
                                                        "fullWidth": 4,
                                                        "width": 1,
                                                        "text": ",",
                                                        "value": ",",
                                                        "valueText": ",",
                                                        "hasTrailingTrivia": true,
                                                        "hasTrailingNewLine": true,
                                                        "trailingTrivia": [
                                                            {
                                                                "kind": "WhitespaceTrivia",
                                                                "text": " "
                                                            },
                                                            {
                                                                "kind": "NewLineTrivia",
                                                                "text": "\r\n"
                                                            }
                                                        ]
                                                    },
                                                    {
                                                        "kind": "StringLiteral",
                                                        "fullStart": 764,
                                                        "fullEnd": 786,
                                                        "start": 776,
                                                        "end": 784,
                                                        "fullWidth": 22,
                                                        "width": 8,
                                                        "text": "'delete'",
                                                        "value": "delete",
                                                        "valueText": "delete",
                                                        "hasLeadingTrivia": true,
                                                        "hasTrailingTrivia": true,
                                                        "hasTrailingNewLine": true,
                                                        "leadingTrivia": [
                                                            {
                                                                "kind": "WhitespaceTrivia",
                                                                "text": "            "
                                                            }
                                                        ],
                                                        "trailingTrivia": [
                                                            {
                                                                "kind": "NewLineTrivia",
                                                                "text": "\r\n"
                                                            }
                                                        ]
                                                    }
                                                ],
                                                "closeBracketToken": {
                                                    "kind": "CloseBracketToken",
                                                    "fullStart": 786,
                                                    "fullEnd": 795,
                                                    "start": 794,
                                                    "end": 795,
                                                    "fullWidth": 9,
                                                    "width": 1,
                                                    "text": "]",
                                                    "value": "]",
                                                    "valueText": "]",
                                                    "hasLeadingTrivia": true,
                                                    "leadingTrivia": [
                                                        {
                                                            "kind": "WhitespaceTrivia",
                                                            "text": "        "
                                                        }
                                                    ]
                                                }
                                            }
                                        }
                                    }
                                ]
                            },
                            "semicolonToken": {
                                "kind": "SemicolonToken",
                                "fullStart": 795,
                                "fullEnd": 806,
                                "start": 795,
                                "end": 796,
                                "fullWidth": 11,
                                "width": 1,
                                "text": ";",
                                "value": ";",
                                "valueText": ";",
                                "hasTrailingTrivia": true,
                                "hasTrailingNewLine": true,
                                "trailingTrivia": [
                                    {
                                        "kind": "WhitespaceTrivia",
                                        "text": "        "
                                    },
                                    {
                                        "kind": "NewLineTrivia",
                                        "text": "\r\n"
                                    }
                                ]
                            }
                        },
                        {
                            "kind": "ForInStatement",
                            "fullStart": 806,
                            "fullEnd": 1105,
                            "start": 814,
                            "end": 1103,
                            "fullWidth": 299,
                            "width": 289,
                            "forKeyword": {
                                "kind": "ForKeyword",
                                "fullStart": 806,
                                "fullEnd": 817,
                                "start": 814,
                                "end": 817,
                                "fullWidth": 11,
                                "width": 3,
                                "text": "for",
                                "value": "for",
                                "valueText": "for",
                                "hasLeadingTrivia": true,
                                "leadingTrivia": [
                                    {
                                        "kind": "WhitespaceTrivia",
                                        "text": "        "
                                    }
                                ]
                            },
                            "openParenToken": {
                                "kind": "OpenParenToken",
                                "fullStart": 817,
                                "fullEnd": 818,
                                "start": 817,
                                "end": 818,
                                "fullWidth": 1,
                                "width": 1,
                                "text": "(",
                                "value": "(",
                                "valueText": "("
                            },
                            "variableDeclaration": {
                                "kind": "VariableDeclaration",
                                "fullStart": 818,
                                "fullEnd": 824,
                                "start": 818,
                                "end": 823,
                                "fullWidth": 6,
                                "width": 5,
                                "varKeyword": {
                                    "kind": "VarKeyword",
                                    "fullStart": 818,
                                    "fullEnd": 822,
                                    "start": 818,
                                    "end": 821,
                                    "fullWidth": 4,
                                    "width": 3,
                                    "text": "var",
                                    "value": "var",
                                    "valueText": "var",
                                    "hasTrailingTrivia": true,
                                    "trailingTrivia": [
                                        {
                                            "kind": "WhitespaceTrivia",
                                            "text": " "
                                        }
                                    ]
                                },
                                "variableDeclarators": [
                                    {
                                        "kind": "VariableDeclarator",
                                        "fullStart": 822,
                                        "fullEnd": 824,
                                        "start": 822,
                                        "end": 823,
                                        "fullWidth": 2,
<<<<<<< HEAD
                                        "width": 1,
                                        "identifier": {
=======
                                        "propertyName": {
>>>>>>> 85e84683
                                            "kind": "IdentifierName",
                                            "fullStart": 822,
                                            "fullEnd": 824,
                                            "start": 822,
                                            "end": 823,
                                            "fullWidth": 2,
                                            "width": 1,
                                            "text": "p",
                                            "value": "p",
                                            "valueText": "p",
                                            "hasTrailingTrivia": true,
                                            "trailingTrivia": [
                                                {
                                                    "kind": "WhitespaceTrivia",
                                                    "text": " "
                                                }
                                            ]
                                        }
                                    }
                                ]
                            },
                            "inKeyword": {
                                "kind": "InKeyword",
                                "fullStart": 824,
                                "fullEnd": 827,
                                "start": 824,
                                "end": 826,
                                "fullWidth": 3,
                                "width": 2,
                                "text": "in",
                                "value": "in",
                                "valueText": "in",
                                "hasTrailingTrivia": true,
                                "trailingTrivia": [
                                    {
                                        "kind": "WhitespaceTrivia",
                                        "text": " "
                                    }
                                ]
                            },
                            "expression": {
                                "kind": "IdentifierName",
                                "fullStart": 827,
                                "fullEnd": 837,
                                "start": 827,
                                "end": 837,
                                "fullWidth": 10,
                                "width": 10,
                                "text": "tokenCodes",
                                "value": "tokenCodes",
                                "valueText": "tokenCodes"
                            },
                            "closeParenToken": {
                                "kind": "CloseParenToken",
                                "fullStart": 837,
                                "fullEnd": 839,
                                "start": 837,
                                "end": 838,
                                "fullWidth": 2,
                                "width": 1,
                                "text": ")",
                                "value": ")",
                                "valueText": ")",
                                "hasTrailingTrivia": true,
                                "trailingTrivia": [
                                    {
                                        "kind": "WhitespaceTrivia",
                                        "text": " "
                                    }
                                ]
                            },
                            "statement": {
                                "kind": "Block",
                                "fullStart": 839,
                                "fullEnd": 1105,
                                "start": 839,
                                "end": 1103,
                                "fullWidth": 266,
                                "width": 264,
                                "openBraceToken": {
                                    "kind": "OpenBraceToken",
                                    "fullStart": 839,
                                    "fullEnd": 842,
                                    "start": 839,
                                    "end": 840,
                                    "fullWidth": 3,
                                    "width": 1,
                                    "text": "{",
                                    "value": "{",
                                    "valueText": "{",
                                    "hasTrailingTrivia": true,
                                    "hasTrailingNewLine": true,
                                    "trailingTrivia": [
                                        {
                                            "kind": "NewLineTrivia",
                                            "text": "\r\n"
                                        }
                                    ]
                                },
                                "statements": [
                                    {
                                        "kind": "ForInStatement",
                                        "fullStart": 842,
                                        "fullEnd": 1094,
                                        "start": 854,
                                        "end": 1092,
                                        "fullWidth": 252,
                                        "width": 238,
                                        "forKeyword": {
                                            "kind": "ForKeyword",
                                            "fullStart": 842,
                                            "fullEnd": 857,
                                            "start": 854,
                                            "end": 857,
                                            "fullWidth": 15,
                                            "width": 3,
                                            "text": "for",
                                            "value": "for",
                                            "valueText": "for",
                                            "hasLeadingTrivia": true,
                                            "leadingTrivia": [
                                                {
                                                    "kind": "WhitespaceTrivia",
                                                    "text": "            "
                                                }
                                            ]
                                        },
                                        "openParenToken": {
                                            "kind": "OpenParenToken",
                                            "fullStart": 857,
                                            "fullEnd": 858,
                                            "start": 857,
                                            "end": 858,
                                            "fullWidth": 1,
                                            "width": 1,
                                            "text": "(",
                                            "value": "(",
                                            "valueText": "("
                                        },
                                        "variableDeclaration": {
                                            "kind": "VariableDeclaration",
                                            "fullStart": 858,
                                            "fullEnd": 865,
                                            "start": 858,
                                            "end": 864,
                                            "fullWidth": 7,
                                            "width": 6,
                                            "varKeyword": {
                                                "kind": "VarKeyword",
                                                "fullStart": 858,
                                                "fullEnd": 862,
                                                "start": 858,
                                                "end": 861,
                                                "fullWidth": 4,
                                                "width": 3,
                                                "text": "var",
                                                "value": "var",
                                                "valueText": "var",
                                                "hasTrailingTrivia": true,
                                                "trailingTrivia": [
                                                    {
                                                        "kind": "WhitespaceTrivia",
                                                        "text": " "
                                                    }
                                                ]
                                            },
                                            "variableDeclarators": [
                                                {
                                                    "kind": "VariableDeclarator",
                                                    "fullStart": 862,
                                                    "fullEnd": 865,
                                                    "start": 862,
                                                    "end": 864,
                                                    "fullWidth": 3,
<<<<<<< HEAD
                                                    "width": 2,
                                                    "identifier": {
=======
                                                    "propertyName": {
>>>>>>> 85e84683
                                                        "kind": "IdentifierName",
                                                        "fullStart": 862,
                                                        "fullEnd": 865,
                                                        "start": 862,
                                                        "end": 864,
                                                        "fullWidth": 3,
                                                        "width": 2,
                                                        "text": "p1",
                                                        "value": "p1",
                                                        "valueText": "p1",
                                                        "hasTrailingTrivia": true,
                                                        "trailingTrivia": [
                                                            {
                                                                "kind": "WhitespaceTrivia",
                                                                "text": " "
                                                            }
                                                        ]
                                                    }
                                                }
                                            ]
                                        },
                                        "inKeyword": {
                                            "kind": "InKeyword",
                                            "fullStart": 865,
                                            "fullEnd": 868,
                                            "start": 865,
                                            "end": 867,
                                            "fullWidth": 3,
                                            "width": 2,
                                            "text": "in",
                                            "value": "in",
                                            "valueText": "in",
                                            "hasTrailingTrivia": true,
                                            "trailingTrivia": [
                                                {
                                                    "kind": "WhitespaceTrivia",
                                                    "text": " "
                                                }
                                            ]
                                        },
                                        "expression": {
                                            "kind": "IdentifierName",
                                            "fullStart": 868,
                                            "fullEnd": 871,
                                            "start": 868,
                                            "end": 871,
                                            "fullWidth": 3,
                                            "width": 3,
                                            "text": "arr",
                                            "value": "arr",
                                            "valueText": "arr"
                                        },
                                        "closeParenToken": {
                                            "kind": "CloseParenToken",
                                            "fullStart": 871,
                                            "fullEnd": 873,
                                            "start": 871,
                                            "end": 872,
                                            "fullWidth": 2,
                                            "width": 1,
                                            "text": ")",
                                            "value": ")",
                                            "valueText": ")",
                                            "hasTrailingTrivia": true,
                                            "trailingTrivia": [
                                                {
                                                    "kind": "WhitespaceTrivia",
                                                    "text": " "
                                                }
                                            ]
                                        },
                                        "statement": {
                                            "kind": "Block",
                                            "fullStart": 873,
                                            "fullEnd": 1094,
                                            "start": 873,
                                            "end": 1092,
                                            "fullWidth": 221,
                                            "width": 219,
                                            "openBraceToken": {
                                                "kind": "OpenBraceToken",
                                                "fullStart": 873,
                                                "fullEnd": 876,
                                                "start": 873,
                                                "end": 874,
                                                "fullWidth": 3,
                                                "width": 1,
                                                "text": "{",
                                                "value": "{",
                                                "valueText": "{",
                                                "hasTrailingTrivia": true,
                                                "hasTrailingNewLine": true,
                                                "trailingTrivia": [
                                                    {
                                                        "kind": "NewLineTrivia",
                                                        "text": "\r\n"
                                                    }
                                                ]
                                            },
                                            "statements": [
                                                {
                                                    "kind": "IfStatement",
                                                    "fullStart": 876,
                                                    "fullEnd": 1079,
                                                    "start": 892,
                                                    "end": 1077,
                                                    "fullWidth": 203,
                                                    "width": 185,
                                                    "ifKeyword": {
                                                        "kind": "IfKeyword",
                                                        "fullStart": 876,
                                                        "fullEnd": 894,
                                                        "start": 892,
                                                        "end": 894,
                                                        "fullWidth": 18,
                                                        "width": 2,
                                                        "text": "if",
                                                        "value": "if",
                                                        "valueText": "if",
                                                        "hasLeadingTrivia": true,
                                                        "leadingTrivia": [
                                                            {
                                                                "kind": "WhitespaceTrivia",
                                                                "text": "                "
                                                            }
                                                        ]
                                                    },
                                                    "openParenToken": {
                                                        "kind": "OpenParenToken",
                                                        "fullStart": 894,
                                                        "fullEnd": 895,
                                                        "start": 894,
                                                        "end": 895,
                                                        "fullWidth": 1,
                                                        "width": 1,
                                                        "text": "(",
                                                        "value": "(",
                                                        "valueText": "("
                                                    },
                                                    "condition": {
                                                        "kind": "EqualsExpression",
                                                        "fullStart": 895,
                                                        "fullEnd": 908,
                                                        "start": 895,
                                                        "end": 908,
                                                        "fullWidth": 13,
                                                        "width": 13,
                                                        "left": {
                                                            "kind": "ElementAccessExpression",
                                                            "fullStart": 895,
                                                            "fullEnd": 903,
                                                            "start": 895,
                                                            "end": 902,
                                                            "fullWidth": 8,
                                                            "width": 7,
                                                            "expression": {
                                                                "kind": "IdentifierName",
                                                                "fullStart": 895,
                                                                "fullEnd": 898,
                                                                "start": 895,
                                                                "end": 898,
                                                                "fullWidth": 3,
                                                                "width": 3,
                                                                "text": "arr",
                                                                "value": "arr",
                                                                "valueText": "arr"
                                                            },
                                                            "openBracketToken": {
                                                                "kind": "OpenBracketToken",
                                                                "fullStart": 898,
                                                                "fullEnd": 899,
                                                                "start": 898,
                                                                "end": 899,
                                                                "fullWidth": 1,
                                                                "width": 1,
                                                                "text": "[",
                                                                "value": "[",
                                                                "valueText": "["
                                                            },
                                                            "argumentExpression": {
                                                                "kind": "IdentifierName",
                                                                "fullStart": 899,
                                                                "fullEnd": 901,
                                                                "start": 899,
                                                                "end": 901,
                                                                "fullWidth": 2,
                                                                "width": 2,
                                                                "text": "p1",
                                                                "value": "p1",
                                                                "valueText": "p1"
                                                            },
                                                            "closeBracketToken": {
                                                                "kind": "CloseBracketToken",
                                                                "fullStart": 901,
                                                                "fullEnd": 903,
                                                                "start": 901,
                                                                "end": 902,
                                                                "fullWidth": 2,
                                                                "width": 1,
                                                                "text": "]",
                                                                "value": "]",
                                                                "valueText": "]",
                                                                "hasTrailingTrivia": true,
                                                                "trailingTrivia": [
                                                                    {
                                                                        "kind": "WhitespaceTrivia",
                                                                        "text": " "
                                                                    }
                                                                ]
                                                            }
                                                        },
                                                        "operatorToken": {
                                                            "kind": "EqualsEqualsEqualsToken",
                                                            "fullStart": 903,
                                                            "fullEnd": 907,
                                                            "start": 903,
                                                            "end": 906,
                                                            "fullWidth": 4,
                                                            "width": 3,
                                                            "text": "===",
                                                            "value": "===",
                                                            "valueText": "===",
                                                            "hasTrailingTrivia": true,
                                                            "trailingTrivia": [
                                                                {
                                                                    "kind": "WhitespaceTrivia",
                                                                    "text": " "
                                                                }
                                                            ]
                                                        },
                                                        "right": {
                                                            "kind": "IdentifierName",
                                                            "fullStart": 907,
                                                            "fullEnd": 908,
                                                            "start": 907,
                                                            "end": 908,
                                                            "fullWidth": 1,
                                                            "width": 1,
                                                            "text": "p",
                                                            "value": "p",
                                                            "valueText": "p"
                                                        }
                                                    },
                                                    "closeParenToken": {
                                                        "kind": "CloseParenToken",
                                                        "fullStart": 908,
                                                        "fullEnd": 910,
                                                        "start": 908,
                                                        "end": 909,
                                                        "fullWidth": 2,
                                                        "width": 1,
                                                        "text": ")",
                                                        "value": ")",
                                                        "valueText": ")",
                                                        "hasTrailingTrivia": true,
                                                        "trailingTrivia": [
                                                            {
                                                                "kind": "WhitespaceTrivia",
                                                                "text": " "
                                                            }
                                                        ]
                                                    },
                                                    "statement": {
                                                        "kind": "Block",
                                                        "fullStart": 910,
                                                        "fullEnd": 1079,
                                                        "start": 910,
                                                        "end": 1077,
                                                        "fullWidth": 169,
                                                        "width": 167,
                                                        "openBraceToken": {
                                                            "kind": "OpenBraceToken",
                                                            "fullStart": 910,
                                                            "fullEnd": 934,
                                                            "start": 910,
                                                            "end": 911,
                                                            "fullWidth": 24,
                                                            "width": 1,
                                                            "text": "{",
                                                            "value": "{",
                                                            "valueText": "{",
                                                            "hasTrailingTrivia": true,
                                                            "hasTrailingNewLine": true,
                                                            "trailingTrivia": [
                                                                {
                                                                    "kind": "WhitespaceTrivia",
                                                                    "text": "                     "
                                                                },
                                                                {
                                                                    "kind": "NewLineTrivia",
                                                                    "text": "\r\n"
                                                                }
                                                            ]
                                                        },
                                                        "statements": [
                                                            {
                                                                "kind": "IfStatement",
                                                                "fullStart": 934,
                                                                "fullEnd": 1057,
                                                                "start": 954,
                                                                "end": 1057,
                                                                "fullWidth": 123,
                                                                "width": 103,
                                                                "ifKeyword": {
                                                                    "kind": "IfKeyword",
                                                                    "fullStart": 934,
                                                                    "fullEnd": 956,
                                                                    "start": 954,
                                                                    "end": 956,
                                                                    "fullWidth": 22,
                                                                    "width": 2,
                                                                    "text": "if",
                                                                    "value": "if",
                                                                    "valueText": "if",
                                                                    "hasLeadingTrivia": true,
                                                                    "leadingTrivia": [
                                                                        {
                                                                            "kind": "WhitespaceTrivia",
                                                                            "text": "                    "
                                                                        }
                                                                    ]
                                                                },
                                                                "openParenToken": {
                                                                    "kind": "OpenParenToken",
                                                                    "fullStart": 956,
                                                                    "fullEnd": 957,
                                                                    "start": 956,
                                                                    "end": 957,
                                                                    "fullWidth": 1,
                                                                    "width": 1,
                                                                    "text": "(",
                                                                    "value": "(",
                                                                    "valueText": "("
                                                                },
                                                                "condition": {
                                                                    "kind": "LogicalNotExpression",
                                                                    "fullStart": 957,
                                                                    "fullEnd": 992,
                                                                    "start": 957,
                                                                    "end": 992,
                                                                    "fullWidth": 35,
                                                                    "width": 35,
                                                                    "operatorToken": {
                                                                        "kind": "ExclamationToken",
                                                                        "fullStart": 957,
                                                                        "fullEnd": 958,
                                                                        "start": 957,
                                                                        "end": 958,
                                                                        "fullWidth": 1,
                                                                        "width": 1,
                                                                        "text": "!",
                                                                        "value": "!",
                                                                        "valueText": "!"
                                                                    },
                                                                    "operand": {
                                                                        "kind": "InvocationExpression",
                                                                        "fullStart": 958,
                                                                        "fullEnd": 992,
                                                                        "start": 958,
                                                                        "end": 992,
                                                                        "fullWidth": 34,
                                                                        "width": 34,
                                                                        "expression": {
                                                                            "kind": "MemberAccessExpression",
                                                                            "fullStart": 958,
                                                                            "fullEnd": 983,
                                                                            "start": 958,
                                                                            "end": 983,
                                                                            "fullWidth": 25,
                                                                            "width": 25,
                                                                            "expression": {
                                                                                "kind": "IdentifierName",
                                                                                "fullStart": 958,
                                                                                "fullEnd": 968,
                                                                                "start": 958,
                                                                                "end": 968,
                                                                                "fullWidth": 10,
                                                                                "width": 10,
                                                                                "text": "tokenCodes",
                                                                                "value": "tokenCodes",
                                                                                "valueText": "tokenCodes"
                                                                            },
                                                                            "dotToken": {
                                                                                "kind": "DotToken",
                                                                                "fullStart": 968,
                                                                                "fullEnd": 969,
                                                                                "start": 968,
                                                                                "end": 969,
                                                                                "fullWidth": 1,
                                                                                "width": 1,
                                                                                "text": ".",
                                                                                "value": ".",
                                                                                "valueText": "."
                                                                            },
                                                                            "name": {
                                                                                "kind": "IdentifierName",
                                                                                "fullStart": 969,
                                                                                "fullEnd": 983,
                                                                                "start": 969,
                                                                                "end": 983,
                                                                                "fullWidth": 14,
                                                                                "width": 14,
                                                                                "text": "hasOwnProperty",
                                                                                "value": "hasOwnProperty",
                                                                                "valueText": "hasOwnProperty"
                                                                            }
                                                                        },
                                                                        "argumentList": {
                                                                            "kind": "ArgumentList",
                                                                            "fullStart": 983,
                                                                            "fullEnd": 992,
                                                                            "start": 983,
                                                                            "end": 992,
                                                                            "fullWidth": 9,
                                                                            "width": 9,
                                                                            "openParenToken": {
                                                                                "kind": "OpenParenToken",
                                                                                "fullStart": 983,
                                                                                "fullEnd": 984,
                                                                                "start": 983,
                                                                                "end": 984,
                                                                                "fullWidth": 1,
                                                                                "width": 1,
                                                                                "text": "(",
                                                                                "value": "(",
                                                                                "valueText": "("
                                                                            },
                                                                            "arguments": [
                                                                                {
                                                                                    "kind": "ElementAccessExpression",
                                                                                    "fullStart": 984,
                                                                                    "fullEnd": 991,
                                                                                    "start": 984,
                                                                                    "end": 991,
                                                                                    "fullWidth": 7,
                                                                                    "width": 7,
                                                                                    "expression": {
                                                                                        "kind": "IdentifierName",
                                                                                        "fullStart": 984,
                                                                                        "fullEnd": 987,
                                                                                        "start": 984,
                                                                                        "end": 987,
                                                                                        "fullWidth": 3,
                                                                                        "width": 3,
                                                                                        "text": "arr",
                                                                                        "value": "arr",
                                                                                        "valueText": "arr"
                                                                                    },
                                                                                    "openBracketToken": {
                                                                                        "kind": "OpenBracketToken",
                                                                                        "fullStart": 987,
                                                                                        "fullEnd": 988,
                                                                                        "start": 987,
                                                                                        "end": 988,
                                                                                        "fullWidth": 1,
                                                                                        "width": 1,
                                                                                        "text": "[",
                                                                                        "value": "[",
                                                                                        "valueText": "["
                                                                                    },
                                                                                    "argumentExpression": {
                                                                                        "kind": "IdentifierName",
                                                                                        "fullStart": 988,
                                                                                        "fullEnd": 990,
                                                                                        "start": 988,
                                                                                        "end": 990,
                                                                                        "fullWidth": 2,
                                                                                        "width": 2,
                                                                                        "text": "p1",
                                                                                        "value": "p1",
                                                                                        "valueText": "p1"
                                                                                    },
                                                                                    "closeBracketToken": {
                                                                                        "kind": "CloseBracketToken",
                                                                                        "fullStart": 990,
                                                                                        "fullEnd": 991,
                                                                                        "start": 990,
                                                                                        "end": 991,
                                                                                        "fullWidth": 1,
                                                                                        "width": 1,
                                                                                        "text": "]",
                                                                                        "value": "]",
                                                                                        "valueText": "]"
                                                                                    }
                                                                                }
                                                                            ],
                                                                            "closeParenToken": {
                                                                                "kind": "CloseParenToken",
                                                                                "fullStart": 991,
                                                                                "fullEnd": 992,
                                                                                "start": 991,
                                                                                "end": 992,
                                                                                "fullWidth": 1,
                                                                                "width": 1,
                                                                                "text": ")",
                                                                                "value": ")",
                                                                                "valueText": ")"
                                                                            }
                                                                        }
                                                                    }
                                                                },
                                                                "closeParenToken": {
                                                                    "kind": "CloseParenToken",
                                                                    "fullStart": 992,
                                                                    "fullEnd": 994,
                                                                    "start": 992,
                                                                    "end": 993,
                                                                    "fullWidth": 2,
                                                                    "width": 1,
                                                                    "text": ")",
                                                                    "value": ")",
                                                                    "valueText": ")",
                                                                    "hasTrailingTrivia": true,
                                                                    "trailingTrivia": [
                                                                        {
                                                                            "kind": "WhitespaceTrivia",
                                                                            "text": " "
                                                                        }
                                                                    ]
                                                                },
                                                                "statement": {
                                                                    "kind": "Block",
                                                                    "fullStart": 994,
                                                                    "fullEnd": 1057,
                                                                    "start": 994,
                                                                    "end": 1057,
                                                                    "fullWidth": 63,
                                                                    "width": 63,
                                                                    "openBraceToken": {
                                                                        "kind": "OpenBraceToken",
                                                                        "fullStart": 994,
                                                                        "fullEnd": 997,
                                                                        "start": 994,
                                                                        "end": 995,
                                                                        "fullWidth": 3,
                                                                        "width": 1,
                                                                        "text": "{",
                                                                        "value": "{",
                                                                        "valueText": "{",
                                                                        "hasTrailingTrivia": true,
                                                                        "hasTrailingNewLine": true,
                                                                        "trailingTrivia": [
                                                                            {
                                                                                "kind": "NewLineTrivia",
                                                                                "text": "\r\n"
                                                                            }
                                                                        ]
                                                                    },
                                                                    "statements": [
                                                                        {
                                                                            "kind": "ReturnStatement",
                                                                            "fullStart": 997,
                                                                            "fullEnd": 1036,
                                                                            "start": 1021,
                                                                            "end": 1034,
                                                                            "fullWidth": 39,
                                                                            "width": 13,
                                                                            "returnKeyword": {
                                                                                "kind": "ReturnKeyword",
                                                                                "fullStart": 997,
                                                                                "fullEnd": 1028,
                                                                                "start": 1021,
                                                                                "end": 1027,
                                                                                "fullWidth": 31,
                                                                                "width": 6,
                                                                                "text": "return",
                                                                                "value": "return",
                                                                                "valueText": "return",
                                                                                "hasLeadingTrivia": true,
                                                                                "hasTrailingTrivia": true,
                                                                                "leadingTrivia": [
                                                                                    {
                                                                                        "kind": "WhitespaceTrivia",
                                                                                        "text": "                        "
                                                                                    }
                                                                                ],
                                                                                "trailingTrivia": [
                                                                                    {
                                                                                        "kind": "WhitespaceTrivia",
                                                                                        "text": " "
                                                                                    }
                                                                                ]
                                                                            },
                                                                            "expression": {
                                                                                "kind": "FalseKeyword",
                                                                                "fullStart": 1028,
                                                                                "fullEnd": 1033,
                                                                                "start": 1028,
                                                                                "end": 1033,
                                                                                "fullWidth": 5,
                                                                                "width": 5,
                                                                                "text": "false",
                                                                                "value": false,
                                                                                "valueText": "false"
                                                                            },
                                                                            "semicolonToken": {
                                                                                "kind": "SemicolonToken",
                                                                                "fullStart": 1033,
                                                                                "fullEnd": 1036,
                                                                                "start": 1033,
                                                                                "end": 1034,
                                                                                "fullWidth": 3,
                                                                                "width": 1,
                                                                                "text": ";",
                                                                                "value": ";",
                                                                                "valueText": ";",
                                                                                "hasTrailingTrivia": true,
                                                                                "hasTrailingNewLine": true,
                                                                                "trailingTrivia": [
                                                                                    {
                                                                                        "kind": "NewLineTrivia",
                                                                                        "text": "\r\n"
                                                                                    }
                                                                                ]
                                                                            }
                                                                        }
                                                                    ],
                                                                    "closeBraceToken": {
                                                                        "kind": "CloseBraceToken",
                                                                        "fullStart": 1036,
                                                                        "fullEnd": 1057,
                                                                        "start": 1056,
                                                                        "end": 1057,
                                                                        "fullWidth": 21,
                                                                        "width": 1,
                                                                        "text": "}",
                                                                        "value": "}",
                                                                        "valueText": "}",
                                                                        "hasLeadingTrivia": true,
                                                                        "leadingTrivia": [
                                                                            {
                                                                                "kind": "WhitespaceTrivia",
                                                                                "text": "                    "
                                                                            }
                                                                        ]
                                                                    }
                                                                }
                                                            },
                                                            {
                                                                "kind": "EmptyStatement",
                                                                "fullStart": 1057,
                                                                "fullEnd": 1060,
                                                                "start": 1057,
                                                                "end": 1058,
                                                                "fullWidth": 3,
                                                                "width": 1,
                                                                "semicolonToken": {
                                                                    "kind": "SemicolonToken",
                                                                    "fullStart": 1057,
                                                                    "fullEnd": 1060,
                                                                    "start": 1057,
                                                                    "end": 1058,
                                                                    "fullWidth": 3,
                                                                    "width": 1,
                                                                    "text": ";",
                                                                    "value": ";",
                                                                    "valueText": ";",
                                                                    "hasTrailingTrivia": true,
                                                                    "hasTrailingNewLine": true,
                                                                    "trailingTrivia": [
                                                                        {
                                                                            "kind": "NewLineTrivia",
                                                                            "text": "\r\n"
                                                                        }
                                                                    ]
                                                                }
                                                            }
                                                        ],
                                                        "closeBraceToken": {
                                                            "kind": "CloseBraceToken",
                                                            "fullStart": 1060,
                                                            "fullEnd": 1079,
                                                            "start": 1076,
                                                            "end": 1077,
                                                            "fullWidth": 19,
                                                            "width": 1,
                                                            "text": "}",
                                                            "value": "}",
                                                            "valueText": "}",
                                                            "hasLeadingTrivia": true,
                                                            "hasTrailingTrivia": true,
                                                            "hasTrailingNewLine": true,
                                                            "leadingTrivia": [
                                                                {
                                                                    "kind": "WhitespaceTrivia",
                                                                    "text": "                "
                                                                }
                                                            ],
                                                            "trailingTrivia": [
                                                                {
                                                                    "kind": "NewLineTrivia",
                                                                    "text": "\r\n"
                                                                }
                                                            ]
                                                        }
                                                    }
                                                }
                                            ],
                                            "closeBraceToken": {
                                                "kind": "CloseBraceToken",
                                                "fullStart": 1079,
                                                "fullEnd": 1094,
                                                "start": 1091,
                                                "end": 1092,
                                                "fullWidth": 15,
                                                "width": 1,
                                                "text": "}",
                                                "value": "}",
                                                "valueText": "}",
                                                "hasLeadingTrivia": true,
                                                "hasTrailingTrivia": true,
                                                "hasTrailingNewLine": true,
                                                "leadingTrivia": [
                                                    {
                                                        "kind": "WhitespaceTrivia",
                                                        "text": "            "
                                                    }
                                                ],
                                                "trailingTrivia": [
                                                    {
                                                        "kind": "NewLineTrivia",
                                                        "text": "\r\n"
                                                    }
                                                ]
                                            }
                                        }
                                    }
                                ],
                                "closeBraceToken": {
                                    "kind": "CloseBraceToken",
                                    "fullStart": 1094,
                                    "fullEnd": 1105,
                                    "start": 1102,
                                    "end": 1103,
                                    "fullWidth": 11,
                                    "width": 1,
                                    "text": "}",
                                    "value": "}",
                                    "valueText": "}",
                                    "hasLeadingTrivia": true,
                                    "hasTrailingTrivia": true,
                                    "hasTrailingNewLine": true,
                                    "leadingTrivia": [
                                        {
                                            "kind": "WhitespaceTrivia",
                                            "text": "        "
                                        }
                                    ],
                                    "trailingTrivia": [
                                        {
                                            "kind": "NewLineTrivia",
                                            "text": "\r\n"
                                        }
                                    ]
                                }
                            }
                        },
                        {
                            "kind": "ReturnStatement",
                            "fullStart": 1105,
                            "fullEnd": 1127,
                            "start": 1113,
                            "end": 1125,
                            "fullWidth": 22,
                            "width": 12,
                            "returnKeyword": {
                                "kind": "ReturnKeyword",
                                "fullStart": 1105,
                                "fullEnd": 1120,
                                "start": 1113,
                                "end": 1119,
                                "fullWidth": 15,
                                "width": 6,
                                "text": "return",
                                "value": "return",
                                "valueText": "return",
                                "hasLeadingTrivia": true,
                                "hasTrailingTrivia": true,
                                "leadingTrivia": [
                                    {
                                        "kind": "WhitespaceTrivia",
                                        "text": "        "
                                    }
                                ],
                                "trailingTrivia": [
                                    {
                                        "kind": "WhitespaceTrivia",
                                        "text": " "
                                    }
                                ]
                            },
                            "expression": {
                                "kind": "TrueKeyword",
                                "fullStart": 1120,
                                "fullEnd": 1124,
                                "start": 1120,
                                "end": 1124,
                                "fullWidth": 4,
                                "width": 4,
                                "text": "true",
                                "value": true,
                                "valueText": "true"
                            },
                            "semicolonToken": {
                                "kind": "SemicolonToken",
                                "fullStart": 1124,
                                "fullEnd": 1127,
                                "start": 1124,
                                "end": 1125,
                                "fullWidth": 3,
                                "width": 1,
                                "text": ";",
                                "value": ";",
                                "valueText": ";",
                                "hasTrailingTrivia": true,
                                "hasTrailingNewLine": true,
                                "trailingTrivia": [
                                    {
                                        "kind": "NewLineTrivia",
                                        "text": "\r\n"
                                    }
                                ]
                            }
                        }
                    ],
                    "closeBraceToken": {
                        "kind": "CloseBraceToken",
                        "fullStart": 1127,
                        "fullEnd": 1130,
                        "start": 1127,
                        "end": 1128,
                        "fullWidth": 3,
                        "width": 1,
                        "text": "}",
                        "value": "}",
                        "valueText": "}",
                        "hasTrailingTrivia": true,
                        "hasTrailingNewLine": true,
                        "trailingTrivia": [
                            {
                                "kind": "NewLineTrivia",
                                "text": "\r\n"
                            }
                        ]
                    }
                }
            },
            {
                "kind": "ExpressionStatement",
                "fullStart": 1130,
                "fullEnd": 1154,
                "start": 1130,
                "end": 1152,
                "fullWidth": 24,
                "width": 22,
                "expression": {
                    "kind": "InvocationExpression",
                    "fullStart": 1130,
                    "fullEnd": 1151,
                    "start": 1130,
                    "end": 1151,
                    "fullWidth": 21,
                    "width": 21,
                    "expression": {
                        "kind": "IdentifierName",
                        "fullStart": 1130,
                        "fullEnd": 1141,
                        "start": 1130,
                        "end": 1141,
                        "fullWidth": 11,
                        "width": 11,
                        "text": "runTestCase",
                        "value": "runTestCase",
                        "valueText": "runTestCase"
                    },
                    "argumentList": {
                        "kind": "ArgumentList",
                        "fullStart": 1141,
                        "fullEnd": 1151,
                        "start": 1141,
                        "end": 1151,
                        "fullWidth": 10,
                        "width": 10,
                        "openParenToken": {
                            "kind": "OpenParenToken",
                            "fullStart": 1141,
                            "fullEnd": 1142,
                            "start": 1141,
                            "end": 1142,
                            "fullWidth": 1,
                            "width": 1,
                            "text": "(",
                            "value": "(",
                            "valueText": "("
                        },
                        "arguments": [
                            {
                                "kind": "IdentifierName",
                                "fullStart": 1142,
                                "fullEnd": 1150,
                                "start": 1142,
                                "end": 1150,
                                "fullWidth": 8,
                                "width": 8,
                                "text": "testcase",
                                "value": "testcase",
                                "valueText": "testcase"
                            }
                        ],
                        "closeParenToken": {
                            "kind": "CloseParenToken",
                            "fullStart": 1150,
                            "fullEnd": 1151,
                            "start": 1150,
                            "end": 1151,
                            "fullWidth": 1,
                            "width": 1,
                            "text": ")",
                            "value": ")",
                            "valueText": ")"
                        }
                    }
                },
                "semicolonToken": {
                    "kind": "SemicolonToken",
                    "fullStart": 1151,
                    "fullEnd": 1154,
                    "start": 1151,
                    "end": 1152,
                    "fullWidth": 3,
                    "width": 1,
                    "text": ";",
                    "value": ";",
                    "valueText": ";",
                    "hasTrailingTrivia": true,
                    "hasTrailingNewLine": true,
                    "trailingTrivia": [
                        {
                            "kind": "NewLineTrivia",
                            "text": "\r\n"
                        }
                    ]
                }
            }
        ],
        "endOfFileToken": {
            "kind": "EndOfFileToken",
            "fullStart": 1154,
            "fullEnd": 1154,
            "start": 1154,
            "end": 1154,
            "fullWidth": 0,
            "width": 0,
            "text": ""
        }
    },
    "lineMap": {
        "lineStarts": [
            0,
            67,
            152,
            232,
            308,
            380,
            385,
            423,
            553,
            558,
            560,
            562,
            590,
            620,
            641,
            665,
            688,
            700,
            721,
            741,
            764,
            786,
            806,
            842,
            876,
            934,
            997,
            1036,
            1060,
            1079,
            1094,
            1105,
            1127,
            1130,
            1154
        ],
        "length": 1154
    }
}<|MERGE_RESOLUTION|>--- conflicted
+++ resolved
@@ -662,12 +662,8 @@
                                         "start": 712,
                                         "end": 795,
                                         "fullWidth": 83,
-<<<<<<< HEAD
                                         "width": 83,
-                                        "identifier": {
-=======
                                         "propertyName": {
->>>>>>> 85e84683
                                             "kind": "IdentifierName",
                                             "fullStart": 712,
                                             "fullEnd": 716,
@@ -979,12 +975,8 @@
                                         "start": 822,
                                         "end": 823,
                                         "fullWidth": 2,
-<<<<<<< HEAD
                                         "width": 1,
-                                        "identifier": {
-=======
                                         "propertyName": {
->>>>>>> 85e84683
                                             "kind": "IdentifierName",
                                             "fullStart": 822,
                                             "fullEnd": 824,
@@ -1159,12 +1151,8 @@
                                                     "start": 862,
                                                     "end": 864,
                                                     "fullWidth": 3,
-<<<<<<< HEAD
                                                     "width": 2,
-                                                    "identifier": {
-=======
                                                     "propertyName": {
->>>>>>> 85e84683
                                                         "kind": "IdentifierName",
                                                         "fullStart": 862,
                                                         "fullEnd": 865,
