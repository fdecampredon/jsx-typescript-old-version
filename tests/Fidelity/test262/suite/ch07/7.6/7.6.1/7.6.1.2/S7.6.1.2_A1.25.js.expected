--- conflicted
+++ resolved
@@ -94,12 +94,8 @@
                             "start": 306,
                             "end": 315,
                             "fullWidth": 9,
-<<<<<<< HEAD
                             "width": 9,
-                            "identifier": {
-=======
                             "propertyName": {
->>>>>>> 85e84683
                                 "kind": "IdentifierName",
                                 "fullStart": 306,
                                 "fullEnd": 312,
