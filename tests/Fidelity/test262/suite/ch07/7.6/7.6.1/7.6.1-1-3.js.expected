{
    "isDeclaration": false,
    "languageVersion": "EcmaScript5",
    "parseOptions": {
        "allowAutomaticSemicolonInsertion": true
    },
    "sourceUnit": {
        "kind": "SourceUnit",
        "fullStart": 0,
        "fullEnd": 1171,
        "start": 569,
        "end": 1171,
        "fullWidth": 1171,
        "width": 602,
        "isIncrementallyUnusable": true,
        "moduleElements": [
            {
                "kind": "FunctionDeclaration",
                "fullStart": 0,
                "fullEnd": 1147,
                "start": 569,
                "end": 1145,
                "fullWidth": 1147,
                "width": 576,
                "isIncrementallyUnusable": true,
                "modifiers": [],
                "functionKeyword": {
                    "kind": "FunctionKeyword",
                    "fullStart": 0,
                    "fullEnd": 578,
                    "start": 569,
                    "end": 577,
                    "fullWidth": 578,
                    "width": 8,
                    "text": "function",
                    "value": "function",
                    "valueText": "function",
                    "hasLeadingTrivia": true,
                    "hasLeadingComment": true,
                    "hasLeadingNewLine": true,
                    "hasTrailingTrivia": true,
                    "leadingTrivia": [
                        {
                            "kind": "SingleLineCommentTrivia",
                            "text": "/// Copyright (c) 2012 Ecma International.  All rights reserved. "
                        },
                        {
                            "kind": "NewLineTrivia",
                            "text": "\r\n"
                        },
                        {
                            "kind": "SingleLineCommentTrivia",
                            "text": "/// Ecma International makes this code available under the terms and conditions set"
                        },
                        {
                            "kind": "NewLineTrivia",
                            "text": "\r\n"
                        },
                        {
                            "kind": "SingleLineCommentTrivia",
                            "text": "/// forth on http://hg.ecmascript.org/tests/test262/raw-file/tip/LICENSE (the "
                        },
                        {
                            "kind": "NewLineTrivia",
                            "text": "\r\n"
                        },
                        {
                            "kind": "SingleLineCommentTrivia",
                            "text": "/// \"Use Terms\").   Any redistribution of this code must retain the above "
                        },
                        {
                            "kind": "NewLineTrivia",
                            "text": "\r\n"
                        },
                        {
                            "kind": "SingleLineCommentTrivia",
                            "text": "/// copyright and this notice and otherwise comply with the Use Terms."
                        },
                        {
                            "kind": "NewLineTrivia",
                            "text": "\r\n"
                        },
                        {
                            "kind": "MultiLineCommentTrivia",
                            "text": "/**\r\n * @path ch07/7.6/7.6.1/7.6.1-1-3.js\r\n * @description Allow reserved words as property names at object initialization, verified with hasOwnProperty: instanceof, typeof, else\r\n */"
                        },
                        {
                            "kind": "NewLineTrivia",
                            "text": "\r\n"
                        },
                        {
                            "kind": "NewLineTrivia",
                            "text": "\r\n"
                        },
                        {
                            "kind": "NewLineTrivia",
                            "text": "\r\n"
                        }
                    ],
                    "trailingTrivia": [
                        {
                            "kind": "WhitespaceTrivia",
                            "text": " "
                        }
                    ]
                },
                "identifier": {
                    "kind": "IdentifierName",
                    "fullStart": 578,
                    "fullEnd": 586,
                    "start": 578,
                    "end": 586,
                    "fullWidth": 8,
                    "width": 8,
                    "text": "testcase",
                    "value": "testcase",
                    "valueText": "testcase"
                },
                "callSignature": {
                    "kind": "CallSignature",
                    "fullStart": 586,
                    "fullEnd": 588,
                    "start": 586,
                    "end": 588,
                    "fullWidth": 2,
                    "width": 2,
                    "parameterList": {
                        "kind": "ParameterList",
                        "fullStart": 586,
                        "fullEnd": 588,
                        "start": 586,
                        "end": 588,
                        "fullWidth": 2,
                        "width": 2,
                        "openParenToken": {
                            "kind": "OpenParenToken",
                            "fullStart": 586,
                            "fullEnd": 587,
                            "start": 586,
                            "end": 587,
                            "fullWidth": 1,
                            "width": 1,
                            "text": "(",
                            "value": "(",
                            "valueText": "("
                        },
                        "parameters": [],
                        "closeParenToken": {
                            "kind": "CloseParenToken",
                            "fullStart": 587,
                            "fullEnd": 588,
                            "start": 587,
                            "end": 588,
                            "fullWidth": 1,
                            "width": 1,
                            "text": ")",
                            "value": ")",
                            "valueText": ")"
                        }
                    }
                },
                "block": {
                    "kind": "Block",
                    "fullStart": 588,
                    "fullEnd": 1147,
                    "start": 588,
                    "end": 1145,
                    "fullWidth": 559,
                    "width": 557,
                    "isIncrementallyUnusable": true,
                    "openBraceToken": {
                        "kind": "OpenBraceToken",
                        "fullStart": 588,
                        "fullEnd": 597,
                        "start": 588,
                        "end": 589,
                        "fullWidth": 9,
                        "width": 1,
                        "text": "{",
                        "value": "{",
                        "valueText": "{",
                        "hasTrailingTrivia": true,
                        "hasTrailingNewLine": true,
                        "trailingTrivia": [
                            {
                                "kind": "WhitespaceTrivia",
                                "text": "      "
                            },
                            {
                                "kind": "NewLineTrivia",
                                "text": "\r\n"
                            }
                        ]
                    },
                    "statements": [
                        {
                            "kind": "VariableStatement",
                            "fullStart": 597,
                            "fullEnd": 712,
                            "start": 605,
                            "end": 710,
                            "fullWidth": 115,
                            "width": 105,
                            "isIncrementallyUnusable": true,
                            "modifiers": [],
                            "variableDeclaration": {
                                "kind": "VariableDeclaration",
                                "fullStart": 597,
                                "fullEnd": 709,
                                "start": 605,
                                "end": 709,
                                "fullWidth": 112,
                                "width": 104,
                                "isIncrementallyUnusable": true,
                                "varKeyword": {
                                    "kind": "VarKeyword",
                                    "fullStart": 597,
                                    "fullEnd": 609,
                                    "start": 605,
                                    "end": 608,
                                    "fullWidth": 12,
                                    "width": 3,
                                    "text": "var",
                                    "value": "var",
                                    "valueText": "var",
                                    "hasLeadingTrivia": true,
                                    "hasTrailingTrivia": true,
                                    "leadingTrivia": [
                                        {
                                            "kind": "WhitespaceTrivia",
                                            "text": "        "
                                        }
                                    ],
                                    "trailingTrivia": [
                                        {
                                            "kind": "WhitespaceTrivia",
                                            "text": " "
                                        }
                                    ]
                                },
                                "variableDeclarators": [
                                    {
                                        "kind": "VariableDeclarator",
                                        "fullStart": 609,
                                        "fullEnd": 709,
                                        "start": 609,
                                        "end": 709,
                                        "fullWidth": 100,
                                        "width": 100,
                                        "isIncrementallyUnusable": true,
                                        "propertyName": {
                                            "kind": "IdentifierName",
                                            "fullStart": 609,
                                            "fullEnd": 621,
                                            "start": 609,
                                            "end": 619,
                                            "fullWidth": 12,
                                            "width": 10,
                                            "text": "tokenCodes",
                                            "value": "tokenCodes",
                                            "valueText": "tokenCodes",
                                            "hasTrailingTrivia": true,
                                            "trailingTrivia": [
                                                {
                                                    "kind": "WhitespaceTrivia",
                                                    "text": "  "
                                                }
                                            ]
                                        },
                                        "equalsValueClause": {
                                            "kind": "EqualsValueClause",
                                            "fullStart": 621,
                                            "fullEnd": 709,
                                            "start": 621,
                                            "end": 709,
                                            "fullWidth": 88,
                                            "width": 88,
                                            "isIncrementallyUnusable": true,
                                            "equalsToken": {
                                                "kind": "EqualsToken",
                                                "fullStart": 621,
                                                "fullEnd": 623,
                                                "start": 621,
                                                "end": 622,
                                                "fullWidth": 2,
                                                "width": 1,
                                                "text": "=",
                                                "value": "=",
                                                "valueText": "=",
                                                "hasTrailingTrivia": true,
                                                "trailingTrivia": [
                                                    {
                                                        "kind": "WhitespaceTrivia",
                                                        "text": " "
                                                    }
                                                ]
                                            },
                                            "value": {
                                                "kind": "ObjectLiteralExpression",
                                                "fullStart": 623,
                                                "fullEnd": 709,
                                                "start": 623,
                                                "end": 709,
                                                "fullWidth": 86,
                                                "width": 86,
                                                "isIncrementallyUnusable": true,
                                                "openBraceToken": {
                                                    "kind": "OpenBraceToken",
                                                    "fullStart": 623,
                                                    "fullEnd": 627,
                                                    "start": 623,
                                                    "end": 624,
                                                    "fullWidth": 4,
                                                    "width": 1,
                                                    "text": "{",
                                                    "value": "{",
                                                    "valueText": "{",
                                                    "hasTrailingTrivia": true,
                                                    "hasTrailingNewLine": true,
                                                    "trailingTrivia": [
                                                        {
                                                            "kind": "WhitespaceTrivia",
                                                            "text": " "
                                                        },
                                                        {
                                                            "kind": "NewLineTrivia",
                                                            "text": "\r\n"
                                                        }
                                                    ]
                                                },
                                                "propertyAssignments": [
                                                    {
                                                        "kind": "SimplePropertyAssignment",
                                                        "fullStart": 627,
                                                        "fullEnd": 652,
                                                        "start": 639,
                                                        "end": 652,
                                                        "fullWidth": 25,
                                                        "width": 13,
                                                        "isIncrementallyUnusable": true,
                                                        "propertyName": {
                                                            "kind": "IdentifierName",
                                                            "fullStart": 627,
                                                            "fullEnd": 649,
                                                            "start": 639,
                                                            "end": 649,
                                                            "fullWidth": 22,
                                                            "width": 10,
                                                            "text": "instanceof",
                                                            "value": "instanceof",
                                                            "valueText": "instanceof",
                                                            "hasLeadingTrivia": true,
                                                            "leadingTrivia": [
                                                                {
                                                                    "kind": "WhitespaceTrivia",
                                                                    "text": "            "
                                                                }
                                                            ]
                                                        },
                                                        "colonToken": {
                                                            "kind": "ColonToken",
                                                            "fullStart": 649,
                                                            "fullEnd": 651,
                                                            "start": 649,
                                                            "end": 650,
                                                            "fullWidth": 2,
                                                            "width": 1,
                                                            "text": ":",
                                                            "value": ":",
                                                            "valueText": ":",
                                                            "hasTrailingTrivia": true,
                                                            "trailingTrivia": [
                                                                {
                                                                    "kind": "WhitespaceTrivia",
                                                                    "text": " "
                                                                }
                                                            ]
                                                        },
                                                        "expression": {
                                                            "kind": "NumericLiteral",
                                                            "fullStart": 651,
                                                            "fullEnd": 652,
                                                            "start": 651,
                                                            "end": 652,
                                                            "fullWidth": 1,
                                                            "width": 1,
                                                            "text": "0",
                                                            "value": 0,
                                                            "valueText": "0"
                                                        }
                                                    },
                                                    {
                                                        "kind": "CommaToken",
                                                        "fullStart": 652,
                                                        "fullEnd": 655,
                                                        "start": 652,
                                                        "end": 653,
                                                        "fullWidth": 3,
                                                        "width": 1,
                                                        "text": ",",
                                                        "value": ",",
                                                        "valueText": ",",
                                                        "hasTrailingTrivia": true,
                                                        "hasTrailingNewLine": true,
                                                        "trailingTrivia": [
                                                            {
                                                                "kind": "NewLineTrivia",
                                                                "text": "\r\n"
                                                            }
                                                        ]
                                                    },
                                                    {
                                                        "kind": "SimplePropertyAssignment",
                                                        "fullStart": 655,
                                                        "fullEnd": 676,
                                                        "start": 667,
                                                        "end": 676,
                                                        "fullWidth": 21,
                                                        "width": 9,
                                                        "isIncrementallyUnusable": true,
                                                        "propertyName": {
                                                            "kind": "IdentifierName",
                                                            "fullStart": 655,
                                                            "fullEnd": 673,
                                                            "start": 667,
                                                            "end": 673,
                                                            "fullWidth": 18,
                                                            "width": 6,
                                                            "text": "typeof",
                                                            "value": "typeof",
                                                            "valueText": "typeof",
                                                            "hasLeadingTrivia": true,
                                                            "leadingTrivia": [
                                                                {
                                                                    "kind": "WhitespaceTrivia",
                                                                    "text": "            "
                                                                }
                                                            ]
                                                        },
                                                        "colonToken": {
                                                            "kind": "ColonToken",
                                                            "fullStart": 673,
                                                            "fullEnd": 675,
                                                            "start": 673,
                                                            "end": 674,
                                                            "fullWidth": 2,
                                                            "width": 1,
                                                            "text": ":",
                                                            "value": ":",
                                                            "valueText": ":",
                                                            "hasTrailingTrivia": true,
                                                            "trailingTrivia": [
                                                                {
                                                                    "kind": "WhitespaceTrivia",
                                                                    "text": " "
                                                                }
                                                            ]
                                                        },
                                                        "expression": {
                                                            "kind": "NumericLiteral",
                                                            "fullStart": 675,
                                                            "fullEnd": 676,
                                                            "start": 675,
                                                            "end": 676,
                                                            "fullWidth": 1,
                                                            "width": 1,
                                                            "text": "1",
                                                            "value": 1,
                                                            "valueText": "1"
                                                        }
                                                    },
                                                    {
                                                        "kind": "CommaToken",
                                                        "fullStart": 676,
                                                        "fullEnd": 679,
                                                        "start": 676,
                                                        "end": 677,
                                                        "fullWidth": 3,
                                                        "width": 1,
                                                        "text": ",",
                                                        "value": ",",
                                                        "valueText": ",",
                                                        "hasTrailingTrivia": true,
                                                        "hasTrailingNewLine": true,
                                                        "trailingTrivia": [
                                                            {
                                                                "kind": "NewLineTrivia",
                                                                "text": "\r\n"
                                                            }
                                                        ]
                                                    },
                                                    {
                                                        "kind": "SimplePropertyAssignment",
                                                        "fullStart": 679,
                                                        "fullEnd": 700,
                                                        "start": 691,
                                                        "end": 698,
                                                        "fullWidth": 21,
                                                        "width": 7,
                                                        "isIncrementallyUnusable": true,
                                                        "propertyName": {
                                                            "kind": "IdentifierName",
                                                            "fullStart": 679,
                                                            "fullEnd": 695,
                                                            "start": 691,
                                                            "end": 695,
                                                            "fullWidth": 16,
                                                            "width": 4,
                                                            "text": "else",
                                                            "value": "else",
                                                            "valueText": "else",
                                                            "hasLeadingTrivia": true,
                                                            "leadingTrivia": [
                                                                {
                                                                    "kind": "WhitespaceTrivia",
                                                                    "text": "            "
                                                                }
                                                            ]
                                                        },
                                                        "colonToken": {
                                                            "kind": "ColonToken",
                                                            "fullStart": 695,
                                                            "fullEnd": 697,
                                                            "start": 695,
                                                            "end": 696,
                                                            "fullWidth": 2,
                                                            "width": 1,
                                                            "text": ":",
                                                            "value": ":",
                                                            "valueText": ":",
                                                            "hasTrailingTrivia": true,
                                                            "trailingTrivia": [
                                                                {
                                                                    "kind": "WhitespaceTrivia",
                                                                    "text": " "
                                                                }
                                                            ]
                                                        },
                                                        "expression": {
                                                            "kind": "NumericLiteral",
                                                            "fullStart": 697,
                                                            "fullEnd": 700,
                                                            "start": 697,
                                                            "end": 698,
                                                            "fullWidth": 3,
                                                            "width": 1,
                                                            "text": "2",
                                                            "value": 2,
                                                            "valueText": "2",
                                                            "hasTrailingTrivia": true,
                                                            "hasTrailingNewLine": true,
                                                            "trailingTrivia": [
                                                                {
                                                                    "kind": "NewLineTrivia",
                                                                    "text": "\r\n"
                                                                }
                                                            ]
                                                        }
                                                    }
                                                ],
                                                "closeBraceToken": {
                                                    "kind": "CloseBraceToken",
                                                    "fullStart": 700,
                                                    "fullEnd": 709,
                                                    "start": 708,
                                                    "end": 709,
                                                    "fullWidth": 9,
                                                    "width": 1,
                                                    "text": "}",
                                                    "value": "}",
                                                    "valueText": "}",
                                                    "hasLeadingTrivia": true,
                                                    "leadingTrivia": [
                                                        {
                                                            "kind": "WhitespaceTrivia",
                                                            "text": "        "
                                                        }
                                                    ]
                                                }
                                            }
                                        }
                                    }
                                ]
                            },
                            "semicolonToken": {
                                "kind": "SemicolonToken",
                                "fullStart": 709,
                                "fullEnd": 712,
                                "start": 709,
                                "end": 710,
                                "fullWidth": 3,
                                "width": 1,
                                "text": ";",
                                "value": ";",
                                "valueText": ";",
                                "hasTrailingTrivia": true,
                                "hasTrailingNewLine": true,
                                "trailingTrivia": [
                                    {
                                        "kind": "NewLineTrivia",
                                        "text": "\r\n"
                                    }
                                ]
                            }
                        },
                        {
                            "kind": "VariableStatement",
                            "fullStart": 712,
                            "fullEnd": 823,
                            "start": 720,
                            "end": 813,
                            "fullWidth": 111,
                            "width": 93,
                            "modifiers": [],
                            "variableDeclaration": {
                                "kind": "VariableDeclaration",
                                "fullStart": 712,
                                "fullEnd": 812,
                                "start": 720,
                                "end": 812,
                                "fullWidth": 100,
                                "width": 92,
                                "varKeyword": {
                                    "kind": "VarKeyword",
                                    "fullStart": 712,
                                    "fullEnd": 724,
                                    "start": 720,
                                    "end": 723,
                                    "fullWidth": 12,
                                    "width": 3,
                                    "text": "var",
                                    "value": "var",
                                    "valueText": "var",
                                    "hasLeadingTrivia": true,
                                    "hasTrailingTrivia": true,
                                    "leadingTrivia": [
                                        {
                                            "kind": "WhitespaceTrivia",
                                            "text": "        "
                                        }
                                    ],
                                    "trailingTrivia": [
                                        {
                                            "kind": "WhitespaceTrivia",
                                            "text": " "
                                        }
                                    ]
                                },
                                "variableDeclarators": [
                                    {
                                        "kind": "VariableDeclarator",
                                        "fullStart": 724,
                                        "fullEnd": 812,
                                        "start": 724,
                                        "end": 812,
                                        "fullWidth": 88,
<<<<<<< HEAD
                                        "width": 88,
                                        "identifier": {
=======
                                        "propertyName": {
>>>>>>> 85e84683
                                            "kind": "IdentifierName",
                                            "fullStart": 724,
                                            "fullEnd": 728,
                                            "start": 724,
                                            "end": 727,
                                            "fullWidth": 4,
                                            "width": 3,
                                            "text": "arr",
                                            "value": "arr",
                                            "valueText": "arr",
                                            "hasTrailingTrivia": true,
                                            "trailingTrivia": [
                                                {
                                                    "kind": "WhitespaceTrivia",
                                                    "text": " "
                                                }
                                            ]
                                        },
                                        "equalsValueClause": {
                                            "kind": "EqualsValueClause",
                                            "fullStart": 728,
                                            "fullEnd": 812,
                                            "start": 728,
                                            "end": 812,
                                            "fullWidth": 84,
                                            "width": 84,
                                            "equalsToken": {
                                                "kind": "EqualsToken",
                                                "fullStart": 728,
                                                "fullEnd": 730,
                                                "start": 728,
                                                "end": 729,
                                                "fullWidth": 2,
                                                "width": 1,
                                                "text": "=",
                                                "value": "=",
                                                "valueText": "=",
                                                "hasTrailingTrivia": true,
                                                "trailingTrivia": [
                                                    {
                                                        "kind": "WhitespaceTrivia",
                                                        "text": " "
                                                    }
                                                ]
                                            },
                                            "value": {
                                                "kind": "ArrayLiteralExpression",
                                                "fullStart": 730,
                                                "fullEnd": 812,
                                                "start": 730,
                                                "end": 812,
                                                "fullWidth": 82,
                                                "width": 82,
                                                "openBracketToken": {
                                                    "kind": "OpenBracketToken",
                                                    "fullStart": 730,
                                                    "fullEnd": 733,
                                                    "start": 730,
                                                    "end": 731,
                                                    "fullWidth": 3,
                                                    "width": 1,
                                                    "text": "[",
                                                    "value": "[",
                                                    "valueText": "[",
                                                    "hasTrailingTrivia": true,
                                                    "hasTrailingNewLine": true,
                                                    "trailingTrivia": [
                                                        {
                                                            "kind": "NewLineTrivia",
                                                            "text": "\r\n"
                                                        }
                                                    ]
                                                },
                                                "expressions": [
                                                    {
                                                        "kind": "StringLiteral",
                                                        "fullStart": 733,
                                                        "fullEnd": 757,
                                                        "start": 745,
                                                        "end": 757,
                                                        "fullWidth": 24,
                                                        "width": 12,
                                                        "text": "'instanceof'",
                                                        "value": "instanceof",
                                                        "valueText": "instanceof",
                                                        "hasLeadingTrivia": true,
                                                        "leadingTrivia": [
                                                            {
                                                                "kind": "WhitespaceTrivia",
                                                                "text": "            "
                                                            }
                                                        ]
                                                    },
                                                    {
                                                        "kind": "CommaToken",
                                                        "fullStart": 757,
                                                        "fullEnd": 760,
                                                        "start": 757,
                                                        "end": 758,
                                                        "fullWidth": 3,
                                                        "width": 1,
                                                        "text": ",",
                                                        "value": ",",
                                                        "valueText": ",",
                                                        "hasTrailingTrivia": true,
                                                        "hasTrailingNewLine": true,
                                                        "trailingTrivia": [
                                                            {
                                                                "kind": "NewLineTrivia",
                                                                "text": "\r\n"
                                                            }
                                                        ]
                                                    },
                                                    {
                                                        "kind": "StringLiteral",
                                                        "fullStart": 760,
                                                        "fullEnd": 780,
                                                        "start": 772,
                                                        "end": 780,
                                                        "fullWidth": 20,
                                                        "width": 8,
                                                        "text": "'typeof'",
                                                        "value": "typeof",
                                                        "valueText": "typeof",
                                                        "hasLeadingTrivia": true,
                                                        "leadingTrivia": [
                                                            {
                                                                "kind": "WhitespaceTrivia",
                                                                "text": "            "
                                                            }
                                                        ]
                                                    },
                                                    {
                                                        "kind": "CommaToken",
                                                        "fullStart": 780,
                                                        "fullEnd": 783,
                                                        "start": 780,
                                                        "end": 781,
                                                        "fullWidth": 3,
                                                        "width": 1,
                                                        "text": ",",
                                                        "value": ",",
                                                        "valueText": ",",
                                                        "hasTrailingTrivia": true,
                                                        "hasTrailingNewLine": true,
                                                        "trailingTrivia": [
                                                            {
                                                                "kind": "NewLineTrivia",
                                                                "text": "\r\n"
                                                            }
                                                        ]
                                                    },
                                                    {
                                                        "kind": "StringLiteral",
                                                        "fullStart": 783,
                                                        "fullEnd": 803,
                                                        "start": 795,
                                                        "end": 801,
                                                        "fullWidth": 20,
                                                        "width": 6,
                                                        "text": "'else'",
                                                        "value": "else",
                                                        "valueText": "else",
                                                        "hasLeadingTrivia": true,
                                                        "hasTrailingTrivia": true,
                                                        "hasTrailingNewLine": true,
                                                        "leadingTrivia": [
                                                            {
                                                                "kind": "WhitespaceTrivia",
                                                                "text": "            "
                                                            }
                                                        ],
                                                        "trailingTrivia": [
                                                            {
                                                                "kind": "NewLineTrivia",
                                                                "text": "\r\n"
                                                            }
                                                        ]
                                                    }
                                                ],
                                                "closeBracketToken": {
                                                    "kind": "CloseBracketToken",
                                                    "fullStart": 803,
                                                    "fullEnd": 812,
                                                    "start": 811,
                                                    "end": 812,
                                                    "fullWidth": 9,
                                                    "width": 1,
                                                    "text": "]",
                                                    "value": "]",
                                                    "valueText": "]",
                                                    "hasLeadingTrivia": true,
                                                    "leadingTrivia": [
                                                        {
                                                            "kind": "WhitespaceTrivia",
                                                            "text": "        "
                                                        }
                                                    ]
                                                }
                                            }
                                        }
                                    }
                                ]
                            },
                            "semicolonToken": {
                                "kind": "SemicolonToken",
                                "fullStart": 812,
                                "fullEnd": 823,
                                "start": 812,
                                "end": 813,
                                "fullWidth": 11,
                                "width": 1,
                                "text": ";",
                                "value": ";",
                                "valueText": ";",
                                "hasTrailingTrivia": true,
                                "hasTrailingNewLine": true,
                                "trailingTrivia": [
                                    {
                                        "kind": "WhitespaceTrivia",
                                        "text": "        "
                                    },
                                    {
                                        "kind": "NewLineTrivia",
                                        "text": "\r\n"
                                    }
                                ]
                            }
                        },
                        {
                            "kind": "ForInStatement",
                            "fullStart": 823,
                            "fullEnd": 1122,
                            "start": 831,
                            "end": 1120,
                            "fullWidth": 299,
                            "width": 289,
                            "forKeyword": {
                                "kind": "ForKeyword",
                                "fullStart": 823,
                                "fullEnd": 834,
                                "start": 831,
                                "end": 834,
                                "fullWidth": 11,
                                "width": 3,
                                "text": "for",
                                "value": "for",
                                "valueText": "for",
                                "hasLeadingTrivia": true,
                                "leadingTrivia": [
                                    {
                                        "kind": "WhitespaceTrivia",
                                        "text": "        "
                                    }
                                ]
                            },
                            "openParenToken": {
                                "kind": "OpenParenToken",
                                "fullStart": 834,
                                "fullEnd": 835,
                                "start": 834,
                                "end": 835,
                                "fullWidth": 1,
                                "width": 1,
                                "text": "(",
                                "value": "(",
                                "valueText": "("
                            },
                            "variableDeclaration": {
                                "kind": "VariableDeclaration",
                                "fullStart": 835,
                                "fullEnd": 841,
                                "start": 835,
                                "end": 840,
                                "fullWidth": 6,
                                "width": 5,
                                "varKeyword": {
                                    "kind": "VarKeyword",
                                    "fullStart": 835,
                                    "fullEnd": 839,
                                    "start": 835,
                                    "end": 838,
                                    "fullWidth": 4,
                                    "width": 3,
                                    "text": "var",
                                    "value": "var",
                                    "valueText": "var",
                                    "hasTrailingTrivia": true,
                                    "trailingTrivia": [
                                        {
                                            "kind": "WhitespaceTrivia",
                                            "text": " "
                                        }
                                    ]
                                },
                                "variableDeclarators": [
                                    {
                                        "kind": "VariableDeclarator",
                                        "fullStart": 839,
                                        "fullEnd": 841,
                                        "start": 839,
                                        "end": 840,
                                        "fullWidth": 2,
<<<<<<< HEAD
                                        "width": 1,
                                        "identifier": {
=======
                                        "propertyName": {
>>>>>>> 85e84683
                                            "kind": "IdentifierName",
                                            "fullStart": 839,
                                            "fullEnd": 841,
                                            "start": 839,
                                            "end": 840,
                                            "fullWidth": 2,
                                            "width": 1,
                                            "text": "p",
                                            "value": "p",
                                            "valueText": "p",
                                            "hasTrailingTrivia": true,
                                            "trailingTrivia": [
                                                {
                                                    "kind": "WhitespaceTrivia",
                                                    "text": " "
                                                }
                                            ]
                                        }
                                    }
                                ]
                            },
                            "inKeyword": {
                                "kind": "InKeyword",
                                "fullStart": 841,
                                "fullEnd": 844,
                                "start": 841,
                                "end": 843,
                                "fullWidth": 3,
                                "width": 2,
                                "text": "in",
                                "value": "in",
                                "valueText": "in",
                                "hasTrailingTrivia": true,
                                "trailingTrivia": [
                                    {
                                        "kind": "WhitespaceTrivia",
                                        "text": " "
                                    }
                                ]
                            },
                            "expression": {
                                "kind": "IdentifierName",
                                "fullStart": 844,
                                "fullEnd": 854,
                                "start": 844,
                                "end": 854,
                                "fullWidth": 10,
                                "width": 10,
                                "text": "tokenCodes",
                                "value": "tokenCodes",
                                "valueText": "tokenCodes"
                            },
                            "closeParenToken": {
                                "kind": "CloseParenToken",
                                "fullStart": 854,
                                "fullEnd": 856,
                                "start": 854,
                                "end": 855,
                                "fullWidth": 2,
                                "width": 1,
                                "text": ")",
                                "value": ")",
                                "valueText": ")",
                                "hasTrailingTrivia": true,
                                "trailingTrivia": [
                                    {
                                        "kind": "WhitespaceTrivia",
                                        "text": " "
                                    }
                                ]
                            },
                            "statement": {
                                "kind": "Block",
                                "fullStart": 856,
                                "fullEnd": 1122,
                                "start": 856,
                                "end": 1120,
                                "fullWidth": 266,
                                "width": 264,
                                "openBraceToken": {
                                    "kind": "OpenBraceToken",
                                    "fullStart": 856,
                                    "fullEnd": 859,
                                    "start": 856,
                                    "end": 857,
                                    "fullWidth": 3,
                                    "width": 1,
                                    "text": "{",
                                    "value": "{",
                                    "valueText": "{",
                                    "hasTrailingTrivia": true,
                                    "hasTrailingNewLine": true,
                                    "trailingTrivia": [
                                        {
                                            "kind": "NewLineTrivia",
                                            "text": "\r\n"
                                        }
                                    ]
                                },
                                "statements": [
                                    {
                                        "kind": "ForInStatement",
                                        "fullStart": 859,
                                        "fullEnd": 1111,
                                        "start": 871,
                                        "end": 1109,
                                        "fullWidth": 252,
                                        "width": 238,
                                        "forKeyword": {
                                            "kind": "ForKeyword",
                                            "fullStart": 859,
                                            "fullEnd": 874,
                                            "start": 871,
                                            "end": 874,
                                            "fullWidth": 15,
                                            "width": 3,
                                            "text": "for",
                                            "value": "for",
                                            "valueText": "for",
                                            "hasLeadingTrivia": true,
                                            "leadingTrivia": [
                                                {
                                                    "kind": "WhitespaceTrivia",
                                                    "text": "            "
                                                }
                                            ]
                                        },
                                        "openParenToken": {
                                            "kind": "OpenParenToken",
                                            "fullStart": 874,
                                            "fullEnd": 875,
                                            "start": 874,
                                            "end": 875,
                                            "fullWidth": 1,
                                            "width": 1,
                                            "text": "(",
                                            "value": "(",
                                            "valueText": "("
                                        },
                                        "variableDeclaration": {
                                            "kind": "VariableDeclaration",
                                            "fullStart": 875,
                                            "fullEnd": 882,
                                            "start": 875,
                                            "end": 881,
                                            "fullWidth": 7,
                                            "width": 6,
                                            "varKeyword": {
                                                "kind": "VarKeyword",
                                                "fullStart": 875,
                                                "fullEnd": 879,
                                                "start": 875,
                                                "end": 878,
                                                "fullWidth": 4,
                                                "width": 3,
                                                "text": "var",
                                                "value": "var",
                                                "valueText": "var",
                                                "hasTrailingTrivia": true,
                                                "trailingTrivia": [
                                                    {
                                                        "kind": "WhitespaceTrivia",
                                                        "text": " "
                                                    }
                                                ]
                                            },
                                            "variableDeclarators": [
                                                {
                                                    "kind": "VariableDeclarator",
                                                    "fullStart": 879,
                                                    "fullEnd": 882,
                                                    "start": 879,
                                                    "end": 881,
                                                    "fullWidth": 3,
<<<<<<< HEAD
                                                    "width": 2,
                                                    "identifier": {
=======
                                                    "propertyName": {
>>>>>>> 85e84683
                                                        "kind": "IdentifierName",
                                                        "fullStart": 879,
                                                        "fullEnd": 882,
                                                        "start": 879,
                                                        "end": 881,
                                                        "fullWidth": 3,
                                                        "width": 2,
                                                        "text": "p1",
                                                        "value": "p1",
                                                        "valueText": "p1",
                                                        "hasTrailingTrivia": true,
                                                        "trailingTrivia": [
                                                            {
                                                                "kind": "WhitespaceTrivia",
                                                                "text": " "
                                                            }
                                                        ]
                                                    }
                                                }
                                            ]
                                        },
                                        "inKeyword": {
                                            "kind": "InKeyword",
                                            "fullStart": 882,
                                            "fullEnd": 885,
                                            "start": 882,
                                            "end": 884,
                                            "fullWidth": 3,
                                            "width": 2,
                                            "text": "in",
                                            "value": "in",
                                            "valueText": "in",
                                            "hasTrailingTrivia": true,
                                            "trailingTrivia": [
                                                {
                                                    "kind": "WhitespaceTrivia",
                                                    "text": " "
                                                }
                                            ]
                                        },
                                        "expression": {
                                            "kind": "IdentifierName",
                                            "fullStart": 885,
                                            "fullEnd": 888,
                                            "start": 885,
                                            "end": 888,
                                            "fullWidth": 3,
                                            "width": 3,
                                            "text": "arr",
                                            "value": "arr",
                                            "valueText": "arr"
                                        },
                                        "closeParenToken": {
                                            "kind": "CloseParenToken",
                                            "fullStart": 888,
                                            "fullEnd": 890,
                                            "start": 888,
                                            "end": 889,
                                            "fullWidth": 2,
                                            "width": 1,
                                            "text": ")",
                                            "value": ")",
                                            "valueText": ")",
                                            "hasTrailingTrivia": true,
                                            "trailingTrivia": [
                                                {
                                                    "kind": "WhitespaceTrivia",
                                                    "text": " "
                                                }
                                            ]
                                        },
                                        "statement": {
                                            "kind": "Block",
                                            "fullStart": 890,
                                            "fullEnd": 1111,
                                            "start": 890,
                                            "end": 1109,
                                            "fullWidth": 221,
                                            "width": 219,
                                            "openBraceToken": {
                                                "kind": "OpenBraceToken",
                                                "fullStart": 890,
                                                "fullEnd": 893,
                                                "start": 890,
                                                "end": 891,
                                                "fullWidth": 3,
                                                "width": 1,
                                                "text": "{",
                                                "value": "{",
                                                "valueText": "{",
                                                "hasTrailingTrivia": true,
                                                "hasTrailingNewLine": true,
                                                "trailingTrivia": [
                                                    {
                                                        "kind": "NewLineTrivia",
                                                        "text": "\r\n"
                                                    }
                                                ]
                                            },
                                            "statements": [
                                                {
                                                    "kind": "IfStatement",
                                                    "fullStart": 893,
                                                    "fullEnd": 1096,
                                                    "start": 909,
                                                    "end": 1094,
                                                    "fullWidth": 203,
                                                    "width": 185,
                                                    "ifKeyword": {
                                                        "kind": "IfKeyword",
                                                        "fullStart": 893,
                                                        "fullEnd": 911,
                                                        "start": 909,
                                                        "end": 911,
                                                        "fullWidth": 18,
                                                        "width": 2,
                                                        "text": "if",
                                                        "value": "if",
                                                        "valueText": "if",
                                                        "hasLeadingTrivia": true,
                                                        "leadingTrivia": [
                                                            {
                                                                "kind": "WhitespaceTrivia",
                                                                "text": "                "
                                                            }
                                                        ]
                                                    },
                                                    "openParenToken": {
                                                        "kind": "OpenParenToken",
                                                        "fullStart": 911,
                                                        "fullEnd": 912,
                                                        "start": 911,
                                                        "end": 912,
                                                        "fullWidth": 1,
                                                        "width": 1,
                                                        "text": "(",
                                                        "value": "(",
                                                        "valueText": "("
                                                    },
                                                    "condition": {
                                                        "kind": "EqualsExpression",
                                                        "fullStart": 912,
                                                        "fullEnd": 925,
                                                        "start": 912,
                                                        "end": 925,
                                                        "fullWidth": 13,
                                                        "width": 13,
                                                        "left": {
                                                            "kind": "ElementAccessExpression",
                                                            "fullStart": 912,
                                                            "fullEnd": 920,
                                                            "start": 912,
                                                            "end": 919,
                                                            "fullWidth": 8,
                                                            "width": 7,
                                                            "expression": {
                                                                "kind": "IdentifierName",
                                                                "fullStart": 912,
                                                                "fullEnd": 915,
                                                                "start": 912,
                                                                "end": 915,
                                                                "fullWidth": 3,
                                                                "width": 3,
                                                                "text": "arr",
                                                                "value": "arr",
                                                                "valueText": "arr"
                                                            },
                                                            "openBracketToken": {
                                                                "kind": "OpenBracketToken",
                                                                "fullStart": 915,
                                                                "fullEnd": 916,
                                                                "start": 915,
                                                                "end": 916,
                                                                "fullWidth": 1,
                                                                "width": 1,
                                                                "text": "[",
                                                                "value": "[",
                                                                "valueText": "["
                                                            },
                                                            "argumentExpression": {
                                                                "kind": "IdentifierName",
                                                                "fullStart": 916,
                                                                "fullEnd": 918,
                                                                "start": 916,
                                                                "end": 918,
                                                                "fullWidth": 2,
                                                                "width": 2,
                                                                "text": "p1",
                                                                "value": "p1",
                                                                "valueText": "p1"
                                                            },
                                                            "closeBracketToken": {
                                                                "kind": "CloseBracketToken",
                                                                "fullStart": 918,
                                                                "fullEnd": 920,
                                                                "start": 918,
                                                                "end": 919,
                                                                "fullWidth": 2,
                                                                "width": 1,
                                                                "text": "]",
                                                                "value": "]",
                                                                "valueText": "]",
                                                                "hasTrailingTrivia": true,
                                                                "trailingTrivia": [
                                                                    {
                                                                        "kind": "WhitespaceTrivia",
                                                                        "text": " "
                                                                    }
                                                                ]
                                                            }
                                                        },
                                                        "operatorToken": {
                                                            "kind": "EqualsEqualsEqualsToken",
                                                            "fullStart": 920,
                                                            "fullEnd": 924,
                                                            "start": 920,
                                                            "end": 923,
                                                            "fullWidth": 4,
                                                            "width": 3,
                                                            "text": "===",
                                                            "value": "===",
                                                            "valueText": "===",
                                                            "hasTrailingTrivia": true,
                                                            "trailingTrivia": [
                                                                {
                                                                    "kind": "WhitespaceTrivia",
                                                                    "text": " "
                                                                }
                                                            ]
                                                        },
                                                        "right": {
                                                            "kind": "IdentifierName",
                                                            "fullStart": 924,
                                                            "fullEnd": 925,
                                                            "start": 924,
                                                            "end": 925,
                                                            "fullWidth": 1,
                                                            "width": 1,
                                                            "text": "p",
                                                            "value": "p",
                                                            "valueText": "p"
                                                        }
                                                    },
                                                    "closeParenToken": {
                                                        "kind": "CloseParenToken",
                                                        "fullStart": 925,
                                                        "fullEnd": 927,
                                                        "start": 925,
                                                        "end": 926,
                                                        "fullWidth": 2,
                                                        "width": 1,
                                                        "text": ")",
                                                        "value": ")",
                                                        "valueText": ")",
                                                        "hasTrailingTrivia": true,
                                                        "trailingTrivia": [
                                                            {
                                                                "kind": "WhitespaceTrivia",
                                                                "text": " "
                                                            }
                                                        ]
                                                    },
                                                    "statement": {
                                                        "kind": "Block",
                                                        "fullStart": 927,
                                                        "fullEnd": 1096,
                                                        "start": 927,
                                                        "end": 1094,
                                                        "fullWidth": 169,
                                                        "width": 167,
                                                        "openBraceToken": {
                                                            "kind": "OpenBraceToken",
                                                            "fullStart": 927,
                                                            "fullEnd": 951,
                                                            "start": 927,
                                                            "end": 928,
                                                            "fullWidth": 24,
                                                            "width": 1,
                                                            "text": "{",
                                                            "value": "{",
                                                            "valueText": "{",
                                                            "hasTrailingTrivia": true,
                                                            "hasTrailingNewLine": true,
                                                            "trailingTrivia": [
                                                                {
                                                                    "kind": "WhitespaceTrivia",
                                                                    "text": "                     "
                                                                },
                                                                {
                                                                    "kind": "NewLineTrivia",
                                                                    "text": "\r\n"
                                                                }
                                                            ]
                                                        },
                                                        "statements": [
                                                            {
                                                                "kind": "IfStatement",
                                                                "fullStart": 951,
                                                                "fullEnd": 1074,
                                                                "start": 971,
                                                                "end": 1074,
                                                                "fullWidth": 123,
                                                                "width": 103,
                                                                "ifKeyword": {
                                                                    "kind": "IfKeyword",
                                                                    "fullStart": 951,
                                                                    "fullEnd": 973,
                                                                    "start": 971,
                                                                    "end": 973,
                                                                    "fullWidth": 22,
                                                                    "width": 2,
                                                                    "text": "if",
                                                                    "value": "if",
                                                                    "valueText": "if",
                                                                    "hasLeadingTrivia": true,
                                                                    "leadingTrivia": [
                                                                        {
                                                                            "kind": "WhitespaceTrivia",
                                                                            "text": "                    "
                                                                        }
                                                                    ]
                                                                },
                                                                "openParenToken": {
                                                                    "kind": "OpenParenToken",
                                                                    "fullStart": 973,
                                                                    "fullEnd": 974,
                                                                    "start": 973,
                                                                    "end": 974,
                                                                    "fullWidth": 1,
                                                                    "width": 1,
                                                                    "text": "(",
                                                                    "value": "(",
                                                                    "valueText": "("
                                                                },
                                                                "condition": {
                                                                    "kind": "LogicalNotExpression",
                                                                    "fullStart": 974,
                                                                    "fullEnd": 1009,
                                                                    "start": 974,
                                                                    "end": 1009,
                                                                    "fullWidth": 35,
                                                                    "width": 35,
                                                                    "operatorToken": {
                                                                        "kind": "ExclamationToken",
                                                                        "fullStart": 974,
                                                                        "fullEnd": 975,
                                                                        "start": 974,
                                                                        "end": 975,
                                                                        "fullWidth": 1,
                                                                        "width": 1,
                                                                        "text": "!",
                                                                        "value": "!",
                                                                        "valueText": "!"
                                                                    },
                                                                    "operand": {
                                                                        "kind": "InvocationExpression",
                                                                        "fullStart": 975,
                                                                        "fullEnd": 1009,
                                                                        "start": 975,
                                                                        "end": 1009,
                                                                        "fullWidth": 34,
                                                                        "width": 34,
                                                                        "expression": {
                                                                            "kind": "MemberAccessExpression",
                                                                            "fullStart": 975,
                                                                            "fullEnd": 1000,
                                                                            "start": 975,
                                                                            "end": 1000,
                                                                            "fullWidth": 25,
                                                                            "width": 25,
                                                                            "expression": {
                                                                                "kind": "IdentifierName",
                                                                                "fullStart": 975,
                                                                                "fullEnd": 985,
                                                                                "start": 975,
                                                                                "end": 985,
                                                                                "fullWidth": 10,
                                                                                "width": 10,
                                                                                "text": "tokenCodes",
                                                                                "value": "tokenCodes",
                                                                                "valueText": "tokenCodes"
                                                                            },
                                                                            "dotToken": {
                                                                                "kind": "DotToken",
                                                                                "fullStart": 985,
                                                                                "fullEnd": 986,
                                                                                "start": 985,
                                                                                "end": 986,
                                                                                "fullWidth": 1,
                                                                                "width": 1,
                                                                                "text": ".",
                                                                                "value": ".",
                                                                                "valueText": "."
                                                                            },
                                                                            "name": {
                                                                                "kind": "IdentifierName",
                                                                                "fullStart": 986,
                                                                                "fullEnd": 1000,
                                                                                "start": 986,
                                                                                "end": 1000,
                                                                                "fullWidth": 14,
                                                                                "width": 14,
                                                                                "text": "hasOwnProperty",
                                                                                "value": "hasOwnProperty",
                                                                                "valueText": "hasOwnProperty"
                                                                            }
                                                                        },
                                                                        "argumentList": {
                                                                            "kind": "ArgumentList",
                                                                            "fullStart": 1000,
                                                                            "fullEnd": 1009,
                                                                            "start": 1000,
                                                                            "end": 1009,
                                                                            "fullWidth": 9,
                                                                            "width": 9,
                                                                            "openParenToken": {
                                                                                "kind": "OpenParenToken",
                                                                                "fullStart": 1000,
                                                                                "fullEnd": 1001,
                                                                                "start": 1000,
                                                                                "end": 1001,
                                                                                "fullWidth": 1,
                                                                                "width": 1,
                                                                                "text": "(",
                                                                                "value": "(",
                                                                                "valueText": "("
                                                                            },
                                                                            "arguments": [
                                                                                {
                                                                                    "kind": "ElementAccessExpression",
                                                                                    "fullStart": 1001,
                                                                                    "fullEnd": 1008,
                                                                                    "start": 1001,
                                                                                    "end": 1008,
                                                                                    "fullWidth": 7,
                                                                                    "width": 7,
                                                                                    "expression": {
                                                                                        "kind": "IdentifierName",
                                                                                        "fullStart": 1001,
                                                                                        "fullEnd": 1004,
                                                                                        "start": 1001,
                                                                                        "end": 1004,
                                                                                        "fullWidth": 3,
                                                                                        "width": 3,
                                                                                        "text": "arr",
                                                                                        "value": "arr",
                                                                                        "valueText": "arr"
                                                                                    },
                                                                                    "openBracketToken": {
                                                                                        "kind": "OpenBracketToken",
                                                                                        "fullStart": 1004,
                                                                                        "fullEnd": 1005,
                                                                                        "start": 1004,
                                                                                        "end": 1005,
                                                                                        "fullWidth": 1,
                                                                                        "width": 1,
                                                                                        "text": "[",
                                                                                        "value": "[",
                                                                                        "valueText": "["
                                                                                    },
                                                                                    "argumentExpression": {
                                                                                        "kind": "IdentifierName",
                                                                                        "fullStart": 1005,
                                                                                        "fullEnd": 1007,
                                                                                        "start": 1005,
                                                                                        "end": 1007,
                                                                                        "fullWidth": 2,
                                                                                        "width": 2,
                                                                                        "text": "p1",
                                                                                        "value": "p1",
                                                                                        "valueText": "p1"
                                                                                    },
                                                                                    "closeBracketToken": {
                                                                                        "kind": "CloseBracketToken",
                                                                                        "fullStart": 1007,
                                                                                        "fullEnd": 1008,
                                                                                        "start": 1007,
                                                                                        "end": 1008,
                                                                                        "fullWidth": 1,
                                                                                        "width": 1,
                                                                                        "text": "]",
                                                                                        "value": "]",
                                                                                        "valueText": "]"
                                                                                    }
                                                                                }
                                                                            ],
                                                                            "closeParenToken": {
                                                                                "kind": "CloseParenToken",
                                                                                "fullStart": 1008,
                                                                                "fullEnd": 1009,
                                                                                "start": 1008,
                                                                                "end": 1009,
                                                                                "fullWidth": 1,
                                                                                "width": 1,
                                                                                "text": ")",
                                                                                "value": ")",
                                                                                "valueText": ")"
                                                                            }
                                                                        }
                                                                    }
                                                                },
                                                                "closeParenToken": {
                                                                    "kind": "CloseParenToken",
                                                                    "fullStart": 1009,
                                                                    "fullEnd": 1011,
                                                                    "start": 1009,
                                                                    "end": 1010,
                                                                    "fullWidth": 2,
                                                                    "width": 1,
                                                                    "text": ")",
                                                                    "value": ")",
                                                                    "valueText": ")",
                                                                    "hasTrailingTrivia": true,
                                                                    "trailingTrivia": [
                                                                        {
                                                                            "kind": "WhitespaceTrivia",
                                                                            "text": " "
                                                                        }
                                                                    ]
                                                                },
                                                                "statement": {
                                                                    "kind": "Block",
                                                                    "fullStart": 1011,
                                                                    "fullEnd": 1074,
                                                                    "start": 1011,
                                                                    "end": 1074,
                                                                    "fullWidth": 63,
                                                                    "width": 63,
                                                                    "openBraceToken": {
                                                                        "kind": "OpenBraceToken",
                                                                        "fullStart": 1011,
                                                                        "fullEnd": 1014,
                                                                        "start": 1011,
                                                                        "end": 1012,
                                                                        "fullWidth": 3,
                                                                        "width": 1,
                                                                        "text": "{",
                                                                        "value": "{",
                                                                        "valueText": "{",
                                                                        "hasTrailingTrivia": true,
                                                                        "hasTrailingNewLine": true,
                                                                        "trailingTrivia": [
                                                                            {
                                                                                "kind": "NewLineTrivia",
                                                                                "text": "\r\n"
                                                                            }
                                                                        ]
                                                                    },
                                                                    "statements": [
                                                                        {
                                                                            "kind": "ReturnStatement",
                                                                            "fullStart": 1014,
                                                                            "fullEnd": 1053,
                                                                            "start": 1038,
                                                                            "end": 1051,
                                                                            "fullWidth": 39,
                                                                            "width": 13,
                                                                            "returnKeyword": {
                                                                                "kind": "ReturnKeyword",
                                                                                "fullStart": 1014,
                                                                                "fullEnd": 1045,
                                                                                "start": 1038,
                                                                                "end": 1044,
                                                                                "fullWidth": 31,
                                                                                "width": 6,
                                                                                "text": "return",
                                                                                "value": "return",
                                                                                "valueText": "return",
                                                                                "hasLeadingTrivia": true,
                                                                                "hasTrailingTrivia": true,
                                                                                "leadingTrivia": [
                                                                                    {
                                                                                        "kind": "WhitespaceTrivia",
                                                                                        "text": "                        "
                                                                                    }
                                                                                ],
                                                                                "trailingTrivia": [
                                                                                    {
                                                                                        "kind": "WhitespaceTrivia",
                                                                                        "text": " "
                                                                                    }
                                                                                ]
                                                                            },
                                                                            "expression": {
                                                                                "kind": "FalseKeyword",
                                                                                "fullStart": 1045,
                                                                                "fullEnd": 1050,
                                                                                "start": 1045,
                                                                                "end": 1050,
                                                                                "fullWidth": 5,
                                                                                "width": 5,
                                                                                "text": "false",
                                                                                "value": false,
                                                                                "valueText": "false"
                                                                            },
                                                                            "semicolonToken": {
                                                                                "kind": "SemicolonToken",
                                                                                "fullStart": 1050,
                                                                                "fullEnd": 1053,
                                                                                "start": 1050,
                                                                                "end": 1051,
                                                                                "fullWidth": 3,
                                                                                "width": 1,
                                                                                "text": ";",
                                                                                "value": ";",
                                                                                "valueText": ";",
                                                                                "hasTrailingTrivia": true,
                                                                                "hasTrailingNewLine": true,
                                                                                "trailingTrivia": [
                                                                                    {
                                                                                        "kind": "NewLineTrivia",
                                                                                        "text": "\r\n"
                                                                                    }
                                                                                ]
                                                                            }
                                                                        }
                                                                    ],
                                                                    "closeBraceToken": {
                                                                        "kind": "CloseBraceToken",
                                                                        "fullStart": 1053,
                                                                        "fullEnd": 1074,
                                                                        "start": 1073,
                                                                        "end": 1074,
                                                                        "fullWidth": 21,
                                                                        "width": 1,
                                                                        "text": "}",
                                                                        "value": "}",
                                                                        "valueText": "}",
                                                                        "hasLeadingTrivia": true,
                                                                        "leadingTrivia": [
                                                                            {
                                                                                "kind": "WhitespaceTrivia",
                                                                                "text": "                    "
                                                                            }
                                                                        ]
                                                                    }
                                                                }
                                                            },
                                                            {
                                                                "kind": "EmptyStatement",
                                                                "fullStart": 1074,
                                                                "fullEnd": 1077,
                                                                "start": 1074,
                                                                "end": 1075,
                                                                "fullWidth": 3,
                                                                "width": 1,
                                                                "semicolonToken": {
                                                                    "kind": "SemicolonToken",
                                                                    "fullStart": 1074,
                                                                    "fullEnd": 1077,
                                                                    "start": 1074,
                                                                    "end": 1075,
                                                                    "fullWidth": 3,
                                                                    "width": 1,
                                                                    "text": ";",
                                                                    "value": ";",
                                                                    "valueText": ";",
                                                                    "hasTrailingTrivia": true,
                                                                    "hasTrailingNewLine": true,
                                                                    "trailingTrivia": [
                                                                        {
                                                                            "kind": "NewLineTrivia",
                                                                            "text": "\r\n"
                                                                        }
                                                                    ]
                                                                }
                                                            }
                                                        ],
                                                        "closeBraceToken": {
                                                            "kind": "CloseBraceToken",
                                                            "fullStart": 1077,
                                                            "fullEnd": 1096,
                                                            "start": 1093,
                                                            "end": 1094,
                                                            "fullWidth": 19,
                                                            "width": 1,
                                                            "text": "}",
                                                            "value": "}",
                                                            "valueText": "}",
                                                            "hasLeadingTrivia": true,
                                                            "hasTrailingTrivia": true,
                                                            "hasTrailingNewLine": true,
                                                            "leadingTrivia": [
                                                                {
                                                                    "kind": "WhitespaceTrivia",
                                                                    "text": "                "
                                                                }
                                                            ],
                                                            "trailingTrivia": [
                                                                {
                                                                    "kind": "NewLineTrivia",
                                                                    "text": "\r\n"
                                                                }
                                                            ]
                                                        }
                                                    }
                                                }
                                            ],
                                            "closeBraceToken": {
                                                "kind": "CloseBraceToken",
                                                "fullStart": 1096,
                                                "fullEnd": 1111,
                                                "start": 1108,
                                                "end": 1109,
                                                "fullWidth": 15,
                                                "width": 1,
                                                "text": "}",
                                                "value": "}",
                                                "valueText": "}",
                                                "hasLeadingTrivia": true,
                                                "hasTrailingTrivia": true,
                                                "hasTrailingNewLine": true,
                                                "leadingTrivia": [
                                                    {
                                                        "kind": "WhitespaceTrivia",
                                                        "text": "            "
                                                    }
                                                ],
                                                "trailingTrivia": [
                                                    {
                                                        "kind": "NewLineTrivia",
                                                        "text": "\r\n"
                                                    }
                                                ]
                                            }
                                        }
                                    }
                                ],
                                "closeBraceToken": {
                                    "kind": "CloseBraceToken",
                                    "fullStart": 1111,
                                    "fullEnd": 1122,
                                    "start": 1119,
                                    "end": 1120,
                                    "fullWidth": 11,
                                    "width": 1,
                                    "text": "}",
                                    "value": "}",
                                    "valueText": "}",
                                    "hasLeadingTrivia": true,
                                    "hasTrailingTrivia": true,
                                    "hasTrailingNewLine": true,
                                    "leadingTrivia": [
                                        {
                                            "kind": "WhitespaceTrivia",
                                            "text": "        "
                                        }
                                    ],
                                    "trailingTrivia": [
                                        {
                                            "kind": "NewLineTrivia",
                                            "text": "\r\n"
                                        }
                                    ]
                                }
                            }
                        },
                        {
                            "kind": "ReturnStatement",
                            "fullStart": 1122,
                            "fullEnd": 1144,
                            "start": 1130,
                            "end": 1142,
                            "fullWidth": 22,
                            "width": 12,
                            "returnKeyword": {
                                "kind": "ReturnKeyword",
                                "fullStart": 1122,
                                "fullEnd": 1137,
                                "start": 1130,
                                "end": 1136,
                                "fullWidth": 15,
                                "width": 6,
                                "text": "return",
                                "value": "return",
                                "valueText": "return",
                                "hasLeadingTrivia": true,
                                "hasTrailingTrivia": true,
                                "leadingTrivia": [
                                    {
                                        "kind": "WhitespaceTrivia",
                                        "text": "        "
                                    }
                                ],
                                "trailingTrivia": [
                                    {
                                        "kind": "WhitespaceTrivia",
                                        "text": " "
                                    }
                                ]
                            },
                            "expression": {
                                "kind": "TrueKeyword",
                                "fullStart": 1137,
                                "fullEnd": 1141,
                                "start": 1137,
                                "end": 1141,
                                "fullWidth": 4,
                                "width": 4,
                                "text": "true",
                                "value": true,
                                "valueText": "true"
                            },
                            "semicolonToken": {
                                "kind": "SemicolonToken",
                                "fullStart": 1141,
                                "fullEnd": 1144,
                                "start": 1141,
                                "end": 1142,
                                "fullWidth": 3,
                                "width": 1,
                                "text": ";",
                                "value": ";",
                                "valueText": ";",
                                "hasTrailingTrivia": true,
                                "hasTrailingNewLine": true,
                                "trailingTrivia": [
                                    {
                                        "kind": "NewLineTrivia",
                                        "text": "\r\n"
                                    }
                                ]
                            }
                        }
                    ],
                    "closeBraceToken": {
                        "kind": "CloseBraceToken",
                        "fullStart": 1144,
                        "fullEnd": 1147,
                        "start": 1144,
                        "end": 1145,
                        "fullWidth": 3,
                        "width": 1,
                        "text": "}",
                        "value": "}",
                        "valueText": "}",
                        "hasTrailingTrivia": true,
                        "hasTrailingNewLine": true,
                        "trailingTrivia": [
                            {
                                "kind": "NewLineTrivia",
                                "text": "\r\n"
                            }
                        ]
                    }
                }
            },
            {
                "kind": "ExpressionStatement",
                "fullStart": 1147,
                "fullEnd": 1171,
                "start": 1147,
                "end": 1169,
                "fullWidth": 24,
                "width": 22,
                "expression": {
                    "kind": "InvocationExpression",
                    "fullStart": 1147,
                    "fullEnd": 1168,
                    "start": 1147,
                    "end": 1168,
                    "fullWidth": 21,
                    "width": 21,
                    "expression": {
                        "kind": "IdentifierName",
                        "fullStart": 1147,
                        "fullEnd": 1158,
                        "start": 1147,
                        "end": 1158,
                        "fullWidth": 11,
                        "width": 11,
                        "text": "runTestCase",
                        "value": "runTestCase",
                        "valueText": "runTestCase"
                    },
                    "argumentList": {
                        "kind": "ArgumentList",
                        "fullStart": 1158,
                        "fullEnd": 1168,
                        "start": 1158,
                        "end": 1168,
                        "fullWidth": 10,
                        "width": 10,
                        "openParenToken": {
                            "kind": "OpenParenToken",
                            "fullStart": 1158,
                            "fullEnd": 1159,
                            "start": 1158,
                            "end": 1159,
                            "fullWidth": 1,
                            "width": 1,
                            "text": "(",
                            "value": "(",
                            "valueText": "("
                        },
                        "arguments": [
                            {
                                "kind": "IdentifierName",
                                "fullStart": 1159,
                                "fullEnd": 1167,
                                "start": 1159,
                                "end": 1167,
                                "fullWidth": 8,
                                "width": 8,
                                "text": "testcase",
                                "value": "testcase",
                                "valueText": "testcase"
                            }
                        ],
                        "closeParenToken": {
                            "kind": "CloseParenToken",
                            "fullStart": 1167,
                            "fullEnd": 1168,
                            "start": 1167,
                            "end": 1168,
                            "fullWidth": 1,
                            "width": 1,
                            "text": ")",
                            "value": ")",
                            "valueText": ")"
                        }
                    }
                },
                "semicolonToken": {
                    "kind": "SemicolonToken",
                    "fullStart": 1168,
                    "fullEnd": 1171,
                    "start": 1168,
                    "end": 1169,
                    "fullWidth": 3,
                    "width": 1,
                    "text": ";",
                    "value": ";",
                    "valueText": ";",
                    "hasTrailingTrivia": true,
                    "hasTrailingNewLine": true,
                    "trailingTrivia": [
                        {
                            "kind": "NewLineTrivia",
                            "text": "\r\n"
                        }
                    ]
                }
            }
        ],
        "endOfFileToken": {
            "kind": "EndOfFileToken",
            "fullStart": 1171,
            "fullEnd": 1171,
            "start": 1171,
            "end": 1171,
            "fullWidth": 0,
            "width": 0,
            "text": ""
        }
    },
    "lineMap": {
        "lineStarts": [
            0,
            67,
            152,
            232,
            308,
            380,
            385,
            423,
            560,
            565,
            567,
            569,
            597,
            627,
            655,
            679,
            700,
            712,
            733,
            760,
            783,
            803,
            823,
            859,
            893,
            951,
            1014,
            1053,
            1077,
            1096,
            1111,
            1122,
            1144,
            1147,
            1171
        ],
        "length": 1171
    }
}<|MERGE_RESOLUTION|>--- conflicted
+++ resolved
@@ -654,12 +654,8 @@
                                         "start": 724,
                                         "end": 812,
                                         "fullWidth": 88,
-<<<<<<< HEAD
                                         "width": 88,
-                                        "identifier": {
-=======
                                         "propertyName": {
->>>>>>> 85e84683
                                             "kind": "IdentifierName",
                                             "fullStart": 724,
                                             "fullEnd": 728,
@@ -963,12 +959,8 @@
                                         "start": 839,
                                         "end": 840,
                                         "fullWidth": 2,
-<<<<<<< HEAD
                                         "width": 1,
-                                        "identifier": {
-=======
                                         "propertyName": {
->>>>>>> 85e84683
                                             "kind": "IdentifierName",
                                             "fullStart": 839,
                                             "fullEnd": 841,
@@ -1143,12 +1135,8 @@
                                                     "start": 879,
                                                     "end": 881,
                                                     "fullWidth": 3,
-<<<<<<< HEAD
                                                     "width": 2,
-                                                    "identifier": {
-=======
                                                     "propertyName": {
->>>>>>> 85e84683
                                                         "kind": "IdentifierName",
                                                         "fullStart": 879,
                                                         "fullEnd": 882,
