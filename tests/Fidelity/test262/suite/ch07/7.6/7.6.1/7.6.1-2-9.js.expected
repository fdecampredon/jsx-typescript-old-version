--- conflicted
+++ resolved
@@ -247,12 +247,8 @@
                                         "start": 599,
                                         "end": 614,
                                         "fullWidth": 15,
-<<<<<<< HEAD
                                         "width": 15,
-                                        "identifier": {
-=======
                                         "propertyName": {
->>>>>>> 85e84683
                                             "kind": "IdentifierName",
                                             "fullStart": 599,
                                             "fullEnd": 610,
@@ -801,12 +797,8 @@
                                         "start": 720,
                                         "end": 803,
                                         "fullWidth": 83,
-<<<<<<< HEAD
                                         "width": 83,
-                                        "identifier": {
-=======
                                         "propertyName": {
->>>>>>> 85e84683
                                             "kind": "IdentifierName",
                                             "fullStart": 720,
                                             "fullEnd": 724,
@@ -1114,12 +1106,8 @@
                                         "start": 822,
                                         "end": 823,
                                         "fullWidth": 2,
-<<<<<<< HEAD
                                         "width": 1,
-                                        "identifier": {
-=======
                                         "propertyName": {
->>>>>>> 85e84683
                                             "kind": "IdentifierName",
                                             "fullStart": 822,
                                             "fullEnd": 824,
@@ -1298,12 +1286,8 @@
                                                     "start": 869,
                                                     "end": 871,
                                                     "fullWidth": 3,
-<<<<<<< HEAD
                                                     "width": 2,
-                                                    "identifier": {
-=======
                                                     "propertyName": {
->>>>>>> 85e84683
                                                         "kind": "IdentifierName",
                                                         "fullStart": 869,
                                                         "fullEnd": 872,
