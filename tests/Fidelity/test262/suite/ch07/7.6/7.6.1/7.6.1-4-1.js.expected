{
    "isDeclaration": false,
    "languageVersion": "EcmaScript5",
    "parseOptions": {
        "allowAutomaticSemicolonInsertion": true
    },
    "sourceUnit": {
        "kind": "SourceUnit",
        "fullStart": 0,
        "fullEnd": 1620,
        "start": 570,
        "end": 1620,
        "fullWidth": 1620,
        "width": 1050,
        "isIncrementallyUnusable": true,
        "moduleElements": [
            {
                "kind": "FunctionDeclaration",
                "fullStart": 0,
                "fullEnd": 1596,
                "start": 570,
                "end": 1594,
                "fullWidth": 1596,
                "width": 1024,
                "isIncrementallyUnusable": true,
                "modifiers": [],
                "functionKeyword": {
                    "kind": "FunctionKeyword",
                    "fullStart": 0,
                    "fullEnd": 579,
                    "start": 570,
                    "end": 578,
                    "fullWidth": 579,
                    "width": 8,
                    "text": "function",
                    "value": "function",
                    "valueText": "function",
                    "hasLeadingTrivia": true,
                    "hasLeadingComment": true,
                    "hasLeadingNewLine": true,
                    "hasTrailingTrivia": true,
                    "leadingTrivia": [
                        {
                            "kind": "SingleLineCommentTrivia",
                            "text": "/// Copyright (c) 2012 Ecma International.  All rights reserved. "
                        },
                        {
                            "kind": "NewLineTrivia",
                            "text": "\r\n"
                        },
                        {
                            "kind": "SingleLineCommentTrivia",
                            "text": "/// Ecma International makes this code available under the terms and conditions set"
                        },
                        {
                            "kind": "NewLineTrivia",
                            "text": "\r\n"
                        },
                        {
                            "kind": "SingleLineCommentTrivia",
                            "text": "/// forth on http://hg.ecmascript.org/tests/test262/raw-file/tip/LICENSE (the "
                        },
                        {
                            "kind": "NewLineTrivia",
                            "text": "\r\n"
                        },
                        {
                            "kind": "SingleLineCommentTrivia",
                            "text": "/// \"Use Terms\").   Any redistribution of this code must retain the above "
                        },
                        {
                            "kind": "NewLineTrivia",
                            "text": "\r\n"
                        },
                        {
                            "kind": "SingleLineCommentTrivia",
                            "text": "/// copyright and this notice and otherwise comply with the Use Terms."
                        },
                        {
                            "kind": "NewLineTrivia",
                            "text": "\r\n"
                        },
                        {
                            "kind": "MultiLineCommentTrivia",
                            "text": "/**\r\n * @path ch07/7.6/7.6.1/7.6.1-4-1.js\r\n * @description Allow reserved words as property names by set function within an object, verified with hasOwnProperty: null, true, false\r\n */"
                        },
                        {
                            "kind": "NewLineTrivia",
                            "text": "\r\n"
                        },
                        {
                            "kind": "NewLineTrivia",
                            "text": "\r\n"
                        },
                        {
                            "kind": "NewLineTrivia",
                            "text": "\r\n"
                        }
                    ],
                    "trailingTrivia": [
                        {
                            "kind": "WhitespaceTrivia",
                            "text": " "
                        }
                    ]
                },
                "identifier": {
                    "kind": "IdentifierName",
                    "fullStart": 579,
                    "fullEnd": 587,
                    "start": 579,
                    "end": 587,
                    "fullWidth": 8,
                    "width": 8,
                    "text": "testcase",
                    "value": "testcase",
                    "valueText": "testcase"
                },
                "callSignature": {
                    "kind": "CallSignature",
                    "fullStart": 587,
                    "fullEnd": 590,
                    "start": 587,
                    "end": 589,
                    "fullWidth": 3,
                    "width": 2,
                    "parameterList": {
                        "kind": "ParameterList",
                        "fullStart": 587,
                        "fullEnd": 590,
                        "start": 587,
                        "end": 589,
                        "fullWidth": 3,
                        "width": 2,
                        "openParenToken": {
                            "kind": "OpenParenToken",
                            "fullStart": 587,
                            "fullEnd": 588,
                            "start": 587,
                            "end": 588,
                            "fullWidth": 1,
                            "width": 1,
                            "text": "(",
                            "value": "(",
                            "valueText": "("
                        },
                        "parameters": [],
                        "closeParenToken": {
                            "kind": "CloseParenToken",
                            "fullStart": 588,
                            "fullEnd": 590,
                            "start": 588,
                            "end": 589,
                            "fullWidth": 2,
                            "width": 1,
                            "text": ")",
                            "value": ")",
                            "valueText": ")",
                            "hasTrailingTrivia": true,
                            "trailingTrivia": [
                                {
                                    "kind": "WhitespaceTrivia",
                                    "text": " "
                                }
                            ]
                        }
                    }
                },
                "block": {
                    "kind": "Block",
                    "fullStart": 590,
                    "fullEnd": 1596,
                    "start": 590,
                    "end": 1594,
                    "fullWidth": 1006,
                    "width": 1004,
                    "isIncrementallyUnusable": true,
                    "openBraceToken": {
                        "kind": "OpenBraceToken",
                        "fullStart": 590,
                        "fullEnd": 593,
                        "start": 590,
                        "end": 591,
                        "fullWidth": 3,
                        "width": 1,
                        "text": "{",
                        "value": "{",
                        "valueText": "{",
                        "hasTrailingTrivia": true,
                        "hasTrailingNewLine": true,
                        "trailingTrivia": [
                            {
                                "kind": "NewLineTrivia",
                                "text": "\r\n"
                            }
                        ]
                    },
                    "statements": [
                        {
                            "kind": "VariableStatement",
                            "fullStart": 593,
                            "fullEnd": 639,
                            "start": 601,
                            "end": 637,
                            "fullWidth": 46,
                            "width": 36,
                            "modifiers": [],
                            "variableDeclaration": {
                                "kind": "VariableDeclaration",
                                "fullStart": 593,
                                "fullEnd": 636,
                                "start": 601,
                                "end": 636,
                                "fullWidth": 43,
                                "width": 35,
                                "varKeyword": {
                                    "kind": "VarKeyword",
                                    "fullStart": 593,
                                    "fullEnd": 605,
                                    "start": 601,
                                    "end": 604,
                                    "fullWidth": 12,
                                    "width": 3,
                                    "text": "var",
                                    "value": "var",
                                    "valueText": "var",
                                    "hasLeadingTrivia": true,
                                    "hasTrailingTrivia": true,
                                    "leadingTrivia": [
                                        {
                                            "kind": "WhitespaceTrivia",
                                            "text": "        "
                                        }
                                    ],
                                    "trailingTrivia": [
                                        {
                                            "kind": "WhitespaceTrivia",
                                            "text": " "
                                        }
                                    ]
                                },
                                "variableDeclarators": [
                                    {
                                        "kind": "VariableDeclarator",
                                        "fullStart": 605,
                                        "fullEnd": 614,
                                        "start": 605,
                                        "end": 614,
                                        "fullWidth": 9,
<<<<<<< HEAD
                                        "width": 9,
                                        "identifier": {
=======
                                        "propertyName": {
>>>>>>> 85e84683
                                            "kind": "IdentifierName",
                                            "fullStart": 605,
                                            "fullEnd": 611,
                                            "start": 605,
                                            "end": 610,
                                            "fullWidth": 6,
                                            "width": 5,
                                            "text": "test0",
                                            "value": "test0",
                                            "valueText": "test0",
                                            "hasTrailingTrivia": true,
                                            "trailingTrivia": [
                                                {
                                                    "kind": "WhitespaceTrivia",
                                                    "text": " "
                                                }
                                            ]
                                        },
                                        "equalsValueClause": {
                                            "kind": "EqualsValueClause",
                                            "fullStart": 611,
                                            "fullEnd": 614,
                                            "start": 611,
                                            "end": 614,
                                            "fullWidth": 3,
                                            "width": 3,
                                            "equalsToken": {
                                                "kind": "EqualsToken",
                                                "fullStart": 611,
                                                "fullEnd": 613,
                                                "start": 611,
                                                "end": 612,
                                                "fullWidth": 2,
                                                "width": 1,
                                                "text": "=",
                                                "value": "=",
                                                "valueText": "=",
                                                "hasTrailingTrivia": true,
                                                "trailingTrivia": [
                                                    {
                                                        "kind": "WhitespaceTrivia",
                                                        "text": " "
                                                    }
                                                ]
                                            },
                                            "value": {
                                                "kind": "NumericLiteral",
                                                "fullStart": 613,
                                                "fullEnd": 614,
                                                "start": 613,
                                                "end": 614,
                                                "fullWidth": 1,
                                                "width": 1,
                                                "text": "0",
                                                "value": 0,
                                                "valueText": "0"
                                            }
                                        }
                                    },
                                    {
                                        "kind": "CommaToken",
                                        "fullStart": 614,
                                        "fullEnd": 616,
                                        "start": 614,
                                        "end": 615,
                                        "fullWidth": 2,
                                        "width": 1,
                                        "text": ",",
                                        "value": ",",
                                        "valueText": ",",
                                        "hasTrailingTrivia": true,
                                        "trailingTrivia": [
                                            {
                                                "kind": "WhitespaceTrivia",
                                                "text": " "
                                            }
                                        ]
                                    },
                                    {
                                        "kind": "VariableDeclarator",
                                        "fullStart": 616,
                                        "fullEnd": 625,
                                        "start": 616,
                                        "end": 625,
                                        "fullWidth": 9,
<<<<<<< HEAD
                                        "width": 9,
                                        "identifier": {
=======
                                        "propertyName": {
>>>>>>> 85e84683
                                            "kind": "IdentifierName",
                                            "fullStart": 616,
                                            "fullEnd": 622,
                                            "start": 616,
                                            "end": 621,
                                            "fullWidth": 6,
                                            "width": 5,
                                            "text": "test1",
                                            "value": "test1",
                                            "valueText": "test1",
                                            "hasTrailingTrivia": true,
                                            "trailingTrivia": [
                                                {
                                                    "kind": "WhitespaceTrivia",
                                                    "text": " "
                                                }
                                            ]
                                        },
                                        "equalsValueClause": {
                                            "kind": "EqualsValueClause",
                                            "fullStart": 622,
                                            "fullEnd": 625,
                                            "start": 622,
                                            "end": 625,
                                            "fullWidth": 3,
                                            "width": 3,
                                            "equalsToken": {
                                                "kind": "EqualsToken",
                                                "fullStart": 622,
                                                "fullEnd": 624,
                                                "start": 622,
                                                "end": 623,
                                                "fullWidth": 2,
                                                "width": 1,
                                                "text": "=",
                                                "value": "=",
                                                "valueText": "=",
                                                "hasTrailingTrivia": true,
                                                "trailingTrivia": [
                                                    {
                                                        "kind": "WhitespaceTrivia",
                                                        "text": " "
                                                    }
                                                ]
                                            },
                                            "value": {
                                                "kind": "NumericLiteral",
                                                "fullStart": 624,
                                                "fullEnd": 625,
                                                "start": 624,
                                                "end": 625,
                                                "fullWidth": 1,
                                                "width": 1,
                                                "text": "1",
                                                "value": 1,
                                                "valueText": "1"
                                            }
                                        }
                                    },
                                    {
                                        "kind": "CommaToken",
                                        "fullStart": 625,
                                        "fullEnd": 627,
                                        "start": 625,
                                        "end": 626,
                                        "fullWidth": 2,
                                        "width": 1,
                                        "text": ",",
                                        "value": ",",
                                        "valueText": ",",
                                        "hasTrailingTrivia": true,
                                        "trailingTrivia": [
                                            {
                                                "kind": "WhitespaceTrivia",
                                                "text": " "
                                            }
                                        ]
                                    },
                                    {
                                        "kind": "VariableDeclarator",
                                        "fullStart": 627,
                                        "fullEnd": 636,
                                        "start": 627,
                                        "end": 636,
                                        "fullWidth": 9,
<<<<<<< HEAD
                                        "width": 9,
                                        "identifier": {
=======
                                        "propertyName": {
>>>>>>> 85e84683
                                            "kind": "IdentifierName",
                                            "fullStart": 627,
                                            "fullEnd": 633,
                                            "start": 627,
                                            "end": 632,
                                            "fullWidth": 6,
                                            "width": 5,
                                            "text": "test2",
                                            "value": "test2",
                                            "valueText": "test2",
                                            "hasTrailingTrivia": true,
                                            "trailingTrivia": [
                                                {
                                                    "kind": "WhitespaceTrivia",
                                                    "text": " "
                                                }
                                            ]
                                        },
                                        "equalsValueClause": {
                                            "kind": "EqualsValueClause",
                                            "fullStart": 633,
                                            "fullEnd": 636,
                                            "start": 633,
                                            "end": 636,
                                            "fullWidth": 3,
                                            "width": 3,
                                            "equalsToken": {
                                                "kind": "EqualsToken",
                                                "fullStart": 633,
                                                "fullEnd": 635,
                                                "start": 633,
                                                "end": 634,
                                                "fullWidth": 2,
                                                "width": 1,
                                                "text": "=",
                                                "value": "=",
                                                "valueText": "=",
                                                "hasTrailingTrivia": true,
                                                "trailingTrivia": [
                                                    {
                                                        "kind": "WhitespaceTrivia",
                                                        "text": " "
                                                    }
                                                ]
                                            },
                                            "value": {
                                                "kind": "NumericLiteral",
                                                "fullStart": 635,
                                                "fullEnd": 636,
                                                "start": 635,
                                                "end": 636,
                                                "fullWidth": 1,
                                                "width": 1,
                                                "text": "2",
                                                "value": 2,
                                                "valueText": "2"
                                            }
                                        }
                                    }
                                ]
                            },
                            "semicolonToken": {
                                "kind": "SemicolonToken",
                                "fullStart": 636,
                                "fullEnd": 639,
                                "start": 636,
                                "end": 637,
                                "fullWidth": 3,
                                "width": 1,
                                "text": ";",
                                "value": ";",
                                "valueText": ";",
                                "hasTrailingTrivia": true,
                                "hasTrailingNewLine": true,
                                "trailingTrivia": [
                                    {
                                        "kind": "NewLineTrivia",
                                        "text": "\r\n"
                                    }
                                ]
                            }
                        },
                        {
                            "kind": "VariableStatement",
                            "fullStart": 639,
                            "fullEnd": 1166,
                            "start": 647,
                            "end": 1158,
                            "fullWidth": 527,
                            "width": 511,
                            "isIncrementallyUnusable": true,
                            "modifiers": [],
                            "variableDeclaration": {
                                "kind": "VariableDeclaration",
                                "fullStart": 639,
                                "fullEnd": 1157,
                                "start": 647,
                                "end": 1157,
                                "fullWidth": 518,
                                "width": 510,
                                "isIncrementallyUnusable": true,
                                "varKeyword": {
                                    "kind": "VarKeyword",
                                    "fullStart": 639,
                                    "fullEnd": 651,
                                    "start": 647,
                                    "end": 650,
                                    "fullWidth": 12,
                                    "width": 3,
                                    "text": "var",
                                    "value": "var",
                                    "valueText": "var",
                                    "hasLeadingTrivia": true,
                                    "hasTrailingTrivia": true,
                                    "leadingTrivia": [
                                        {
                                            "kind": "WhitespaceTrivia",
                                            "text": "        "
                                        }
                                    ],
                                    "trailingTrivia": [
                                        {
                                            "kind": "WhitespaceTrivia",
                                            "text": " "
                                        }
                                    ]
                                },
                                "variableDeclarators": [
                                    {
                                        "kind": "VariableDeclarator",
                                        "fullStart": 651,
                                        "fullEnd": 1157,
                                        "start": 651,
                                        "end": 1157,
                                        "fullWidth": 506,
                                        "width": 506,
                                        "isIncrementallyUnusable": true,
                                        "propertyName": {
                                            "kind": "IdentifierName",
                                            "fullStart": 651,
                                            "fullEnd": 663,
                                            "start": 651,
                                            "end": 661,
                                            "fullWidth": 12,
                                            "width": 10,
                                            "text": "tokenCodes",
                                            "value": "tokenCodes",
                                            "valueText": "tokenCodes",
                                            "hasTrailingTrivia": true,
                                            "trailingTrivia": [
                                                {
                                                    "kind": "WhitespaceTrivia",
                                                    "text": "  "
                                                }
                                            ]
                                        },
                                        "equalsValueClause": {
                                            "kind": "EqualsValueClause",
                                            "fullStart": 663,
                                            "fullEnd": 1157,
                                            "start": 663,
                                            "end": 1157,
                                            "fullWidth": 494,
                                            "width": 494,
                                            "isIncrementallyUnusable": true,
                                            "equalsToken": {
                                                "kind": "EqualsToken",
                                                "fullStart": 663,
                                                "fullEnd": 665,
                                                "start": 663,
                                                "end": 664,
                                                "fullWidth": 2,
                                                "width": 1,
                                                "text": "=",
                                                "value": "=",
                                                "valueText": "=",
                                                "hasTrailingTrivia": true,
                                                "trailingTrivia": [
                                                    {
                                                        "kind": "WhitespaceTrivia",
                                                        "text": " "
                                                    }
                                                ]
                                            },
                                            "value": {
                                                "kind": "ObjectLiteralExpression",
                                                "fullStart": 665,
                                                "fullEnd": 1157,
                                                "start": 665,
                                                "end": 1157,
                                                "fullWidth": 492,
                                                "width": 492,
                                                "isIncrementallyUnusable": true,
                                                "openBraceToken": {
                                                    "kind": "OpenBraceToken",
                                                    "fullStart": 665,
                                                    "fullEnd": 668,
                                                    "start": 665,
                                                    "end": 666,
                                                    "fullWidth": 3,
                                                    "width": 1,
                                                    "text": "{",
                                                    "value": "{",
                                                    "valueText": "{",
                                                    "hasTrailingTrivia": true,
                                                    "hasTrailingNewLine": true,
                                                    "trailingTrivia": [
                                                        {
                                                            "kind": "NewLineTrivia",
                                                            "text": "\r\n"
                                                        }
                                                    ]
                                                },
                                                "propertyAssignments": [
                                                    {
                                                        "kind": "SetAccessor",
                                                        "fullStart": 668,
                                                        "fullEnd": 752,
                                                        "start": 680,
                                                        "end": 752,
                                                        "fullWidth": 84,
                                                        "width": 72,
                                                        "isIncrementallyUnusable": true,
                                                        "modifiers": [],
                                                        "setKeyword": {
                                                            "kind": "SetKeyword",
                                                            "fullStart": 668,
                                                            "fullEnd": 684,
                                                            "start": 680,
                                                            "end": 683,
                                                            "fullWidth": 16,
                                                            "width": 3,
                                                            "text": "set",
                                                            "value": "set",
                                                            "valueText": "set",
                                                            "hasLeadingTrivia": true,
                                                            "hasTrailingTrivia": true,
                                                            "leadingTrivia": [
                                                                {
                                                                    "kind": "WhitespaceTrivia",
                                                                    "text": "            "
                                                                }
                                                            ],
                                                            "trailingTrivia": [
                                                                {
                                                                    "kind": "WhitespaceTrivia",
                                                                    "text": " "
                                                                }
                                                            ]
                                                        },
                                                        "propertyName": {
                                                            "kind": "IdentifierName",
                                                            "fullStart": 684,
                                                            "fullEnd": 688,
                                                            "start": 684,
                                                            "end": 688,
                                                            "fullWidth": 4,
                                                            "width": 4,
                                                            "text": "null",
                                                            "value": "null",
                                                            "valueText": "null"
                                                        },
                                                        "parameterList": {
                                                            "kind": "ParameterList",
                                                            "fullStart": 688,
                                                            "fullEnd": 696,
                                                            "start": 688,
                                                            "end": 695,
                                                            "fullWidth": 8,
                                                            "width": 7,
                                                            "openParenToken": {
                                                                "kind": "OpenParenToken",
                                                                "fullStart": 688,
                                                                "fullEnd": 689,
                                                                "start": 688,
                                                                "end": 689,
                                                                "fullWidth": 1,
                                                                "width": 1,
                                                                "text": "(",
                                                                "value": "(",
                                                                "valueText": "("
                                                            },
                                                            "parameters": [
                                                                {
                                                                    "kind": "Parameter",
                                                                    "fullStart": 689,
                                                                    "fullEnd": 694,
                                                                    "start": 689,
                                                                    "end": 694,
                                                                    "fullWidth": 5,
                                                                    "width": 5,
                                                                    "modifiers": [],
                                                                    "identifier": {
                                                                        "kind": "IdentifierName",
                                                                        "fullStart": 689,
                                                                        "fullEnd": 694,
                                                                        "start": 689,
                                                                        "end": 694,
                                                                        "fullWidth": 5,
                                                                        "width": 5,
                                                                        "text": "value",
                                                                        "value": "value",
                                                                        "valueText": "value"
                                                                    }
                                                                }
                                                            ],
                                                            "closeParenToken": {
                                                                "kind": "CloseParenToken",
                                                                "fullStart": 694,
                                                                "fullEnd": 696,
                                                                "start": 694,
                                                                "end": 695,
                                                                "fullWidth": 2,
                                                                "width": 1,
                                                                "text": ")",
                                                                "value": ")",
                                                                "valueText": ")",
                                                                "hasTrailingTrivia": true,
                                                                "trailingTrivia": [
                                                                    {
                                                                        "kind": "WhitespaceTrivia",
                                                                        "text": " "
                                                                    }
                                                                ]
                                                            }
                                                        },
                                                        "block": {
                                                            "kind": "Block",
                                                            "fullStart": 696,
                                                            "fullEnd": 752,
                                                            "start": 696,
                                                            "end": 752,
                                                            "fullWidth": 56,
                                                            "width": 56,
                                                            "openBraceToken": {
                                                                "kind": "OpenBraceToken",
                                                                "fullStart": 696,
                                                                "fullEnd": 699,
                                                                "start": 696,
                                                                "end": 697,
                                                                "fullWidth": 3,
                                                                "width": 1,
                                                                "text": "{",
                                                                "value": "{",
                                                                "valueText": "{",
                                                                "hasTrailingTrivia": true,
                                                                "hasTrailingNewLine": true,
                                                                "trailingTrivia": [
                                                                    {
                                                                        "kind": "NewLineTrivia",
                                                                        "text": "\r\n"
                                                                    }
                                                                ]
                                                            },
                                                            "statements": [
                                                                {
                                                                    "kind": "ExpressionStatement",
                                                                    "fullStart": 699,
                                                                    "fullEnd": 739,
                                                                    "start": 715,
                                                                    "end": 729,
                                                                    "fullWidth": 40,
                                                                    "width": 14,
                                                                    "expression": {
                                                                        "kind": "AssignmentExpression",
                                                                        "fullStart": 699,
                                                                        "fullEnd": 728,
                                                                        "start": 715,
                                                                        "end": 728,
                                                                        "fullWidth": 29,
                                                                        "width": 13,
                                                                        "left": {
                                                                            "kind": "IdentifierName",
                                                                            "fullStart": 699,
                                                                            "fullEnd": 721,
                                                                            "start": 715,
                                                                            "end": 720,
                                                                            "fullWidth": 22,
                                                                            "width": 5,
                                                                            "text": "test0",
                                                                            "value": "test0",
                                                                            "valueText": "test0",
                                                                            "hasLeadingTrivia": true,
                                                                            "hasTrailingTrivia": true,
                                                                            "leadingTrivia": [
                                                                                {
                                                                                    "kind": "WhitespaceTrivia",
                                                                                    "text": "                "
                                                                                }
                                                                            ],
                                                                            "trailingTrivia": [
                                                                                {
                                                                                    "kind": "WhitespaceTrivia",
                                                                                    "text": " "
                                                                                }
                                                                            ]
                                                                        },
                                                                        "operatorToken": {
                                                                            "kind": "EqualsToken",
                                                                            "fullStart": 721,
                                                                            "fullEnd": 723,
                                                                            "start": 721,
                                                                            "end": 722,
                                                                            "fullWidth": 2,
                                                                            "width": 1,
                                                                            "text": "=",
                                                                            "value": "=",
                                                                            "valueText": "=",
                                                                            "hasTrailingTrivia": true,
                                                                            "trailingTrivia": [
                                                                                {
                                                                                    "kind": "WhitespaceTrivia",
                                                                                    "text": " "
                                                                                }
                                                                            ]
                                                                        },
                                                                        "right": {
                                                                            "kind": "IdentifierName",
                                                                            "fullStart": 723,
                                                                            "fullEnd": 728,
                                                                            "start": 723,
                                                                            "end": 728,
                                                                            "fullWidth": 5,
                                                                            "width": 5,
                                                                            "text": "value",
                                                                            "value": "value",
                                                                            "valueText": "value"
                                                                        }
                                                                    },
                                                                    "semicolonToken": {
                                                                        "kind": "SemicolonToken",
                                                                        "fullStart": 728,
                                                                        "fullEnd": 739,
                                                                        "start": 728,
                                                                        "end": 729,
                                                                        "fullWidth": 11,
                                                                        "width": 1,
                                                                        "text": ";",
                                                                        "value": ";",
                                                                        "valueText": ";",
                                                                        "hasTrailingTrivia": true,
                                                                        "hasTrailingNewLine": true,
                                                                        "trailingTrivia": [
                                                                            {
                                                                                "kind": "WhitespaceTrivia",
                                                                                "text": "        "
                                                                            },
                                                                            {
                                                                                "kind": "NewLineTrivia",
                                                                                "text": "\r\n"
                                                                            }
                                                                        ]
                                                                    }
                                                                }
                                                            ],
                                                            "closeBraceToken": {
                                                                "kind": "CloseBraceToken",
                                                                "fullStart": 739,
                                                                "fullEnd": 752,
                                                                "start": 751,
                                                                "end": 752,
                                                                "fullWidth": 13,
                                                                "width": 1,
                                                                "text": "}",
                                                                "value": "}",
                                                                "valueText": "}",
                                                                "hasLeadingTrivia": true,
                                                                "leadingTrivia": [
                                                                    {
                                                                        "kind": "WhitespaceTrivia",
                                                                        "text": "            "
                                                                    }
                                                                ]
                                                            }
                                                        }
                                                    },
                                                    {
                                                        "kind": "CommaToken",
                                                        "fullStart": 752,
                                                        "fullEnd": 755,
                                                        "start": 752,
                                                        "end": 753,
                                                        "fullWidth": 3,
                                                        "width": 1,
                                                        "text": ",",
                                                        "value": ",",
                                                        "valueText": ",",
                                                        "hasTrailingTrivia": true,
                                                        "hasTrailingNewLine": true,
                                                        "trailingTrivia": [
                                                            {
                                                                "kind": "NewLineTrivia",
                                                                "text": "\r\n"
                                                            }
                                                        ]
                                                    },
                                                    {
                                                        "kind": "GetAccessor",
                                                        "fullStart": 755,
                                                        "fullEnd": 825,
                                                        "start": 767,
                                                        "end": 825,
                                                        "fullWidth": 70,
                                                        "width": 58,
                                                        "isIncrementallyUnusable": true,
                                                        "modifiers": [],
                                                        "getKeyword": {
                                                            "kind": "GetKeyword",
                                                            "fullStart": 755,
                                                            "fullEnd": 771,
                                                            "start": 767,
                                                            "end": 770,
                                                            "fullWidth": 16,
                                                            "width": 3,
                                                            "text": "get",
                                                            "value": "get",
                                                            "valueText": "get",
                                                            "hasLeadingTrivia": true,
                                                            "hasTrailingTrivia": true,
                                                            "leadingTrivia": [
                                                                {
                                                                    "kind": "WhitespaceTrivia",
                                                                    "text": "            "
                                                                }
                                                            ],
                                                            "trailingTrivia": [
                                                                {
                                                                    "kind": "WhitespaceTrivia",
                                                                    "text": " "
                                                                }
                                                            ]
                                                        },
                                                        "propertyName": {
                                                            "kind": "IdentifierName",
                                                            "fullStart": 771,
                                                            "fullEnd": 775,
                                                            "start": 771,
                                                            "end": 775,
                                                            "fullWidth": 4,
                                                            "width": 4,
                                                            "text": "null",
                                                            "value": "null",
                                                            "valueText": "null"
                                                        },
                                                        "parameterList": {
                                                            "kind": "ParameterList",
                                                            "fullStart": 775,
                                                            "fullEnd": 778,
                                                            "start": 775,
                                                            "end": 777,
                                                            "fullWidth": 3,
                                                            "width": 2,
                                                            "openParenToken": {
                                                                "kind": "OpenParenToken",
                                                                "fullStart": 775,
                                                                "fullEnd": 776,
                                                                "start": 775,
                                                                "end": 776,
                                                                "fullWidth": 1,
                                                                "width": 1,
                                                                "text": "(",
                                                                "value": "(",
                                                                "valueText": "("
                                                            },
                                                            "parameters": [],
                                                            "closeParenToken": {
                                                                "kind": "CloseParenToken",
                                                                "fullStart": 776,
                                                                "fullEnd": 778,
                                                                "start": 776,
                                                                "end": 777,
                                                                "fullWidth": 2,
                                                                "width": 1,
                                                                "text": ")",
                                                                "value": ")",
                                                                "valueText": ")",
                                                                "hasTrailingTrivia": true,
                                                                "trailingTrivia": [
                                                                    {
                                                                        "kind": "WhitespaceTrivia",
                                                                        "text": " "
                                                                    }
                                                                ]
                                                            }
                                                        },
                                                        "block": {
                                                            "kind": "Block",
                                                            "fullStart": 778,
                                                            "fullEnd": 825,
                                                            "start": 778,
                                                            "end": 825,
                                                            "fullWidth": 47,
                                                            "width": 47,
                                                            "openBraceToken": {
                                                                "kind": "OpenBraceToken",
                                                                "fullStart": 778,
                                                                "fullEnd": 781,
                                                                "start": 778,
                                                                "end": 779,
                                                                "fullWidth": 3,
                                                                "width": 1,
                                                                "text": "{",
                                                                "value": "{",
                                                                "valueText": "{",
                                                                "hasTrailingTrivia": true,
                                                                "hasTrailingNewLine": true,
                                                                "trailingTrivia": [
                                                                    {
                                                                        "kind": "NewLineTrivia",
                                                                        "text": "\r\n"
                                                                    }
                                                                ]
                                                            },
                                                            "statements": [
                                                                {
                                                                    "kind": "ReturnStatement",
                                                                    "fullStart": 781,
                                                                    "fullEnd": 812,
                                                                    "start": 797,
                                                                    "end": 810,
                                                                    "fullWidth": 31,
                                                                    "width": 13,
                                                                    "returnKeyword": {
                                                                        "kind": "ReturnKeyword",
                                                                        "fullStart": 781,
                                                                        "fullEnd": 804,
                                                                        "start": 797,
                                                                        "end": 803,
                                                                        "fullWidth": 23,
                                                                        "width": 6,
                                                                        "text": "return",
                                                                        "value": "return",
                                                                        "valueText": "return",
                                                                        "hasLeadingTrivia": true,
                                                                        "hasTrailingTrivia": true,
                                                                        "leadingTrivia": [
                                                                            {
                                                                                "kind": "WhitespaceTrivia",
                                                                                "text": "                "
                                                                            }
                                                                        ],
                                                                        "trailingTrivia": [
                                                                            {
                                                                                "kind": "WhitespaceTrivia",
                                                                                "text": " "
                                                                            }
                                                                        ]
                                                                    },
                                                                    "expression": {
                                                                        "kind": "IdentifierName",
                                                                        "fullStart": 804,
                                                                        "fullEnd": 809,
                                                                        "start": 804,
                                                                        "end": 809,
                                                                        "fullWidth": 5,
                                                                        "width": 5,
                                                                        "text": "test0",
                                                                        "value": "test0",
                                                                        "valueText": "test0"
                                                                    },
                                                                    "semicolonToken": {
                                                                        "kind": "SemicolonToken",
                                                                        "fullStart": 809,
                                                                        "fullEnd": 812,
                                                                        "start": 809,
                                                                        "end": 810,
                                                                        "fullWidth": 3,
                                                                        "width": 1,
                                                                        "text": ";",
                                                                        "value": ";",
                                                                        "valueText": ";",
                                                                        "hasTrailingTrivia": true,
                                                                        "hasTrailingNewLine": true,
                                                                        "trailingTrivia": [
                                                                            {
                                                                                "kind": "NewLineTrivia",
                                                                                "text": "\r\n"
                                                                            }
                                                                        ]
                                                                    }
                                                                }
                                                            ],
                                                            "closeBraceToken": {
                                                                "kind": "CloseBraceToken",
                                                                "fullStart": 812,
                                                                "fullEnd": 825,
                                                                "start": 824,
                                                                "end": 825,
                                                                "fullWidth": 13,
                                                                "width": 1,
                                                                "text": "}",
                                                                "value": "}",
                                                                "valueText": "}",
                                                                "hasLeadingTrivia": true,
                                                                "leadingTrivia": [
                                                                    {
                                                                        "kind": "WhitespaceTrivia",
                                                                        "text": "            "
                                                                    }
                                                                ]
                                                            }
                                                        }
                                                    },
                                                    {
                                                        "kind": "CommaToken",
                                                        "fullStart": 825,
                                                        "fullEnd": 828,
                                                        "start": 825,
                                                        "end": 826,
                                                        "fullWidth": 3,
                                                        "width": 1,
                                                        "text": ",",
                                                        "value": ",",
                                                        "valueText": ",",
                                                        "hasTrailingTrivia": true,
                                                        "hasTrailingNewLine": true,
                                                        "trailingTrivia": [
                                                            {
                                                                "kind": "NewLineTrivia",
                                                                "text": "\r\n"
                                                            }
                                                        ]
                                                    },
                                                    {
                                                        "kind": "SetAccessor",
                                                        "fullStart": 828,
                                                        "fullEnd": 912,
                                                        "start": 840,
                                                        "end": 912,
                                                        "fullWidth": 84,
                                                        "width": 72,
                                                        "isIncrementallyUnusable": true,
                                                        "modifiers": [],
                                                        "setKeyword": {
                                                            "kind": "SetKeyword",
                                                            "fullStart": 828,
                                                            "fullEnd": 844,
                                                            "start": 840,
                                                            "end": 843,
                                                            "fullWidth": 16,
                                                            "width": 3,
                                                            "text": "set",
                                                            "value": "set",
                                                            "valueText": "set",
                                                            "hasLeadingTrivia": true,
                                                            "hasTrailingTrivia": true,
                                                            "leadingTrivia": [
                                                                {
                                                                    "kind": "WhitespaceTrivia",
                                                                    "text": "            "
                                                                }
                                                            ],
                                                            "trailingTrivia": [
                                                                {
                                                                    "kind": "WhitespaceTrivia",
                                                                    "text": " "
                                                                }
                                                            ]
                                                        },
                                                        "propertyName": {
                                                            "kind": "IdentifierName",
                                                            "fullStart": 844,
                                                            "fullEnd": 848,
                                                            "start": 844,
                                                            "end": 848,
                                                            "fullWidth": 4,
                                                            "width": 4,
                                                            "text": "true",
                                                            "value": "true",
                                                            "valueText": "true"
                                                        },
                                                        "parameterList": {
                                                            "kind": "ParameterList",
                                                            "fullStart": 848,
                                                            "fullEnd": 856,
                                                            "start": 848,
                                                            "end": 855,
                                                            "fullWidth": 8,
                                                            "width": 7,
                                                            "openParenToken": {
                                                                "kind": "OpenParenToken",
                                                                "fullStart": 848,
                                                                "fullEnd": 849,
                                                                "start": 848,
                                                                "end": 849,
                                                                "fullWidth": 1,
                                                                "width": 1,
                                                                "text": "(",
                                                                "value": "(",
                                                                "valueText": "("
                                                            },
                                                            "parameters": [
                                                                {
                                                                    "kind": "Parameter",
                                                                    "fullStart": 849,
                                                                    "fullEnd": 854,
                                                                    "start": 849,
                                                                    "end": 854,
                                                                    "fullWidth": 5,
                                                                    "width": 5,
                                                                    "modifiers": [],
                                                                    "identifier": {
                                                                        "kind": "IdentifierName",
                                                                        "fullStart": 849,
                                                                        "fullEnd": 854,
                                                                        "start": 849,
                                                                        "end": 854,
                                                                        "fullWidth": 5,
                                                                        "width": 5,
                                                                        "text": "value",
                                                                        "value": "value",
                                                                        "valueText": "value"
                                                                    }
                                                                }
                                                            ],
                                                            "closeParenToken": {
                                                                "kind": "CloseParenToken",
                                                                "fullStart": 854,
                                                                "fullEnd": 856,
                                                                "start": 854,
                                                                "end": 855,
                                                                "fullWidth": 2,
                                                                "width": 1,
                                                                "text": ")",
                                                                "value": ")",
                                                                "valueText": ")",
                                                                "hasTrailingTrivia": true,
                                                                "trailingTrivia": [
                                                                    {
                                                                        "kind": "WhitespaceTrivia",
                                                                        "text": " "
                                                                    }
                                                                ]
                                                            }
                                                        },
                                                        "block": {
                                                            "kind": "Block",
                                                            "fullStart": 856,
                                                            "fullEnd": 912,
                                                            "start": 856,
                                                            "end": 912,
                                                            "fullWidth": 56,
                                                            "width": 56,
                                                            "openBraceToken": {
                                                                "kind": "OpenBraceToken",
                                                                "fullStart": 856,
                                                                "fullEnd": 859,
                                                                "start": 856,
                                                                "end": 857,
                                                                "fullWidth": 3,
                                                                "width": 1,
                                                                "text": "{",
                                                                "value": "{",
                                                                "valueText": "{",
                                                                "hasTrailingTrivia": true,
                                                                "hasTrailingNewLine": true,
                                                                "trailingTrivia": [
                                                                    {
                                                                        "kind": "NewLineTrivia",
                                                                        "text": "\r\n"
                                                                    }
                                                                ]
                                                            },
                                                            "statements": [
                                                                {
                                                                    "kind": "ExpressionStatement",
                                                                    "fullStart": 859,
                                                                    "fullEnd": 899,
                                                                    "start": 875,
                                                                    "end": 889,
                                                                    "fullWidth": 40,
                                                                    "width": 14,
                                                                    "expression": {
                                                                        "kind": "AssignmentExpression",
                                                                        "fullStart": 859,
                                                                        "fullEnd": 888,
                                                                        "start": 875,
                                                                        "end": 888,
                                                                        "fullWidth": 29,
                                                                        "width": 13,
                                                                        "left": {
                                                                            "kind": "IdentifierName",
                                                                            "fullStart": 859,
                                                                            "fullEnd": 881,
                                                                            "start": 875,
                                                                            "end": 880,
                                                                            "fullWidth": 22,
                                                                            "width": 5,
                                                                            "text": "test1",
                                                                            "value": "test1",
                                                                            "valueText": "test1",
                                                                            "hasLeadingTrivia": true,
                                                                            "hasTrailingTrivia": true,
                                                                            "leadingTrivia": [
                                                                                {
                                                                                    "kind": "WhitespaceTrivia",
                                                                                    "text": "                "
                                                                                }
                                                                            ],
                                                                            "trailingTrivia": [
                                                                                {
                                                                                    "kind": "WhitespaceTrivia",
                                                                                    "text": " "
                                                                                }
                                                                            ]
                                                                        },
                                                                        "operatorToken": {
                                                                            "kind": "EqualsToken",
                                                                            "fullStart": 881,
                                                                            "fullEnd": 883,
                                                                            "start": 881,
                                                                            "end": 882,
                                                                            "fullWidth": 2,
                                                                            "width": 1,
                                                                            "text": "=",
                                                                            "value": "=",
                                                                            "valueText": "=",
                                                                            "hasTrailingTrivia": true,
                                                                            "trailingTrivia": [
                                                                                {
                                                                                    "kind": "WhitespaceTrivia",
                                                                                    "text": " "
                                                                                }
                                                                            ]
                                                                        },
                                                                        "right": {
                                                                            "kind": "IdentifierName",
                                                                            "fullStart": 883,
                                                                            "fullEnd": 888,
                                                                            "start": 883,
                                                                            "end": 888,
                                                                            "fullWidth": 5,
                                                                            "width": 5,
                                                                            "text": "value",
                                                                            "value": "value",
                                                                            "valueText": "value"
                                                                        }
                                                                    },
                                                                    "semicolonToken": {
                                                                        "kind": "SemicolonToken",
                                                                        "fullStart": 888,
                                                                        "fullEnd": 899,
                                                                        "start": 888,
                                                                        "end": 889,
                                                                        "fullWidth": 11,
                                                                        "width": 1,
                                                                        "text": ";",
                                                                        "value": ";",
                                                                        "valueText": ";",
                                                                        "hasTrailingTrivia": true,
                                                                        "hasTrailingNewLine": true,
                                                                        "trailingTrivia": [
                                                                            {
                                                                                "kind": "WhitespaceTrivia",
                                                                                "text": "        "
                                                                            },
                                                                            {
                                                                                "kind": "NewLineTrivia",
                                                                                "text": "\r\n"
                                                                            }
                                                                        ]
                                                                    }
                                                                }
                                                            ],
                                                            "closeBraceToken": {
                                                                "kind": "CloseBraceToken",
                                                                "fullStart": 899,
                                                                "fullEnd": 912,
                                                                "start": 911,
                                                                "end": 912,
                                                                "fullWidth": 13,
                                                                "width": 1,
                                                                "text": "}",
                                                                "value": "}",
                                                                "valueText": "}",
                                                                "hasLeadingTrivia": true,
                                                                "leadingTrivia": [
                                                                    {
                                                                        "kind": "WhitespaceTrivia",
                                                                        "text": "            "
                                                                    }
                                                                ]
                                                            }
                                                        }
                                                    },
                                                    {
                                                        "kind": "CommaToken",
                                                        "fullStart": 912,
                                                        "fullEnd": 915,
                                                        "start": 912,
                                                        "end": 913,
                                                        "fullWidth": 3,
                                                        "width": 1,
                                                        "text": ",",
                                                        "value": ",",
                                                        "valueText": ",",
                                                        "hasTrailingTrivia": true,
                                                        "hasTrailingNewLine": true,
                                                        "trailingTrivia": [
                                                            {
                                                                "kind": "NewLineTrivia",
                                                                "text": "\r\n"
                                                            }
                                                        ]
                                                    },
                                                    {
                                                        "kind": "GetAccessor",
                                                        "fullStart": 915,
                                                        "fullEnd": 985,
                                                        "start": 927,
                                                        "end": 985,
                                                        "fullWidth": 70,
                                                        "width": 58,
                                                        "isIncrementallyUnusable": true,
                                                        "modifiers": [],
                                                        "getKeyword": {
                                                            "kind": "GetKeyword",
                                                            "fullStart": 915,
                                                            "fullEnd": 931,
                                                            "start": 927,
                                                            "end": 930,
                                                            "fullWidth": 16,
                                                            "width": 3,
                                                            "text": "get",
                                                            "value": "get",
                                                            "valueText": "get",
                                                            "hasLeadingTrivia": true,
                                                            "hasTrailingTrivia": true,
                                                            "leadingTrivia": [
                                                                {
                                                                    "kind": "WhitespaceTrivia",
                                                                    "text": "            "
                                                                }
                                                            ],
                                                            "trailingTrivia": [
                                                                {
                                                                    "kind": "WhitespaceTrivia",
                                                                    "text": " "
                                                                }
                                                            ]
                                                        },
                                                        "propertyName": {
                                                            "kind": "IdentifierName",
                                                            "fullStart": 931,
                                                            "fullEnd": 935,
                                                            "start": 931,
                                                            "end": 935,
                                                            "fullWidth": 4,
                                                            "width": 4,
                                                            "text": "true",
                                                            "value": "true",
                                                            "valueText": "true"
                                                        },
                                                        "parameterList": {
                                                            "kind": "ParameterList",
                                                            "fullStart": 935,
                                                            "fullEnd": 938,
                                                            "start": 935,
                                                            "end": 937,
                                                            "fullWidth": 3,
                                                            "width": 2,
                                                            "openParenToken": {
                                                                "kind": "OpenParenToken",
                                                                "fullStart": 935,
                                                                "fullEnd": 936,
                                                                "start": 935,
                                                                "end": 936,
                                                                "fullWidth": 1,
                                                                "width": 1,
                                                                "text": "(",
                                                                "value": "(",
                                                                "valueText": "("
                                                            },
                                                            "parameters": [],
                                                            "closeParenToken": {
                                                                "kind": "CloseParenToken",
                                                                "fullStart": 936,
                                                                "fullEnd": 938,
                                                                "start": 936,
                                                                "end": 937,
                                                                "fullWidth": 2,
                                                                "width": 1,
                                                                "text": ")",
                                                                "value": ")",
                                                                "valueText": ")",
                                                                "hasTrailingTrivia": true,
                                                                "trailingTrivia": [
                                                                    {
                                                                        "kind": "WhitespaceTrivia",
                                                                        "text": " "
                                                                    }
                                                                ]
                                                            }
                                                        },
                                                        "block": {
                                                            "kind": "Block",
                                                            "fullStart": 938,
                                                            "fullEnd": 985,
                                                            "start": 938,
                                                            "end": 985,
                                                            "fullWidth": 47,
                                                            "width": 47,
                                                            "openBraceToken": {
                                                                "kind": "OpenBraceToken",
                                                                "fullStart": 938,
                                                                "fullEnd": 941,
                                                                "start": 938,
                                                                "end": 939,
                                                                "fullWidth": 3,
                                                                "width": 1,
                                                                "text": "{",
                                                                "value": "{",
                                                                "valueText": "{",
                                                                "hasTrailingTrivia": true,
                                                                "hasTrailingNewLine": true,
                                                                "trailingTrivia": [
                                                                    {
                                                                        "kind": "NewLineTrivia",
                                                                        "text": "\r\n"
                                                                    }
                                                                ]
                                                            },
                                                            "statements": [
                                                                {
                                                                    "kind": "ReturnStatement",
                                                                    "fullStart": 941,
                                                                    "fullEnd": 972,
                                                                    "start": 957,
                                                                    "end": 970,
                                                                    "fullWidth": 31,
                                                                    "width": 13,
                                                                    "returnKeyword": {
                                                                        "kind": "ReturnKeyword",
                                                                        "fullStart": 941,
                                                                        "fullEnd": 964,
                                                                        "start": 957,
                                                                        "end": 963,
                                                                        "fullWidth": 23,
                                                                        "width": 6,
                                                                        "text": "return",
                                                                        "value": "return",
                                                                        "valueText": "return",
                                                                        "hasLeadingTrivia": true,
                                                                        "hasTrailingTrivia": true,
                                                                        "leadingTrivia": [
                                                                            {
                                                                                "kind": "WhitespaceTrivia",
                                                                                "text": "                "
                                                                            }
                                                                        ],
                                                                        "trailingTrivia": [
                                                                            {
                                                                                "kind": "WhitespaceTrivia",
                                                                                "text": " "
                                                                            }
                                                                        ]
                                                                    },
                                                                    "expression": {
                                                                        "kind": "IdentifierName",
                                                                        "fullStart": 964,
                                                                        "fullEnd": 969,
                                                                        "start": 964,
                                                                        "end": 969,
                                                                        "fullWidth": 5,
                                                                        "width": 5,
                                                                        "text": "test1",
                                                                        "value": "test1",
                                                                        "valueText": "test1"
                                                                    },
                                                                    "semicolonToken": {
                                                                        "kind": "SemicolonToken",
                                                                        "fullStart": 969,
                                                                        "fullEnd": 972,
                                                                        "start": 969,
                                                                        "end": 970,
                                                                        "fullWidth": 3,
                                                                        "width": 1,
                                                                        "text": ";",
                                                                        "value": ";",
                                                                        "valueText": ";",
                                                                        "hasTrailingTrivia": true,
                                                                        "hasTrailingNewLine": true,
                                                                        "trailingTrivia": [
                                                                            {
                                                                                "kind": "NewLineTrivia",
                                                                                "text": "\r\n"
                                                                            }
                                                                        ]
                                                                    }
                                                                }
                                                            ],
                                                            "closeBraceToken": {
                                                                "kind": "CloseBraceToken",
                                                                "fullStart": 972,
                                                                "fullEnd": 985,
                                                                "start": 984,
                                                                "end": 985,
                                                                "fullWidth": 13,
                                                                "width": 1,
                                                                "text": "}",
                                                                "value": "}",
                                                                "valueText": "}",
                                                                "hasLeadingTrivia": true,
                                                                "leadingTrivia": [
                                                                    {
                                                                        "kind": "WhitespaceTrivia",
                                                                        "text": "            "
                                                                    }
                                                                ]
                                                            }
                                                        }
                                                    },
                                                    {
                                                        "kind": "CommaToken",
                                                        "fullStart": 985,
                                                        "fullEnd": 988,
                                                        "start": 985,
                                                        "end": 986,
                                                        "fullWidth": 3,
                                                        "width": 1,
                                                        "text": ",",
                                                        "value": ",",
                                                        "valueText": ",",
                                                        "hasTrailingTrivia": true,
                                                        "hasTrailingNewLine": true,
                                                        "trailingTrivia": [
                                                            {
                                                                "kind": "NewLineTrivia",
                                                                "text": "\r\n"
                                                            }
                                                        ]
                                                    },
                                                    {
                                                        "kind": "SetAccessor",
                                                        "fullStart": 988,
                                                        "fullEnd": 1073,
                                                        "start": 1000,
                                                        "end": 1073,
                                                        "fullWidth": 85,
                                                        "width": 73,
                                                        "isIncrementallyUnusable": true,
                                                        "modifiers": [],
                                                        "setKeyword": {
                                                            "kind": "SetKeyword",
                                                            "fullStart": 988,
                                                            "fullEnd": 1004,
                                                            "start": 1000,
                                                            "end": 1003,
                                                            "fullWidth": 16,
                                                            "width": 3,
                                                            "text": "set",
                                                            "value": "set",
                                                            "valueText": "set",
                                                            "hasLeadingTrivia": true,
                                                            "hasTrailingTrivia": true,
                                                            "leadingTrivia": [
                                                                {
                                                                    "kind": "WhitespaceTrivia",
                                                                    "text": "            "
                                                                }
                                                            ],
                                                            "trailingTrivia": [
                                                                {
                                                                    "kind": "WhitespaceTrivia",
                                                                    "text": " "
                                                                }
                                                            ]
                                                        },
                                                        "propertyName": {
                                                            "kind": "IdentifierName",
                                                            "fullStart": 1004,
                                                            "fullEnd": 1009,
                                                            "start": 1004,
                                                            "end": 1009,
                                                            "fullWidth": 5,
                                                            "width": 5,
                                                            "text": "false",
                                                            "value": "false",
                                                            "valueText": "false"
                                                        },
                                                        "parameterList": {
                                                            "kind": "ParameterList",
                                                            "fullStart": 1009,
                                                            "fullEnd": 1017,
                                                            "start": 1009,
                                                            "end": 1016,
                                                            "fullWidth": 8,
                                                            "width": 7,
                                                            "openParenToken": {
                                                                "kind": "OpenParenToken",
                                                                "fullStart": 1009,
                                                                "fullEnd": 1010,
                                                                "start": 1009,
                                                                "end": 1010,
                                                                "fullWidth": 1,
                                                                "width": 1,
                                                                "text": "(",
                                                                "value": "(",
                                                                "valueText": "("
                                                            },
                                                            "parameters": [
                                                                {
                                                                    "kind": "Parameter",
                                                                    "fullStart": 1010,
                                                                    "fullEnd": 1015,
                                                                    "start": 1010,
                                                                    "end": 1015,
                                                                    "fullWidth": 5,
                                                                    "width": 5,
                                                                    "modifiers": [],
                                                                    "identifier": {
                                                                        "kind": "IdentifierName",
                                                                        "fullStart": 1010,
                                                                        "fullEnd": 1015,
                                                                        "start": 1010,
                                                                        "end": 1015,
                                                                        "fullWidth": 5,
                                                                        "width": 5,
                                                                        "text": "value",
                                                                        "value": "value",
                                                                        "valueText": "value"
                                                                    }
                                                                }
                                                            ],
                                                            "closeParenToken": {
                                                                "kind": "CloseParenToken",
                                                                "fullStart": 1015,
                                                                "fullEnd": 1017,
                                                                "start": 1015,
                                                                "end": 1016,
                                                                "fullWidth": 2,
                                                                "width": 1,
                                                                "text": ")",
                                                                "value": ")",
                                                                "valueText": ")",
                                                                "hasTrailingTrivia": true,
                                                                "trailingTrivia": [
                                                                    {
                                                                        "kind": "WhitespaceTrivia",
                                                                        "text": " "
                                                                    }
                                                                ]
                                                            }
                                                        },
                                                        "block": {
                                                            "kind": "Block",
                                                            "fullStart": 1017,
                                                            "fullEnd": 1073,
                                                            "start": 1017,
                                                            "end": 1073,
                                                            "fullWidth": 56,
                                                            "width": 56,
                                                            "openBraceToken": {
                                                                "kind": "OpenBraceToken",
                                                                "fullStart": 1017,
                                                                "fullEnd": 1020,
                                                                "start": 1017,
                                                                "end": 1018,
                                                                "fullWidth": 3,
                                                                "width": 1,
                                                                "text": "{",
                                                                "value": "{",
                                                                "valueText": "{",
                                                                "hasTrailingTrivia": true,
                                                                "hasTrailingNewLine": true,
                                                                "trailingTrivia": [
                                                                    {
                                                                        "kind": "NewLineTrivia",
                                                                        "text": "\r\n"
                                                                    }
                                                                ]
                                                            },
                                                            "statements": [
                                                                {
                                                                    "kind": "ExpressionStatement",
                                                                    "fullStart": 1020,
                                                                    "fullEnd": 1060,
                                                                    "start": 1036,
                                                                    "end": 1050,
                                                                    "fullWidth": 40,
                                                                    "width": 14,
                                                                    "expression": {
                                                                        "kind": "AssignmentExpression",
                                                                        "fullStart": 1020,
                                                                        "fullEnd": 1049,
                                                                        "start": 1036,
                                                                        "end": 1049,
                                                                        "fullWidth": 29,
                                                                        "width": 13,
                                                                        "left": {
                                                                            "kind": "IdentifierName",
                                                                            "fullStart": 1020,
                                                                            "fullEnd": 1042,
                                                                            "start": 1036,
                                                                            "end": 1041,
                                                                            "fullWidth": 22,
                                                                            "width": 5,
                                                                            "text": "test2",
                                                                            "value": "test2",
                                                                            "valueText": "test2",
                                                                            "hasLeadingTrivia": true,
                                                                            "hasTrailingTrivia": true,
                                                                            "leadingTrivia": [
                                                                                {
                                                                                    "kind": "WhitespaceTrivia",
                                                                                    "text": "                "
                                                                                }
                                                                            ],
                                                                            "trailingTrivia": [
                                                                                {
                                                                                    "kind": "WhitespaceTrivia",
                                                                                    "text": " "
                                                                                }
                                                                            ]
                                                                        },
                                                                        "operatorToken": {
                                                                            "kind": "EqualsToken",
                                                                            "fullStart": 1042,
                                                                            "fullEnd": 1044,
                                                                            "start": 1042,
                                                                            "end": 1043,
                                                                            "fullWidth": 2,
                                                                            "width": 1,
                                                                            "text": "=",
                                                                            "value": "=",
                                                                            "valueText": "=",
                                                                            "hasTrailingTrivia": true,
                                                                            "trailingTrivia": [
                                                                                {
                                                                                    "kind": "WhitespaceTrivia",
                                                                                    "text": " "
                                                                                }
                                                                            ]
                                                                        },
                                                                        "right": {
                                                                            "kind": "IdentifierName",
                                                                            "fullStart": 1044,
                                                                            "fullEnd": 1049,
                                                                            "start": 1044,
                                                                            "end": 1049,
                                                                            "fullWidth": 5,
                                                                            "width": 5,
                                                                            "text": "value",
                                                                            "value": "value",
                                                                            "valueText": "value"
                                                                        }
                                                                    },
                                                                    "semicolonToken": {
                                                                        "kind": "SemicolonToken",
                                                                        "fullStart": 1049,
                                                                        "fullEnd": 1060,
                                                                        "start": 1049,
                                                                        "end": 1050,
                                                                        "fullWidth": 11,
                                                                        "width": 1,
                                                                        "text": ";",
                                                                        "value": ";",
                                                                        "valueText": ";",
                                                                        "hasTrailingTrivia": true,
                                                                        "hasTrailingNewLine": true,
                                                                        "trailingTrivia": [
                                                                            {
                                                                                "kind": "WhitespaceTrivia",
                                                                                "text": "        "
                                                                            },
                                                                            {
                                                                                "kind": "NewLineTrivia",
                                                                                "text": "\r\n"
                                                                            }
                                                                        ]
                                                                    }
                                                                }
                                                            ],
                                                            "closeBraceToken": {
                                                                "kind": "CloseBraceToken",
                                                                "fullStart": 1060,
                                                                "fullEnd": 1073,
                                                                "start": 1072,
                                                                "end": 1073,
                                                                "fullWidth": 13,
                                                                "width": 1,
                                                                "text": "}",
                                                                "value": "}",
                                                                "valueText": "}",
                                                                "hasLeadingTrivia": true,
                                                                "leadingTrivia": [
                                                                    {
                                                                        "kind": "WhitespaceTrivia",
                                                                        "text": "            "
                                                                    }
                                                                ]
                                                            }
                                                        }
                                                    },
                                                    {
                                                        "kind": "CommaToken",
                                                        "fullStart": 1073,
                                                        "fullEnd": 1076,
                                                        "start": 1073,
                                                        "end": 1074,
                                                        "fullWidth": 3,
                                                        "width": 1,
                                                        "text": ",",
                                                        "value": ",",
                                                        "valueText": ",",
                                                        "hasTrailingTrivia": true,
                                                        "hasTrailingNewLine": true,
                                                        "trailingTrivia": [
                                                            {
                                                                "kind": "NewLineTrivia",
                                                                "text": "\r\n"
                                                            }
                                                        ]
                                                    },
                                                    {
                                                        "kind": "GetAccessor",
                                                        "fullStart": 1076,
                                                        "fullEnd": 1148,
                                                        "start": 1088,
                                                        "end": 1146,
                                                        "fullWidth": 72,
                                                        "width": 58,
                                                        "isIncrementallyUnusable": true,
                                                        "modifiers": [],
                                                        "getKeyword": {
                                                            "kind": "GetKeyword",
                                                            "fullStart": 1076,
                                                            "fullEnd": 1092,
                                                            "start": 1088,
                                                            "end": 1091,
                                                            "fullWidth": 16,
                                                            "width": 3,
                                                            "text": "get",
                                                            "value": "get",
                                                            "valueText": "get",
                                                            "hasLeadingTrivia": true,
                                                            "hasTrailingTrivia": true,
                                                            "leadingTrivia": [
                                                                {
                                                                    "kind": "WhitespaceTrivia",
                                                                    "text": "            "
                                                                }
                                                            ],
                                                            "trailingTrivia": [
                                                                {
                                                                    "kind": "WhitespaceTrivia",
                                                                    "text": " "
                                                                }
                                                            ]
                                                        },
                                                        "propertyName": {
                                                            "kind": "IdentifierName",
                                                            "fullStart": 1092,
                                                            "fullEnd": 1097,
                                                            "start": 1092,
                                                            "end": 1097,
                                                            "fullWidth": 5,
                                                            "width": 5,
                                                            "text": "false",
                                                            "value": "false",
                                                            "valueText": "false"
                                                        },
                                                        "parameterList": {
                                                            "kind": "ParameterList",
                                                            "fullStart": 1097,
                                                            "fullEnd": 1099,
                                                            "start": 1097,
                                                            "end": 1099,
                                                            "fullWidth": 2,
                                                            "width": 2,
                                                            "openParenToken": {
                                                                "kind": "OpenParenToken",
                                                                "fullStart": 1097,
                                                                "fullEnd": 1098,
                                                                "start": 1097,
                                                                "end": 1098,
                                                                "fullWidth": 1,
                                                                "width": 1,
                                                                "text": "(",
                                                                "value": "(",
                                                                "valueText": "("
                                                            },
                                                            "parameters": [],
                                                            "closeParenToken": {
                                                                "kind": "CloseParenToken",
                                                                "fullStart": 1098,
                                                                "fullEnd": 1099,
                                                                "start": 1098,
                                                                "end": 1099,
                                                                "fullWidth": 1,
                                                                "width": 1,
                                                                "text": ")",
                                                                "value": ")",
                                                                "valueText": ")"
                                                            }
                                                        },
                                                        "block": {
                                                            "kind": "Block",
                                                            "fullStart": 1099,
                                                            "fullEnd": 1148,
                                                            "start": 1099,
                                                            "end": 1146,
                                                            "fullWidth": 49,
                                                            "width": 47,
                                                            "openBraceToken": {
                                                                "kind": "OpenBraceToken",
                                                                "fullStart": 1099,
                                                                "fullEnd": 1102,
                                                                "start": 1099,
                                                                "end": 1100,
                                                                "fullWidth": 3,
                                                                "width": 1,
                                                                "text": "{",
                                                                "value": "{",
                                                                "valueText": "{",
                                                                "hasTrailingTrivia": true,
                                                                "hasTrailingNewLine": true,
                                                                "trailingTrivia": [
                                                                    {
                                                                        "kind": "NewLineTrivia",
                                                                        "text": "\r\n"
                                                                    }
                                                                ]
                                                            },
                                                            "statements": [
                                                                {
                                                                    "kind": "ReturnStatement",
                                                                    "fullStart": 1102,
                                                                    "fullEnd": 1133,
                                                                    "start": 1118,
                                                                    "end": 1131,
                                                                    "fullWidth": 31,
                                                                    "width": 13,
                                                                    "returnKeyword": {
                                                                        "kind": "ReturnKeyword",
                                                                        "fullStart": 1102,
                                                                        "fullEnd": 1125,
                                                                        "start": 1118,
                                                                        "end": 1124,
                                                                        "fullWidth": 23,
                                                                        "width": 6,
                                                                        "text": "return",
                                                                        "value": "return",
                                                                        "valueText": "return",
                                                                        "hasLeadingTrivia": true,
                                                                        "hasTrailingTrivia": true,
                                                                        "leadingTrivia": [
                                                                            {
                                                                                "kind": "WhitespaceTrivia",
                                                                                "text": "                "
                                                                            }
                                                                        ],
                                                                        "trailingTrivia": [
                                                                            {
                                                                                "kind": "WhitespaceTrivia",
                                                                                "text": " "
                                                                            }
                                                                        ]
                                                                    },
                                                                    "expression": {
                                                                        "kind": "IdentifierName",
                                                                        "fullStart": 1125,
                                                                        "fullEnd": 1130,
                                                                        "start": 1125,
                                                                        "end": 1130,
                                                                        "fullWidth": 5,
                                                                        "width": 5,
                                                                        "text": "test2",
                                                                        "value": "test2",
                                                                        "valueText": "test2"
                                                                    },
                                                                    "semicolonToken": {
                                                                        "kind": "SemicolonToken",
                                                                        "fullStart": 1130,
                                                                        "fullEnd": 1133,
                                                                        "start": 1130,
                                                                        "end": 1131,
                                                                        "fullWidth": 3,
                                                                        "width": 1,
                                                                        "text": ";",
                                                                        "value": ";",
                                                                        "valueText": ";",
                                                                        "hasTrailingTrivia": true,
                                                                        "hasTrailingNewLine": true,
                                                                        "trailingTrivia": [
                                                                            {
                                                                                "kind": "NewLineTrivia",
                                                                                "text": "\r\n"
                                                                            }
                                                                        ]
                                                                    }
                                                                }
                                                            ],
                                                            "closeBraceToken": {
                                                                "kind": "CloseBraceToken",
                                                                "fullStart": 1133,
                                                                "fullEnd": 1148,
                                                                "start": 1145,
                                                                "end": 1146,
                                                                "fullWidth": 15,
                                                                "width": 1,
                                                                "text": "}",
                                                                "value": "}",
                                                                "valueText": "}",
                                                                "hasLeadingTrivia": true,
                                                                "hasTrailingTrivia": true,
                                                                "hasTrailingNewLine": true,
                                                                "leadingTrivia": [
                                                                    {
                                                                        "kind": "WhitespaceTrivia",
                                                                        "text": "            "
                                                                    }
                                                                ],
                                                                "trailingTrivia": [
                                                                    {
                                                                        "kind": "NewLineTrivia",
                                                                        "text": "\r\n"
                                                                    }
                                                                ]
                                                            }
                                                        }
                                                    }
                                                ],
                                                "closeBraceToken": {
                                                    "kind": "CloseBraceToken",
                                                    "fullStart": 1148,
                                                    "fullEnd": 1157,
                                                    "start": 1156,
                                                    "end": 1157,
                                                    "fullWidth": 9,
                                                    "width": 1,
                                                    "text": "}",
                                                    "value": "}",
                                                    "valueText": "}",
                                                    "hasLeadingTrivia": true,
                                                    "leadingTrivia": [
                                                        {
                                                            "kind": "WhitespaceTrivia",
                                                            "text": "        "
                                                        }
                                                    ]
                                                }
                                            }
                                        }
                                    }
                                ]
                            },
                            "semicolonToken": {
                                "kind": "SemicolonToken",
                                "fullStart": 1157,
                                "fullEnd": 1166,
                                "start": 1157,
                                "end": 1158,
                                "fullWidth": 9,
                                "width": 1,
                                "text": ";",
                                "value": ";",
                                "valueText": ";",
                                "hasTrailingTrivia": true,
                                "hasTrailingNewLine": true,
                                "trailingTrivia": [
                                    {
                                        "kind": "WhitespaceTrivia",
                                        "text": "      "
                                    },
                                    {
                                        "kind": "NewLineTrivia",
                                        "text": "\r\n"
                                    }
                                ]
                            }
                        },
                        {
                            "kind": "VariableStatement",
                            "fullStart": 1166,
                            "fullEnd": 1266,
                            "start": 1174,
                            "end": 1264,
                            "fullWidth": 100,
                            "width": 90,
                            "modifiers": [],
                            "variableDeclaration": {
                                "kind": "VariableDeclaration",
                                "fullStart": 1166,
                                "fullEnd": 1263,
                                "start": 1174,
                                "end": 1263,
                                "fullWidth": 97,
                                "width": 89,
                                "varKeyword": {
                                    "kind": "VarKeyword",
                                    "fullStart": 1166,
                                    "fullEnd": 1178,
                                    "start": 1174,
                                    "end": 1177,
                                    "fullWidth": 12,
                                    "width": 3,
                                    "text": "var",
                                    "value": "var",
                                    "valueText": "var",
                                    "hasLeadingTrivia": true,
                                    "hasTrailingTrivia": true,
                                    "leadingTrivia": [
                                        {
                                            "kind": "WhitespaceTrivia",
                                            "text": "        "
                                        }
                                    ],
                                    "trailingTrivia": [
                                        {
                                            "kind": "WhitespaceTrivia",
                                            "text": " "
                                        }
                                    ]
                                },
                                "variableDeclarators": [
                                    {
                                        "kind": "VariableDeclarator",
                                        "fullStart": 1178,
                                        "fullEnd": 1263,
                                        "start": 1178,
                                        "end": 1263,
                                        "fullWidth": 85,
<<<<<<< HEAD
                                        "width": 85,
                                        "identifier": {
=======
                                        "propertyName": {
>>>>>>> 85e84683
                                            "kind": "IdentifierName",
                                            "fullStart": 1178,
                                            "fullEnd": 1182,
                                            "start": 1178,
                                            "end": 1181,
                                            "fullWidth": 4,
                                            "width": 3,
                                            "text": "arr",
                                            "value": "arr",
                                            "valueText": "arr",
                                            "hasTrailingTrivia": true,
                                            "trailingTrivia": [
                                                {
                                                    "kind": "WhitespaceTrivia",
                                                    "text": " "
                                                }
                                            ]
                                        },
                                        "equalsValueClause": {
                                            "kind": "EqualsValueClause",
                                            "fullStart": 1182,
                                            "fullEnd": 1263,
                                            "start": 1182,
                                            "end": 1263,
                                            "fullWidth": 81,
                                            "width": 81,
                                            "equalsToken": {
                                                "kind": "EqualsToken",
                                                "fullStart": 1182,
                                                "fullEnd": 1184,
                                                "start": 1182,
                                                "end": 1183,
                                                "fullWidth": 2,
                                                "width": 1,
                                                "text": "=",
                                                "value": "=",
                                                "valueText": "=",
                                                "hasTrailingTrivia": true,
                                                "trailingTrivia": [
                                                    {
                                                        "kind": "WhitespaceTrivia",
                                                        "text": " "
                                                    }
                                                ]
                                            },
                                            "value": {
                                                "kind": "ArrayLiteralExpression",
                                                "fullStart": 1184,
                                                "fullEnd": 1263,
                                                "start": 1184,
                                                "end": 1263,
                                                "fullWidth": 79,
                                                "width": 79,
                                                "openBracketToken": {
                                                    "kind": "OpenBracketToken",
                                                    "fullStart": 1184,
                                                    "fullEnd": 1187,
                                                    "start": 1184,
                                                    "end": 1185,
                                                    "fullWidth": 3,
                                                    "width": 1,
                                                    "text": "[",
                                                    "value": "[",
                                                    "valueText": "[",
                                                    "hasTrailingTrivia": true,
                                                    "hasTrailingNewLine": true,
                                                    "trailingTrivia": [
                                                        {
                                                            "kind": "NewLineTrivia",
                                                            "text": "\r\n"
                                                        }
                                                    ]
                                                },
                                                "expressions": [
                                                    {
                                                        "kind": "StringLiteral",
                                                        "fullStart": 1187,
                                                        "fullEnd": 1205,
                                                        "start": 1199,
                                                        "end": 1205,
                                                        "fullWidth": 18,
                                                        "width": 6,
                                                        "text": "'null'",
                                                        "value": "null",
                                                        "valueText": "null",
                                                        "hasLeadingTrivia": true,
                                                        "leadingTrivia": [
                                                            {
                                                                "kind": "WhitespaceTrivia",
                                                                "text": "            "
                                                            }
                                                        ]
                                                    },
                                                    {
                                                        "kind": "CommaToken",
                                                        "fullStart": 1205,
                                                        "fullEnd": 1208,
                                                        "start": 1205,
                                                        "end": 1206,
                                                        "fullWidth": 3,
                                                        "width": 1,
                                                        "text": ",",
                                                        "value": ",",
                                                        "valueText": ",",
                                                        "hasTrailingTrivia": true,
                                                        "hasTrailingNewLine": true,
                                                        "trailingTrivia": [
                                                            {
                                                                "kind": "NewLineTrivia",
                                                                "text": "\r\n"
                                                            }
                                                        ]
                                                    },
                                                    {
                                                        "kind": "StringLiteral",
                                                        "fullStart": 1208,
                                                        "fullEnd": 1226,
                                                        "start": 1220,
                                                        "end": 1226,
                                                        "fullWidth": 18,
                                                        "width": 6,
                                                        "text": "'true'",
                                                        "value": "true",
                                                        "valueText": "true",
                                                        "hasLeadingTrivia": true,
                                                        "leadingTrivia": [
                                                            {
                                                                "kind": "WhitespaceTrivia",
                                                                "text": "            "
                                                            }
                                                        ]
                                                    },
                                                    {
                                                        "kind": "CommaToken",
                                                        "fullStart": 1226,
                                                        "fullEnd": 1229,
                                                        "start": 1226,
                                                        "end": 1227,
                                                        "fullWidth": 3,
                                                        "width": 1,
                                                        "text": ",",
                                                        "value": ",",
                                                        "valueText": ",",
                                                        "hasTrailingTrivia": true,
                                                        "hasTrailingNewLine": true,
                                                        "trailingTrivia": [
                                                            {
                                                                "kind": "NewLineTrivia",
                                                                "text": "\r\n"
                                                            }
                                                        ]
                                                    },
                                                    {
                                                        "kind": "StringLiteral",
                                                        "fullStart": 1229,
                                                        "fullEnd": 1250,
                                                        "start": 1241,
                                                        "end": 1248,
                                                        "fullWidth": 21,
                                                        "width": 7,
                                                        "text": "'false'",
                                                        "value": "false",
                                                        "valueText": "false",
                                                        "hasLeadingTrivia": true,
                                                        "hasTrailingTrivia": true,
                                                        "hasTrailingNewLine": true,
                                                        "leadingTrivia": [
                                                            {
                                                                "kind": "WhitespaceTrivia",
                                                                "text": "            "
                                                            }
                                                        ],
                                                        "trailingTrivia": [
                                                            {
                                                                "kind": "NewLineTrivia",
                                                                "text": "\r\n"
                                                            }
                                                        ]
                                                    }
                                                ],
                                                "closeBracketToken": {
                                                    "kind": "CloseBracketToken",
                                                    "fullStart": 1250,
                                                    "fullEnd": 1263,
                                                    "start": 1262,
                                                    "end": 1263,
                                                    "fullWidth": 13,
                                                    "width": 1,
                                                    "text": "]",
                                                    "value": "]",
                                                    "valueText": "]",
                                                    "hasLeadingTrivia": true,
                                                    "leadingTrivia": [
                                                        {
                                                            "kind": "WhitespaceTrivia",
                                                            "text": "            "
                                                        }
                                                    ]
                                                }
                                            }
                                        }
                                    }
                                ]
                            },
                            "semicolonToken": {
                                "kind": "SemicolonToken",
                                "fullStart": 1263,
                                "fullEnd": 1266,
                                "start": 1263,
                                "end": 1264,
                                "fullWidth": 3,
                                "width": 1,
                                "text": ";",
                                "value": ";",
                                "valueText": ";",
                                "hasTrailingTrivia": true,
                                "hasTrailingNewLine": true,
                                "trailingTrivia": [
                                    {
                                        "kind": "NewLineTrivia",
                                        "text": "\r\n"
                                    }
                                ]
                            }
                        },
                        {
                            "kind": "ForInStatement",
                            "fullStart": 1266,
                            "fullEnd": 1567,
                            "start": 1274,
                            "end": 1565,
                            "fullWidth": 301,
                            "width": 291,
                            "forKeyword": {
                                "kind": "ForKeyword",
                                "fullStart": 1266,
                                "fullEnd": 1277,
                                "start": 1274,
                                "end": 1277,
                                "fullWidth": 11,
                                "width": 3,
                                "text": "for",
                                "value": "for",
                                "valueText": "for",
                                "hasLeadingTrivia": true,
                                "leadingTrivia": [
                                    {
                                        "kind": "WhitespaceTrivia",
                                        "text": "        "
                                    }
                                ]
                            },
                            "openParenToken": {
                                "kind": "OpenParenToken",
                                "fullStart": 1277,
                                "fullEnd": 1278,
                                "start": 1277,
                                "end": 1278,
                                "fullWidth": 1,
                                "width": 1,
                                "text": "(",
                                "value": "(",
                                "valueText": "("
                            },
                            "variableDeclaration": {
                                "kind": "VariableDeclaration",
                                "fullStart": 1278,
                                "fullEnd": 1284,
                                "start": 1278,
                                "end": 1283,
                                "fullWidth": 6,
                                "width": 5,
                                "varKeyword": {
                                    "kind": "VarKeyword",
                                    "fullStart": 1278,
                                    "fullEnd": 1282,
                                    "start": 1278,
                                    "end": 1281,
                                    "fullWidth": 4,
                                    "width": 3,
                                    "text": "var",
                                    "value": "var",
                                    "valueText": "var",
                                    "hasTrailingTrivia": true,
                                    "trailingTrivia": [
                                        {
                                            "kind": "WhitespaceTrivia",
                                            "text": " "
                                        }
                                    ]
                                },
                                "variableDeclarators": [
                                    {
                                        "kind": "VariableDeclarator",
                                        "fullStart": 1282,
                                        "fullEnd": 1284,
                                        "start": 1282,
                                        "end": 1283,
                                        "fullWidth": 2,
<<<<<<< HEAD
                                        "width": 1,
                                        "identifier": {
=======
                                        "propertyName": {
>>>>>>> 85e84683
                                            "kind": "IdentifierName",
                                            "fullStart": 1282,
                                            "fullEnd": 1284,
                                            "start": 1282,
                                            "end": 1283,
                                            "fullWidth": 2,
                                            "width": 1,
                                            "text": "p",
                                            "value": "p",
                                            "valueText": "p",
                                            "hasTrailingTrivia": true,
                                            "trailingTrivia": [
                                                {
                                                    "kind": "WhitespaceTrivia",
                                                    "text": " "
                                                }
                                            ]
                                        }
                                    }
                                ]
                            },
                            "inKeyword": {
                                "kind": "InKeyword",
                                "fullStart": 1284,
                                "fullEnd": 1287,
                                "start": 1284,
                                "end": 1286,
                                "fullWidth": 3,
                                "width": 2,
                                "text": "in",
                                "value": "in",
                                "valueText": "in",
                                "hasTrailingTrivia": true,
                                "trailingTrivia": [
                                    {
                                        "kind": "WhitespaceTrivia",
                                        "text": " "
                                    }
                                ]
                            },
                            "expression": {
                                "kind": "IdentifierName",
                                "fullStart": 1287,
                                "fullEnd": 1297,
                                "start": 1287,
                                "end": 1297,
                                "fullWidth": 10,
                                "width": 10,
                                "text": "tokenCodes",
                                "value": "tokenCodes",
                                "valueText": "tokenCodes"
                            },
                            "closeParenToken": {
                                "kind": "CloseParenToken",
                                "fullStart": 1297,
                                "fullEnd": 1299,
                                "start": 1297,
                                "end": 1298,
                                "fullWidth": 2,
                                "width": 1,
                                "text": ")",
                                "value": ")",
                                "valueText": ")",
                                "hasTrailingTrivia": true,
                                "trailingTrivia": [
                                    {
                                        "kind": "WhitespaceTrivia",
                                        "text": " "
                                    }
                                ]
                            },
                            "statement": {
                                "kind": "Block",
                                "fullStart": 1299,
                                "fullEnd": 1567,
                                "start": 1299,
                                "end": 1565,
                                "fullWidth": 268,
                                "width": 266,
                                "openBraceToken": {
                                    "kind": "OpenBraceToken",
                                    "fullStart": 1299,
                                    "fullEnd": 1309,
                                    "start": 1299,
                                    "end": 1300,
                                    "fullWidth": 10,
                                    "width": 1,
                                    "text": "{",
                                    "value": "{",
                                    "valueText": "{",
                                    "hasTrailingTrivia": true,
                                    "hasTrailingNewLine": true,
                                    "trailingTrivia": [
                                        {
                                            "kind": "WhitespaceTrivia",
                                            "text": "       "
                                        },
                                        {
                                            "kind": "NewLineTrivia",
                                            "text": "\r\n"
                                        }
                                    ]
                                },
                                "statements": [
                                    {
                                        "kind": "ForInStatement",
                                        "fullStart": 1309,
                                        "fullEnd": 1556,
                                        "start": 1321,
                                        "end": 1554,
                                        "fullWidth": 247,
                                        "width": 233,
                                        "forKeyword": {
                                            "kind": "ForKeyword",
                                            "fullStart": 1309,
                                            "fullEnd": 1324,
                                            "start": 1321,
                                            "end": 1324,
                                            "fullWidth": 15,
                                            "width": 3,
                                            "text": "for",
                                            "value": "for",
                                            "valueText": "for",
                                            "hasLeadingTrivia": true,
                                            "leadingTrivia": [
                                                {
                                                    "kind": "WhitespaceTrivia",
                                                    "text": "            "
                                                }
                                            ]
                                        },
                                        "openParenToken": {
                                            "kind": "OpenParenToken",
                                            "fullStart": 1324,
                                            "fullEnd": 1325,
                                            "start": 1324,
                                            "end": 1325,
                                            "fullWidth": 1,
                                            "width": 1,
                                            "text": "(",
                                            "value": "(",
                                            "valueText": "("
                                        },
                                        "variableDeclaration": {
                                            "kind": "VariableDeclaration",
                                            "fullStart": 1325,
                                            "fullEnd": 1332,
                                            "start": 1325,
                                            "end": 1331,
                                            "fullWidth": 7,
                                            "width": 6,
                                            "varKeyword": {
                                                "kind": "VarKeyword",
                                                "fullStart": 1325,
                                                "fullEnd": 1329,
                                                "start": 1325,
                                                "end": 1328,
                                                "fullWidth": 4,
                                                "width": 3,
                                                "text": "var",
                                                "value": "var",
                                                "valueText": "var",
                                                "hasTrailingTrivia": true,
                                                "trailingTrivia": [
                                                    {
                                                        "kind": "WhitespaceTrivia",
                                                        "text": " "
                                                    }
                                                ]
                                            },
                                            "variableDeclarators": [
                                                {
                                                    "kind": "VariableDeclarator",
                                                    "fullStart": 1329,
                                                    "fullEnd": 1332,
                                                    "start": 1329,
                                                    "end": 1331,
                                                    "fullWidth": 3,
<<<<<<< HEAD
                                                    "width": 2,
                                                    "identifier": {
=======
                                                    "propertyName": {
>>>>>>> 85e84683
                                                        "kind": "IdentifierName",
                                                        "fullStart": 1329,
                                                        "fullEnd": 1332,
                                                        "start": 1329,
                                                        "end": 1331,
                                                        "fullWidth": 3,
                                                        "width": 2,
                                                        "text": "p1",
                                                        "value": "p1",
                                                        "valueText": "p1",
                                                        "hasTrailingTrivia": true,
                                                        "trailingTrivia": [
                                                            {
                                                                "kind": "WhitespaceTrivia",
                                                                "text": " "
                                                            }
                                                        ]
                                                    }
                                                }
                                            ]
                                        },
                                        "inKeyword": {
                                            "kind": "InKeyword",
                                            "fullStart": 1332,
                                            "fullEnd": 1335,
                                            "start": 1332,
                                            "end": 1334,
                                            "fullWidth": 3,
                                            "width": 2,
                                            "text": "in",
                                            "value": "in",
                                            "valueText": "in",
                                            "hasTrailingTrivia": true,
                                            "trailingTrivia": [
                                                {
                                                    "kind": "WhitespaceTrivia",
                                                    "text": " "
                                                }
                                            ]
                                        },
                                        "expression": {
                                            "kind": "IdentifierName",
                                            "fullStart": 1335,
                                            "fullEnd": 1338,
                                            "start": 1335,
                                            "end": 1338,
                                            "fullWidth": 3,
                                            "width": 3,
                                            "text": "arr",
                                            "value": "arr",
                                            "valueText": "arr"
                                        },
                                        "closeParenToken": {
                                            "kind": "CloseParenToken",
                                            "fullStart": 1338,
                                            "fullEnd": 1340,
                                            "start": 1338,
                                            "end": 1339,
                                            "fullWidth": 2,
                                            "width": 1,
                                            "text": ")",
                                            "value": ")",
                                            "valueText": ")",
                                            "hasTrailingTrivia": true,
                                            "trailingTrivia": [
                                                {
                                                    "kind": "WhitespaceTrivia",
                                                    "text": " "
                                                }
                                            ]
                                        },
                                        "statement": {
                                            "kind": "Block",
                                            "fullStart": 1340,
                                            "fullEnd": 1556,
                                            "start": 1340,
                                            "end": 1554,
                                            "fullWidth": 216,
                                            "width": 214,
                                            "openBraceToken": {
                                                "kind": "OpenBraceToken",
                                                "fullStart": 1340,
                                                "fullEnd": 1359,
                                                "start": 1340,
                                                "end": 1341,
                                                "fullWidth": 19,
                                                "width": 1,
                                                "text": "{",
                                                "value": "{",
                                                "valueText": "{",
                                                "hasTrailingTrivia": true,
                                                "hasTrailingNewLine": true,
                                                "trailingTrivia": [
                                                    {
                                                        "kind": "WhitespaceTrivia",
                                                        "text": "                "
                                                    },
                                                    {
                                                        "kind": "NewLineTrivia",
                                                        "text": "\r\n"
                                                    }
                                                ]
                                            },
                                            "statements": [
                                                {
                                                    "kind": "IfStatement",
                                                    "fullStart": 1359,
                                                    "fullEnd": 1541,
                                                    "start": 1375,
                                                    "end": 1539,
                                                    "fullWidth": 182,
                                                    "width": 164,
                                                    "ifKeyword": {
                                                        "kind": "IfKeyword",
                                                        "fullStart": 1359,
                                                        "fullEnd": 1377,
                                                        "start": 1375,
                                                        "end": 1377,
                                                        "fullWidth": 18,
                                                        "width": 2,
                                                        "text": "if",
                                                        "value": "if",
                                                        "valueText": "if",
                                                        "hasLeadingTrivia": true,
                                                        "leadingTrivia": [
                                                            {
                                                                "kind": "WhitespaceTrivia",
                                                                "text": "                "
                                                            }
                                                        ]
                                                    },
                                                    "openParenToken": {
                                                        "kind": "OpenParenToken",
                                                        "fullStart": 1377,
                                                        "fullEnd": 1378,
                                                        "start": 1377,
                                                        "end": 1378,
                                                        "fullWidth": 1,
                                                        "width": 1,
                                                        "text": "(",
                                                        "value": "(",
                                                        "valueText": "("
                                                    },
                                                    "condition": {
                                                        "kind": "EqualsExpression",
                                                        "fullStart": 1378,
                                                        "fullEnd": 1391,
                                                        "start": 1378,
                                                        "end": 1391,
                                                        "fullWidth": 13,
                                                        "width": 13,
                                                        "left": {
                                                            "kind": "ElementAccessExpression",
                                                            "fullStart": 1378,
                                                            "fullEnd": 1386,
                                                            "start": 1378,
                                                            "end": 1385,
                                                            "fullWidth": 8,
                                                            "width": 7,
                                                            "expression": {
                                                                "kind": "IdentifierName",
                                                                "fullStart": 1378,
                                                                "fullEnd": 1381,
                                                                "start": 1378,
                                                                "end": 1381,
                                                                "fullWidth": 3,
                                                                "width": 3,
                                                                "text": "arr",
                                                                "value": "arr",
                                                                "valueText": "arr"
                                                            },
                                                            "openBracketToken": {
                                                                "kind": "OpenBracketToken",
                                                                "fullStart": 1381,
                                                                "fullEnd": 1382,
                                                                "start": 1381,
                                                                "end": 1382,
                                                                "fullWidth": 1,
                                                                "width": 1,
                                                                "text": "[",
                                                                "value": "[",
                                                                "valueText": "["
                                                            },
                                                            "argumentExpression": {
                                                                "kind": "IdentifierName",
                                                                "fullStart": 1382,
                                                                "fullEnd": 1384,
                                                                "start": 1382,
                                                                "end": 1384,
                                                                "fullWidth": 2,
                                                                "width": 2,
                                                                "text": "p1",
                                                                "value": "p1",
                                                                "valueText": "p1"
                                                            },
                                                            "closeBracketToken": {
                                                                "kind": "CloseBracketToken",
                                                                "fullStart": 1384,
                                                                "fullEnd": 1386,
                                                                "start": 1384,
                                                                "end": 1385,
                                                                "fullWidth": 2,
                                                                "width": 1,
                                                                "text": "]",
                                                                "value": "]",
                                                                "valueText": "]",
                                                                "hasTrailingTrivia": true,
                                                                "trailingTrivia": [
                                                                    {
                                                                        "kind": "WhitespaceTrivia",
                                                                        "text": " "
                                                                    }
                                                                ]
                                                            }
                                                        },
                                                        "operatorToken": {
                                                            "kind": "EqualsEqualsEqualsToken",
                                                            "fullStart": 1386,
                                                            "fullEnd": 1390,
                                                            "start": 1386,
                                                            "end": 1389,
                                                            "fullWidth": 4,
                                                            "width": 3,
                                                            "text": "===",
                                                            "value": "===",
                                                            "valueText": "===",
                                                            "hasTrailingTrivia": true,
                                                            "trailingTrivia": [
                                                                {
                                                                    "kind": "WhitespaceTrivia",
                                                                    "text": " "
                                                                }
                                                            ]
                                                        },
                                                        "right": {
                                                            "kind": "IdentifierName",
                                                            "fullStart": 1390,
                                                            "fullEnd": 1391,
                                                            "start": 1390,
                                                            "end": 1391,
                                                            "fullWidth": 1,
                                                            "width": 1,
                                                            "text": "p",
                                                            "value": "p",
                                                            "valueText": "p"
                                                        }
                                                    },
                                                    "closeParenToken": {
                                                        "kind": "CloseParenToken",
                                                        "fullStart": 1391,
                                                        "fullEnd": 1393,
                                                        "start": 1391,
                                                        "end": 1392,
                                                        "fullWidth": 2,
                                                        "width": 1,
                                                        "text": ")",
                                                        "value": ")",
                                                        "valueText": ")",
                                                        "hasTrailingTrivia": true,
                                                        "trailingTrivia": [
                                                            {
                                                                "kind": "WhitespaceTrivia",
                                                                "text": " "
                                                            }
                                                        ]
                                                    },
                                                    "statement": {
                                                        "kind": "Block",
                                                        "fullStart": 1393,
                                                        "fullEnd": 1541,
                                                        "start": 1393,
                                                        "end": 1539,
                                                        "fullWidth": 148,
                                                        "width": 146,
                                                        "openBraceToken": {
                                                            "kind": "OpenBraceToken",
                                                            "fullStart": 1393,
                                                            "fullEnd": 1396,
                                                            "start": 1393,
                                                            "end": 1394,
                                                            "fullWidth": 3,
                                                            "width": 1,
                                                            "text": "{",
                                                            "value": "{",
                                                            "valueText": "{",
                                                            "hasTrailingTrivia": true,
                                                            "hasTrailingNewLine": true,
                                                            "trailingTrivia": [
                                                                {
                                                                    "kind": "NewLineTrivia",
                                                                    "text": "\r\n"
                                                                }
                                                            ]
                                                        },
                                                        "statements": [
                                                            {
                                                                "kind": "IfStatement",
                                                                "fullStart": 1396,
                                                                "fullEnd": 1519,
                                                                "start": 1416,
                                                                "end": 1519,
                                                                "fullWidth": 123,
                                                                "width": 103,
                                                                "ifKeyword": {
                                                                    "kind": "IfKeyword",
                                                                    "fullStart": 1396,
                                                                    "fullEnd": 1418,
                                                                    "start": 1416,
                                                                    "end": 1418,
                                                                    "fullWidth": 22,
                                                                    "width": 2,
                                                                    "text": "if",
                                                                    "value": "if",
                                                                    "valueText": "if",
                                                                    "hasLeadingTrivia": true,
                                                                    "leadingTrivia": [
                                                                        {
                                                                            "kind": "WhitespaceTrivia",
                                                                            "text": "                    "
                                                                        }
                                                                    ]
                                                                },
                                                                "openParenToken": {
                                                                    "kind": "OpenParenToken",
                                                                    "fullStart": 1418,
                                                                    "fullEnd": 1419,
                                                                    "start": 1418,
                                                                    "end": 1419,
                                                                    "fullWidth": 1,
                                                                    "width": 1,
                                                                    "text": "(",
                                                                    "value": "(",
                                                                    "valueText": "("
                                                                },
                                                                "condition": {
                                                                    "kind": "LogicalNotExpression",
                                                                    "fullStart": 1419,
                                                                    "fullEnd": 1454,
                                                                    "start": 1419,
                                                                    "end": 1454,
                                                                    "fullWidth": 35,
                                                                    "width": 35,
                                                                    "operatorToken": {
                                                                        "kind": "ExclamationToken",
                                                                        "fullStart": 1419,
                                                                        "fullEnd": 1420,
                                                                        "start": 1419,
                                                                        "end": 1420,
                                                                        "fullWidth": 1,
                                                                        "width": 1,
                                                                        "text": "!",
                                                                        "value": "!",
                                                                        "valueText": "!"
                                                                    },
                                                                    "operand": {
                                                                        "kind": "InvocationExpression",
                                                                        "fullStart": 1420,
                                                                        "fullEnd": 1454,
                                                                        "start": 1420,
                                                                        "end": 1454,
                                                                        "fullWidth": 34,
                                                                        "width": 34,
                                                                        "expression": {
                                                                            "kind": "MemberAccessExpression",
                                                                            "fullStart": 1420,
                                                                            "fullEnd": 1445,
                                                                            "start": 1420,
                                                                            "end": 1445,
                                                                            "fullWidth": 25,
                                                                            "width": 25,
                                                                            "expression": {
                                                                                "kind": "IdentifierName",
                                                                                "fullStart": 1420,
                                                                                "fullEnd": 1430,
                                                                                "start": 1420,
                                                                                "end": 1430,
                                                                                "fullWidth": 10,
                                                                                "width": 10,
                                                                                "text": "tokenCodes",
                                                                                "value": "tokenCodes",
                                                                                "valueText": "tokenCodes"
                                                                            },
                                                                            "dotToken": {
                                                                                "kind": "DotToken",
                                                                                "fullStart": 1430,
                                                                                "fullEnd": 1431,
                                                                                "start": 1430,
                                                                                "end": 1431,
                                                                                "fullWidth": 1,
                                                                                "width": 1,
                                                                                "text": ".",
                                                                                "value": ".",
                                                                                "valueText": "."
                                                                            },
                                                                            "name": {
                                                                                "kind": "IdentifierName",
                                                                                "fullStart": 1431,
                                                                                "fullEnd": 1445,
                                                                                "start": 1431,
                                                                                "end": 1445,
                                                                                "fullWidth": 14,
                                                                                "width": 14,
                                                                                "text": "hasOwnProperty",
                                                                                "value": "hasOwnProperty",
                                                                                "valueText": "hasOwnProperty"
                                                                            }
                                                                        },
                                                                        "argumentList": {
                                                                            "kind": "ArgumentList",
                                                                            "fullStart": 1445,
                                                                            "fullEnd": 1454,
                                                                            "start": 1445,
                                                                            "end": 1454,
                                                                            "fullWidth": 9,
                                                                            "width": 9,
                                                                            "openParenToken": {
                                                                                "kind": "OpenParenToken",
                                                                                "fullStart": 1445,
                                                                                "fullEnd": 1446,
                                                                                "start": 1445,
                                                                                "end": 1446,
                                                                                "fullWidth": 1,
                                                                                "width": 1,
                                                                                "text": "(",
                                                                                "value": "(",
                                                                                "valueText": "("
                                                                            },
                                                                            "arguments": [
                                                                                {
                                                                                    "kind": "ElementAccessExpression",
                                                                                    "fullStart": 1446,
                                                                                    "fullEnd": 1453,
                                                                                    "start": 1446,
                                                                                    "end": 1453,
                                                                                    "fullWidth": 7,
                                                                                    "width": 7,
                                                                                    "expression": {
                                                                                        "kind": "IdentifierName",
                                                                                        "fullStart": 1446,
                                                                                        "fullEnd": 1449,
                                                                                        "start": 1446,
                                                                                        "end": 1449,
                                                                                        "fullWidth": 3,
                                                                                        "width": 3,
                                                                                        "text": "arr",
                                                                                        "value": "arr",
                                                                                        "valueText": "arr"
                                                                                    },
                                                                                    "openBracketToken": {
                                                                                        "kind": "OpenBracketToken",
                                                                                        "fullStart": 1449,
                                                                                        "fullEnd": 1450,
                                                                                        "start": 1449,
                                                                                        "end": 1450,
                                                                                        "fullWidth": 1,
                                                                                        "width": 1,
                                                                                        "text": "[",
                                                                                        "value": "[",
                                                                                        "valueText": "["
                                                                                    },
                                                                                    "argumentExpression": {
                                                                                        "kind": "IdentifierName",
                                                                                        "fullStart": 1450,
                                                                                        "fullEnd": 1452,
                                                                                        "start": 1450,
                                                                                        "end": 1452,
                                                                                        "fullWidth": 2,
                                                                                        "width": 2,
                                                                                        "text": "p1",
                                                                                        "value": "p1",
                                                                                        "valueText": "p1"
                                                                                    },
                                                                                    "closeBracketToken": {
                                                                                        "kind": "CloseBracketToken",
                                                                                        "fullStart": 1452,
                                                                                        "fullEnd": 1453,
                                                                                        "start": 1452,
                                                                                        "end": 1453,
                                                                                        "fullWidth": 1,
                                                                                        "width": 1,
                                                                                        "text": "]",
                                                                                        "value": "]",
                                                                                        "valueText": "]"
                                                                                    }
                                                                                }
                                                                            ],
                                                                            "closeParenToken": {
                                                                                "kind": "CloseParenToken",
                                                                                "fullStart": 1453,
                                                                                "fullEnd": 1454,
                                                                                "start": 1453,
                                                                                "end": 1454,
                                                                                "fullWidth": 1,
                                                                                "width": 1,
                                                                                "text": ")",
                                                                                "value": ")",
                                                                                "valueText": ")"
                                                                            }
                                                                        }
                                                                    }
                                                                },
                                                                "closeParenToken": {
                                                                    "kind": "CloseParenToken",
                                                                    "fullStart": 1454,
                                                                    "fullEnd": 1456,
                                                                    "start": 1454,
                                                                    "end": 1455,
                                                                    "fullWidth": 2,
                                                                    "width": 1,
                                                                    "text": ")",
                                                                    "value": ")",
                                                                    "valueText": ")",
                                                                    "hasTrailingTrivia": true,
                                                                    "trailingTrivia": [
                                                                        {
                                                                            "kind": "WhitespaceTrivia",
                                                                            "text": " "
                                                                        }
                                                                    ]
                                                                },
                                                                "statement": {
                                                                    "kind": "Block",
                                                                    "fullStart": 1456,
                                                                    "fullEnd": 1519,
                                                                    "start": 1456,
                                                                    "end": 1519,
                                                                    "fullWidth": 63,
                                                                    "width": 63,
                                                                    "openBraceToken": {
                                                                        "kind": "OpenBraceToken",
                                                                        "fullStart": 1456,
                                                                        "fullEnd": 1459,
                                                                        "start": 1456,
                                                                        "end": 1457,
                                                                        "fullWidth": 3,
                                                                        "width": 1,
                                                                        "text": "{",
                                                                        "value": "{",
                                                                        "valueText": "{",
                                                                        "hasTrailingTrivia": true,
                                                                        "hasTrailingNewLine": true,
                                                                        "trailingTrivia": [
                                                                            {
                                                                                "kind": "NewLineTrivia",
                                                                                "text": "\r\n"
                                                                            }
                                                                        ]
                                                                    },
                                                                    "statements": [
                                                                        {
                                                                            "kind": "ReturnStatement",
                                                                            "fullStart": 1459,
                                                                            "fullEnd": 1498,
                                                                            "start": 1483,
                                                                            "end": 1496,
                                                                            "fullWidth": 39,
                                                                            "width": 13,
                                                                            "returnKeyword": {
                                                                                "kind": "ReturnKeyword",
                                                                                "fullStart": 1459,
                                                                                "fullEnd": 1490,
                                                                                "start": 1483,
                                                                                "end": 1489,
                                                                                "fullWidth": 31,
                                                                                "width": 6,
                                                                                "text": "return",
                                                                                "value": "return",
                                                                                "valueText": "return",
                                                                                "hasLeadingTrivia": true,
                                                                                "hasTrailingTrivia": true,
                                                                                "leadingTrivia": [
                                                                                    {
                                                                                        "kind": "WhitespaceTrivia",
                                                                                        "text": "                        "
                                                                                    }
                                                                                ],
                                                                                "trailingTrivia": [
                                                                                    {
                                                                                        "kind": "WhitespaceTrivia",
                                                                                        "text": " "
                                                                                    }
                                                                                ]
                                                                            },
                                                                            "expression": {
                                                                                "kind": "FalseKeyword",
                                                                                "fullStart": 1490,
                                                                                "fullEnd": 1495,
                                                                                "start": 1490,
                                                                                "end": 1495,
                                                                                "fullWidth": 5,
                                                                                "width": 5,
                                                                                "text": "false",
                                                                                "value": false,
                                                                                "valueText": "false"
                                                                            },
                                                                            "semicolonToken": {
                                                                                "kind": "SemicolonToken",
                                                                                "fullStart": 1495,
                                                                                "fullEnd": 1498,
                                                                                "start": 1495,
                                                                                "end": 1496,
                                                                                "fullWidth": 3,
                                                                                "width": 1,
                                                                                "text": ";",
                                                                                "value": ";",
                                                                                "valueText": ";",
                                                                                "hasTrailingTrivia": true,
                                                                                "hasTrailingNewLine": true,
                                                                                "trailingTrivia": [
                                                                                    {
                                                                                        "kind": "NewLineTrivia",
                                                                                        "text": "\r\n"
                                                                                    }
                                                                                ]
                                                                            }
                                                                        }
                                                                    ],
                                                                    "closeBraceToken": {
                                                                        "kind": "CloseBraceToken",
                                                                        "fullStart": 1498,
                                                                        "fullEnd": 1519,
                                                                        "start": 1518,
                                                                        "end": 1519,
                                                                        "fullWidth": 21,
                                                                        "width": 1,
                                                                        "text": "}",
                                                                        "value": "}",
                                                                        "valueText": "}",
                                                                        "hasLeadingTrivia": true,
                                                                        "leadingTrivia": [
                                                                            {
                                                                                "kind": "WhitespaceTrivia",
                                                                                "text": "                    "
                                                                            }
                                                                        ]
                                                                    }
                                                                }
                                                            },
                                                            {
                                                                "kind": "EmptyStatement",
                                                                "fullStart": 1519,
                                                                "fullEnd": 1522,
                                                                "start": 1519,
                                                                "end": 1520,
                                                                "fullWidth": 3,
                                                                "width": 1,
                                                                "semicolonToken": {
                                                                    "kind": "SemicolonToken",
                                                                    "fullStart": 1519,
                                                                    "fullEnd": 1522,
                                                                    "start": 1519,
                                                                    "end": 1520,
                                                                    "fullWidth": 3,
                                                                    "width": 1,
                                                                    "text": ";",
                                                                    "value": ";",
                                                                    "valueText": ";",
                                                                    "hasTrailingTrivia": true,
                                                                    "hasTrailingNewLine": true,
                                                                    "trailingTrivia": [
                                                                        {
                                                                            "kind": "NewLineTrivia",
                                                                            "text": "\r\n"
                                                                        }
                                                                    ]
                                                                }
                                                            }
                                                        ],
                                                        "closeBraceToken": {
                                                            "kind": "CloseBraceToken",
                                                            "fullStart": 1522,
                                                            "fullEnd": 1541,
                                                            "start": 1538,
                                                            "end": 1539,
                                                            "fullWidth": 19,
                                                            "width": 1,
                                                            "text": "}",
                                                            "value": "}",
                                                            "valueText": "}",
                                                            "hasLeadingTrivia": true,
                                                            "hasTrailingTrivia": true,
                                                            "hasTrailingNewLine": true,
                                                            "leadingTrivia": [
                                                                {
                                                                    "kind": "WhitespaceTrivia",
                                                                    "text": "                "
                                                                }
                                                            ],
                                                            "trailingTrivia": [
                                                                {
                                                                    "kind": "NewLineTrivia",
                                                                    "text": "\r\n"
                                                                }
                                                            ]
                                                        }
                                                    }
                                                }
                                            ],
                                            "closeBraceToken": {
                                                "kind": "CloseBraceToken",
                                                "fullStart": 1541,
                                                "fullEnd": 1556,
                                                "start": 1553,
                                                "end": 1554,
                                                "fullWidth": 15,
                                                "width": 1,
                                                "text": "}",
                                                "value": "}",
                                                "valueText": "}",
                                                "hasLeadingTrivia": true,
                                                "hasTrailingTrivia": true,
                                                "hasTrailingNewLine": true,
                                                "leadingTrivia": [
                                                    {
                                                        "kind": "WhitespaceTrivia",
                                                        "text": "            "
                                                    }
                                                ],
                                                "trailingTrivia": [
                                                    {
                                                        "kind": "NewLineTrivia",
                                                        "text": "\r\n"
                                                    }
                                                ]
                                            }
                                        }
                                    }
                                ],
                                "closeBraceToken": {
                                    "kind": "CloseBraceToken",
                                    "fullStart": 1556,
                                    "fullEnd": 1567,
                                    "start": 1564,
                                    "end": 1565,
                                    "fullWidth": 11,
                                    "width": 1,
                                    "text": "}",
                                    "value": "}",
                                    "valueText": "}",
                                    "hasLeadingTrivia": true,
                                    "hasTrailingTrivia": true,
                                    "hasTrailingNewLine": true,
                                    "leadingTrivia": [
                                        {
                                            "kind": "WhitespaceTrivia",
                                            "text": "        "
                                        }
                                    ],
                                    "trailingTrivia": [
                                        {
                                            "kind": "NewLineTrivia",
                                            "text": "\r\n"
                                        }
                                    ]
                                }
                            }
                        },
                        {
                            "kind": "ReturnStatement",
                            "fullStart": 1567,
                            "fullEnd": 1589,
                            "start": 1575,
                            "end": 1587,
                            "fullWidth": 22,
                            "width": 12,
                            "returnKeyword": {
                                "kind": "ReturnKeyword",
                                "fullStart": 1567,
                                "fullEnd": 1582,
                                "start": 1575,
                                "end": 1581,
                                "fullWidth": 15,
                                "width": 6,
                                "text": "return",
                                "value": "return",
                                "valueText": "return",
                                "hasLeadingTrivia": true,
                                "hasTrailingTrivia": true,
                                "leadingTrivia": [
                                    {
                                        "kind": "WhitespaceTrivia",
                                        "text": "        "
                                    }
                                ],
                                "trailingTrivia": [
                                    {
                                        "kind": "WhitespaceTrivia",
                                        "text": " "
                                    }
                                ]
                            },
                            "expression": {
                                "kind": "TrueKeyword",
                                "fullStart": 1582,
                                "fullEnd": 1586,
                                "start": 1582,
                                "end": 1586,
                                "fullWidth": 4,
                                "width": 4,
                                "text": "true",
                                "value": true,
                                "valueText": "true"
                            },
                            "semicolonToken": {
                                "kind": "SemicolonToken",
                                "fullStart": 1586,
                                "fullEnd": 1589,
                                "start": 1586,
                                "end": 1587,
                                "fullWidth": 3,
                                "width": 1,
                                "text": ";",
                                "value": ";",
                                "valueText": ";",
                                "hasTrailingTrivia": true,
                                "hasTrailingNewLine": true,
                                "trailingTrivia": [
                                    {
                                        "kind": "NewLineTrivia",
                                        "text": "\r\n"
                                    }
                                ]
                            }
                        }
                    ],
                    "closeBraceToken": {
                        "kind": "CloseBraceToken",
                        "fullStart": 1589,
                        "fullEnd": 1596,
                        "start": 1593,
                        "end": 1594,
                        "fullWidth": 7,
                        "width": 1,
                        "text": "}",
                        "value": "}",
                        "valueText": "}",
                        "hasLeadingTrivia": true,
                        "hasTrailingTrivia": true,
                        "hasTrailingNewLine": true,
                        "leadingTrivia": [
                            {
                                "kind": "WhitespaceTrivia",
                                "text": "    "
                            }
                        ],
                        "trailingTrivia": [
                            {
                                "kind": "NewLineTrivia",
                                "text": "\r\n"
                            }
                        ]
                    }
                }
            },
            {
                "kind": "ExpressionStatement",
                "fullStart": 1596,
                "fullEnd": 1620,
                "start": 1596,
                "end": 1618,
                "fullWidth": 24,
                "width": 22,
                "expression": {
                    "kind": "InvocationExpression",
                    "fullStart": 1596,
                    "fullEnd": 1617,
                    "start": 1596,
                    "end": 1617,
                    "fullWidth": 21,
                    "width": 21,
                    "expression": {
                        "kind": "IdentifierName",
                        "fullStart": 1596,
                        "fullEnd": 1607,
                        "start": 1596,
                        "end": 1607,
                        "fullWidth": 11,
                        "width": 11,
                        "text": "runTestCase",
                        "value": "runTestCase",
                        "valueText": "runTestCase"
                    },
                    "argumentList": {
                        "kind": "ArgumentList",
                        "fullStart": 1607,
                        "fullEnd": 1617,
                        "start": 1607,
                        "end": 1617,
                        "fullWidth": 10,
                        "width": 10,
                        "openParenToken": {
                            "kind": "OpenParenToken",
                            "fullStart": 1607,
                            "fullEnd": 1608,
                            "start": 1607,
                            "end": 1608,
                            "fullWidth": 1,
                            "width": 1,
                            "text": "(",
                            "value": "(",
                            "valueText": "("
                        },
                        "arguments": [
                            {
                                "kind": "IdentifierName",
                                "fullStart": 1608,
                                "fullEnd": 1616,
                                "start": 1608,
                                "end": 1616,
                                "fullWidth": 8,
                                "width": 8,
                                "text": "testcase",
                                "value": "testcase",
                                "valueText": "testcase"
                            }
                        ],
                        "closeParenToken": {
                            "kind": "CloseParenToken",
                            "fullStart": 1616,
                            "fullEnd": 1617,
                            "start": 1616,
                            "end": 1617,
                            "fullWidth": 1,
                            "width": 1,
                            "text": ")",
                            "value": ")",
                            "valueText": ")"
                        }
                    }
                },
                "semicolonToken": {
                    "kind": "SemicolonToken",
                    "fullStart": 1617,
                    "fullEnd": 1620,
                    "start": 1617,
                    "end": 1618,
                    "fullWidth": 3,
                    "width": 1,
                    "text": ";",
                    "value": ";",
                    "valueText": ";",
                    "hasTrailingTrivia": true,
                    "hasTrailingNewLine": true,
                    "trailingTrivia": [
                        {
                            "kind": "NewLineTrivia",
                            "text": "\r\n"
                        }
                    ]
                }
            }
        ],
        "endOfFileToken": {
            "kind": "EndOfFileToken",
            "fullStart": 1620,
            "fullEnd": 1620,
            "start": 1620,
            "end": 1620,
            "fullWidth": 0,
            "width": 0,
            "text": ""
        }
    },
    "lineMap": {
        "lineStarts": [
            0,
            67,
            152,
            232,
            308,
            380,
            385,
            423,
            561,
            566,
            568,
            570,
            593,
            639,
            668,
            699,
            739,
            755,
            781,
            812,
            828,
            859,
            899,
            915,
            941,
            972,
            988,
            1020,
            1060,
            1076,
            1102,
            1133,
            1148,
            1166,
            1187,
            1208,
            1229,
            1250,
            1266,
            1309,
            1359,
            1396,
            1459,
            1498,
            1522,
            1541,
            1556,
            1567,
            1589,
            1596,
            1620
        ],
        "length": 1620
    }
}<|MERGE_RESOLUTION|>--- conflicted
+++ resolved
@@ -247,12 +247,8 @@
                                         "start": 605,
                                         "end": 614,
                                         "fullWidth": 9,
-<<<<<<< HEAD
                                         "width": 9,
-                                        "identifier": {
-=======
                                         "propertyName": {
->>>>>>> 85e84683
                                             "kind": "IdentifierName",
                                             "fullStart": 605,
                                             "fullEnd": 611,
@@ -338,12 +334,8 @@
                                         "start": 616,
                                         "end": 625,
                                         "fullWidth": 9,
-<<<<<<< HEAD
                                         "width": 9,
-                                        "identifier": {
-=======
                                         "propertyName": {
->>>>>>> 85e84683
                                             "kind": "IdentifierName",
                                             "fullStart": 616,
                                             "fullEnd": 622,
@@ -429,12 +421,8 @@
                                         "start": 627,
                                         "end": 636,
                                         "fullWidth": 9,
-<<<<<<< HEAD
                                         "width": 9,
-                                        "identifier": {
-=======
                                         "propertyName": {
->>>>>>> 85e84683
                                             "kind": "IdentifierName",
                                             "fullStart": 627,
                                             "fullEnd": 633,
@@ -2258,12 +2246,8 @@
                                         "start": 1178,
                                         "end": 1263,
                                         "fullWidth": 85,
-<<<<<<< HEAD
                                         "width": 85,
-                                        "identifier": {
-=======
                                         "propertyName": {
->>>>>>> 85e84683
                                             "kind": "IdentifierName",
                                             "fullStart": 1178,
                                             "fullEnd": 1182,
@@ -2563,12 +2547,8 @@
                                         "start": 1282,
                                         "end": 1283,
                                         "fullWidth": 2,
-<<<<<<< HEAD
                                         "width": 1,
-                                        "identifier": {
-=======
                                         "propertyName": {
->>>>>>> 85e84683
                                             "kind": "IdentifierName",
                                             "fullStart": 1282,
                                             "fullEnd": 1284,
@@ -2747,12 +2727,8 @@
                                                     "start": 1329,
                                                     "end": 1331,
                                                     "fullWidth": 3,
-<<<<<<< HEAD
                                                     "width": 2,
-                                                    "identifier": {
-=======
                                                     "propertyName": {
->>>>>>> 85e84683
                                                         "kind": "IdentifierName",
                                                         "fullStart": 1329,
                                                         "fullEnd": 1332,
