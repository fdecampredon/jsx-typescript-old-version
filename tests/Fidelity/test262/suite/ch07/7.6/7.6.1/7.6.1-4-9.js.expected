--- conflicted
+++ resolved
@@ -247,12 +247,8 @@
                                         "start": 605,
                                         "end": 614,
                                         "fullWidth": 9,
-<<<<<<< HEAD
                                         "width": 9,
-                                        "identifier": {
-=======
                                         "propertyName": {
->>>>>>> 85e84683
                                             "kind": "IdentifierName",
                                             "fullStart": 605,
                                             "fullEnd": 611,
@@ -338,12 +334,8 @@
                                         "start": 616,
                                         "end": 625,
                                         "fullWidth": 9,
-<<<<<<< HEAD
                                         "width": 9,
-                                        "identifier": {
-=======
                                         "propertyName": {
->>>>>>> 85e84683
                                             "kind": "IdentifierName",
                                             "fullStart": 616,
                                             "fullEnd": 622,
@@ -429,12 +421,8 @@
                                         "start": 627,
                                         "end": 636,
                                         "fullWidth": 9,
-<<<<<<< HEAD
                                         "width": 9,
-                                        "identifier": {
-=======
                                         "propertyName": {
->>>>>>> 85e84683
                                             "kind": "IdentifierName",
                                             "fullStart": 627,
                                             "fullEnd": 633,
@@ -2211,12 +2199,8 @@
                                         "start": 1148,
                                         "end": 1235,
                                         "fullWidth": 87,
-<<<<<<< HEAD
                                         "width": 87,
-                                        "identifier": {
-=======
                                         "propertyName": {
->>>>>>> 85e84683
                                             "kind": "IdentifierName",
                                             "fullStart": 1148,
                                             "fullEnd": 1152,
@@ -2524,12 +2508,8 @@
                                         "start": 1254,
                                         "end": 1255,
                                         "fullWidth": 2,
-<<<<<<< HEAD
                                         "width": 1,
-                                        "identifier": {
-=======
                                         "propertyName": {
->>>>>>> 85e84683
                                             "kind": "IdentifierName",
                                             "fullStart": 1254,
                                             "fullEnd": 1256,
@@ -2708,12 +2688,8 @@
                                                     "start": 1301,
                                                     "end": 1303,
                                                     "fullWidth": 3,
-<<<<<<< HEAD
                                                     "width": 2,
-                                                    "identifier": {
-=======
                                                     "propertyName": {
->>>>>>> 85e84683
                                                         "kind": "IdentifierName",
                                                         "fullStart": 1301,
                                                         "fullEnd": 1304,
