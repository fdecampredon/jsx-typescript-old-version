--- conflicted
+++ resolved
@@ -653,12 +653,8 @@
                                         "start": 711,
                                         "end": 799,
                                         "fullWidth": 88,
-<<<<<<< HEAD
                                         "width": 88,
-                                        "identifier": {
-=======
                                         "propertyName": {
->>>>>>> 85e84683
                                             "kind": "IdentifierName",
                                             "fullStart": 711,
                                             "fullEnd": 715,
@@ -969,12 +965,8 @@
                                         "start": 820,
                                         "end": 825,
                                         "fullWidth": 5,
-<<<<<<< HEAD
                                         "width": 5,
-                                        "identifier": {
-=======
                                         "propertyName": {
->>>>>>> 85e84683
                                             "kind": "IdentifierName",
                                             "fullStart": 820,
                                             "fullEnd": 822,
