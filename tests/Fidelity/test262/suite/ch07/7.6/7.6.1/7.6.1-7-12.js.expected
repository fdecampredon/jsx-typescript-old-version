--- conflicted
+++ resolved
@@ -245,12 +245,8 @@
                                         "start": 590,
                                         "end": 605,
                                         "fullWidth": 15,
-<<<<<<< HEAD
                                         "width": 15,
-                                        "identifier": {
-=======
                                         "propertyName": {
->>>>>>> 85e84683
                                             "kind": "IdentifierName",
                                             "fullStart": 590,
                                             "fullEnd": 601,
@@ -830,12 +826,8 @@
                                         "start": 730,
                                         "end": 815,
                                         "fullWidth": 85,
-<<<<<<< HEAD
                                         "width": 85,
-                                        "identifier": {
-=======
                                         "propertyName": {
->>>>>>> 85e84683
                                             "kind": "IdentifierName",
                                             "fullStart": 730,
                                             "fullEnd": 734,
@@ -1142,12 +1134,8 @@
                                         "start": 835,
                                         "end": 840,
                                         "fullWidth": 5,
-<<<<<<< HEAD
                                         "width": 5,
-                                        "identifier": {
-=======
                                         "propertyName": {
->>>>>>> 85e84683
                                             "kind": "IdentifierName",
                                             "fullStart": 835,
                                             "fullEnd": 837,
