--- conflicted
+++ resolved
@@ -713,11 +713,8 @@
                                                                     "start": 699,
                                                                     "end": 704,
                                                                     "fullWidth": 5,
-<<<<<<< HEAD
                                                                     "width": 5,
-=======
                                                                     "modifiers": [],
->>>>>>> e3c38734
                                                                     "identifier": {
                                                                         "kind": "IdentifierName",
                                                                         "fullStart": 699,
@@ -1207,11 +1204,8 @@
                                                                     "start": 852,
                                                                     "end": 857,
                                                                     "fullWidth": 5,
-<<<<<<< HEAD
                                                                     "width": 5,
-=======
                                                                     "modifiers": [],
->>>>>>> e3c38734
                                                                     "identifier": {
                                                                         "kind": "IdentifierName",
                                                                         "fullStart": 852,
@@ -1701,11 +1695,8 @@
                                                                     "start": 1008,
                                                                     "end": 1013,
                                                                     "fullWidth": 5,
-<<<<<<< HEAD
                                                                     "width": 5,
-=======
                                                                     "modifiers": [],
->>>>>>> e3c38734
                                                                     "identifier": {
                                                                         "kind": "IdentifierName",
                                                                         "fullStart": 1008,
