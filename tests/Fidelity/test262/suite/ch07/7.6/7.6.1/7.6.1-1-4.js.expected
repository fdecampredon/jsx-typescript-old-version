{
    "isDeclaration": false,
    "languageVersion": "EcmaScript5",
    "parseOptions": {
        "allowAutomaticSemicolonInsertion": true
    },
    "sourceUnit": {
        "kind": "SourceUnit",
        "fullStart": 0,
        "fullEnd": 1146,
        "start": 560,
        "end": 1146,
        "fullWidth": 1146,
        "width": 586,
        "isIncrementallyUnusable": true,
        "moduleElements": [
            {
                "kind": "FunctionDeclaration",
                "fullStart": 0,
                "fullEnd": 1122,
                "start": 560,
                "end": 1120,
                "fullWidth": 1122,
                "width": 560,
                "isIncrementallyUnusable": true,
                "modifiers": [],
                "functionKeyword": {
                    "kind": "FunctionKeyword",
                    "fullStart": 0,
                    "fullEnd": 569,
                    "start": 560,
                    "end": 568,
                    "fullWidth": 569,
                    "width": 8,
                    "text": "function",
                    "value": "function",
                    "valueText": "function",
                    "hasLeadingTrivia": true,
                    "hasLeadingComment": true,
                    "hasLeadingNewLine": true,
                    "hasTrailingTrivia": true,
                    "leadingTrivia": [
                        {
                            "kind": "SingleLineCommentTrivia",
                            "text": "/// Copyright (c) 2012 Ecma International.  All rights reserved. "
                        },
                        {
                            "kind": "NewLineTrivia",
                            "text": "\r\n"
                        },
                        {
                            "kind": "SingleLineCommentTrivia",
                            "text": "/// Ecma International makes this code available under the terms and conditions set"
                        },
                        {
                            "kind": "NewLineTrivia",
                            "text": "\r\n"
                        },
                        {
                            "kind": "SingleLineCommentTrivia",
                            "text": "/// forth on http://hg.ecmascript.org/tests/test262/raw-file/tip/LICENSE (the "
                        },
                        {
                            "kind": "NewLineTrivia",
                            "text": "\r\n"
                        },
                        {
                            "kind": "SingleLineCommentTrivia",
                            "text": "/// \"Use Terms\").   Any redistribution of this code must retain the above "
                        },
                        {
                            "kind": "NewLineTrivia",
                            "text": "\r\n"
                        },
                        {
                            "kind": "SingleLineCommentTrivia",
                            "text": "/// copyright and this notice and otherwise comply with the Use Terms."
                        },
                        {
                            "kind": "NewLineTrivia",
                            "text": "\r\n"
                        },
                        {
                            "kind": "MultiLineCommentTrivia",
                            "text": "/**\r\n * @path ch07/7.6/7.6.1/7.6.1-1-4.js\r\n * @description Allow reserved words as property names at object initialization, verified with hasOwnProperty: new, var, catch\r\n */"
                        },
                        {
                            "kind": "NewLineTrivia",
                            "text": "\r\n"
                        },
                        {
                            "kind": "NewLineTrivia",
                            "text": "\r\n"
                        },
                        {
                            "kind": "NewLineTrivia",
                            "text": "\r\n"
                        }
                    ],
                    "trailingTrivia": [
                        {
                            "kind": "WhitespaceTrivia",
                            "text": " "
                        }
                    ]
                },
                "identifier": {
                    "kind": "IdentifierName",
                    "fullStart": 569,
                    "fullEnd": 577,
                    "start": 569,
                    "end": 577,
                    "fullWidth": 8,
                    "width": 8,
                    "text": "testcase",
                    "value": "testcase",
                    "valueText": "testcase"
                },
                "callSignature": {
                    "kind": "CallSignature",
                    "fullStart": 577,
                    "fullEnd": 579,
                    "start": 577,
                    "end": 579,
                    "fullWidth": 2,
                    "width": 2,
                    "parameterList": {
                        "kind": "ParameterList",
                        "fullStart": 577,
                        "fullEnd": 579,
                        "start": 577,
                        "end": 579,
                        "fullWidth": 2,
                        "width": 2,
                        "openParenToken": {
                            "kind": "OpenParenToken",
                            "fullStart": 577,
                            "fullEnd": 578,
                            "start": 577,
                            "end": 578,
                            "fullWidth": 1,
                            "width": 1,
                            "text": "(",
                            "value": "(",
                            "valueText": "("
                        },
                        "parameters": [],
                        "closeParenToken": {
                            "kind": "CloseParenToken",
                            "fullStart": 578,
                            "fullEnd": 579,
                            "start": 578,
                            "end": 579,
                            "fullWidth": 1,
                            "width": 1,
                            "text": ")",
                            "value": ")",
                            "valueText": ")"
                        }
                    }
                },
                "block": {
                    "kind": "Block",
                    "fullStart": 579,
                    "fullEnd": 1122,
                    "start": 579,
                    "end": 1120,
                    "fullWidth": 543,
                    "width": 541,
                    "isIncrementallyUnusable": true,
                    "openBraceToken": {
                        "kind": "OpenBraceToken",
                        "fullStart": 579,
                        "fullEnd": 588,
                        "start": 579,
                        "end": 580,
                        "fullWidth": 9,
                        "width": 1,
                        "text": "{",
                        "value": "{",
                        "valueText": "{",
                        "hasTrailingTrivia": true,
                        "hasTrailingNewLine": true,
                        "trailingTrivia": [
                            {
                                "kind": "WhitespaceTrivia",
                                "text": "      "
                            },
                            {
                                "kind": "NewLineTrivia",
                                "text": "\r\n"
                            }
                        ]
                    },
                    "statements": [
                        {
                            "kind": "VariableStatement",
                            "fullStart": 588,
                            "fullEnd": 694,
                            "start": 596,
                            "end": 692,
                            "fullWidth": 106,
                            "width": 96,
                            "isIncrementallyUnusable": true,
                            "modifiers": [],
                            "variableDeclaration": {
                                "kind": "VariableDeclaration",
                                "fullStart": 588,
                                "fullEnd": 691,
                                "start": 596,
                                "end": 691,
                                "fullWidth": 103,
                                "width": 95,
                                "isIncrementallyUnusable": true,
                                "varKeyword": {
                                    "kind": "VarKeyword",
                                    "fullStart": 588,
                                    "fullEnd": 600,
                                    "start": 596,
                                    "end": 599,
                                    "fullWidth": 12,
                                    "width": 3,
                                    "text": "var",
                                    "value": "var",
                                    "valueText": "var",
                                    "hasLeadingTrivia": true,
                                    "hasTrailingTrivia": true,
                                    "leadingTrivia": [
                                        {
                                            "kind": "WhitespaceTrivia",
                                            "text": "        "
                                        }
                                    ],
                                    "trailingTrivia": [
                                        {
                                            "kind": "WhitespaceTrivia",
                                            "text": " "
                                        }
                                    ]
                                },
                                "variableDeclarators": [
                                    {
                                        "kind": "VariableDeclarator",
                                        "fullStart": 600,
                                        "fullEnd": 691,
                                        "start": 600,
                                        "end": 691,
                                        "fullWidth": 91,
                                        "width": 91,
                                        "isIncrementallyUnusable": true,
                                        "propertyName": {
                                            "kind": "IdentifierName",
                                            "fullStart": 600,
                                            "fullEnd": 612,
                                            "start": 600,
                                            "end": 610,
                                            "fullWidth": 12,
                                            "width": 10,
                                            "text": "tokenCodes",
                                            "value": "tokenCodes",
                                            "valueText": "tokenCodes",
                                            "hasTrailingTrivia": true,
                                            "trailingTrivia": [
                                                {
                                                    "kind": "WhitespaceTrivia",
                                                    "text": "  "
                                                }
                                            ]
                                        },
                                        "equalsValueClause": {
                                            "kind": "EqualsValueClause",
                                            "fullStart": 612,
                                            "fullEnd": 691,
                                            "start": 612,
                                            "end": 691,
                                            "fullWidth": 79,
                                            "width": 79,
                                            "isIncrementallyUnusable": true,
                                            "equalsToken": {
                                                "kind": "EqualsToken",
                                                "fullStart": 612,
                                                "fullEnd": 614,
                                                "start": 612,
                                                "end": 613,
                                                "fullWidth": 2,
                                                "width": 1,
                                                "text": "=",
                                                "value": "=",
                                                "valueText": "=",
                                                "hasTrailingTrivia": true,
                                                "trailingTrivia": [
                                                    {
                                                        "kind": "WhitespaceTrivia",
                                                        "text": " "
                                                    }
                                                ]
                                            },
                                            "value": {
                                                "kind": "ObjectLiteralExpression",
                                                "fullStart": 614,
                                                "fullEnd": 691,
                                                "start": 614,
                                                "end": 691,
                                                "fullWidth": 77,
                                                "width": 77,
                                                "isIncrementallyUnusable": true,
                                                "openBraceToken": {
                                                    "kind": "OpenBraceToken",
                                                    "fullStart": 614,
                                                    "fullEnd": 618,
                                                    "start": 614,
                                                    "end": 615,
                                                    "fullWidth": 4,
                                                    "width": 1,
                                                    "text": "{",
                                                    "value": "{",
                                                    "valueText": "{",
                                                    "hasTrailingTrivia": true,
                                                    "hasTrailingNewLine": true,
                                                    "trailingTrivia": [
                                                        {
                                                            "kind": "WhitespaceTrivia",
                                                            "text": " "
                                                        },
                                                        {
                                                            "kind": "NewLineTrivia",
                                                            "text": "\r\n"
                                                        }
                                                    ]
                                                },
                                                "propertyAssignments": [
                                                    {
                                                        "kind": "SimplePropertyAssignment",
                                                        "fullStart": 618,
                                                        "fullEnd": 636,
                                                        "start": 630,
                                                        "end": 636,
                                                        "fullWidth": 18,
                                                        "width": 6,
                                                        "isIncrementallyUnusable": true,
                                                        "propertyName": {
                                                            "kind": "IdentifierName",
                                                            "fullStart": 618,
                                                            "fullEnd": 633,
                                                            "start": 630,
                                                            "end": 633,
                                                            "fullWidth": 15,
                                                            "width": 3,
                                                            "text": "new",
                                                            "value": "new",
                                                            "valueText": "new",
                                                            "hasLeadingTrivia": true,
                                                            "leadingTrivia": [
                                                                {
                                                                    "kind": "WhitespaceTrivia",
                                                                    "text": "            "
                                                                }
                                                            ]
                                                        },
                                                        "colonToken": {
                                                            "kind": "ColonToken",
                                                            "fullStart": 633,
                                                            "fullEnd": 635,
                                                            "start": 633,
                                                            "end": 634,
                                                            "fullWidth": 2,
                                                            "width": 1,
                                                            "text": ":",
                                                            "value": ":",
                                                            "valueText": ":",
                                                            "hasTrailingTrivia": true,
                                                            "trailingTrivia": [
                                                                {
                                                                    "kind": "WhitespaceTrivia",
                                                                    "text": " "
                                                                }
                                                            ]
                                                        },
                                                        "expression": {
                                                            "kind": "NumericLiteral",
                                                            "fullStart": 635,
                                                            "fullEnd": 636,
                                                            "start": 635,
                                                            "end": 636,
                                                            "fullWidth": 1,
                                                            "width": 1,
                                                            "text": "0",
                                                            "value": 0,
                                                            "valueText": "0"
                                                        }
                                                    },
                                                    {
                                                        "kind": "CommaToken",
                                                        "fullStart": 636,
                                                        "fullEnd": 639,
                                                        "start": 636,
                                                        "end": 637,
                                                        "fullWidth": 3,
                                                        "width": 1,
                                                        "text": ",",
                                                        "value": ",",
                                                        "valueText": ",",
                                                        "hasTrailingTrivia": true,
                                                        "hasTrailingNewLine": true,
                                                        "trailingTrivia": [
                                                            {
                                                                "kind": "NewLineTrivia",
                                                                "text": "\r\n"
                                                            }
                                                        ]
                                                    },
                                                    {
                                                        "kind": "SimplePropertyAssignment",
                                                        "fullStart": 639,
                                                        "fullEnd": 657,
                                                        "start": 651,
                                                        "end": 657,
                                                        "fullWidth": 18,
                                                        "width": 6,
                                                        "isIncrementallyUnusable": true,
                                                        "propertyName": {
                                                            "kind": "IdentifierName",
                                                            "fullStart": 639,
                                                            "fullEnd": 654,
                                                            "start": 651,
                                                            "end": 654,
                                                            "fullWidth": 15,
                                                            "width": 3,
                                                            "text": "var",
                                                            "value": "var",
                                                            "valueText": "var",
                                                            "hasLeadingTrivia": true,
                                                            "leadingTrivia": [
                                                                {
                                                                    "kind": "WhitespaceTrivia",
                                                                    "text": "            "
                                                                }
                                                            ]
                                                        },
                                                        "colonToken": {
                                                            "kind": "ColonToken",
                                                            "fullStart": 654,
                                                            "fullEnd": 656,
                                                            "start": 654,
                                                            "end": 655,
                                                            "fullWidth": 2,
                                                            "width": 1,
                                                            "text": ":",
                                                            "value": ":",
                                                            "valueText": ":",
                                                            "hasTrailingTrivia": true,
                                                            "trailingTrivia": [
                                                                {
                                                                    "kind": "WhitespaceTrivia",
                                                                    "text": " "
                                                                }
                                                            ]
                                                        },
                                                        "expression": {
                                                            "kind": "NumericLiteral",
                                                            "fullStart": 656,
                                                            "fullEnd": 657,
                                                            "start": 656,
                                                            "end": 657,
                                                            "fullWidth": 1,
                                                            "width": 1,
                                                            "text": "1",
                                                            "value": 1,
                                                            "valueText": "1"
                                                        }
                                                    },
                                                    {
                                                        "kind": "CommaToken",
                                                        "fullStart": 657,
                                                        "fullEnd": 660,
                                                        "start": 657,
                                                        "end": 658,
                                                        "fullWidth": 3,
                                                        "width": 1,
                                                        "text": ",",
                                                        "value": ",",
                                                        "valueText": ",",
                                                        "hasTrailingTrivia": true,
                                                        "hasTrailingNewLine": true,
                                                        "trailingTrivia": [
                                                            {
                                                                "kind": "NewLineTrivia",
                                                                "text": "\r\n"
                                                            }
                                                        ]
                                                    },
                                                    {
                                                        "kind": "SimplePropertyAssignment",
                                                        "fullStart": 660,
                                                        "fullEnd": 682,
                                                        "start": 672,
                                                        "end": 680,
                                                        "fullWidth": 22,
                                                        "width": 8,
                                                        "isIncrementallyUnusable": true,
                                                        "propertyName": {
                                                            "kind": "IdentifierName",
                                                            "fullStart": 660,
                                                            "fullEnd": 677,
                                                            "start": 672,
                                                            "end": 677,
                                                            "fullWidth": 17,
                                                            "width": 5,
                                                            "text": "catch",
                                                            "value": "catch",
                                                            "valueText": "catch",
                                                            "hasLeadingTrivia": true,
                                                            "leadingTrivia": [
                                                                {
                                                                    "kind": "WhitespaceTrivia",
                                                                    "text": "            "
                                                                }
                                                            ]
                                                        },
                                                        "colonToken": {
                                                            "kind": "ColonToken",
                                                            "fullStart": 677,
                                                            "fullEnd": 679,
                                                            "start": 677,
                                                            "end": 678,
                                                            "fullWidth": 2,
                                                            "width": 1,
                                                            "text": ":",
                                                            "value": ":",
                                                            "valueText": ":",
                                                            "hasTrailingTrivia": true,
                                                            "trailingTrivia": [
                                                                {
                                                                    "kind": "WhitespaceTrivia",
                                                                    "text": " "
                                                                }
                                                            ]
                                                        },
                                                        "expression": {
                                                            "kind": "NumericLiteral",
                                                            "fullStart": 679,
                                                            "fullEnd": 682,
                                                            "start": 679,
                                                            "end": 680,
                                                            "fullWidth": 3,
                                                            "width": 1,
                                                            "text": "2",
                                                            "value": 2,
                                                            "valueText": "2",
                                                            "hasTrailingTrivia": true,
                                                            "hasTrailingNewLine": true,
                                                            "trailingTrivia": [
                                                                {
                                                                    "kind": "NewLineTrivia",
                                                                    "text": "\r\n"
                                                                }
                                                            ]
                                                        }
                                                    }
                                                ],
                                                "closeBraceToken": {
                                                    "kind": "CloseBraceToken",
                                                    "fullStart": 682,
                                                    "fullEnd": 691,
                                                    "start": 690,
                                                    "end": 691,
                                                    "fullWidth": 9,
                                                    "width": 1,
                                                    "text": "}",
                                                    "value": "}",
                                                    "valueText": "}",
                                                    "hasLeadingTrivia": true,
                                                    "leadingTrivia": [
                                                        {
                                                            "kind": "WhitespaceTrivia",
                                                            "text": "        "
                                                        }
                                                    ]
                                                }
                                            }
                                        }
                                    }
                                ]
                            },
                            "semicolonToken": {
                                "kind": "SemicolonToken",
                                "fullStart": 691,
                                "fullEnd": 694,
                                "start": 691,
                                "end": 692,
                                "fullWidth": 3,
                                "width": 1,
                                "text": ";",
                                "value": ";",
                                "valueText": ";",
                                "hasTrailingTrivia": true,
                                "hasTrailingNewLine": true,
                                "trailingTrivia": [
                                    {
                                        "kind": "NewLineTrivia",
                                        "text": "\r\n"
                                    }
                                ]
                            }
                        },
                        {
                            "kind": "VariableStatement",
                            "fullStart": 694,
                            "fullEnd": 798,
                            "start": 702,
                            "end": 788,
                            "fullWidth": 104,
                            "width": 86,
                            "modifiers": [],
                            "variableDeclaration": {
                                "kind": "VariableDeclaration",
                                "fullStart": 694,
                                "fullEnd": 787,
                                "start": 702,
                                "end": 787,
                                "fullWidth": 93,
                                "width": 85,
                                "varKeyword": {
                                    "kind": "VarKeyword",
                                    "fullStart": 694,
                                    "fullEnd": 706,
                                    "start": 702,
                                    "end": 705,
                                    "fullWidth": 12,
                                    "width": 3,
                                    "text": "var",
                                    "value": "var",
                                    "valueText": "var",
                                    "hasLeadingTrivia": true,
                                    "hasTrailingTrivia": true,
                                    "leadingTrivia": [
                                        {
                                            "kind": "WhitespaceTrivia",
                                            "text": "        "
                                        }
                                    ],
                                    "trailingTrivia": [
                                        {
                                            "kind": "WhitespaceTrivia",
                                            "text": " "
                                        }
                                    ]
                                },
                                "variableDeclarators": [
                                    {
                                        "kind": "VariableDeclarator",
                                        "fullStart": 706,
                                        "fullEnd": 787,
                                        "start": 706,
                                        "end": 787,
                                        "fullWidth": 81,
<<<<<<< HEAD
                                        "width": 81,
                                        "identifier": {
=======
                                        "propertyName": {
>>>>>>> 85e84683
                                            "kind": "IdentifierName",
                                            "fullStart": 706,
                                            "fullEnd": 710,
                                            "start": 706,
                                            "end": 709,
                                            "fullWidth": 4,
                                            "width": 3,
                                            "text": "arr",
                                            "value": "arr",
                                            "valueText": "arr",
                                            "hasTrailingTrivia": true,
                                            "trailingTrivia": [
                                                {
                                                    "kind": "WhitespaceTrivia",
                                                    "text": " "
                                                }
                                            ]
                                        },
                                        "equalsValueClause": {
                                            "kind": "EqualsValueClause",
                                            "fullStart": 710,
                                            "fullEnd": 787,
                                            "start": 710,
                                            "end": 787,
                                            "fullWidth": 77,
                                            "width": 77,
                                            "equalsToken": {
                                                "kind": "EqualsToken",
                                                "fullStart": 710,
                                                "fullEnd": 712,
                                                "start": 710,
                                                "end": 711,
                                                "fullWidth": 2,
                                                "width": 1,
                                                "text": "=",
                                                "value": "=",
                                                "valueText": "=",
                                                "hasTrailingTrivia": true,
                                                "trailingTrivia": [
                                                    {
                                                        "kind": "WhitespaceTrivia",
                                                        "text": " "
                                                    }
                                                ]
                                            },
                                            "value": {
                                                "kind": "ArrayLiteralExpression",
                                                "fullStart": 712,
                                                "fullEnd": 787,
                                                "start": 712,
                                                "end": 787,
                                                "fullWidth": 75,
                                                "width": 75,
                                                "openBracketToken": {
                                                    "kind": "OpenBracketToken",
                                                    "fullStart": 712,
                                                    "fullEnd": 715,
                                                    "start": 712,
                                                    "end": 713,
                                                    "fullWidth": 3,
                                                    "width": 1,
                                                    "text": "[",
                                                    "value": "[",
                                                    "valueText": "[",
                                                    "hasTrailingTrivia": true,
                                                    "hasTrailingNewLine": true,
                                                    "trailingTrivia": [
                                                        {
                                                            "kind": "NewLineTrivia",
                                                            "text": "\r\n"
                                                        }
                                                    ]
                                                },
                                                "expressions": [
                                                    {
                                                        "kind": "StringLiteral",
                                                        "fullStart": 715,
                                                        "fullEnd": 732,
                                                        "start": 727,
                                                        "end": 732,
                                                        "fullWidth": 17,
                                                        "width": 5,
                                                        "text": "'new'",
                                                        "value": "new",
                                                        "valueText": "new",
                                                        "hasLeadingTrivia": true,
                                                        "leadingTrivia": [
                                                            {
                                                                "kind": "WhitespaceTrivia",
                                                                "text": "            "
                                                            }
                                                        ]
                                                    },
                                                    {
                                                        "kind": "CommaToken",
                                                        "fullStart": 732,
                                                        "fullEnd": 736,
                                                        "start": 732,
                                                        "end": 733,
                                                        "fullWidth": 4,
                                                        "width": 1,
                                                        "text": ",",
                                                        "value": ",",
                                                        "valueText": ",",
                                                        "hasTrailingTrivia": true,
                                                        "hasTrailingNewLine": true,
                                                        "trailingTrivia": [
                                                            {
                                                                "kind": "WhitespaceTrivia",
                                                                "text": " "
                                                            },
                                                            {
                                                                "kind": "NewLineTrivia",
                                                                "text": "\r\n"
                                                            }
                                                        ]
                                                    },
                                                    {
                                                        "kind": "StringLiteral",
                                                        "fullStart": 736,
                                                        "fullEnd": 753,
                                                        "start": 748,
                                                        "end": 753,
                                                        "fullWidth": 17,
                                                        "width": 5,
                                                        "text": "'var'",
                                                        "value": "var",
                                                        "valueText": "var",
                                                        "hasLeadingTrivia": true,
                                                        "leadingTrivia": [
                                                            {
                                                                "kind": "WhitespaceTrivia",
                                                                "text": "            "
                                                            }
                                                        ]
                                                    },
                                                    {
                                                        "kind": "CommaToken",
                                                        "fullStart": 753,
                                                        "fullEnd": 757,
                                                        "start": 753,
                                                        "end": 754,
                                                        "fullWidth": 4,
                                                        "width": 1,
                                                        "text": ",",
                                                        "value": ",",
                                                        "valueText": ",",
                                                        "hasTrailingTrivia": true,
                                                        "hasTrailingNewLine": true,
                                                        "trailingTrivia": [
                                                            {
                                                                "kind": "WhitespaceTrivia",
                                                                "text": " "
                                                            },
                                                            {
                                                                "kind": "NewLineTrivia",
                                                                "text": "\r\n"
                                                            }
                                                        ]
                                                    },
                                                    {
                                                        "kind": "StringLiteral",
                                                        "fullStart": 757,
                                                        "fullEnd": 778,
                                                        "start": 769,
                                                        "end": 776,
                                                        "fullWidth": 21,
                                                        "width": 7,
                                                        "text": "'catch'",
                                                        "value": "catch",
                                                        "valueText": "catch",
                                                        "hasLeadingTrivia": true,
                                                        "hasTrailingTrivia": true,
                                                        "hasTrailingNewLine": true,
                                                        "leadingTrivia": [
                                                            {
                                                                "kind": "WhitespaceTrivia",
                                                                "text": "            "
                                                            }
                                                        ],
                                                        "trailingTrivia": [
                                                            {
                                                                "kind": "NewLineTrivia",
                                                                "text": "\r\n"
                                                            }
                                                        ]
                                                    }
                                                ],
                                                "closeBracketToken": {
                                                    "kind": "CloseBracketToken",
                                                    "fullStart": 778,
                                                    "fullEnd": 787,
                                                    "start": 786,
                                                    "end": 787,
                                                    "fullWidth": 9,
                                                    "width": 1,
                                                    "text": "]",
                                                    "value": "]",
                                                    "valueText": "]",
                                                    "hasLeadingTrivia": true,
                                                    "leadingTrivia": [
                                                        {
                                                            "kind": "WhitespaceTrivia",
                                                            "text": "        "
                                                        }
                                                    ]
                                                }
                                            }
                                        }
                                    }
                                ]
                            },
                            "semicolonToken": {
                                "kind": "SemicolonToken",
                                "fullStart": 787,
                                "fullEnd": 798,
                                "start": 787,
                                "end": 788,
                                "fullWidth": 11,
                                "width": 1,
                                "text": ";",
                                "value": ";",
                                "valueText": ";",
                                "hasTrailingTrivia": true,
                                "hasTrailingNewLine": true,
                                "trailingTrivia": [
                                    {
                                        "kind": "WhitespaceTrivia",
                                        "text": "        "
                                    },
                                    {
                                        "kind": "NewLineTrivia",
                                        "text": "\r\n"
                                    }
                                ]
                            }
                        },
                        {
                            "kind": "ForInStatement",
                            "fullStart": 798,
                            "fullEnd": 1097,
                            "start": 806,
                            "end": 1095,
                            "fullWidth": 299,
                            "width": 289,
                            "forKeyword": {
                                "kind": "ForKeyword",
                                "fullStart": 798,
                                "fullEnd": 809,
                                "start": 806,
                                "end": 809,
                                "fullWidth": 11,
                                "width": 3,
                                "text": "for",
                                "value": "for",
                                "valueText": "for",
                                "hasLeadingTrivia": true,
                                "leadingTrivia": [
                                    {
                                        "kind": "WhitespaceTrivia",
                                        "text": "        "
                                    }
                                ]
                            },
                            "openParenToken": {
                                "kind": "OpenParenToken",
                                "fullStart": 809,
                                "fullEnd": 810,
                                "start": 809,
                                "end": 810,
                                "fullWidth": 1,
                                "width": 1,
                                "text": "(",
                                "value": "(",
                                "valueText": "("
                            },
                            "variableDeclaration": {
                                "kind": "VariableDeclaration",
                                "fullStart": 810,
                                "fullEnd": 816,
                                "start": 810,
                                "end": 815,
                                "fullWidth": 6,
                                "width": 5,
                                "varKeyword": {
                                    "kind": "VarKeyword",
                                    "fullStart": 810,
                                    "fullEnd": 814,
                                    "start": 810,
                                    "end": 813,
                                    "fullWidth": 4,
                                    "width": 3,
                                    "text": "var",
                                    "value": "var",
                                    "valueText": "var",
                                    "hasTrailingTrivia": true,
                                    "trailingTrivia": [
                                        {
                                            "kind": "WhitespaceTrivia",
                                            "text": " "
                                        }
                                    ]
                                },
                                "variableDeclarators": [
                                    {
                                        "kind": "VariableDeclarator",
                                        "fullStart": 814,
                                        "fullEnd": 816,
                                        "start": 814,
                                        "end": 815,
                                        "fullWidth": 2,
<<<<<<< HEAD
                                        "width": 1,
                                        "identifier": {
=======
                                        "propertyName": {
>>>>>>> 85e84683
                                            "kind": "IdentifierName",
                                            "fullStart": 814,
                                            "fullEnd": 816,
                                            "start": 814,
                                            "end": 815,
                                            "fullWidth": 2,
                                            "width": 1,
                                            "text": "p",
                                            "value": "p",
                                            "valueText": "p",
                                            "hasTrailingTrivia": true,
                                            "trailingTrivia": [
                                                {
                                                    "kind": "WhitespaceTrivia",
                                                    "text": " "
                                                }
                                            ]
                                        }
                                    }
                                ]
                            },
                            "inKeyword": {
                                "kind": "InKeyword",
                                "fullStart": 816,
                                "fullEnd": 819,
                                "start": 816,
                                "end": 818,
                                "fullWidth": 3,
                                "width": 2,
                                "text": "in",
                                "value": "in",
                                "valueText": "in",
                                "hasTrailingTrivia": true,
                                "trailingTrivia": [
                                    {
                                        "kind": "WhitespaceTrivia",
                                        "text": " "
                                    }
                                ]
                            },
                            "expression": {
                                "kind": "IdentifierName",
                                "fullStart": 819,
                                "fullEnd": 829,
                                "start": 819,
                                "end": 829,
                                "fullWidth": 10,
                                "width": 10,
                                "text": "tokenCodes",
                                "value": "tokenCodes",
                                "valueText": "tokenCodes"
                            },
                            "closeParenToken": {
                                "kind": "CloseParenToken",
                                "fullStart": 829,
                                "fullEnd": 831,
                                "start": 829,
                                "end": 830,
                                "fullWidth": 2,
                                "width": 1,
                                "text": ")",
                                "value": ")",
                                "valueText": ")",
                                "hasTrailingTrivia": true,
                                "trailingTrivia": [
                                    {
                                        "kind": "WhitespaceTrivia",
                                        "text": " "
                                    }
                                ]
                            },
                            "statement": {
                                "kind": "Block",
                                "fullStart": 831,
                                "fullEnd": 1097,
                                "start": 831,
                                "end": 1095,
                                "fullWidth": 266,
                                "width": 264,
                                "openBraceToken": {
                                    "kind": "OpenBraceToken",
                                    "fullStart": 831,
                                    "fullEnd": 834,
                                    "start": 831,
                                    "end": 832,
                                    "fullWidth": 3,
                                    "width": 1,
                                    "text": "{",
                                    "value": "{",
                                    "valueText": "{",
                                    "hasTrailingTrivia": true,
                                    "hasTrailingNewLine": true,
                                    "trailingTrivia": [
                                        {
                                            "kind": "NewLineTrivia",
                                            "text": "\r\n"
                                        }
                                    ]
                                },
                                "statements": [
                                    {
                                        "kind": "ForInStatement",
                                        "fullStart": 834,
                                        "fullEnd": 1086,
                                        "start": 846,
                                        "end": 1084,
                                        "fullWidth": 252,
                                        "width": 238,
                                        "forKeyword": {
                                            "kind": "ForKeyword",
                                            "fullStart": 834,
                                            "fullEnd": 849,
                                            "start": 846,
                                            "end": 849,
                                            "fullWidth": 15,
                                            "width": 3,
                                            "text": "for",
                                            "value": "for",
                                            "valueText": "for",
                                            "hasLeadingTrivia": true,
                                            "leadingTrivia": [
                                                {
                                                    "kind": "WhitespaceTrivia",
                                                    "text": "            "
                                                }
                                            ]
                                        },
                                        "openParenToken": {
                                            "kind": "OpenParenToken",
                                            "fullStart": 849,
                                            "fullEnd": 850,
                                            "start": 849,
                                            "end": 850,
                                            "fullWidth": 1,
                                            "width": 1,
                                            "text": "(",
                                            "value": "(",
                                            "valueText": "("
                                        },
                                        "variableDeclaration": {
                                            "kind": "VariableDeclaration",
                                            "fullStart": 850,
                                            "fullEnd": 857,
                                            "start": 850,
                                            "end": 856,
                                            "fullWidth": 7,
                                            "width": 6,
                                            "varKeyword": {
                                                "kind": "VarKeyword",
                                                "fullStart": 850,
                                                "fullEnd": 854,
                                                "start": 850,
                                                "end": 853,
                                                "fullWidth": 4,
                                                "width": 3,
                                                "text": "var",
                                                "value": "var",
                                                "valueText": "var",
                                                "hasTrailingTrivia": true,
                                                "trailingTrivia": [
                                                    {
                                                        "kind": "WhitespaceTrivia",
                                                        "text": " "
                                                    }
                                                ]
                                            },
                                            "variableDeclarators": [
                                                {
                                                    "kind": "VariableDeclarator",
                                                    "fullStart": 854,
                                                    "fullEnd": 857,
                                                    "start": 854,
                                                    "end": 856,
                                                    "fullWidth": 3,
<<<<<<< HEAD
                                                    "width": 2,
                                                    "identifier": {
=======
                                                    "propertyName": {
>>>>>>> 85e84683
                                                        "kind": "IdentifierName",
                                                        "fullStart": 854,
                                                        "fullEnd": 857,
                                                        "start": 854,
                                                        "end": 856,
                                                        "fullWidth": 3,
                                                        "width": 2,
                                                        "text": "p1",
                                                        "value": "p1",
                                                        "valueText": "p1",
                                                        "hasTrailingTrivia": true,
                                                        "trailingTrivia": [
                                                            {
                                                                "kind": "WhitespaceTrivia",
                                                                "text": " "
                                                            }
                                                        ]
                                                    }
                                                }
                                            ]
                                        },
                                        "inKeyword": {
                                            "kind": "InKeyword",
                                            "fullStart": 857,
                                            "fullEnd": 860,
                                            "start": 857,
                                            "end": 859,
                                            "fullWidth": 3,
                                            "width": 2,
                                            "text": "in",
                                            "value": "in",
                                            "valueText": "in",
                                            "hasTrailingTrivia": true,
                                            "trailingTrivia": [
                                                {
                                                    "kind": "WhitespaceTrivia",
                                                    "text": " "
                                                }
                                            ]
                                        },
                                        "expression": {
                                            "kind": "IdentifierName",
                                            "fullStart": 860,
                                            "fullEnd": 863,
                                            "start": 860,
                                            "end": 863,
                                            "fullWidth": 3,
                                            "width": 3,
                                            "text": "arr",
                                            "value": "arr",
                                            "valueText": "arr"
                                        },
                                        "closeParenToken": {
                                            "kind": "CloseParenToken",
                                            "fullStart": 863,
                                            "fullEnd": 865,
                                            "start": 863,
                                            "end": 864,
                                            "fullWidth": 2,
                                            "width": 1,
                                            "text": ")",
                                            "value": ")",
                                            "valueText": ")",
                                            "hasTrailingTrivia": true,
                                            "trailingTrivia": [
                                                {
                                                    "kind": "WhitespaceTrivia",
                                                    "text": " "
                                                }
                                            ]
                                        },
                                        "statement": {
                                            "kind": "Block",
                                            "fullStart": 865,
                                            "fullEnd": 1086,
                                            "start": 865,
                                            "end": 1084,
                                            "fullWidth": 221,
                                            "width": 219,
                                            "openBraceToken": {
                                                "kind": "OpenBraceToken",
                                                "fullStart": 865,
                                                "fullEnd": 868,
                                                "start": 865,
                                                "end": 866,
                                                "fullWidth": 3,
                                                "width": 1,
                                                "text": "{",
                                                "value": "{",
                                                "valueText": "{",
                                                "hasTrailingTrivia": true,
                                                "hasTrailingNewLine": true,
                                                "trailingTrivia": [
                                                    {
                                                        "kind": "NewLineTrivia",
                                                        "text": "\r\n"
                                                    }
                                                ]
                                            },
                                            "statements": [
                                                {
                                                    "kind": "IfStatement",
                                                    "fullStart": 868,
                                                    "fullEnd": 1071,
                                                    "start": 884,
                                                    "end": 1069,
                                                    "fullWidth": 203,
                                                    "width": 185,
                                                    "ifKeyword": {
                                                        "kind": "IfKeyword",
                                                        "fullStart": 868,
                                                        "fullEnd": 886,
                                                        "start": 884,
                                                        "end": 886,
                                                        "fullWidth": 18,
                                                        "width": 2,
                                                        "text": "if",
                                                        "value": "if",
                                                        "valueText": "if",
                                                        "hasLeadingTrivia": true,
                                                        "leadingTrivia": [
                                                            {
                                                                "kind": "WhitespaceTrivia",
                                                                "text": "                "
                                                            }
                                                        ]
                                                    },
                                                    "openParenToken": {
                                                        "kind": "OpenParenToken",
                                                        "fullStart": 886,
                                                        "fullEnd": 887,
                                                        "start": 886,
                                                        "end": 887,
                                                        "fullWidth": 1,
                                                        "width": 1,
                                                        "text": "(",
                                                        "value": "(",
                                                        "valueText": "("
                                                    },
                                                    "condition": {
                                                        "kind": "EqualsExpression",
                                                        "fullStart": 887,
                                                        "fullEnd": 900,
                                                        "start": 887,
                                                        "end": 900,
                                                        "fullWidth": 13,
                                                        "width": 13,
                                                        "left": {
                                                            "kind": "ElementAccessExpression",
                                                            "fullStart": 887,
                                                            "fullEnd": 895,
                                                            "start": 887,
                                                            "end": 894,
                                                            "fullWidth": 8,
                                                            "width": 7,
                                                            "expression": {
                                                                "kind": "IdentifierName",
                                                                "fullStart": 887,
                                                                "fullEnd": 890,
                                                                "start": 887,
                                                                "end": 890,
                                                                "fullWidth": 3,
                                                                "width": 3,
                                                                "text": "arr",
                                                                "value": "arr",
                                                                "valueText": "arr"
                                                            },
                                                            "openBracketToken": {
                                                                "kind": "OpenBracketToken",
                                                                "fullStart": 890,
                                                                "fullEnd": 891,
                                                                "start": 890,
                                                                "end": 891,
                                                                "fullWidth": 1,
                                                                "width": 1,
                                                                "text": "[",
                                                                "value": "[",
                                                                "valueText": "["
                                                            },
                                                            "argumentExpression": {
                                                                "kind": "IdentifierName",
                                                                "fullStart": 891,
                                                                "fullEnd": 893,
                                                                "start": 891,
                                                                "end": 893,
                                                                "fullWidth": 2,
                                                                "width": 2,
                                                                "text": "p1",
                                                                "value": "p1",
                                                                "valueText": "p1"
                                                            },
                                                            "closeBracketToken": {
                                                                "kind": "CloseBracketToken",
                                                                "fullStart": 893,
                                                                "fullEnd": 895,
                                                                "start": 893,
                                                                "end": 894,
                                                                "fullWidth": 2,
                                                                "width": 1,
                                                                "text": "]",
                                                                "value": "]",
                                                                "valueText": "]",
                                                                "hasTrailingTrivia": true,
                                                                "trailingTrivia": [
                                                                    {
                                                                        "kind": "WhitespaceTrivia",
                                                                        "text": " "
                                                                    }
                                                                ]
                                                            }
                                                        },
                                                        "operatorToken": {
                                                            "kind": "EqualsEqualsEqualsToken",
                                                            "fullStart": 895,
                                                            "fullEnd": 899,
                                                            "start": 895,
                                                            "end": 898,
                                                            "fullWidth": 4,
                                                            "width": 3,
                                                            "text": "===",
                                                            "value": "===",
                                                            "valueText": "===",
                                                            "hasTrailingTrivia": true,
                                                            "trailingTrivia": [
                                                                {
                                                                    "kind": "WhitespaceTrivia",
                                                                    "text": " "
                                                                }
                                                            ]
                                                        },
                                                        "right": {
                                                            "kind": "IdentifierName",
                                                            "fullStart": 899,
                                                            "fullEnd": 900,
                                                            "start": 899,
                                                            "end": 900,
                                                            "fullWidth": 1,
                                                            "width": 1,
                                                            "text": "p",
                                                            "value": "p",
                                                            "valueText": "p"
                                                        }
                                                    },
                                                    "closeParenToken": {
                                                        "kind": "CloseParenToken",
                                                        "fullStart": 900,
                                                        "fullEnd": 902,
                                                        "start": 900,
                                                        "end": 901,
                                                        "fullWidth": 2,
                                                        "width": 1,
                                                        "text": ")",
                                                        "value": ")",
                                                        "valueText": ")",
                                                        "hasTrailingTrivia": true,
                                                        "trailingTrivia": [
                                                            {
                                                                "kind": "WhitespaceTrivia",
                                                                "text": " "
                                                            }
                                                        ]
                                                    },
                                                    "statement": {
                                                        "kind": "Block",
                                                        "fullStart": 902,
                                                        "fullEnd": 1071,
                                                        "start": 902,
                                                        "end": 1069,
                                                        "fullWidth": 169,
                                                        "width": 167,
                                                        "openBraceToken": {
                                                            "kind": "OpenBraceToken",
                                                            "fullStart": 902,
                                                            "fullEnd": 926,
                                                            "start": 902,
                                                            "end": 903,
                                                            "fullWidth": 24,
                                                            "width": 1,
                                                            "text": "{",
                                                            "value": "{",
                                                            "valueText": "{",
                                                            "hasTrailingTrivia": true,
                                                            "hasTrailingNewLine": true,
                                                            "trailingTrivia": [
                                                                {
                                                                    "kind": "WhitespaceTrivia",
                                                                    "text": "                     "
                                                                },
                                                                {
                                                                    "kind": "NewLineTrivia",
                                                                    "text": "\r\n"
                                                                }
                                                            ]
                                                        },
                                                        "statements": [
                                                            {
                                                                "kind": "IfStatement",
                                                                "fullStart": 926,
                                                                "fullEnd": 1049,
                                                                "start": 946,
                                                                "end": 1049,
                                                                "fullWidth": 123,
                                                                "width": 103,
                                                                "ifKeyword": {
                                                                    "kind": "IfKeyword",
                                                                    "fullStart": 926,
                                                                    "fullEnd": 948,
                                                                    "start": 946,
                                                                    "end": 948,
                                                                    "fullWidth": 22,
                                                                    "width": 2,
                                                                    "text": "if",
                                                                    "value": "if",
                                                                    "valueText": "if",
                                                                    "hasLeadingTrivia": true,
                                                                    "leadingTrivia": [
                                                                        {
                                                                            "kind": "WhitespaceTrivia",
                                                                            "text": "                    "
                                                                        }
                                                                    ]
                                                                },
                                                                "openParenToken": {
                                                                    "kind": "OpenParenToken",
                                                                    "fullStart": 948,
                                                                    "fullEnd": 949,
                                                                    "start": 948,
                                                                    "end": 949,
                                                                    "fullWidth": 1,
                                                                    "width": 1,
                                                                    "text": "(",
                                                                    "value": "(",
                                                                    "valueText": "("
                                                                },
                                                                "condition": {
                                                                    "kind": "LogicalNotExpression",
                                                                    "fullStart": 949,
                                                                    "fullEnd": 984,
                                                                    "start": 949,
                                                                    "end": 984,
                                                                    "fullWidth": 35,
                                                                    "width": 35,
                                                                    "operatorToken": {
                                                                        "kind": "ExclamationToken",
                                                                        "fullStart": 949,
                                                                        "fullEnd": 950,
                                                                        "start": 949,
                                                                        "end": 950,
                                                                        "fullWidth": 1,
                                                                        "width": 1,
                                                                        "text": "!",
                                                                        "value": "!",
                                                                        "valueText": "!"
                                                                    },
                                                                    "operand": {
                                                                        "kind": "InvocationExpression",
                                                                        "fullStart": 950,
                                                                        "fullEnd": 984,
                                                                        "start": 950,
                                                                        "end": 984,
                                                                        "fullWidth": 34,
                                                                        "width": 34,
                                                                        "expression": {
                                                                            "kind": "MemberAccessExpression",
                                                                            "fullStart": 950,
                                                                            "fullEnd": 975,
                                                                            "start": 950,
                                                                            "end": 975,
                                                                            "fullWidth": 25,
                                                                            "width": 25,
                                                                            "expression": {
                                                                                "kind": "IdentifierName",
                                                                                "fullStart": 950,
                                                                                "fullEnd": 960,
                                                                                "start": 950,
                                                                                "end": 960,
                                                                                "fullWidth": 10,
                                                                                "width": 10,
                                                                                "text": "tokenCodes",
                                                                                "value": "tokenCodes",
                                                                                "valueText": "tokenCodes"
                                                                            },
                                                                            "dotToken": {
                                                                                "kind": "DotToken",
                                                                                "fullStart": 960,
                                                                                "fullEnd": 961,
                                                                                "start": 960,
                                                                                "end": 961,
                                                                                "fullWidth": 1,
                                                                                "width": 1,
                                                                                "text": ".",
                                                                                "value": ".",
                                                                                "valueText": "."
                                                                            },
                                                                            "name": {
                                                                                "kind": "IdentifierName",
                                                                                "fullStart": 961,
                                                                                "fullEnd": 975,
                                                                                "start": 961,
                                                                                "end": 975,
                                                                                "fullWidth": 14,
                                                                                "width": 14,
                                                                                "text": "hasOwnProperty",
                                                                                "value": "hasOwnProperty",
                                                                                "valueText": "hasOwnProperty"
                                                                            }
                                                                        },
                                                                        "argumentList": {
                                                                            "kind": "ArgumentList",
                                                                            "fullStart": 975,
                                                                            "fullEnd": 984,
                                                                            "start": 975,
                                                                            "end": 984,
                                                                            "fullWidth": 9,
                                                                            "width": 9,
                                                                            "openParenToken": {
                                                                                "kind": "OpenParenToken",
                                                                                "fullStart": 975,
                                                                                "fullEnd": 976,
                                                                                "start": 975,
                                                                                "end": 976,
                                                                                "fullWidth": 1,
                                                                                "width": 1,
                                                                                "text": "(",
                                                                                "value": "(",
                                                                                "valueText": "("
                                                                            },
                                                                            "arguments": [
                                                                                {
                                                                                    "kind": "ElementAccessExpression",
                                                                                    "fullStart": 976,
                                                                                    "fullEnd": 983,
                                                                                    "start": 976,
                                                                                    "end": 983,
                                                                                    "fullWidth": 7,
                                                                                    "width": 7,
                                                                                    "expression": {
                                                                                        "kind": "IdentifierName",
                                                                                        "fullStart": 976,
                                                                                        "fullEnd": 979,
                                                                                        "start": 976,
                                                                                        "end": 979,
                                                                                        "fullWidth": 3,
                                                                                        "width": 3,
                                                                                        "text": "arr",
                                                                                        "value": "arr",
                                                                                        "valueText": "arr"
                                                                                    },
                                                                                    "openBracketToken": {
                                                                                        "kind": "OpenBracketToken",
                                                                                        "fullStart": 979,
                                                                                        "fullEnd": 980,
                                                                                        "start": 979,
                                                                                        "end": 980,
                                                                                        "fullWidth": 1,
                                                                                        "width": 1,
                                                                                        "text": "[",
                                                                                        "value": "[",
                                                                                        "valueText": "["
                                                                                    },
                                                                                    "argumentExpression": {
                                                                                        "kind": "IdentifierName",
                                                                                        "fullStart": 980,
                                                                                        "fullEnd": 982,
                                                                                        "start": 980,
                                                                                        "end": 982,
                                                                                        "fullWidth": 2,
                                                                                        "width": 2,
                                                                                        "text": "p1",
                                                                                        "value": "p1",
                                                                                        "valueText": "p1"
                                                                                    },
                                                                                    "closeBracketToken": {
                                                                                        "kind": "CloseBracketToken",
                                                                                        "fullStart": 982,
                                                                                        "fullEnd": 983,
                                                                                        "start": 982,
                                                                                        "end": 983,
                                                                                        "fullWidth": 1,
                                                                                        "width": 1,
                                                                                        "text": "]",
                                                                                        "value": "]",
                                                                                        "valueText": "]"
                                                                                    }
                                                                                }
                                                                            ],
                                                                            "closeParenToken": {
                                                                                "kind": "CloseParenToken",
                                                                                "fullStart": 983,
                                                                                "fullEnd": 984,
                                                                                "start": 983,
                                                                                "end": 984,
                                                                                "fullWidth": 1,
                                                                                "width": 1,
                                                                                "text": ")",
                                                                                "value": ")",
                                                                                "valueText": ")"
                                                                            }
                                                                        }
                                                                    }
                                                                },
                                                                "closeParenToken": {
                                                                    "kind": "CloseParenToken",
                                                                    "fullStart": 984,
                                                                    "fullEnd": 986,
                                                                    "start": 984,
                                                                    "end": 985,
                                                                    "fullWidth": 2,
                                                                    "width": 1,
                                                                    "text": ")",
                                                                    "value": ")",
                                                                    "valueText": ")",
                                                                    "hasTrailingTrivia": true,
                                                                    "trailingTrivia": [
                                                                        {
                                                                            "kind": "WhitespaceTrivia",
                                                                            "text": " "
                                                                        }
                                                                    ]
                                                                },
                                                                "statement": {
                                                                    "kind": "Block",
                                                                    "fullStart": 986,
                                                                    "fullEnd": 1049,
                                                                    "start": 986,
                                                                    "end": 1049,
                                                                    "fullWidth": 63,
                                                                    "width": 63,
                                                                    "openBraceToken": {
                                                                        "kind": "OpenBraceToken",
                                                                        "fullStart": 986,
                                                                        "fullEnd": 989,
                                                                        "start": 986,
                                                                        "end": 987,
                                                                        "fullWidth": 3,
                                                                        "width": 1,
                                                                        "text": "{",
                                                                        "value": "{",
                                                                        "valueText": "{",
                                                                        "hasTrailingTrivia": true,
                                                                        "hasTrailingNewLine": true,
                                                                        "trailingTrivia": [
                                                                            {
                                                                                "kind": "NewLineTrivia",
                                                                                "text": "\r\n"
                                                                            }
                                                                        ]
                                                                    },
                                                                    "statements": [
                                                                        {
                                                                            "kind": "ReturnStatement",
                                                                            "fullStart": 989,
                                                                            "fullEnd": 1028,
                                                                            "start": 1013,
                                                                            "end": 1026,
                                                                            "fullWidth": 39,
                                                                            "width": 13,
                                                                            "returnKeyword": {
                                                                                "kind": "ReturnKeyword",
                                                                                "fullStart": 989,
                                                                                "fullEnd": 1020,
                                                                                "start": 1013,
                                                                                "end": 1019,
                                                                                "fullWidth": 31,
                                                                                "width": 6,
                                                                                "text": "return",
                                                                                "value": "return",
                                                                                "valueText": "return",
                                                                                "hasLeadingTrivia": true,
                                                                                "hasTrailingTrivia": true,
                                                                                "leadingTrivia": [
                                                                                    {
                                                                                        "kind": "WhitespaceTrivia",
                                                                                        "text": "                        "
                                                                                    }
                                                                                ],
                                                                                "trailingTrivia": [
                                                                                    {
                                                                                        "kind": "WhitespaceTrivia",
                                                                                        "text": " "
                                                                                    }
                                                                                ]
                                                                            },
                                                                            "expression": {
                                                                                "kind": "FalseKeyword",
                                                                                "fullStart": 1020,
                                                                                "fullEnd": 1025,
                                                                                "start": 1020,
                                                                                "end": 1025,
                                                                                "fullWidth": 5,
                                                                                "width": 5,
                                                                                "text": "false",
                                                                                "value": false,
                                                                                "valueText": "false"
                                                                            },
                                                                            "semicolonToken": {
                                                                                "kind": "SemicolonToken",
                                                                                "fullStart": 1025,
                                                                                "fullEnd": 1028,
                                                                                "start": 1025,
                                                                                "end": 1026,
                                                                                "fullWidth": 3,
                                                                                "width": 1,
                                                                                "text": ";",
                                                                                "value": ";",
                                                                                "valueText": ";",
                                                                                "hasTrailingTrivia": true,
                                                                                "hasTrailingNewLine": true,
                                                                                "trailingTrivia": [
                                                                                    {
                                                                                        "kind": "NewLineTrivia",
                                                                                        "text": "\r\n"
                                                                                    }
                                                                                ]
                                                                            }
                                                                        }
                                                                    ],
                                                                    "closeBraceToken": {
                                                                        "kind": "CloseBraceToken",
                                                                        "fullStart": 1028,
                                                                        "fullEnd": 1049,
                                                                        "start": 1048,
                                                                        "end": 1049,
                                                                        "fullWidth": 21,
                                                                        "width": 1,
                                                                        "text": "}",
                                                                        "value": "}",
                                                                        "valueText": "}",
                                                                        "hasLeadingTrivia": true,
                                                                        "leadingTrivia": [
                                                                            {
                                                                                "kind": "WhitespaceTrivia",
                                                                                "text": "                    "
                                                                            }
                                                                        ]
                                                                    }
                                                                }
                                                            },
                                                            {
                                                                "kind": "EmptyStatement",
                                                                "fullStart": 1049,
                                                                "fullEnd": 1052,
                                                                "start": 1049,
                                                                "end": 1050,
                                                                "fullWidth": 3,
                                                                "width": 1,
                                                                "semicolonToken": {
                                                                    "kind": "SemicolonToken",
                                                                    "fullStart": 1049,
                                                                    "fullEnd": 1052,
                                                                    "start": 1049,
                                                                    "end": 1050,
                                                                    "fullWidth": 3,
                                                                    "width": 1,
                                                                    "text": ";",
                                                                    "value": ";",
                                                                    "valueText": ";",
                                                                    "hasTrailingTrivia": true,
                                                                    "hasTrailingNewLine": true,
                                                                    "trailingTrivia": [
                                                                        {
                                                                            "kind": "NewLineTrivia",
                                                                            "text": "\r\n"
                                                                        }
                                                                    ]
                                                                }
                                                            }
                                                        ],
                                                        "closeBraceToken": {
                                                            "kind": "CloseBraceToken",
                                                            "fullStart": 1052,
                                                            "fullEnd": 1071,
                                                            "start": 1068,
                                                            "end": 1069,
                                                            "fullWidth": 19,
                                                            "width": 1,
                                                            "text": "}",
                                                            "value": "}",
                                                            "valueText": "}",
                                                            "hasLeadingTrivia": true,
                                                            "hasTrailingTrivia": true,
                                                            "hasTrailingNewLine": true,
                                                            "leadingTrivia": [
                                                                {
                                                                    "kind": "WhitespaceTrivia",
                                                                    "text": "                "
                                                                }
                                                            ],
                                                            "trailingTrivia": [
                                                                {
                                                                    "kind": "NewLineTrivia",
                                                                    "text": "\r\n"
                                                                }
                                                            ]
                                                        }
                                                    }
                                                }
                                            ],
                                            "closeBraceToken": {
                                                "kind": "CloseBraceToken",
                                                "fullStart": 1071,
                                                "fullEnd": 1086,
                                                "start": 1083,
                                                "end": 1084,
                                                "fullWidth": 15,
                                                "width": 1,
                                                "text": "}",
                                                "value": "}",
                                                "valueText": "}",
                                                "hasLeadingTrivia": true,
                                                "hasTrailingTrivia": true,
                                                "hasTrailingNewLine": true,
                                                "leadingTrivia": [
                                                    {
                                                        "kind": "WhitespaceTrivia",
                                                        "text": "            "
                                                    }
                                                ],
                                                "trailingTrivia": [
                                                    {
                                                        "kind": "NewLineTrivia",
                                                        "text": "\r\n"
                                                    }
                                                ]
                                            }
                                        }
                                    }
                                ],
                                "closeBraceToken": {
                                    "kind": "CloseBraceToken",
                                    "fullStart": 1086,
                                    "fullEnd": 1097,
                                    "start": 1094,
                                    "end": 1095,
                                    "fullWidth": 11,
                                    "width": 1,
                                    "text": "}",
                                    "value": "}",
                                    "valueText": "}",
                                    "hasLeadingTrivia": true,
                                    "hasTrailingTrivia": true,
                                    "hasTrailingNewLine": true,
                                    "leadingTrivia": [
                                        {
                                            "kind": "WhitespaceTrivia",
                                            "text": "        "
                                        }
                                    ],
                                    "trailingTrivia": [
                                        {
                                            "kind": "NewLineTrivia",
                                            "text": "\r\n"
                                        }
                                    ]
                                }
                            }
                        },
                        {
                            "kind": "ReturnStatement",
                            "fullStart": 1097,
                            "fullEnd": 1119,
                            "start": 1105,
                            "end": 1117,
                            "fullWidth": 22,
                            "width": 12,
                            "returnKeyword": {
                                "kind": "ReturnKeyword",
                                "fullStart": 1097,
                                "fullEnd": 1112,
                                "start": 1105,
                                "end": 1111,
                                "fullWidth": 15,
                                "width": 6,
                                "text": "return",
                                "value": "return",
                                "valueText": "return",
                                "hasLeadingTrivia": true,
                                "hasTrailingTrivia": true,
                                "leadingTrivia": [
                                    {
                                        "kind": "WhitespaceTrivia",
                                        "text": "        "
                                    }
                                ],
                                "trailingTrivia": [
                                    {
                                        "kind": "WhitespaceTrivia",
                                        "text": " "
                                    }
                                ]
                            },
                            "expression": {
                                "kind": "TrueKeyword",
                                "fullStart": 1112,
                                "fullEnd": 1116,
                                "start": 1112,
                                "end": 1116,
                                "fullWidth": 4,
                                "width": 4,
                                "text": "true",
                                "value": true,
                                "valueText": "true"
                            },
                            "semicolonToken": {
                                "kind": "SemicolonToken",
                                "fullStart": 1116,
                                "fullEnd": 1119,
                                "start": 1116,
                                "end": 1117,
                                "fullWidth": 3,
                                "width": 1,
                                "text": ";",
                                "value": ";",
                                "valueText": ";",
                                "hasTrailingTrivia": true,
                                "hasTrailingNewLine": true,
                                "trailingTrivia": [
                                    {
                                        "kind": "NewLineTrivia",
                                        "text": "\r\n"
                                    }
                                ]
                            }
                        }
                    ],
                    "closeBraceToken": {
                        "kind": "CloseBraceToken",
                        "fullStart": 1119,
                        "fullEnd": 1122,
                        "start": 1119,
                        "end": 1120,
                        "fullWidth": 3,
                        "width": 1,
                        "text": "}",
                        "value": "}",
                        "valueText": "}",
                        "hasTrailingTrivia": true,
                        "hasTrailingNewLine": true,
                        "trailingTrivia": [
                            {
                                "kind": "NewLineTrivia",
                                "text": "\r\n"
                            }
                        ]
                    }
                }
            },
            {
                "kind": "ExpressionStatement",
                "fullStart": 1122,
                "fullEnd": 1146,
                "start": 1122,
                "end": 1144,
                "fullWidth": 24,
                "width": 22,
                "expression": {
                    "kind": "InvocationExpression",
                    "fullStart": 1122,
                    "fullEnd": 1143,
                    "start": 1122,
                    "end": 1143,
                    "fullWidth": 21,
                    "width": 21,
                    "expression": {
                        "kind": "IdentifierName",
                        "fullStart": 1122,
                        "fullEnd": 1133,
                        "start": 1122,
                        "end": 1133,
                        "fullWidth": 11,
                        "width": 11,
                        "text": "runTestCase",
                        "value": "runTestCase",
                        "valueText": "runTestCase"
                    },
                    "argumentList": {
                        "kind": "ArgumentList",
                        "fullStart": 1133,
                        "fullEnd": 1143,
                        "start": 1133,
                        "end": 1143,
                        "fullWidth": 10,
                        "width": 10,
                        "openParenToken": {
                            "kind": "OpenParenToken",
                            "fullStart": 1133,
                            "fullEnd": 1134,
                            "start": 1133,
                            "end": 1134,
                            "fullWidth": 1,
                            "width": 1,
                            "text": "(",
                            "value": "(",
                            "valueText": "("
                        },
                        "arguments": [
                            {
                                "kind": "IdentifierName",
                                "fullStart": 1134,
                                "fullEnd": 1142,
                                "start": 1134,
                                "end": 1142,
                                "fullWidth": 8,
                                "width": 8,
                                "text": "testcase",
                                "value": "testcase",
                                "valueText": "testcase"
                            }
                        ],
                        "closeParenToken": {
                            "kind": "CloseParenToken",
                            "fullStart": 1142,
                            "fullEnd": 1143,
                            "start": 1142,
                            "end": 1143,
                            "fullWidth": 1,
                            "width": 1,
                            "text": ")",
                            "value": ")",
                            "valueText": ")"
                        }
                    }
                },
                "semicolonToken": {
                    "kind": "SemicolonToken",
                    "fullStart": 1143,
                    "fullEnd": 1146,
                    "start": 1143,
                    "end": 1144,
                    "fullWidth": 3,
                    "width": 1,
                    "text": ";",
                    "value": ";",
                    "valueText": ";",
                    "hasTrailingTrivia": true,
                    "hasTrailingNewLine": true,
                    "trailingTrivia": [
                        {
                            "kind": "NewLineTrivia",
                            "text": "\r\n"
                        }
                    ]
                }
            }
        ],
        "endOfFileToken": {
            "kind": "EndOfFileToken",
            "fullStart": 1146,
            "fullEnd": 1146,
            "start": 1146,
            "end": 1146,
            "fullWidth": 0,
            "width": 0,
            "text": ""
        }
    },
    "lineMap": {
        "lineStarts": [
            0,
            67,
            152,
            232,
            308,
            380,
            385,
            423,
            551,
            556,
            558,
            560,
            588,
            618,
            639,
            660,
            682,
            694,
            715,
            736,
            757,
            778,
            798,
            834,
            868,
            926,
            989,
            1028,
            1052,
            1071,
            1086,
            1097,
            1119,
            1122,
            1146
        ],
        "length": 1146
    }
}<|MERGE_RESOLUTION|>--- conflicted
+++ resolved
@@ -654,12 +654,8 @@
                                         "start": 706,
                                         "end": 787,
                                         "fullWidth": 81,
-<<<<<<< HEAD
                                         "width": 81,
-                                        "identifier": {
-=======
                                         "propertyName": {
->>>>>>> 85e84683
                                             "kind": "IdentifierName",
                                             "fullStart": 706,
                                             "fullEnd": 710,
@@ -971,12 +967,8 @@
                                         "start": 814,
                                         "end": 815,
                                         "fullWidth": 2,
-<<<<<<< HEAD
                                         "width": 1,
-                                        "identifier": {
-=======
                                         "propertyName": {
->>>>>>> 85e84683
                                             "kind": "IdentifierName",
                                             "fullStart": 814,
                                             "fullEnd": 816,
@@ -1151,12 +1143,8 @@
                                                     "start": 854,
                                                     "end": 856,
                                                     "fullWidth": 3,
-<<<<<<< HEAD
                                                     "width": 2,
-                                                    "identifier": {
-=======
                                                     "propertyName": {
->>>>>>> 85e84683
                                                         "kind": "IdentifierName",
                                                         "fullStart": 854,
                                                         "fullEnd": 857,
