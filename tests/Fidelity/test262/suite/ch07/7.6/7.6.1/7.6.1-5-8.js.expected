{
    "isDeclaration": false,
    "languageVersion": "EcmaScript5",
    "parseOptions": {
        "allowAutomaticSemicolonInsertion": true
    },
    "sourceUnit": {
        "kind": "SourceUnit",
        "fullStart": 0,
        "fullEnd": 1005,
        "start": 557,
        "end": 1005,
        "fullWidth": 1005,
        "width": 448,
        "isIncrementallyUnusable": true,
        "moduleElements": [
            {
                "kind": "FunctionDeclaration",
                "fullStart": 0,
                "fullEnd": 981,
                "start": 557,
                "end": 979,
                "fullWidth": 981,
                "width": 422,
                "isIncrementallyUnusable": true,
                "modifiers": [],
                "functionKeyword": {
                    "kind": "FunctionKeyword",
                    "fullStart": 0,
                    "fullEnd": 566,
                    "start": 557,
                    "end": 565,
                    "fullWidth": 566,
                    "width": 8,
                    "text": "function",
                    "value": "function",
                    "valueText": "function",
                    "hasLeadingTrivia": true,
                    "hasLeadingComment": true,
                    "hasLeadingNewLine": true,
                    "hasTrailingTrivia": true,
                    "leadingTrivia": [
                        {
                            "kind": "SingleLineCommentTrivia",
                            "text": "/// Copyright (c) 2012 Ecma International.  All rights reserved. "
                        },
                        {
                            "kind": "NewLineTrivia",
                            "text": "\r\n"
                        },
                        {
                            "kind": "SingleLineCommentTrivia",
                            "text": "/// Ecma International makes this code available under the terms and conditions set"
                        },
                        {
                            "kind": "NewLineTrivia",
                            "text": "\r\n"
                        },
                        {
                            "kind": "SingleLineCommentTrivia",
                            "text": "/// forth on http://hg.ecmascript.org/tests/test262/raw-file/tip/LICENSE (the "
                        },
                        {
                            "kind": "NewLineTrivia",
                            "text": "\r\n"
                        },
                        {
                            "kind": "SingleLineCommentTrivia",
                            "text": "/// \"Use Terms\").   Any redistribution of this code must retain the above "
                        },
                        {
                            "kind": "NewLineTrivia",
                            "text": "\r\n"
                        },
                        {
                            "kind": "SingleLineCommentTrivia",
                            "text": "/// copyright and this notice and otherwise comply with the Use Terms."
                        },
                        {
                            "kind": "NewLineTrivia",
                            "text": "\r\n"
                        },
                        {
                            "kind": "MultiLineCommentTrivia",
                            "text": "/**\r\n * @path ch07/7.6/7.6.1/7.6.1-5-8.js\r\n * @description Allow reserved words as property names at object initialization, accessed via indexing: this, with, default\r\n */"
                        },
                        {
                            "kind": "NewLineTrivia",
                            "text": "\r\n"
                        },
                        {
                            "kind": "NewLineTrivia",
                            "text": "\r\n"
                        },
                        {
                            "kind": "NewLineTrivia",
                            "text": "\r\n"
                        }
                    ],
                    "trailingTrivia": [
                        {
                            "kind": "WhitespaceTrivia",
                            "text": " "
                        }
                    ]
                },
                "identifier": {
                    "kind": "IdentifierName",
                    "fullStart": 566,
                    "fullEnd": 574,
                    "start": 566,
                    "end": 574,
                    "fullWidth": 8,
                    "width": 8,
                    "text": "testcase",
                    "value": "testcase",
                    "valueText": "testcase"
                },
                "callSignature": {
                    "kind": "CallSignature",
                    "fullStart": 574,
                    "fullEnd": 577,
                    "start": 574,
                    "end": 576,
                    "fullWidth": 3,
                    "width": 2,
                    "parameterList": {
                        "kind": "ParameterList",
                        "fullStart": 574,
                        "fullEnd": 577,
                        "start": 574,
                        "end": 576,
                        "fullWidth": 3,
                        "width": 2,
                        "openParenToken": {
                            "kind": "OpenParenToken",
                            "fullStart": 574,
                            "fullEnd": 575,
                            "start": 574,
                            "end": 575,
                            "fullWidth": 1,
                            "width": 1,
                            "text": "(",
                            "value": "(",
                            "valueText": "("
                        },
                        "parameters": [],
                        "closeParenToken": {
                            "kind": "CloseParenToken",
                            "fullStart": 575,
                            "fullEnd": 577,
                            "start": 575,
                            "end": 576,
                            "fullWidth": 2,
                            "width": 1,
                            "text": ")",
                            "value": ")",
                            "valueText": ")",
                            "hasTrailingTrivia": true,
                            "trailingTrivia": [
                                {
                                    "kind": "WhitespaceTrivia",
                                    "text": " "
                                }
                            ]
                        }
                    }
                },
                "block": {
                    "kind": "Block",
                    "fullStart": 577,
                    "fullEnd": 981,
                    "start": 577,
                    "end": 979,
                    "fullWidth": 404,
                    "width": 402,
                    "isIncrementallyUnusable": true,
                    "openBraceToken": {
                        "kind": "OpenBraceToken",
                        "fullStart": 577,
                        "fullEnd": 580,
                        "start": 577,
                        "end": 578,
                        "fullWidth": 3,
                        "width": 1,
                        "text": "{",
                        "value": "{",
                        "valueText": "{",
                        "hasTrailingTrivia": true,
                        "hasTrailingNewLine": true,
                        "trailingTrivia": [
                            {
                                "kind": "NewLineTrivia",
                                "text": "\r\n"
                            }
                        ]
                    },
                    "statements": [
                        {
                            "kind": "VariableStatement",
                            "fullStart": 580,
                            "fullEnd": 699,
                            "start": 588,
                            "end": 697,
                            "fullWidth": 119,
                            "width": 109,
                            "isIncrementallyUnusable": true,
                            "modifiers": [],
                            "variableDeclaration": {
                                "kind": "VariableDeclaration",
                                "fullStart": 580,
                                "fullEnd": 696,
                                "start": 588,
                                "end": 696,
                                "fullWidth": 116,
                                "width": 108,
                                "isIncrementallyUnusable": true,
                                "varKeyword": {
                                    "kind": "VarKeyword",
                                    "fullStart": 580,
                                    "fullEnd": 592,
                                    "start": 588,
                                    "end": 591,
                                    "fullWidth": 12,
                                    "width": 3,
                                    "text": "var",
                                    "value": "var",
                                    "valueText": "var",
                                    "hasLeadingTrivia": true,
                                    "hasTrailingTrivia": true,
                                    "leadingTrivia": [
                                        {
                                            "kind": "WhitespaceTrivia",
                                            "text": "        "
                                        }
                                    ],
                                    "trailingTrivia": [
                                        {
                                            "kind": "WhitespaceTrivia",
                                            "text": " "
                                        }
                                    ]
                                },
                                "variableDeclarators": [
                                    {
                                        "kind": "VariableDeclarator",
                                        "fullStart": 592,
                                        "fullEnd": 696,
                                        "start": 592,
                                        "end": 696,
                                        "fullWidth": 104,
                                        "width": 104,
                                        "isIncrementallyUnusable": true,
                                        "propertyName": {
                                            "kind": "IdentifierName",
                                            "fullStart": 592,
                                            "fullEnd": 604,
                                            "start": 592,
                                            "end": 602,
                                            "fullWidth": 12,
                                            "width": 10,
                                            "text": "tokenCodes",
                                            "value": "tokenCodes",
                                            "valueText": "tokenCodes",
                                            "hasTrailingTrivia": true,
                                            "trailingTrivia": [
                                                {
                                                    "kind": "WhitespaceTrivia",
                                                    "text": "  "
                                                }
                                            ]
                                        },
                                        "equalsValueClause": {
                                            "kind": "EqualsValueClause",
                                            "fullStart": 604,
                                            "fullEnd": 696,
                                            "start": 604,
                                            "end": 696,
                                            "fullWidth": 92,
                                            "width": 92,
                                            "isIncrementallyUnusable": true,
                                            "equalsToken": {
                                                "kind": "EqualsToken",
                                                "fullStart": 604,
                                                "fullEnd": 606,
                                                "start": 604,
                                                "end": 605,
                                                "fullWidth": 2,
                                                "width": 1,
                                                "text": "=",
                                                "value": "=",
                                                "valueText": "=",
                                                "hasTrailingTrivia": true,
                                                "trailingTrivia": [
                                                    {
                                                        "kind": "WhitespaceTrivia",
                                                        "text": " "
                                                    }
                                                ]
                                            },
                                            "value": {
                                                "kind": "ObjectLiteralExpression",
                                                "fullStart": 606,
                                                "fullEnd": 696,
                                                "start": 606,
                                                "end": 696,
                                                "fullWidth": 90,
                                                "width": 90,
                                                "isIncrementallyUnusable": true,
                                                "openBraceToken": {
                                                    "kind": "OpenBraceToken",
                                                    "fullStart": 606,
                                                    "fullEnd": 616,
                                                    "start": 606,
                                                    "end": 607,
                                                    "fullWidth": 10,
                                                    "width": 1,
                                                    "text": "{",
                                                    "value": "{",
                                                    "valueText": "{",
                                                    "hasTrailingTrivia": true,
                                                    "hasTrailingNewLine": true,
                                                    "trailingTrivia": [
                                                        {
                                                            "kind": "WhitespaceTrivia",
                                                            "text": "       "
                                                        },
                                                        {
                                                            "kind": "NewLineTrivia",
                                                            "text": "\r\n"
                                                        }
                                                    ]
                                                },
                                                "propertyAssignments": [
                                                    {
                                                        "kind": "SimplePropertyAssignment",
                                                        "fullStart": 616,
                                                        "fullEnd": 635,
                                                        "start": 628,
                                                        "end": 635,
                                                        "fullWidth": 19,
                                                        "width": 7,
                                                        "isIncrementallyUnusable": true,
                                                        "propertyName": {
                                                            "kind": "IdentifierName",
                                                            "fullStart": 616,
                                                            "fullEnd": 632,
                                                            "start": 628,
                                                            "end": 632,
                                                            "fullWidth": 16,
                                                            "width": 4,
                                                            "text": "this",
                                                            "value": "this",
                                                            "valueText": "this",
                                                            "hasLeadingTrivia": true,
                                                            "leadingTrivia": [
                                                                {
                                                                    "kind": "WhitespaceTrivia",
                                                                    "text": "            "
                                                                }
                                                            ]
                                                        },
                                                        "colonToken": {
                                                            "kind": "ColonToken",
                                                            "fullStart": 632,
                                                            "fullEnd": 634,
                                                            "start": 632,
                                                            "end": 633,
                                                            "fullWidth": 2,
                                                            "width": 1,
                                                            "text": ":",
                                                            "value": ":",
                                                            "valueText": ":",
                                                            "hasTrailingTrivia": true,
                                                            "trailingTrivia": [
                                                                {
                                                                    "kind": "WhitespaceTrivia",
                                                                    "text": " "
                                                                }
                                                            ]
                                                        },
                                                        "expression": {
                                                            "kind": "NumericLiteral",
                                                            "fullStart": 634,
                                                            "fullEnd": 635,
                                                            "start": 634,
                                                            "end": 635,
                                                            "fullWidth": 1,
                                                            "width": 1,
                                                            "text": "0",
                                                            "value": 0,
                                                            "valueText": "0"
                                                        }
                                                    },
                                                    {
                                                        "kind": "CommaToken",
                                                        "fullStart": 635,
                                                        "fullEnd": 640,
                                                        "start": 635,
                                                        "end": 636,
                                                        "fullWidth": 5,
                                                        "width": 1,
                                                        "text": ",",
                                                        "value": ",",
                                                        "valueText": ",",
                                                        "hasTrailingTrivia": true,
                                                        "hasTrailingNewLine": true,
                                                        "trailingTrivia": [
                                                            {
                                                                "kind": "WhitespaceTrivia",
                                                                "text": "  "
                                                            },
                                                            {
                                                                "kind": "NewLineTrivia",
                                                                "text": "\r\n"
                                                            }
                                                        ]
                                                    },
                                                    {
                                                        "kind": "SimplePropertyAssignment",
                                                        "fullStart": 640,
                                                        "fullEnd": 659,
                                                        "start": 652,
                                                        "end": 659,
                                                        "fullWidth": 19,
                                                        "width": 7,
                                                        "isIncrementallyUnusable": true,
                                                        "propertyName": {
                                                            "kind": "IdentifierName",
                                                            "fullStart": 640,
                                                            "fullEnd": 656,
                                                            "start": 652,
                                                            "end": 656,
                                                            "fullWidth": 16,
                                                            "width": 4,
                                                            "text": "with",
                                                            "value": "with",
                                                            "valueText": "with",
                                                            "hasLeadingTrivia": true,
                                                            "leadingTrivia": [
                                                                {
                                                                    "kind": "WhitespaceTrivia",
                                                                    "text": "            "
                                                                }
                                                            ]
                                                        },
                                                        "colonToken": {
                                                            "kind": "ColonToken",
                                                            "fullStart": 656,
                                                            "fullEnd": 658,
                                                            "start": 656,
                                                            "end": 657,
                                                            "fullWidth": 2,
                                                            "width": 1,
                                                            "text": ":",
                                                            "value": ":",
                                                            "valueText": ":",
                                                            "hasTrailingTrivia": true,
                                                            "trailingTrivia": [
                                                                {
                                                                    "kind": "WhitespaceTrivia",
                                                                    "text": " "
                                                                }
                                                            ]
                                                        },
                                                        "expression": {
                                                            "kind": "NumericLiteral",
                                                            "fullStart": 658,
                                                            "fullEnd": 659,
                                                            "start": 658,
                                                            "end": 659,
                                                            "fullWidth": 1,
                                                            "width": 1,
                                                            "text": "1",
                                                            "value": 1,
                                                            "valueText": "1"
                                                        }
                                                    },
                                                    {
                                                        "kind": "CommaToken",
                                                        "fullStart": 659,
                                                        "fullEnd": 663,
                                                        "start": 659,
                                                        "end": 660,
                                                        "fullWidth": 4,
                                                        "width": 1,
                                                        "text": ",",
                                                        "value": ",",
                                                        "valueText": ",",
                                                        "hasTrailingTrivia": true,
                                                        "hasTrailingNewLine": true,
                                                        "trailingTrivia": [
                                                            {
                                                                "kind": "WhitespaceTrivia",
                                                                "text": " "
                                                            },
                                                            {
                                                                "kind": "NewLineTrivia",
                                                                "text": "\r\n"
                                                            }
                                                        ]
                                                    },
                                                    {
                                                        "kind": "SimplePropertyAssignment",
                                                        "fullStart": 663,
                                                        "fullEnd": 687,
                                                        "start": 675,
                                                        "end": 685,
                                                        "fullWidth": 24,
                                                        "width": 10,
                                                        "isIncrementallyUnusable": true,
                                                        "propertyName": {
                                                            "kind": "IdentifierName",
                                                            "fullStart": 663,
                                                            "fullEnd": 682,
                                                            "start": 675,
                                                            "end": 682,
                                                            "fullWidth": 19,
                                                            "width": 7,
                                                            "text": "default",
                                                            "value": "default",
                                                            "valueText": "default",
                                                            "hasLeadingTrivia": true,
                                                            "leadingTrivia": [
                                                                {
                                                                    "kind": "WhitespaceTrivia",
                                                                    "text": "            "
                                                                }
                                                            ]
                                                        },
                                                        "colonToken": {
                                                            "kind": "ColonToken",
                                                            "fullStart": 682,
                                                            "fullEnd": 684,
                                                            "start": 682,
                                                            "end": 683,
                                                            "fullWidth": 2,
                                                            "width": 1,
                                                            "text": ":",
                                                            "value": ":",
                                                            "valueText": ":",
                                                            "hasTrailingTrivia": true,
                                                            "trailingTrivia": [
                                                                {
                                                                    "kind": "WhitespaceTrivia",
                                                                    "text": " "
                                                                }
                                                            ]
                                                        },
                                                        "expression": {
                                                            "kind": "NumericLiteral",
                                                            "fullStart": 684,
                                                            "fullEnd": 687,
                                                            "start": 684,
                                                            "end": 685,
                                                            "fullWidth": 3,
                                                            "width": 1,
                                                            "text": "2",
                                                            "value": 2,
                                                            "valueText": "2",
                                                            "hasTrailingTrivia": true,
                                                            "hasTrailingNewLine": true,
                                                            "trailingTrivia": [
                                                                {
                                                                    "kind": "NewLineTrivia",
                                                                    "text": "\r\n"
                                                                }
                                                            ]
                                                        }
                                                    }
                                                ],
                                                "closeBraceToken": {
                                                    "kind": "CloseBraceToken",
                                                    "fullStart": 687,
                                                    "fullEnd": 696,
                                                    "start": 695,
                                                    "end": 696,
                                                    "fullWidth": 9,
                                                    "width": 1,
                                                    "text": "}",
                                                    "value": "}",
                                                    "valueText": "}",
                                                    "hasLeadingTrivia": true,
                                                    "leadingTrivia": [
                                                        {
                                                            "kind": "WhitespaceTrivia",
                                                            "text": "        "
                                                        }
                                                    ]
                                                }
                                            }
                                        }
                                    }
                                ]
                            },
                            "semicolonToken": {
                                "kind": "SemicolonToken",
                                "fullStart": 696,
                                "fullEnd": 699,
                                "start": 696,
                                "end": 697,
                                "fullWidth": 3,
                                "width": 1,
                                "text": ";",
                                "value": ";",
                                "valueText": ";",
                                "hasTrailingTrivia": true,
                                "hasTrailingNewLine": true,
                                "trailingTrivia": [
                                    {
                                        "kind": "NewLineTrivia",
                                        "text": "\r\n"
                                    }
                                ]
                            }
                        },
                        {
                            "kind": "VariableStatement",
                            "fullStart": 699,
                            "fullEnd": 801,
                            "start": 707,
                            "end": 798,
                            "fullWidth": 102,
                            "width": 91,
                            "modifiers": [],
                            "variableDeclaration": {
                                "kind": "VariableDeclaration",
                                "fullStart": 699,
                                "fullEnd": 797,
                                "start": 707,
                                "end": 797,
                                "fullWidth": 98,
                                "width": 90,
                                "varKeyword": {
                                    "kind": "VarKeyword",
                                    "fullStart": 699,
                                    "fullEnd": 711,
                                    "start": 707,
                                    "end": 710,
                                    "fullWidth": 12,
                                    "width": 3,
                                    "text": "var",
                                    "value": "var",
                                    "valueText": "var",
                                    "hasLeadingTrivia": true,
                                    "hasTrailingTrivia": true,
                                    "leadingTrivia": [
                                        {
                                            "kind": "WhitespaceTrivia",
                                            "text": "        "
                                        }
                                    ],
                                    "trailingTrivia": [
                                        {
                                            "kind": "WhitespaceTrivia",
                                            "text": " "
                                        }
                                    ]
                                },
                                "variableDeclarators": [
                                    {
                                        "kind": "VariableDeclarator",
                                        "fullStart": 711,
                                        "fullEnd": 797,
                                        "start": 711,
                                        "end": 797,
                                        "fullWidth": 86,
<<<<<<< HEAD
                                        "width": 86,
                                        "identifier": {
=======
                                        "propertyName": {
>>>>>>> 85e84683
                                            "kind": "IdentifierName",
                                            "fullStart": 711,
                                            "fullEnd": 715,
                                            "start": 711,
                                            "end": 714,
                                            "fullWidth": 4,
                                            "width": 3,
                                            "text": "arr",
                                            "value": "arr",
                                            "valueText": "arr",
                                            "hasTrailingTrivia": true,
                                            "trailingTrivia": [
                                                {
                                                    "kind": "WhitespaceTrivia",
                                                    "text": " "
                                                }
                                            ]
                                        },
                                        "equalsValueClause": {
                                            "kind": "EqualsValueClause",
                                            "fullStart": 715,
                                            "fullEnd": 797,
                                            "start": 715,
                                            "end": 797,
                                            "fullWidth": 82,
                                            "width": 82,
                                            "equalsToken": {
                                                "kind": "EqualsToken",
                                                "fullStart": 715,
                                                "fullEnd": 717,
                                                "start": 715,
                                                "end": 716,
                                                "fullWidth": 2,
                                                "width": 1,
                                                "text": "=",
                                                "value": "=",
                                                "valueText": "=",
                                                "hasTrailingTrivia": true,
                                                "trailingTrivia": [
                                                    {
                                                        "kind": "WhitespaceTrivia",
                                                        "text": " "
                                                    }
                                                ]
                                            },
                                            "value": {
                                                "kind": "ArrayLiteralExpression",
                                                "fullStart": 717,
                                                "fullEnd": 797,
                                                "start": 717,
                                                "end": 797,
                                                "fullWidth": 80,
                                                "width": 80,
                                                "openBracketToken": {
                                                    "kind": "OpenBracketToken",
                                                    "fullStart": 717,
                                                    "fullEnd": 721,
                                                    "start": 717,
                                                    "end": 718,
                                                    "fullWidth": 4,
                                                    "width": 1,
                                                    "text": "[",
                                                    "value": "[",
                                                    "valueText": "[",
                                                    "hasTrailingTrivia": true,
                                                    "hasTrailingNewLine": true,
                                                    "trailingTrivia": [
                                                        {
                                                            "kind": "WhitespaceTrivia",
                                                            "text": " "
                                                        },
                                                        {
                                                            "kind": "NewLineTrivia",
                                                            "text": "\r\n"
                                                        }
                                                    ]
                                                },
                                                "expressions": [
                                                    {
                                                        "kind": "StringLiteral",
                                                        "fullStart": 721,
                                                        "fullEnd": 739,
                                                        "start": 733,
                                                        "end": 739,
                                                        "fullWidth": 18,
                                                        "width": 6,
                                                        "text": "'this'",
                                                        "value": "this",
                                                        "valueText": "this",
                                                        "hasLeadingTrivia": true,
                                                        "leadingTrivia": [
                                                            {
                                                                "kind": "WhitespaceTrivia",
                                                                "text": "            "
                                                            }
                                                        ]
                                                    },
                                                    {
                                                        "kind": "CommaToken",
                                                        "fullStart": 739,
                                                        "fullEnd": 743,
                                                        "start": 739,
                                                        "end": 740,
                                                        "fullWidth": 4,
                                                        "width": 1,
                                                        "text": ",",
                                                        "value": ",",
                                                        "valueText": ",",
                                                        "hasTrailingTrivia": true,
                                                        "hasTrailingNewLine": true,
                                                        "trailingTrivia": [
                                                            {
                                                                "kind": "WhitespaceTrivia",
                                                                "text": " "
                                                            },
                                                            {
                                                                "kind": "NewLineTrivia",
                                                                "text": "\r\n"
                                                            }
                                                        ]
                                                    },
                                                    {
                                                        "kind": "StringLiteral",
                                                        "fullStart": 743,
                                                        "fullEnd": 761,
                                                        "start": 755,
                                                        "end": 761,
                                                        "fullWidth": 18,
                                                        "width": 6,
                                                        "text": "'with'",
                                                        "value": "with",
                                                        "valueText": "with",
                                                        "hasLeadingTrivia": true,
                                                        "leadingTrivia": [
                                                            {
                                                                "kind": "WhitespaceTrivia",
                                                                "text": "            "
                                                            }
                                                        ]
                                                    },
                                                    {
                                                        "kind": "CommaToken",
                                                        "fullStart": 761,
                                                        "fullEnd": 765,
                                                        "start": 761,
                                                        "end": 762,
                                                        "fullWidth": 4,
                                                        "width": 1,
                                                        "text": ",",
                                                        "value": ",",
                                                        "valueText": ",",
                                                        "hasTrailingTrivia": true,
                                                        "hasTrailingNewLine": true,
                                                        "trailingTrivia": [
                                                            {
                                                                "kind": "WhitespaceTrivia",
                                                                "text": " "
                                                            },
                                                            {
                                                                "kind": "NewLineTrivia",
                                                                "text": "\r\n"
                                                            }
                                                        ]
                                                    },
                                                    {
                                                        "kind": "StringLiteral",
                                                        "fullStart": 765,
                                                        "fullEnd": 788,
                                                        "start": 777,
                                                        "end": 786,
                                                        "fullWidth": 23,
                                                        "width": 9,
                                                        "text": "'default'",
                                                        "value": "default",
                                                        "valueText": "default",
                                                        "hasLeadingTrivia": true,
                                                        "hasTrailingTrivia": true,
                                                        "hasTrailingNewLine": true,
                                                        "leadingTrivia": [
                                                            {
                                                                "kind": "WhitespaceTrivia",
                                                                "text": "            "
                                                            }
                                                        ],
                                                        "trailingTrivia": [
                                                            {
                                                                "kind": "NewLineTrivia",
                                                                "text": "\r\n"
                                                            }
                                                        ]
                                                    }
                                                ],
                                                "closeBracketToken": {
                                                    "kind": "CloseBracketToken",
                                                    "fullStart": 788,
                                                    "fullEnd": 797,
                                                    "start": 796,
                                                    "end": 797,
                                                    "fullWidth": 9,
                                                    "width": 1,
                                                    "text": "]",
                                                    "value": "]",
                                                    "valueText": "]",
                                                    "hasLeadingTrivia": true,
                                                    "leadingTrivia": [
                                                        {
                                                            "kind": "WhitespaceTrivia",
                                                            "text": "        "
                                                        }
                                                    ]
                                                }
                                            }
                                        }
                                    }
                                ]
                            },
                            "semicolonToken": {
                                "kind": "SemicolonToken",
                                "fullStart": 797,
                                "fullEnd": 801,
                                "start": 797,
                                "end": 798,
                                "fullWidth": 4,
                                "width": 1,
                                "text": ";",
                                "value": ";",
                                "valueText": ";",
                                "hasTrailingTrivia": true,
                                "hasTrailingNewLine": true,
                                "trailingTrivia": [
                                    {
                                        "kind": "WhitespaceTrivia",
                                        "text": " "
                                    },
                                    {
                                        "kind": "NewLineTrivia",
                                        "text": "\r\n"
                                    }
                                ]
                            }
                        },
                        {
                            "kind": "ForStatement",
                            "fullStart": 801,
                            "fullEnd": 952,
                            "start": 809,
                            "end": 950,
                            "fullWidth": 151,
                            "width": 141,
                            "forKeyword": {
                                "kind": "ForKeyword",
                                "fullStart": 801,
                                "fullEnd": 813,
                                "start": 809,
                                "end": 812,
                                "fullWidth": 12,
                                "width": 3,
                                "text": "for",
                                "value": "for",
                                "valueText": "for",
                                "hasLeadingTrivia": true,
                                "hasTrailingTrivia": true,
                                "leadingTrivia": [
                                    {
                                        "kind": "WhitespaceTrivia",
                                        "text": "        "
                                    }
                                ],
                                "trailingTrivia": [
                                    {
                                        "kind": "WhitespaceTrivia",
                                        "text": " "
                                    }
                                ]
                            },
                            "openParenToken": {
                                "kind": "OpenParenToken",
                                "fullStart": 813,
                                "fullEnd": 814,
                                "start": 813,
                                "end": 814,
                                "fullWidth": 1,
                                "width": 1,
                                "text": "(",
                                "value": "(",
                                "valueText": "("
                            },
                            "variableDeclaration": {
                                "kind": "VariableDeclaration",
                                "fullStart": 814,
                                "fullEnd": 823,
                                "start": 814,
                                "end": 823,
                                "fullWidth": 9,
                                "width": 9,
                                "varKeyword": {
                                    "kind": "VarKeyword",
                                    "fullStart": 814,
                                    "fullEnd": 818,
                                    "start": 814,
                                    "end": 817,
                                    "fullWidth": 4,
                                    "width": 3,
                                    "text": "var",
                                    "value": "var",
                                    "valueText": "var",
                                    "hasTrailingTrivia": true,
                                    "trailingTrivia": [
                                        {
                                            "kind": "WhitespaceTrivia",
                                            "text": " "
                                        }
                                    ]
                                },
                                "variableDeclarators": [
                                    {
                                        "kind": "VariableDeclarator",
                                        "fullStart": 818,
                                        "fullEnd": 823,
                                        "start": 818,
                                        "end": 823,
                                        "fullWidth": 5,
<<<<<<< HEAD
                                        "width": 5,
                                        "identifier": {
=======
                                        "propertyName": {
>>>>>>> 85e84683
                                            "kind": "IdentifierName",
                                            "fullStart": 818,
                                            "fullEnd": 820,
                                            "start": 818,
                                            "end": 819,
                                            "fullWidth": 2,
                                            "width": 1,
                                            "text": "i",
                                            "value": "i",
                                            "valueText": "i",
                                            "hasTrailingTrivia": true,
                                            "trailingTrivia": [
                                                {
                                                    "kind": "WhitespaceTrivia",
                                                    "text": " "
                                                }
                                            ]
                                        },
                                        "equalsValueClause": {
                                            "kind": "EqualsValueClause",
                                            "fullStart": 820,
                                            "fullEnd": 823,
                                            "start": 820,
                                            "end": 823,
                                            "fullWidth": 3,
                                            "width": 3,
                                            "equalsToken": {
                                                "kind": "EqualsToken",
                                                "fullStart": 820,
                                                "fullEnd": 822,
                                                "start": 820,
                                                "end": 821,
                                                "fullWidth": 2,
                                                "width": 1,
                                                "text": "=",
                                                "value": "=",
                                                "valueText": "=",
                                                "hasTrailingTrivia": true,
                                                "trailingTrivia": [
                                                    {
                                                        "kind": "WhitespaceTrivia",
                                                        "text": " "
                                                    }
                                                ]
                                            },
                                            "value": {
                                                "kind": "NumericLiteral",
                                                "fullStart": 822,
                                                "fullEnd": 823,
                                                "start": 822,
                                                "end": 823,
                                                "fullWidth": 1,
                                                "width": 1,
                                                "text": "0",
                                                "value": 0,
                                                "valueText": "0"
                                            }
                                        }
                                    }
                                ]
                            },
                            "firstSemicolonToken": {
                                "kind": "SemicolonToken",
                                "fullStart": 823,
                                "fullEnd": 825,
                                "start": 823,
                                "end": 824,
                                "fullWidth": 2,
                                "width": 1,
                                "text": ";",
                                "value": ";",
                                "valueText": ";",
                                "hasTrailingTrivia": true,
                                "trailingTrivia": [
                                    {
                                        "kind": "WhitespaceTrivia",
                                        "text": " "
                                    }
                                ]
                            },
                            "condition": {
                                "kind": "LessThanExpression",
                                "fullStart": 825,
                                "fullEnd": 839,
                                "start": 825,
                                "end": 839,
                                "fullWidth": 14,
                                "width": 14,
                                "left": {
                                    "kind": "IdentifierName",
                                    "fullStart": 825,
                                    "fullEnd": 827,
                                    "start": 825,
                                    "end": 826,
                                    "fullWidth": 2,
                                    "width": 1,
                                    "text": "i",
                                    "value": "i",
                                    "valueText": "i",
                                    "hasTrailingTrivia": true,
                                    "trailingTrivia": [
                                        {
                                            "kind": "WhitespaceTrivia",
                                            "text": " "
                                        }
                                    ]
                                },
                                "operatorToken": {
                                    "kind": "LessThanToken",
                                    "fullStart": 827,
                                    "fullEnd": 829,
                                    "start": 827,
                                    "end": 828,
                                    "fullWidth": 2,
                                    "width": 1,
                                    "text": "<",
                                    "value": "<",
                                    "valueText": "<",
                                    "hasTrailingTrivia": true,
                                    "trailingTrivia": [
                                        {
                                            "kind": "WhitespaceTrivia",
                                            "text": " "
                                        }
                                    ]
                                },
                                "right": {
                                    "kind": "MemberAccessExpression",
                                    "fullStart": 829,
                                    "fullEnd": 839,
                                    "start": 829,
                                    "end": 839,
                                    "fullWidth": 10,
                                    "width": 10,
                                    "expression": {
                                        "kind": "IdentifierName",
                                        "fullStart": 829,
                                        "fullEnd": 832,
                                        "start": 829,
                                        "end": 832,
                                        "fullWidth": 3,
                                        "width": 3,
                                        "text": "arr",
                                        "value": "arr",
                                        "valueText": "arr"
                                    },
                                    "dotToken": {
                                        "kind": "DotToken",
                                        "fullStart": 832,
                                        "fullEnd": 833,
                                        "start": 832,
                                        "end": 833,
                                        "fullWidth": 1,
                                        "width": 1,
                                        "text": ".",
                                        "value": ".",
                                        "valueText": "."
                                    },
                                    "name": {
                                        "kind": "IdentifierName",
                                        "fullStart": 833,
                                        "fullEnd": 839,
                                        "start": 833,
                                        "end": 839,
                                        "fullWidth": 6,
                                        "width": 6,
                                        "text": "length",
                                        "value": "length",
                                        "valueText": "length"
                                    }
                                }
                            },
                            "secondSemicolonToken": {
                                "kind": "SemicolonToken",
                                "fullStart": 839,
                                "fullEnd": 841,
                                "start": 839,
                                "end": 840,
                                "fullWidth": 2,
                                "width": 1,
                                "text": ";",
                                "value": ";",
                                "valueText": ";",
                                "hasTrailingTrivia": true,
                                "trailingTrivia": [
                                    {
                                        "kind": "WhitespaceTrivia",
                                        "text": " "
                                    }
                                ]
                            },
                            "incrementor": {
                                "kind": "PostIncrementExpression",
                                "fullStart": 841,
                                "fullEnd": 844,
                                "start": 841,
                                "end": 844,
                                "fullWidth": 3,
                                "width": 3,
                                "operand": {
                                    "kind": "IdentifierName",
                                    "fullStart": 841,
                                    "fullEnd": 842,
                                    "start": 841,
                                    "end": 842,
                                    "fullWidth": 1,
                                    "width": 1,
                                    "text": "i",
                                    "value": "i",
                                    "valueText": "i"
                                },
                                "operatorToken": {
                                    "kind": "PlusPlusToken",
                                    "fullStart": 842,
                                    "fullEnd": 844,
                                    "start": 842,
                                    "end": 844,
                                    "fullWidth": 2,
                                    "width": 2,
                                    "text": "++",
                                    "value": "++",
                                    "valueText": "++"
                                }
                            },
                            "closeParenToken": {
                                "kind": "CloseParenToken",
                                "fullStart": 844,
                                "fullEnd": 846,
                                "start": 844,
                                "end": 845,
                                "fullWidth": 2,
                                "width": 1,
                                "text": ")",
                                "value": ")",
                                "valueText": ")",
                                "hasTrailingTrivia": true,
                                "trailingTrivia": [
                                    {
                                        "kind": "WhitespaceTrivia",
                                        "text": " "
                                    }
                                ]
                            },
                            "statement": {
                                "kind": "Block",
                                "fullStart": 846,
                                "fullEnd": 952,
                                "start": 846,
                                "end": 950,
                                "fullWidth": 106,
                                "width": 104,
                                "openBraceToken": {
                                    "kind": "OpenBraceToken",
                                    "fullStart": 846,
                                    "fullEnd": 849,
                                    "start": 846,
                                    "end": 847,
                                    "fullWidth": 3,
                                    "width": 1,
                                    "text": "{",
                                    "value": "{",
                                    "valueText": "{",
                                    "hasTrailingTrivia": true,
                                    "hasTrailingNewLine": true,
                                    "trailingTrivia": [
                                        {
                                            "kind": "NewLineTrivia",
                                            "text": "\r\n"
                                        }
                                    ]
                                },
                                "statements": [
                                    {
                                        "kind": "IfStatement",
                                        "fullStart": 849,
                                        "fullEnd": 938,
                                        "start": 861,
                                        "end": 938,
                                        "fullWidth": 89,
                                        "width": 77,
                                        "ifKeyword": {
                                            "kind": "IfKeyword",
                                            "fullStart": 849,
                                            "fullEnd": 864,
                                            "start": 861,
                                            "end": 863,
                                            "fullWidth": 15,
                                            "width": 2,
                                            "text": "if",
                                            "value": "if",
                                            "valueText": "if",
                                            "hasLeadingTrivia": true,
                                            "hasTrailingTrivia": true,
                                            "leadingTrivia": [
                                                {
                                                    "kind": "WhitespaceTrivia",
                                                    "text": "            "
                                                }
                                            ],
                                            "trailingTrivia": [
                                                {
                                                    "kind": "WhitespaceTrivia",
                                                    "text": " "
                                                }
                                            ]
                                        },
                                        "openParenToken": {
                                            "kind": "OpenParenToken",
                                            "fullStart": 864,
                                            "fullEnd": 865,
                                            "start": 864,
                                            "end": 865,
                                            "fullWidth": 1,
                                            "width": 1,
                                            "text": "(",
                                            "value": "(",
                                            "valueText": "("
                                        },
                                        "condition": {
                                            "kind": "NotEqualsExpression",
                                            "fullStart": 865,
                                            "fullEnd": 889,
                                            "start": 865,
                                            "end": 889,
                                            "fullWidth": 24,
                                            "width": 24,
                                            "left": {
                                                "kind": "ElementAccessExpression",
                                                "fullStart": 865,
                                                "fullEnd": 884,
                                                "start": 865,
                                                "end": 883,
                                                "fullWidth": 19,
                                                "width": 18,
                                                "expression": {
                                                    "kind": "IdentifierName",
                                                    "fullStart": 865,
                                                    "fullEnd": 875,
                                                    "start": 865,
                                                    "end": 875,
                                                    "fullWidth": 10,
                                                    "width": 10,
                                                    "text": "tokenCodes",
                                                    "value": "tokenCodes",
                                                    "valueText": "tokenCodes"
                                                },
                                                "openBracketToken": {
                                                    "kind": "OpenBracketToken",
                                                    "fullStart": 875,
                                                    "fullEnd": 876,
                                                    "start": 875,
                                                    "end": 876,
                                                    "fullWidth": 1,
                                                    "width": 1,
                                                    "text": "[",
                                                    "value": "[",
                                                    "valueText": "["
                                                },
                                                "argumentExpression": {
                                                    "kind": "ElementAccessExpression",
                                                    "fullStart": 876,
                                                    "fullEnd": 882,
                                                    "start": 876,
                                                    "end": 882,
                                                    "fullWidth": 6,
                                                    "width": 6,
                                                    "expression": {
                                                        "kind": "IdentifierName",
                                                        "fullStart": 876,
                                                        "fullEnd": 879,
                                                        "start": 876,
                                                        "end": 879,
                                                        "fullWidth": 3,
                                                        "width": 3,
                                                        "text": "arr",
                                                        "value": "arr",
                                                        "valueText": "arr"
                                                    },
                                                    "openBracketToken": {
                                                        "kind": "OpenBracketToken",
                                                        "fullStart": 879,
                                                        "fullEnd": 880,
                                                        "start": 879,
                                                        "end": 880,
                                                        "fullWidth": 1,
                                                        "width": 1,
                                                        "text": "[",
                                                        "value": "[",
                                                        "valueText": "["
                                                    },
                                                    "argumentExpression": {
                                                        "kind": "IdentifierName",
                                                        "fullStart": 880,
                                                        "fullEnd": 881,
                                                        "start": 880,
                                                        "end": 881,
                                                        "fullWidth": 1,
                                                        "width": 1,
                                                        "text": "i",
                                                        "value": "i",
                                                        "valueText": "i"
                                                    },
                                                    "closeBracketToken": {
                                                        "kind": "CloseBracketToken",
                                                        "fullStart": 881,
                                                        "fullEnd": 882,
                                                        "start": 881,
                                                        "end": 882,
                                                        "fullWidth": 1,
                                                        "width": 1,
                                                        "text": "]",
                                                        "value": "]",
                                                        "valueText": "]"
                                                    }
                                                },
                                                "closeBracketToken": {
                                                    "kind": "CloseBracketToken",
                                                    "fullStart": 882,
                                                    "fullEnd": 884,
                                                    "start": 882,
                                                    "end": 883,
                                                    "fullWidth": 2,
                                                    "width": 1,
                                                    "text": "]",
                                                    "value": "]",
                                                    "valueText": "]",
                                                    "hasTrailingTrivia": true,
                                                    "trailingTrivia": [
                                                        {
                                                            "kind": "WhitespaceTrivia",
                                                            "text": " "
                                                        }
                                                    ]
                                                }
                                            },
                                            "operatorToken": {
                                                "kind": "ExclamationEqualsEqualsToken",
                                                "fullStart": 884,
                                                "fullEnd": 888,
                                                "start": 884,
                                                "end": 887,
                                                "fullWidth": 4,
                                                "width": 3,
                                                "text": "!==",
                                                "value": "!==",
                                                "valueText": "!==",
                                                "hasTrailingTrivia": true,
                                                "trailingTrivia": [
                                                    {
                                                        "kind": "WhitespaceTrivia",
                                                        "text": " "
                                                    }
                                                ]
                                            },
                                            "right": {
                                                "kind": "IdentifierName",
                                                "fullStart": 888,
                                                "fullEnd": 889,
                                                "start": 888,
                                                "end": 889,
                                                "fullWidth": 1,
                                                "width": 1,
                                                "text": "i",
                                                "value": "i",
                                                "valueText": "i"
                                            }
                                        },
                                        "closeParenToken": {
                                            "kind": "CloseParenToken",
                                            "fullStart": 889,
                                            "fullEnd": 891,
                                            "start": 889,
                                            "end": 890,
                                            "fullWidth": 2,
                                            "width": 1,
                                            "text": ")",
                                            "value": ")",
                                            "valueText": ")",
                                            "hasTrailingTrivia": true,
                                            "trailingTrivia": [
                                                {
                                                    "kind": "WhitespaceTrivia",
                                                    "text": " "
                                                }
                                            ]
                                        },
                                        "statement": {
                                            "kind": "Block",
                                            "fullStart": 891,
                                            "fullEnd": 938,
                                            "start": 891,
                                            "end": 938,
                                            "fullWidth": 47,
                                            "width": 47,
                                            "openBraceToken": {
                                                "kind": "OpenBraceToken",
                                                "fullStart": 891,
                                                "fullEnd": 894,
                                                "start": 891,
                                                "end": 892,
                                                "fullWidth": 3,
                                                "width": 1,
                                                "text": "{",
                                                "value": "{",
                                                "valueText": "{",
                                                "hasTrailingTrivia": true,
                                                "hasTrailingNewLine": true,
                                                "trailingTrivia": [
                                                    {
                                                        "kind": "NewLineTrivia",
                                                        "text": "\r\n"
                                                    }
                                                ]
                                            },
                                            "statements": [
                                                {
                                                    "kind": "ReturnStatement",
                                                    "fullStart": 894,
                                                    "fullEnd": 925,
                                                    "start": 910,
                                                    "end": 923,
                                                    "fullWidth": 31,
                                                    "width": 13,
                                                    "returnKeyword": {
                                                        "kind": "ReturnKeyword",
                                                        "fullStart": 894,
                                                        "fullEnd": 917,
                                                        "start": 910,
                                                        "end": 916,
                                                        "fullWidth": 23,
                                                        "width": 6,
                                                        "text": "return",
                                                        "value": "return",
                                                        "valueText": "return",
                                                        "hasLeadingTrivia": true,
                                                        "hasTrailingTrivia": true,
                                                        "leadingTrivia": [
                                                            {
                                                                "kind": "WhitespaceTrivia",
                                                                "text": "                "
                                                            }
                                                        ],
                                                        "trailingTrivia": [
                                                            {
                                                                "kind": "WhitespaceTrivia",
                                                                "text": " "
                                                            }
                                                        ]
                                                    },
                                                    "expression": {
                                                        "kind": "FalseKeyword",
                                                        "fullStart": 917,
                                                        "fullEnd": 922,
                                                        "start": 917,
                                                        "end": 922,
                                                        "fullWidth": 5,
                                                        "width": 5,
                                                        "text": "false",
                                                        "value": false,
                                                        "valueText": "false"
                                                    },
                                                    "semicolonToken": {
                                                        "kind": "SemicolonToken",
                                                        "fullStart": 922,
                                                        "fullEnd": 925,
                                                        "start": 922,
                                                        "end": 923,
                                                        "fullWidth": 3,
                                                        "width": 1,
                                                        "text": ";",
                                                        "value": ";",
                                                        "valueText": ";",
                                                        "hasTrailingTrivia": true,
                                                        "hasTrailingNewLine": true,
                                                        "trailingTrivia": [
                                                            {
                                                                "kind": "NewLineTrivia",
                                                                "text": "\r\n"
                                                            }
                                                        ]
                                                    }
                                                }
                                            ],
                                            "closeBraceToken": {
                                                "kind": "CloseBraceToken",
                                                "fullStart": 925,
                                                "fullEnd": 938,
                                                "start": 937,
                                                "end": 938,
                                                "fullWidth": 13,
                                                "width": 1,
                                                "text": "}",
                                                "value": "}",
                                                "valueText": "}",
                                                "hasLeadingTrivia": true,
                                                "leadingTrivia": [
                                                    {
                                                        "kind": "WhitespaceTrivia",
                                                        "text": "            "
                                                    }
                                                ]
                                            }
                                        }
                                    },
                                    {
                                        "kind": "EmptyStatement",
                                        "fullStart": 938,
                                        "fullEnd": 941,
                                        "start": 938,
                                        "end": 939,
                                        "fullWidth": 3,
                                        "width": 1,
                                        "semicolonToken": {
                                            "kind": "SemicolonToken",
                                            "fullStart": 938,
                                            "fullEnd": 941,
                                            "start": 938,
                                            "end": 939,
                                            "fullWidth": 3,
                                            "width": 1,
                                            "text": ";",
                                            "value": ";",
                                            "valueText": ";",
                                            "hasTrailingTrivia": true,
                                            "hasTrailingNewLine": true,
                                            "trailingTrivia": [
                                                {
                                                    "kind": "NewLineTrivia",
                                                    "text": "\r\n"
                                                }
                                            ]
                                        }
                                    }
                                ],
                                "closeBraceToken": {
                                    "kind": "CloseBraceToken",
                                    "fullStart": 941,
                                    "fullEnd": 952,
                                    "start": 949,
                                    "end": 950,
                                    "fullWidth": 11,
                                    "width": 1,
                                    "text": "}",
                                    "value": "}",
                                    "valueText": "}",
                                    "hasLeadingTrivia": true,
                                    "hasTrailingTrivia": true,
                                    "hasTrailingNewLine": true,
                                    "leadingTrivia": [
                                        {
                                            "kind": "WhitespaceTrivia",
                                            "text": "        "
                                        }
                                    ],
                                    "trailingTrivia": [
                                        {
                                            "kind": "NewLineTrivia",
                                            "text": "\r\n"
                                        }
                                    ]
                                }
                            }
                        },
                        {
                            "kind": "ReturnStatement",
                            "fullStart": 952,
                            "fullEnd": 974,
                            "start": 960,
                            "end": 972,
                            "fullWidth": 22,
                            "width": 12,
                            "returnKeyword": {
                                "kind": "ReturnKeyword",
                                "fullStart": 952,
                                "fullEnd": 967,
                                "start": 960,
                                "end": 966,
                                "fullWidth": 15,
                                "width": 6,
                                "text": "return",
                                "value": "return",
                                "valueText": "return",
                                "hasLeadingTrivia": true,
                                "hasTrailingTrivia": true,
                                "leadingTrivia": [
                                    {
                                        "kind": "WhitespaceTrivia",
                                        "text": "        "
                                    }
                                ],
                                "trailingTrivia": [
                                    {
                                        "kind": "WhitespaceTrivia",
                                        "text": " "
                                    }
                                ]
                            },
                            "expression": {
                                "kind": "TrueKeyword",
                                "fullStart": 967,
                                "fullEnd": 971,
                                "start": 967,
                                "end": 971,
                                "fullWidth": 4,
                                "width": 4,
                                "text": "true",
                                "value": true,
                                "valueText": "true"
                            },
                            "semicolonToken": {
                                "kind": "SemicolonToken",
                                "fullStart": 971,
                                "fullEnd": 974,
                                "start": 971,
                                "end": 972,
                                "fullWidth": 3,
                                "width": 1,
                                "text": ";",
                                "value": ";",
                                "valueText": ";",
                                "hasTrailingTrivia": true,
                                "hasTrailingNewLine": true,
                                "trailingTrivia": [
                                    {
                                        "kind": "NewLineTrivia",
                                        "text": "\r\n"
                                    }
                                ]
                            }
                        }
                    ],
                    "closeBraceToken": {
                        "kind": "CloseBraceToken",
                        "fullStart": 974,
                        "fullEnd": 981,
                        "start": 978,
                        "end": 979,
                        "fullWidth": 7,
                        "width": 1,
                        "text": "}",
                        "value": "}",
                        "valueText": "}",
                        "hasLeadingTrivia": true,
                        "hasTrailingTrivia": true,
                        "hasTrailingNewLine": true,
                        "leadingTrivia": [
                            {
                                "kind": "WhitespaceTrivia",
                                "text": "    "
                            }
                        ],
                        "trailingTrivia": [
                            {
                                "kind": "NewLineTrivia",
                                "text": "\r\n"
                            }
                        ]
                    }
                }
            },
            {
                "kind": "ExpressionStatement",
                "fullStart": 981,
                "fullEnd": 1005,
                "start": 981,
                "end": 1003,
                "fullWidth": 24,
                "width": 22,
                "expression": {
                    "kind": "InvocationExpression",
                    "fullStart": 981,
                    "fullEnd": 1002,
                    "start": 981,
                    "end": 1002,
                    "fullWidth": 21,
                    "width": 21,
                    "expression": {
                        "kind": "IdentifierName",
                        "fullStart": 981,
                        "fullEnd": 992,
                        "start": 981,
                        "end": 992,
                        "fullWidth": 11,
                        "width": 11,
                        "text": "runTestCase",
                        "value": "runTestCase",
                        "valueText": "runTestCase"
                    },
                    "argumentList": {
                        "kind": "ArgumentList",
                        "fullStart": 992,
                        "fullEnd": 1002,
                        "start": 992,
                        "end": 1002,
                        "fullWidth": 10,
                        "width": 10,
                        "openParenToken": {
                            "kind": "OpenParenToken",
                            "fullStart": 992,
                            "fullEnd": 993,
                            "start": 992,
                            "end": 993,
                            "fullWidth": 1,
                            "width": 1,
                            "text": "(",
                            "value": "(",
                            "valueText": "("
                        },
                        "arguments": [
                            {
                                "kind": "IdentifierName",
                                "fullStart": 993,
                                "fullEnd": 1001,
                                "start": 993,
                                "end": 1001,
                                "fullWidth": 8,
                                "width": 8,
                                "text": "testcase",
                                "value": "testcase",
                                "valueText": "testcase"
                            }
                        ],
                        "closeParenToken": {
                            "kind": "CloseParenToken",
                            "fullStart": 1001,
                            "fullEnd": 1002,
                            "start": 1001,
                            "end": 1002,
                            "fullWidth": 1,
                            "width": 1,
                            "text": ")",
                            "value": ")",
                            "valueText": ")"
                        }
                    }
                },
                "semicolonToken": {
                    "kind": "SemicolonToken",
                    "fullStart": 1002,
                    "fullEnd": 1005,
                    "start": 1002,
                    "end": 1003,
                    "fullWidth": 3,
                    "width": 1,
                    "text": ";",
                    "value": ";",
                    "valueText": ";",
                    "hasTrailingTrivia": true,
                    "hasTrailingNewLine": true,
                    "trailingTrivia": [
                        {
                            "kind": "NewLineTrivia",
                            "text": "\r\n"
                        }
                    ]
                }
            }
        ],
        "endOfFileToken": {
            "kind": "EndOfFileToken",
            "fullStart": 1005,
            "fullEnd": 1005,
            "start": 1005,
            "end": 1005,
            "fullWidth": 0,
            "width": 0,
            "text": ""
        }
    },
    "lineMap": {
        "lineStarts": [
            0,
            67,
            152,
            232,
            308,
            380,
            385,
            423,
            548,
            553,
            555,
            557,
            580,
            616,
            640,
            663,
            687,
            699,
            721,
            743,
            765,
            788,
            801,
            849,
            894,
            925,
            941,
            952,
            974,
            981,
            1005
        ],
        "length": 1005
    }
}<|MERGE_RESOLUTION|>--- conflicted
+++ resolved
@@ -665,12 +665,8 @@
                                         "start": 711,
                                         "end": 797,
                                         "fullWidth": 86,
-<<<<<<< HEAD
                                         "width": 86,
-                                        "identifier": {
-=======
                                         "propertyName": {
->>>>>>> 85e84683
                                             "kind": "IdentifierName",
                                             "fullStart": 711,
                                             "fullEnd": 715,
@@ -993,12 +989,8 @@
                                         "start": 818,
                                         "end": 823,
                                         "fullWidth": 5,
-<<<<<<< HEAD
                                         "width": 5,
-                                        "identifier": {
-=======
                                         "propertyName": {
->>>>>>> 85e84683
                                             "kind": "IdentifierName",
                                             "fullStart": 818,
                                             "fullEnd": 820,
