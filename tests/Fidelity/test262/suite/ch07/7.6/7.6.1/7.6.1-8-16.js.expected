{
    "isDeclaration": false,
    "languageVersion": "EcmaScript5",
    "parseOptions": {
        "allowAutomaticSemicolonInsertion": true
    },
    "sourceUnit": {
        "kind": "SourceUnit",
        "fullStart": 0,
        "fullEnd": 1454,
        "start": 571,
        "end": 1454,
        "fullWidth": 1454,
        "width": 883,
        "isIncrementallyUnusable": true,
        "moduleElements": [
            {
                "kind": "FunctionDeclaration",
                "fullStart": 0,
                "fullEnd": 1430,
                "start": 571,
                "end": 1428,
                "fullWidth": 1430,
                "width": 857,
                "modifiers": [],
                "functionKeyword": {
                    "kind": "FunctionKeyword",
                    "fullStart": 0,
                    "fullEnd": 580,
                    "start": 571,
                    "end": 579,
                    "fullWidth": 580,
                    "width": 8,
                    "text": "function",
                    "value": "function",
                    "valueText": "function",
                    "hasLeadingTrivia": true,
                    "hasLeadingComment": true,
                    "hasLeadingNewLine": true,
                    "hasTrailingTrivia": true,
                    "leadingTrivia": [
                        {
                            "kind": "SingleLineCommentTrivia",
                            "text": "/// Copyright (c) 2012 Ecma International.  All rights reserved. "
                        },
                        {
                            "kind": "NewLineTrivia",
                            "text": "\r\n"
                        },
                        {
                            "kind": "SingleLineCommentTrivia",
                            "text": "/// Ecma International makes this code available under the terms and conditions set"
                        },
                        {
                            "kind": "NewLineTrivia",
                            "text": "\r\n"
                        },
                        {
                            "kind": "SingleLineCommentTrivia",
                            "text": "/// forth on http://hg.ecmascript.org/tests/test262/raw-file/tip/LICENSE (the "
                        },
                        {
                            "kind": "NewLineTrivia",
                            "text": "\r\n"
                        },
                        {
                            "kind": "SingleLineCommentTrivia",
                            "text": "/// \"Use Terms\").   Any redistribution of this code must retain the above "
                        },
                        {
                            "kind": "NewLineTrivia",
                            "text": "\r\n"
                        },
                        {
                            "kind": "SingleLineCommentTrivia",
                            "text": "/// copyright and this notice and otherwise comply with the Use Terms."
                        },
                        {
                            "kind": "NewLineTrivia",
                            "text": "\r\n"
                        },
                        {
                            "kind": "MultiLineCommentTrivia",
                            "text": "/**\r\n * @path ch07/7.6/7.6.1/7.6.1-8-16.js\r\n * @description Allow reserved words as property names by set function within an object, accessed via indexing: undefined, NaN, Infinity\r\n */"
                        },
                        {
                            "kind": "NewLineTrivia",
                            "text": "\r\n"
                        },
                        {
                            "kind": "NewLineTrivia",
                            "text": "\r\n"
                        },
                        {
                            "kind": "NewLineTrivia",
                            "text": "\r\n"
                        }
                    ],
                    "trailingTrivia": [
                        {
                            "kind": "WhitespaceTrivia",
                            "text": " "
                        }
                    ]
                },
                "identifier": {
                    "kind": "IdentifierName",
                    "fullStart": 580,
                    "fullEnd": 588,
                    "start": 580,
                    "end": 588,
                    "fullWidth": 8,
                    "width": 8,
                    "text": "testcase",
                    "value": "testcase",
                    "valueText": "testcase"
                },
                "callSignature": {
                    "kind": "CallSignature",
                    "fullStart": 588,
                    "fullEnd": 591,
                    "start": 588,
                    "end": 590,
                    "fullWidth": 3,
                    "width": 2,
                    "parameterList": {
                        "kind": "ParameterList",
                        "fullStart": 588,
                        "fullEnd": 591,
                        "start": 588,
                        "end": 590,
                        "fullWidth": 3,
                        "width": 2,
                        "openParenToken": {
                            "kind": "OpenParenToken",
                            "fullStart": 588,
                            "fullEnd": 589,
                            "start": 588,
                            "end": 589,
                            "fullWidth": 1,
                            "width": 1,
                            "text": "(",
                            "value": "(",
                            "valueText": "("
                        },
                        "parameters": [],
                        "closeParenToken": {
                            "kind": "CloseParenToken",
                            "fullStart": 589,
                            "fullEnd": 591,
                            "start": 589,
                            "end": 590,
                            "fullWidth": 2,
                            "width": 1,
                            "text": ")",
                            "value": ")",
                            "valueText": ")",
                            "hasTrailingTrivia": true,
                            "trailingTrivia": [
                                {
                                    "kind": "WhitespaceTrivia",
                                    "text": " "
                                }
                            ]
                        }
                    }
                },
                "block": {
                    "kind": "Block",
                    "fullStart": 591,
                    "fullEnd": 1430,
                    "start": 591,
                    "end": 1428,
                    "fullWidth": 839,
                    "width": 837,
                    "openBraceToken": {
                        "kind": "OpenBraceToken",
                        "fullStart": 591,
                        "fullEnd": 594,
                        "start": 591,
                        "end": 592,
                        "fullWidth": 3,
                        "width": 1,
                        "text": "{",
                        "value": "{",
                        "valueText": "{",
                        "hasTrailingTrivia": true,
                        "hasTrailingNewLine": true,
                        "trailingTrivia": [
                            {
                                "kind": "NewLineTrivia",
                                "text": "\r\n"
                            }
                        ]
                    },
                    "statements": [
                        {
                            "kind": "VariableStatement",
                            "fullStart": 594,
                            "fullEnd": 640,
                            "start": 602,
                            "end": 638,
                            "fullWidth": 46,
                            "width": 36,
                            "modifiers": [],
                            "variableDeclaration": {
                                "kind": "VariableDeclaration",
                                "fullStart": 594,
                                "fullEnd": 637,
                                "start": 602,
                                "end": 637,
                                "fullWidth": 43,
                                "width": 35,
                                "varKeyword": {
                                    "kind": "VarKeyword",
                                    "fullStart": 594,
                                    "fullEnd": 606,
                                    "start": 602,
                                    "end": 605,
                                    "fullWidth": 12,
                                    "width": 3,
                                    "text": "var",
                                    "value": "var",
                                    "valueText": "var",
                                    "hasLeadingTrivia": true,
                                    "hasTrailingTrivia": true,
                                    "leadingTrivia": [
                                        {
                                            "kind": "WhitespaceTrivia",
                                            "text": "        "
                                        }
                                    ],
                                    "trailingTrivia": [
                                        {
                                            "kind": "WhitespaceTrivia",
                                            "text": " "
                                        }
                                    ]
                                },
                                "variableDeclarators": [
                                    {
                                        "kind": "VariableDeclarator",
                                        "fullStart": 606,
                                        "fullEnd": 615,
                                        "start": 606,
                                        "end": 615,
                                        "fullWidth": 9,
                                        "width": 9,
                                        "identifier": {
                                            "kind": "IdentifierName",
                                            "fullStart": 606,
                                            "fullEnd": 612,
                                            "start": 606,
                                            "end": 611,
                                            "fullWidth": 6,
                                            "width": 5,
                                            "text": "test0",
                                            "value": "test0",
                                            "valueText": "test0",
                                            "hasTrailingTrivia": true,
                                            "trailingTrivia": [
                                                {
                                                    "kind": "WhitespaceTrivia",
                                                    "text": " "
                                                }
                                            ]
                                        },
                                        "equalsValueClause": {
                                            "kind": "EqualsValueClause",
                                            "fullStart": 612,
                                            "fullEnd": 615,
                                            "start": 612,
                                            "end": 615,
                                            "fullWidth": 3,
                                            "width": 3,
                                            "equalsToken": {
                                                "kind": "EqualsToken",
                                                "fullStart": 612,
                                                "fullEnd": 614,
                                                "start": 612,
                                                "end": 613,
                                                "fullWidth": 2,
                                                "width": 1,
                                                "text": "=",
                                                "value": "=",
                                                "valueText": "=",
                                                "hasTrailingTrivia": true,
                                                "trailingTrivia": [
                                                    {
                                                        "kind": "WhitespaceTrivia",
                                                        "text": " "
                                                    }
                                                ]
                                            },
                                            "value": {
                                                "kind": "NumericLiteral",
                                                "fullStart": 614,
                                                "fullEnd": 615,
                                                "start": 614,
                                                "end": 615,
                                                "fullWidth": 1,
                                                "width": 1,
                                                "text": "0",
                                                "value": 0,
                                                "valueText": "0"
                                            }
                                        }
                                    },
                                    {
                                        "kind": "CommaToken",
                                        "fullStart": 615,
                                        "fullEnd": 617,
                                        "start": 615,
                                        "end": 616,
                                        "fullWidth": 2,
                                        "width": 1,
                                        "text": ",",
                                        "value": ",",
                                        "valueText": ",",
                                        "hasTrailingTrivia": true,
                                        "trailingTrivia": [
                                            {
                                                "kind": "WhitespaceTrivia",
                                                "text": " "
                                            }
                                        ]
                                    },
                                    {
                                        "kind": "VariableDeclarator",
                                        "fullStart": 617,
                                        "fullEnd": 626,
                                        "start": 617,
                                        "end": 626,
                                        "fullWidth": 9,
                                        "width": 9,
                                        "identifier": {
                                            "kind": "IdentifierName",
                                            "fullStart": 617,
                                            "fullEnd": 623,
                                            "start": 617,
                                            "end": 622,
                                            "fullWidth": 6,
                                            "width": 5,
                                            "text": "test1",
                                            "value": "test1",
                                            "valueText": "test1",
                                            "hasTrailingTrivia": true,
                                            "trailingTrivia": [
                                                {
                                                    "kind": "WhitespaceTrivia",
                                                    "text": " "
                                                }
                                            ]
                                        },
                                        "equalsValueClause": {
                                            "kind": "EqualsValueClause",
                                            "fullStart": 623,
                                            "fullEnd": 626,
                                            "start": 623,
                                            "end": 626,
                                            "fullWidth": 3,
                                            "width": 3,
                                            "equalsToken": {
                                                "kind": "EqualsToken",
                                                "fullStart": 623,
                                                "fullEnd": 625,
                                                "start": 623,
                                                "end": 624,
                                                "fullWidth": 2,
                                                "width": 1,
                                                "text": "=",
                                                "value": "=",
                                                "valueText": "=",
                                                "hasTrailingTrivia": true,
                                                "trailingTrivia": [
                                                    {
                                                        "kind": "WhitespaceTrivia",
                                                        "text": " "
                                                    }
                                                ]
                                            },
                                            "value": {
                                                "kind": "NumericLiteral",
                                                "fullStart": 625,
                                                "fullEnd": 626,
                                                "start": 625,
                                                "end": 626,
                                                "fullWidth": 1,
                                                "width": 1,
                                                "text": "1",
                                                "value": 1,
                                                "valueText": "1"
                                            }
                                        }
                                    },
                                    {
                                        "kind": "CommaToken",
                                        "fullStart": 626,
                                        "fullEnd": 628,
                                        "start": 626,
                                        "end": 627,
                                        "fullWidth": 2,
                                        "width": 1,
                                        "text": ",",
                                        "value": ",",
                                        "valueText": ",",
                                        "hasTrailingTrivia": true,
                                        "trailingTrivia": [
                                            {
                                                "kind": "WhitespaceTrivia",
                                                "text": " "
                                            }
                                        ]
                                    },
                                    {
                                        "kind": "VariableDeclarator",
                                        "fullStart": 628,
                                        "fullEnd": 637,
                                        "start": 628,
                                        "end": 637,
                                        "fullWidth": 9,
                                        "width": 9,
                                        "identifier": {
                                            "kind": "IdentifierName",
                                            "fullStart": 628,
                                            "fullEnd": 634,
                                            "start": 628,
                                            "end": 633,
                                            "fullWidth": 6,
                                            "width": 5,
                                            "text": "test2",
                                            "value": "test2",
                                            "valueText": "test2",
                                            "hasTrailingTrivia": true,
                                            "trailingTrivia": [
                                                {
                                                    "kind": "WhitespaceTrivia",
                                                    "text": " "
                                                }
                                            ]
                                        },
                                        "equalsValueClause": {
                                            "kind": "EqualsValueClause",
                                            "fullStart": 634,
                                            "fullEnd": 637,
                                            "start": 634,
                                            "end": 637,
                                            "fullWidth": 3,
                                            "width": 3,
                                            "equalsToken": {
                                                "kind": "EqualsToken",
                                                "fullStart": 634,
                                                "fullEnd": 636,
                                                "start": 634,
                                                "end": 635,
                                                "fullWidth": 2,
                                                "width": 1,
                                                "text": "=",
                                                "value": "=",
                                                "valueText": "=",
                                                "hasTrailingTrivia": true,
                                                "trailingTrivia": [
                                                    {
                                                        "kind": "WhitespaceTrivia",
                                                        "text": " "
                                                    }
                                                ]
                                            },
                                            "value": {
                                                "kind": "NumericLiteral",
                                                "fullStart": 636,
                                                "fullEnd": 637,
                                                "start": 636,
                                                "end": 637,
                                                "fullWidth": 1,
                                                "width": 1,
                                                "text": "2",
                                                "value": 2,
                                                "valueText": "2"
                                            }
                                        }
                                    }
                                ]
                            },
                            "semicolonToken": {
                                "kind": "SemicolonToken",
                                "fullStart": 637,
                                "fullEnd": 640,
                                "start": 637,
                                "end": 638,
                                "fullWidth": 3,
                                "width": 1,
                                "text": ";",
                                "value": ";",
                                "valueText": ";",
                                "hasTrailingTrivia": true,
                                "hasTrailingNewLine": true,
                                "trailingTrivia": [
                                    {
                                        "kind": "NewLineTrivia",
                                        "text": "\r\n"
                                    }
                                ]
                            }
                        },
                        {
                            "kind": "VariableStatement",
                            "fullStart": 640,
                            "fullEnd": 1147,
                            "start": 648,
                            "end": 1144,
                            "fullWidth": 507,
                            "width": 496,
                            "modifiers": [],
                            "variableDeclaration": {
                                "kind": "VariableDeclaration",
                                "fullStart": 640,
                                "fullEnd": 1143,
                                "start": 648,
                                "end": 1143,
                                "fullWidth": 503,
                                "width": 495,
                                "varKeyword": {
                                    "kind": "VarKeyword",
                                    "fullStart": 640,
                                    "fullEnd": 652,
                                    "start": 648,
                                    "end": 651,
                                    "fullWidth": 12,
                                    "width": 3,
                                    "text": "var",
                                    "value": "var",
                                    "valueText": "var",
                                    "hasLeadingTrivia": true,
                                    "hasTrailingTrivia": true,
                                    "leadingTrivia": [
                                        {
                                            "kind": "WhitespaceTrivia",
                                            "text": "        "
                                        }
                                    ],
                                    "trailingTrivia": [
                                        {
                                            "kind": "WhitespaceTrivia",
                                            "text": " "
                                        }
                                    ]
                                },
                                "variableDeclarators": [
                                    {
                                        "kind": "VariableDeclarator",
                                        "fullStart": 652,
                                        "fullEnd": 1143,
                                        "start": 652,
                                        "end": 1143,
                                        "fullWidth": 491,
                                        "width": 491,
                                        "identifier": {
                                            "kind": "IdentifierName",
                                            "fullStart": 652,
                                            "fullEnd": 664,
                                            "start": 652,
                                            "end": 662,
                                            "fullWidth": 12,
                                            "width": 10,
                                            "text": "tokenCodes",
                                            "value": "tokenCodes",
                                            "valueText": "tokenCodes",
                                            "hasTrailingTrivia": true,
                                            "trailingTrivia": [
                                                {
                                                    "kind": "WhitespaceTrivia",
                                                    "text": "  "
                                                }
                                            ]
                                        },
                                        "equalsValueClause": {
                                            "kind": "EqualsValueClause",
                                            "fullStart": 664,
                                            "fullEnd": 1143,
                                            "start": 664,
                                            "end": 1143,
                                            "fullWidth": 479,
                                            "width": 479,
                                            "equalsToken": {
                                                "kind": "EqualsToken",
                                                "fullStart": 664,
                                                "fullEnd": 666,
                                                "start": 664,
                                                "end": 665,
                                                "fullWidth": 2,
                                                "width": 1,
                                                "text": "=",
                                                "value": "=",
                                                "valueText": "=",
                                                "hasTrailingTrivia": true,
                                                "trailingTrivia": [
                                                    {
                                                        "kind": "WhitespaceTrivia",
                                                        "text": " "
                                                    }
                                                ]
                                            },
                                            "value": {
                                                "kind": "ObjectLiteralExpression",
                                                "fullStart": 666,
                                                "fullEnd": 1143,
                                                "start": 666,
                                                "end": 1143,
                                                "fullWidth": 477,
                                                "width": 477,
                                                "openBraceToken": {
                                                    "kind": "OpenBraceToken",
                                                    "fullStart": 666,
                                                    "fullEnd": 669,
                                                    "start": 666,
                                                    "end": 667,
                                                    "fullWidth": 3,
                                                    "width": 1,
                                                    "text": "{",
                                                    "value": "{",
                                                    "valueText": "{",
                                                    "hasTrailingTrivia": true,
                                                    "hasTrailingNewLine": true,
                                                    "trailingTrivia": [
                                                        {
                                                            "kind": "NewLineTrivia",
                                                            "text": "\r\n"
                                                        }
                                                    ]
                                                },
                                                "propertyAssignments": [
                                                    {
                                                        "kind": "SetAccessor",
                                                        "fullStart": 669,
                                                        "fullEnd": 749,
                                                        "start": 681,
                                                        "end": 749,
                                                        "fullWidth": 80,
                                                        "width": 68,
                                                        "modifiers": [],
                                                        "setKeyword": {
                                                            "kind": "SetKeyword",
                                                            "fullStart": 669,
                                                            "fullEnd": 685,
                                                            "start": 681,
                                                            "end": 684,
                                                            "fullWidth": 16,
                                                            "width": 3,
                                                            "text": "set",
                                                            "value": "set",
                                                            "valueText": "set",
                                                            "hasLeadingTrivia": true,
                                                            "hasTrailingTrivia": true,
                                                            "leadingTrivia": [
                                                                {
                                                                    "kind": "WhitespaceTrivia",
                                                                    "text": "            "
                                                                }
                                                            ],
                                                            "trailingTrivia": [
                                                                {
                                                                    "kind": "WhitespaceTrivia",
                                                                    "text": " "
                                                                }
                                                            ]
                                                        },
                                                        "propertyName": {
                                                            "kind": "IdentifierName",
                                                            "fullStart": 685,
                                                            "fullEnd": 694,
                                                            "start": 685,
                                                            "end": 694,
                                                            "fullWidth": 9,
                                                            "width": 9,
                                                            "text": "undefined",
                                                            "value": "undefined",
                                                            "valueText": "undefined"
                                                        },
                                                        "parameterList": {
                                                            "kind": "ParameterList",
                                                            "fullStart": 694,
                                                            "fullEnd": 701,
                                                            "start": 694,
                                                            "end": 701,
                                                            "fullWidth": 7,
                                                            "width": 7,
                                                            "openParenToken": {
                                                                "kind": "OpenParenToken",
                                                                "fullStart": 694,
                                                                "fullEnd": 695,
                                                                "start": 694,
                                                                "end": 695,
                                                                "fullWidth": 1,
                                                                "width": 1,
                                                                "text": "(",
                                                                "value": "(",
                                                                "valueText": "("
                                                            },
                                                            "parameters": [
                                                                {
                                                                    "kind": "Parameter",
                                                                    "fullStart": 695,
                                                                    "fullEnd": 700,
                                                                    "start": 695,
                                                                    "end": 700,
                                                                    "fullWidth": 5,
<<<<<<< HEAD
                                                                    "width": 5,
=======
                                                                    "modifiers": [],
>>>>>>> e3c38734
                                                                    "identifier": {
                                                                        "kind": "IdentifierName",
                                                                        "fullStart": 695,
                                                                        "fullEnd": 700,
                                                                        "start": 695,
                                                                        "end": 700,
                                                                        "fullWidth": 5,
                                                                        "width": 5,
                                                                        "text": "value",
                                                                        "value": "value",
                                                                        "valueText": "value"
                                                                    }
                                                                }
                                                            ],
                                                            "closeParenToken": {
                                                                "kind": "CloseParenToken",
                                                                "fullStart": 700,
                                                                "fullEnd": 701,
                                                                "start": 700,
                                                                "end": 701,
                                                                "fullWidth": 1,
                                                                "width": 1,
                                                                "text": ")",
                                                                "value": ")",
                                                                "valueText": ")"
                                                            }
                                                        },
                                                        "block": {
                                                            "kind": "Block",
                                                            "fullStart": 701,
                                                            "fullEnd": 749,
                                                            "start": 701,
                                                            "end": 749,
                                                            "fullWidth": 48,
                                                            "width": 48,
                                                            "openBraceToken": {
                                                                "kind": "OpenBraceToken",
                                                                "fullStart": 701,
                                                                "fullEnd": 704,
                                                                "start": 701,
                                                                "end": 702,
                                                                "fullWidth": 3,
                                                                "width": 1,
                                                                "text": "{",
                                                                "value": "{",
                                                                "valueText": "{",
                                                                "hasTrailingTrivia": true,
                                                                "hasTrailingNewLine": true,
                                                                "trailingTrivia": [
                                                                    {
                                                                        "kind": "NewLineTrivia",
                                                                        "text": "\r\n"
                                                                    }
                                                                ]
                                                            },
                                                            "statements": [
                                                                {
                                                                    "kind": "ExpressionStatement",
                                                                    "fullStart": 704,
                                                                    "fullEnd": 736,
                                                                    "start": 720,
                                                                    "end": 734,
                                                                    "fullWidth": 32,
                                                                    "width": 14,
                                                                    "expression": {
                                                                        "kind": "AssignmentExpression",
                                                                        "fullStart": 704,
                                                                        "fullEnd": 733,
                                                                        "start": 720,
                                                                        "end": 733,
                                                                        "fullWidth": 29,
                                                                        "width": 13,
                                                                        "left": {
                                                                            "kind": "IdentifierName",
                                                                            "fullStart": 704,
                                                                            "fullEnd": 726,
                                                                            "start": 720,
                                                                            "end": 725,
                                                                            "fullWidth": 22,
                                                                            "width": 5,
                                                                            "text": "test0",
                                                                            "value": "test0",
                                                                            "valueText": "test0",
                                                                            "hasLeadingTrivia": true,
                                                                            "hasTrailingTrivia": true,
                                                                            "leadingTrivia": [
                                                                                {
                                                                                    "kind": "WhitespaceTrivia",
                                                                                    "text": "                "
                                                                                }
                                                                            ],
                                                                            "trailingTrivia": [
                                                                                {
                                                                                    "kind": "WhitespaceTrivia",
                                                                                    "text": " "
                                                                                }
                                                                            ]
                                                                        },
                                                                        "operatorToken": {
                                                                            "kind": "EqualsToken",
                                                                            "fullStart": 726,
                                                                            "fullEnd": 728,
                                                                            "start": 726,
                                                                            "end": 727,
                                                                            "fullWidth": 2,
                                                                            "width": 1,
                                                                            "text": "=",
                                                                            "value": "=",
                                                                            "valueText": "=",
                                                                            "hasTrailingTrivia": true,
                                                                            "trailingTrivia": [
                                                                                {
                                                                                    "kind": "WhitespaceTrivia",
                                                                                    "text": " "
                                                                                }
                                                                            ]
                                                                        },
                                                                        "right": {
                                                                            "kind": "IdentifierName",
                                                                            "fullStart": 728,
                                                                            "fullEnd": 733,
                                                                            "start": 728,
                                                                            "end": 733,
                                                                            "fullWidth": 5,
                                                                            "width": 5,
                                                                            "text": "value",
                                                                            "value": "value",
                                                                            "valueText": "value"
                                                                        }
                                                                    },
                                                                    "semicolonToken": {
                                                                        "kind": "SemicolonToken",
                                                                        "fullStart": 733,
                                                                        "fullEnd": 736,
                                                                        "start": 733,
                                                                        "end": 734,
                                                                        "fullWidth": 3,
                                                                        "width": 1,
                                                                        "text": ";",
                                                                        "value": ";",
                                                                        "valueText": ";",
                                                                        "hasTrailingTrivia": true,
                                                                        "hasTrailingNewLine": true,
                                                                        "trailingTrivia": [
                                                                            {
                                                                                "kind": "NewLineTrivia",
                                                                                "text": "\r\n"
                                                                            }
                                                                        ]
                                                                    }
                                                                }
                                                            ],
                                                            "closeBraceToken": {
                                                                "kind": "CloseBraceToken",
                                                                "fullStart": 736,
                                                                "fullEnd": 749,
                                                                "start": 748,
                                                                "end": 749,
                                                                "fullWidth": 13,
                                                                "width": 1,
                                                                "text": "}",
                                                                "value": "}",
                                                                "valueText": "}",
                                                                "hasLeadingTrivia": true,
                                                                "leadingTrivia": [
                                                                    {
                                                                        "kind": "WhitespaceTrivia",
                                                                        "text": "            "
                                                                    }
                                                                ]
                                                            }
                                                        }
                                                    },
                                                    {
                                                        "kind": "CommaToken",
                                                        "fullStart": 749,
                                                        "fullEnd": 752,
                                                        "start": 749,
                                                        "end": 750,
                                                        "fullWidth": 3,
                                                        "width": 1,
                                                        "text": ",",
                                                        "value": ",",
                                                        "valueText": ",",
                                                        "hasTrailingTrivia": true,
                                                        "hasTrailingNewLine": true,
                                                        "trailingTrivia": [
                                                            {
                                                                "kind": "NewLineTrivia",
                                                                "text": "\r\n"
                                                            }
                                                        ]
                                                    },
                                                    {
                                                        "kind": "GetAccessor",
                                                        "fullStart": 752,
                                                        "fullEnd": 826,
                                                        "start": 764,
                                                        "end": 826,
                                                        "fullWidth": 74,
                                                        "width": 62,
                                                        "modifiers": [],
                                                        "getKeyword": {
                                                            "kind": "GetKeyword",
                                                            "fullStart": 752,
                                                            "fullEnd": 768,
                                                            "start": 764,
                                                            "end": 767,
                                                            "fullWidth": 16,
                                                            "width": 3,
                                                            "text": "get",
                                                            "value": "get",
                                                            "valueText": "get",
                                                            "hasLeadingTrivia": true,
                                                            "hasTrailingTrivia": true,
                                                            "leadingTrivia": [
                                                                {
                                                                    "kind": "WhitespaceTrivia",
                                                                    "text": "            "
                                                                }
                                                            ],
                                                            "trailingTrivia": [
                                                                {
                                                                    "kind": "WhitespaceTrivia",
                                                                    "text": " "
                                                                }
                                                            ]
                                                        },
                                                        "propertyName": {
                                                            "kind": "IdentifierName",
                                                            "fullStart": 768,
                                                            "fullEnd": 777,
                                                            "start": 768,
                                                            "end": 777,
                                                            "fullWidth": 9,
                                                            "width": 9,
                                                            "text": "undefined",
                                                            "value": "undefined",
                                                            "valueText": "undefined"
                                                        },
                                                        "parameterList": {
                                                            "kind": "ParameterList",
                                                            "fullStart": 777,
                                                            "fullEnd": 779,
                                                            "start": 777,
                                                            "end": 779,
                                                            "fullWidth": 2,
                                                            "width": 2,
                                                            "openParenToken": {
                                                                "kind": "OpenParenToken",
                                                                "fullStart": 777,
                                                                "fullEnd": 778,
                                                                "start": 777,
                                                                "end": 778,
                                                                "fullWidth": 1,
                                                                "width": 1,
                                                                "text": "(",
                                                                "value": "(",
                                                                "valueText": "("
                                                            },
                                                            "parameters": [],
                                                            "closeParenToken": {
                                                                "kind": "CloseParenToken",
                                                                "fullStart": 778,
                                                                "fullEnd": 779,
                                                                "start": 778,
                                                                "end": 779,
                                                                "fullWidth": 1,
                                                                "width": 1,
                                                                "text": ")",
                                                                "value": ")",
                                                                "valueText": ")"
                                                            }
                                                        },
                                                        "block": {
                                                            "kind": "Block",
                                                            "fullStart": 779,
                                                            "fullEnd": 826,
                                                            "start": 779,
                                                            "end": 826,
                                                            "fullWidth": 47,
                                                            "width": 47,
                                                            "openBraceToken": {
                                                                "kind": "OpenBraceToken",
                                                                "fullStart": 779,
                                                                "fullEnd": 782,
                                                                "start": 779,
                                                                "end": 780,
                                                                "fullWidth": 3,
                                                                "width": 1,
                                                                "text": "{",
                                                                "value": "{",
                                                                "valueText": "{",
                                                                "hasTrailingTrivia": true,
                                                                "hasTrailingNewLine": true,
                                                                "trailingTrivia": [
                                                                    {
                                                                        "kind": "NewLineTrivia",
                                                                        "text": "\r\n"
                                                                    }
                                                                ]
                                                            },
                                                            "statements": [
                                                                {
                                                                    "kind": "ReturnStatement",
                                                                    "fullStart": 782,
                                                                    "fullEnd": 813,
                                                                    "start": 798,
                                                                    "end": 811,
                                                                    "fullWidth": 31,
                                                                    "width": 13,
                                                                    "returnKeyword": {
                                                                        "kind": "ReturnKeyword",
                                                                        "fullStart": 782,
                                                                        "fullEnd": 805,
                                                                        "start": 798,
                                                                        "end": 804,
                                                                        "fullWidth": 23,
                                                                        "width": 6,
                                                                        "text": "return",
                                                                        "value": "return",
                                                                        "valueText": "return",
                                                                        "hasLeadingTrivia": true,
                                                                        "hasTrailingTrivia": true,
                                                                        "leadingTrivia": [
                                                                            {
                                                                                "kind": "WhitespaceTrivia",
                                                                                "text": "                "
                                                                            }
                                                                        ],
                                                                        "trailingTrivia": [
                                                                            {
                                                                                "kind": "WhitespaceTrivia",
                                                                                "text": " "
                                                                            }
                                                                        ]
                                                                    },
                                                                    "expression": {
                                                                        "kind": "IdentifierName",
                                                                        "fullStart": 805,
                                                                        "fullEnd": 810,
                                                                        "start": 805,
                                                                        "end": 810,
                                                                        "fullWidth": 5,
                                                                        "width": 5,
                                                                        "text": "test0",
                                                                        "value": "test0",
                                                                        "valueText": "test0"
                                                                    },
                                                                    "semicolonToken": {
                                                                        "kind": "SemicolonToken",
                                                                        "fullStart": 810,
                                                                        "fullEnd": 813,
                                                                        "start": 810,
                                                                        "end": 811,
                                                                        "fullWidth": 3,
                                                                        "width": 1,
                                                                        "text": ";",
                                                                        "value": ";",
                                                                        "valueText": ";",
                                                                        "hasTrailingTrivia": true,
                                                                        "hasTrailingNewLine": true,
                                                                        "trailingTrivia": [
                                                                            {
                                                                                "kind": "NewLineTrivia",
                                                                                "text": "\r\n"
                                                                            }
                                                                        ]
                                                                    }
                                                                }
                                                            ],
                                                            "closeBraceToken": {
                                                                "kind": "CloseBraceToken",
                                                                "fullStart": 813,
                                                                "fullEnd": 826,
                                                                "start": 825,
                                                                "end": 826,
                                                                "fullWidth": 13,
                                                                "width": 1,
                                                                "text": "}",
                                                                "value": "}",
                                                                "valueText": "}",
                                                                "hasLeadingTrivia": true,
                                                                "leadingTrivia": [
                                                                    {
                                                                        "kind": "WhitespaceTrivia",
                                                                        "text": "            "
                                                                    }
                                                                ]
                                                            }
                                                        }
                                                    },
                                                    {
                                                        "kind": "CommaToken",
                                                        "fullStart": 826,
                                                        "fullEnd": 829,
                                                        "start": 826,
                                                        "end": 827,
                                                        "fullWidth": 3,
                                                        "width": 1,
                                                        "text": ",",
                                                        "value": ",",
                                                        "valueText": ",",
                                                        "hasTrailingTrivia": true,
                                                        "hasTrailingNewLine": true,
                                                        "trailingTrivia": [
                                                            {
                                                                "kind": "NewLineTrivia",
                                                                "text": "\r\n"
                                                            }
                                                        ]
                                                    },
                                                    {
                                                        "kind": "SetAccessor",
                                                        "fullStart": 829,
                                                        "fullEnd": 903,
                                                        "start": 841,
                                                        "end": 903,
                                                        "fullWidth": 74,
                                                        "width": 62,
                                                        "modifiers": [],
                                                        "setKeyword": {
                                                            "kind": "SetKeyword",
                                                            "fullStart": 829,
                                                            "fullEnd": 845,
                                                            "start": 841,
                                                            "end": 844,
                                                            "fullWidth": 16,
                                                            "width": 3,
                                                            "text": "set",
                                                            "value": "set",
                                                            "valueText": "set",
                                                            "hasLeadingTrivia": true,
                                                            "hasTrailingTrivia": true,
                                                            "leadingTrivia": [
                                                                {
                                                                    "kind": "WhitespaceTrivia",
                                                                    "text": "            "
                                                                }
                                                            ],
                                                            "trailingTrivia": [
                                                                {
                                                                    "kind": "WhitespaceTrivia",
                                                                    "text": " "
                                                                }
                                                            ]
                                                        },
                                                        "propertyName": {
                                                            "kind": "IdentifierName",
                                                            "fullStart": 845,
                                                            "fullEnd": 848,
                                                            "start": 845,
                                                            "end": 848,
                                                            "fullWidth": 3,
                                                            "width": 3,
                                                            "text": "NaN",
                                                            "value": "NaN",
                                                            "valueText": "NaN"
                                                        },
                                                        "parameterList": {
                                                            "kind": "ParameterList",
                                                            "fullStart": 848,
                                                            "fullEnd": 855,
                                                            "start": 848,
                                                            "end": 855,
                                                            "fullWidth": 7,
                                                            "width": 7,
                                                            "openParenToken": {
                                                                "kind": "OpenParenToken",
                                                                "fullStart": 848,
                                                                "fullEnd": 849,
                                                                "start": 848,
                                                                "end": 849,
                                                                "fullWidth": 1,
                                                                "width": 1,
                                                                "text": "(",
                                                                "value": "(",
                                                                "valueText": "("
                                                            },
                                                            "parameters": [
                                                                {
                                                                    "kind": "Parameter",
                                                                    "fullStart": 849,
                                                                    "fullEnd": 854,
                                                                    "start": 849,
                                                                    "end": 854,
                                                                    "fullWidth": 5,
<<<<<<< HEAD
                                                                    "width": 5,
=======
                                                                    "modifiers": [],
>>>>>>> e3c38734
                                                                    "identifier": {
                                                                        "kind": "IdentifierName",
                                                                        "fullStart": 849,
                                                                        "fullEnd": 854,
                                                                        "start": 849,
                                                                        "end": 854,
                                                                        "fullWidth": 5,
                                                                        "width": 5,
                                                                        "text": "value",
                                                                        "value": "value",
                                                                        "valueText": "value"
                                                                    }
                                                                }
                                                            ],
                                                            "closeParenToken": {
                                                                "kind": "CloseParenToken",
                                                                "fullStart": 854,
                                                                "fullEnd": 855,
                                                                "start": 854,
                                                                "end": 855,
                                                                "fullWidth": 1,
                                                                "width": 1,
                                                                "text": ")",
                                                                "value": ")",
                                                                "valueText": ")"
                                                            }
                                                        },
                                                        "block": {
                                                            "kind": "Block",
                                                            "fullStart": 855,
                                                            "fullEnd": 903,
                                                            "start": 855,
                                                            "end": 903,
                                                            "fullWidth": 48,
                                                            "width": 48,
                                                            "openBraceToken": {
                                                                "kind": "OpenBraceToken",
                                                                "fullStart": 855,
                                                                "fullEnd": 858,
                                                                "start": 855,
                                                                "end": 856,
                                                                "fullWidth": 3,
                                                                "width": 1,
                                                                "text": "{",
                                                                "value": "{",
                                                                "valueText": "{",
                                                                "hasTrailingTrivia": true,
                                                                "hasTrailingNewLine": true,
                                                                "trailingTrivia": [
                                                                    {
                                                                        "kind": "NewLineTrivia",
                                                                        "text": "\r\n"
                                                                    }
                                                                ]
                                                            },
                                                            "statements": [
                                                                {
                                                                    "kind": "ExpressionStatement",
                                                                    "fullStart": 858,
                                                                    "fullEnd": 890,
                                                                    "start": 874,
                                                                    "end": 888,
                                                                    "fullWidth": 32,
                                                                    "width": 14,
                                                                    "expression": {
                                                                        "kind": "AssignmentExpression",
                                                                        "fullStart": 858,
                                                                        "fullEnd": 887,
                                                                        "start": 874,
                                                                        "end": 887,
                                                                        "fullWidth": 29,
                                                                        "width": 13,
                                                                        "left": {
                                                                            "kind": "IdentifierName",
                                                                            "fullStart": 858,
                                                                            "fullEnd": 880,
                                                                            "start": 874,
                                                                            "end": 879,
                                                                            "fullWidth": 22,
                                                                            "width": 5,
                                                                            "text": "test1",
                                                                            "value": "test1",
                                                                            "valueText": "test1",
                                                                            "hasLeadingTrivia": true,
                                                                            "hasTrailingTrivia": true,
                                                                            "leadingTrivia": [
                                                                                {
                                                                                    "kind": "WhitespaceTrivia",
                                                                                    "text": "                "
                                                                                }
                                                                            ],
                                                                            "trailingTrivia": [
                                                                                {
                                                                                    "kind": "WhitespaceTrivia",
                                                                                    "text": " "
                                                                                }
                                                                            ]
                                                                        },
                                                                        "operatorToken": {
                                                                            "kind": "EqualsToken",
                                                                            "fullStart": 880,
                                                                            "fullEnd": 882,
                                                                            "start": 880,
                                                                            "end": 881,
                                                                            "fullWidth": 2,
                                                                            "width": 1,
                                                                            "text": "=",
                                                                            "value": "=",
                                                                            "valueText": "=",
                                                                            "hasTrailingTrivia": true,
                                                                            "trailingTrivia": [
                                                                                {
                                                                                    "kind": "WhitespaceTrivia",
                                                                                    "text": " "
                                                                                }
                                                                            ]
                                                                        },
                                                                        "right": {
                                                                            "kind": "IdentifierName",
                                                                            "fullStart": 882,
                                                                            "fullEnd": 887,
                                                                            "start": 882,
                                                                            "end": 887,
                                                                            "fullWidth": 5,
                                                                            "width": 5,
                                                                            "text": "value",
                                                                            "value": "value",
                                                                            "valueText": "value"
                                                                        }
                                                                    },
                                                                    "semicolonToken": {
                                                                        "kind": "SemicolonToken",
                                                                        "fullStart": 887,
                                                                        "fullEnd": 890,
                                                                        "start": 887,
                                                                        "end": 888,
                                                                        "fullWidth": 3,
                                                                        "width": 1,
                                                                        "text": ";",
                                                                        "value": ";",
                                                                        "valueText": ";",
                                                                        "hasTrailingTrivia": true,
                                                                        "hasTrailingNewLine": true,
                                                                        "trailingTrivia": [
                                                                            {
                                                                                "kind": "NewLineTrivia",
                                                                                "text": "\r\n"
                                                                            }
                                                                        ]
                                                                    }
                                                                }
                                                            ],
                                                            "closeBraceToken": {
                                                                "kind": "CloseBraceToken",
                                                                "fullStart": 890,
                                                                "fullEnd": 903,
                                                                "start": 902,
                                                                "end": 903,
                                                                "fullWidth": 13,
                                                                "width": 1,
                                                                "text": "}",
                                                                "value": "}",
                                                                "valueText": "}",
                                                                "hasLeadingTrivia": true,
                                                                "leadingTrivia": [
                                                                    {
                                                                        "kind": "WhitespaceTrivia",
                                                                        "text": "            "
                                                                    }
                                                                ]
                                                            }
                                                        }
                                                    },
                                                    {
                                                        "kind": "CommaToken",
                                                        "fullStart": 903,
                                                        "fullEnd": 906,
                                                        "start": 903,
                                                        "end": 904,
                                                        "fullWidth": 3,
                                                        "width": 1,
                                                        "text": ",",
                                                        "value": ",",
                                                        "valueText": ",",
                                                        "hasTrailingTrivia": true,
                                                        "hasTrailingNewLine": true,
                                                        "trailingTrivia": [
                                                            {
                                                                "kind": "NewLineTrivia",
                                                                "text": "\r\n"
                                                            }
                                                        ]
                                                    },
                                                    {
                                                        "kind": "GetAccessor",
                                                        "fullStart": 906,
                                                        "fullEnd": 974,
                                                        "start": 918,
                                                        "end": 974,
                                                        "fullWidth": 68,
                                                        "width": 56,
                                                        "modifiers": [],
                                                        "getKeyword": {
                                                            "kind": "GetKeyword",
                                                            "fullStart": 906,
                                                            "fullEnd": 922,
                                                            "start": 918,
                                                            "end": 921,
                                                            "fullWidth": 16,
                                                            "width": 3,
                                                            "text": "get",
                                                            "value": "get",
                                                            "valueText": "get",
                                                            "hasLeadingTrivia": true,
                                                            "hasTrailingTrivia": true,
                                                            "leadingTrivia": [
                                                                {
                                                                    "kind": "WhitespaceTrivia",
                                                                    "text": "            "
                                                                }
                                                            ],
                                                            "trailingTrivia": [
                                                                {
                                                                    "kind": "WhitespaceTrivia",
                                                                    "text": " "
                                                                }
                                                            ]
                                                        },
                                                        "propertyName": {
                                                            "kind": "IdentifierName",
                                                            "fullStart": 922,
                                                            "fullEnd": 925,
                                                            "start": 922,
                                                            "end": 925,
                                                            "fullWidth": 3,
                                                            "width": 3,
                                                            "text": "NaN",
                                                            "value": "NaN",
                                                            "valueText": "NaN"
                                                        },
                                                        "parameterList": {
                                                            "kind": "ParameterList",
                                                            "fullStart": 925,
                                                            "fullEnd": 927,
                                                            "start": 925,
                                                            "end": 927,
                                                            "fullWidth": 2,
                                                            "width": 2,
                                                            "openParenToken": {
                                                                "kind": "OpenParenToken",
                                                                "fullStart": 925,
                                                                "fullEnd": 926,
                                                                "start": 925,
                                                                "end": 926,
                                                                "fullWidth": 1,
                                                                "width": 1,
                                                                "text": "(",
                                                                "value": "(",
                                                                "valueText": "("
                                                            },
                                                            "parameters": [],
                                                            "closeParenToken": {
                                                                "kind": "CloseParenToken",
                                                                "fullStart": 926,
                                                                "fullEnd": 927,
                                                                "start": 926,
                                                                "end": 927,
                                                                "fullWidth": 1,
                                                                "width": 1,
                                                                "text": ")",
                                                                "value": ")",
                                                                "valueText": ")"
                                                            }
                                                        },
                                                        "block": {
                                                            "kind": "Block",
                                                            "fullStart": 927,
                                                            "fullEnd": 974,
                                                            "start": 927,
                                                            "end": 974,
                                                            "fullWidth": 47,
                                                            "width": 47,
                                                            "openBraceToken": {
                                                                "kind": "OpenBraceToken",
                                                                "fullStart": 927,
                                                                "fullEnd": 930,
                                                                "start": 927,
                                                                "end": 928,
                                                                "fullWidth": 3,
                                                                "width": 1,
                                                                "text": "{",
                                                                "value": "{",
                                                                "valueText": "{",
                                                                "hasTrailingTrivia": true,
                                                                "hasTrailingNewLine": true,
                                                                "trailingTrivia": [
                                                                    {
                                                                        "kind": "NewLineTrivia",
                                                                        "text": "\r\n"
                                                                    }
                                                                ]
                                                            },
                                                            "statements": [
                                                                {
                                                                    "kind": "ReturnStatement",
                                                                    "fullStart": 930,
                                                                    "fullEnd": 961,
                                                                    "start": 946,
                                                                    "end": 959,
                                                                    "fullWidth": 31,
                                                                    "width": 13,
                                                                    "returnKeyword": {
                                                                        "kind": "ReturnKeyword",
                                                                        "fullStart": 930,
                                                                        "fullEnd": 953,
                                                                        "start": 946,
                                                                        "end": 952,
                                                                        "fullWidth": 23,
                                                                        "width": 6,
                                                                        "text": "return",
                                                                        "value": "return",
                                                                        "valueText": "return",
                                                                        "hasLeadingTrivia": true,
                                                                        "hasTrailingTrivia": true,
                                                                        "leadingTrivia": [
                                                                            {
                                                                                "kind": "WhitespaceTrivia",
                                                                                "text": "                "
                                                                            }
                                                                        ],
                                                                        "trailingTrivia": [
                                                                            {
                                                                                "kind": "WhitespaceTrivia",
                                                                                "text": " "
                                                                            }
                                                                        ]
                                                                    },
                                                                    "expression": {
                                                                        "kind": "IdentifierName",
                                                                        "fullStart": 953,
                                                                        "fullEnd": 958,
                                                                        "start": 953,
                                                                        "end": 958,
                                                                        "fullWidth": 5,
                                                                        "width": 5,
                                                                        "text": "test1",
                                                                        "value": "test1",
                                                                        "valueText": "test1"
                                                                    },
                                                                    "semicolonToken": {
                                                                        "kind": "SemicolonToken",
                                                                        "fullStart": 958,
                                                                        "fullEnd": 961,
                                                                        "start": 958,
                                                                        "end": 959,
                                                                        "fullWidth": 3,
                                                                        "width": 1,
                                                                        "text": ";",
                                                                        "value": ";",
                                                                        "valueText": ";",
                                                                        "hasTrailingTrivia": true,
                                                                        "hasTrailingNewLine": true,
                                                                        "trailingTrivia": [
                                                                            {
                                                                                "kind": "NewLineTrivia",
                                                                                "text": "\r\n"
                                                                            }
                                                                        ]
                                                                    }
                                                                }
                                                            ],
                                                            "closeBraceToken": {
                                                                "kind": "CloseBraceToken",
                                                                "fullStart": 961,
                                                                "fullEnd": 974,
                                                                "start": 973,
                                                                "end": 974,
                                                                "fullWidth": 13,
                                                                "width": 1,
                                                                "text": "}",
                                                                "value": "}",
                                                                "valueText": "}",
                                                                "hasLeadingTrivia": true,
                                                                "leadingTrivia": [
                                                                    {
                                                                        "kind": "WhitespaceTrivia",
                                                                        "text": "            "
                                                                    }
                                                                ]
                                                            }
                                                        }
                                                    },
                                                    {
                                                        "kind": "CommaToken",
                                                        "fullStart": 974,
                                                        "fullEnd": 977,
                                                        "start": 974,
                                                        "end": 975,
                                                        "fullWidth": 3,
                                                        "width": 1,
                                                        "text": ",",
                                                        "value": ",",
                                                        "valueText": ",",
                                                        "hasTrailingTrivia": true,
                                                        "hasTrailingNewLine": true,
                                                        "trailingTrivia": [
                                                            {
                                                                "kind": "NewLineTrivia",
                                                                "text": "\r\n"
                                                            }
                                                        ]
                                                    },
                                                    {
                                                        "kind": "SetAccessor",
                                                        "fullStart": 977,
                                                        "fullEnd": 1056,
                                                        "start": 989,
                                                        "end": 1056,
                                                        "fullWidth": 79,
                                                        "width": 67,
                                                        "modifiers": [],
                                                        "setKeyword": {
                                                            "kind": "SetKeyword",
                                                            "fullStart": 977,
                                                            "fullEnd": 993,
                                                            "start": 989,
                                                            "end": 992,
                                                            "fullWidth": 16,
                                                            "width": 3,
                                                            "text": "set",
                                                            "value": "set",
                                                            "valueText": "set",
                                                            "hasLeadingTrivia": true,
                                                            "hasTrailingTrivia": true,
                                                            "leadingTrivia": [
                                                                {
                                                                    "kind": "WhitespaceTrivia",
                                                                    "text": "            "
                                                                }
                                                            ],
                                                            "trailingTrivia": [
                                                                {
                                                                    "kind": "WhitespaceTrivia",
                                                                    "text": " "
                                                                }
                                                            ]
                                                        },
                                                        "propertyName": {
                                                            "kind": "IdentifierName",
                                                            "fullStart": 993,
                                                            "fullEnd": 1001,
                                                            "start": 993,
                                                            "end": 1001,
                                                            "fullWidth": 8,
                                                            "width": 8,
                                                            "text": "Infinity",
                                                            "value": "Infinity",
                                                            "valueText": "Infinity"
                                                        },
                                                        "parameterList": {
                                                            "kind": "ParameterList",
                                                            "fullStart": 1001,
                                                            "fullEnd": 1008,
                                                            "start": 1001,
                                                            "end": 1008,
                                                            "fullWidth": 7,
                                                            "width": 7,
                                                            "openParenToken": {
                                                                "kind": "OpenParenToken",
                                                                "fullStart": 1001,
                                                                "fullEnd": 1002,
                                                                "start": 1001,
                                                                "end": 1002,
                                                                "fullWidth": 1,
                                                                "width": 1,
                                                                "text": "(",
                                                                "value": "(",
                                                                "valueText": "("
                                                            },
                                                            "parameters": [
                                                                {
                                                                    "kind": "Parameter",
                                                                    "fullStart": 1002,
                                                                    "fullEnd": 1007,
                                                                    "start": 1002,
                                                                    "end": 1007,
                                                                    "fullWidth": 5,
<<<<<<< HEAD
                                                                    "width": 5,
=======
                                                                    "modifiers": [],
>>>>>>> e3c38734
                                                                    "identifier": {
                                                                        "kind": "IdentifierName",
                                                                        "fullStart": 1002,
                                                                        "fullEnd": 1007,
                                                                        "start": 1002,
                                                                        "end": 1007,
                                                                        "fullWidth": 5,
                                                                        "width": 5,
                                                                        "text": "value",
                                                                        "value": "value",
                                                                        "valueText": "value"
                                                                    }
                                                                }
                                                            ],
                                                            "closeParenToken": {
                                                                "kind": "CloseParenToken",
                                                                "fullStart": 1007,
                                                                "fullEnd": 1008,
                                                                "start": 1007,
                                                                "end": 1008,
                                                                "fullWidth": 1,
                                                                "width": 1,
                                                                "text": ")",
                                                                "value": ")",
                                                                "valueText": ")"
                                                            }
                                                        },
                                                        "block": {
                                                            "kind": "Block",
                                                            "fullStart": 1008,
                                                            "fullEnd": 1056,
                                                            "start": 1008,
                                                            "end": 1056,
                                                            "fullWidth": 48,
                                                            "width": 48,
                                                            "openBraceToken": {
                                                                "kind": "OpenBraceToken",
                                                                "fullStart": 1008,
                                                                "fullEnd": 1011,
                                                                "start": 1008,
                                                                "end": 1009,
                                                                "fullWidth": 3,
                                                                "width": 1,
                                                                "text": "{",
                                                                "value": "{",
                                                                "valueText": "{",
                                                                "hasTrailingTrivia": true,
                                                                "hasTrailingNewLine": true,
                                                                "trailingTrivia": [
                                                                    {
                                                                        "kind": "NewLineTrivia",
                                                                        "text": "\r\n"
                                                                    }
                                                                ]
                                                            },
                                                            "statements": [
                                                                {
                                                                    "kind": "ExpressionStatement",
                                                                    "fullStart": 1011,
                                                                    "fullEnd": 1043,
                                                                    "start": 1027,
                                                                    "end": 1041,
                                                                    "fullWidth": 32,
                                                                    "width": 14,
                                                                    "expression": {
                                                                        "kind": "AssignmentExpression",
                                                                        "fullStart": 1011,
                                                                        "fullEnd": 1040,
                                                                        "start": 1027,
                                                                        "end": 1040,
                                                                        "fullWidth": 29,
                                                                        "width": 13,
                                                                        "left": {
                                                                            "kind": "IdentifierName",
                                                                            "fullStart": 1011,
                                                                            "fullEnd": 1033,
                                                                            "start": 1027,
                                                                            "end": 1032,
                                                                            "fullWidth": 22,
                                                                            "width": 5,
                                                                            "text": "test2",
                                                                            "value": "test2",
                                                                            "valueText": "test2",
                                                                            "hasLeadingTrivia": true,
                                                                            "hasTrailingTrivia": true,
                                                                            "leadingTrivia": [
                                                                                {
                                                                                    "kind": "WhitespaceTrivia",
                                                                                    "text": "                "
                                                                                }
                                                                            ],
                                                                            "trailingTrivia": [
                                                                                {
                                                                                    "kind": "WhitespaceTrivia",
                                                                                    "text": " "
                                                                                }
                                                                            ]
                                                                        },
                                                                        "operatorToken": {
                                                                            "kind": "EqualsToken",
                                                                            "fullStart": 1033,
                                                                            "fullEnd": 1035,
                                                                            "start": 1033,
                                                                            "end": 1034,
                                                                            "fullWidth": 2,
                                                                            "width": 1,
                                                                            "text": "=",
                                                                            "value": "=",
                                                                            "valueText": "=",
                                                                            "hasTrailingTrivia": true,
                                                                            "trailingTrivia": [
                                                                                {
                                                                                    "kind": "WhitespaceTrivia",
                                                                                    "text": " "
                                                                                }
                                                                            ]
                                                                        },
                                                                        "right": {
                                                                            "kind": "IdentifierName",
                                                                            "fullStart": 1035,
                                                                            "fullEnd": 1040,
                                                                            "start": 1035,
                                                                            "end": 1040,
                                                                            "fullWidth": 5,
                                                                            "width": 5,
                                                                            "text": "value",
                                                                            "value": "value",
                                                                            "valueText": "value"
                                                                        }
                                                                    },
                                                                    "semicolonToken": {
                                                                        "kind": "SemicolonToken",
                                                                        "fullStart": 1040,
                                                                        "fullEnd": 1043,
                                                                        "start": 1040,
                                                                        "end": 1041,
                                                                        "fullWidth": 3,
                                                                        "width": 1,
                                                                        "text": ";",
                                                                        "value": ";",
                                                                        "valueText": ";",
                                                                        "hasTrailingTrivia": true,
                                                                        "hasTrailingNewLine": true,
                                                                        "trailingTrivia": [
                                                                            {
                                                                                "kind": "NewLineTrivia",
                                                                                "text": "\r\n"
                                                                            }
                                                                        ]
                                                                    }
                                                                }
                                                            ],
                                                            "closeBraceToken": {
                                                                "kind": "CloseBraceToken",
                                                                "fullStart": 1043,
                                                                "fullEnd": 1056,
                                                                "start": 1055,
                                                                "end": 1056,
                                                                "fullWidth": 13,
                                                                "width": 1,
                                                                "text": "}",
                                                                "value": "}",
                                                                "valueText": "}",
                                                                "hasLeadingTrivia": true,
                                                                "leadingTrivia": [
                                                                    {
                                                                        "kind": "WhitespaceTrivia",
                                                                        "text": "            "
                                                                    }
                                                                ]
                                                            }
                                                        }
                                                    },
                                                    {
                                                        "kind": "CommaToken",
                                                        "fullStart": 1056,
                                                        "fullEnd": 1059,
                                                        "start": 1056,
                                                        "end": 1057,
                                                        "fullWidth": 3,
                                                        "width": 1,
                                                        "text": ",",
                                                        "value": ",",
                                                        "valueText": ",",
                                                        "hasTrailingTrivia": true,
                                                        "hasTrailingNewLine": true,
                                                        "trailingTrivia": [
                                                            {
                                                                "kind": "NewLineTrivia",
                                                                "text": "\r\n"
                                                            }
                                                        ]
                                                    },
                                                    {
                                                        "kind": "GetAccessor",
                                                        "fullStart": 1059,
                                                        "fullEnd": 1134,
                                                        "start": 1071,
                                                        "end": 1132,
                                                        "fullWidth": 75,
                                                        "width": 61,
                                                        "modifiers": [],
                                                        "getKeyword": {
                                                            "kind": "GetKeyword",
                                                            "fullStart": 1059,
                                                            "fullEnd": 1075,
                                                            "start": 1071,
                                                            "end": 1074,
                                                            "fullWidth": 16,
                                                            "width": 3,
                                                            "text": "get",
                                                            "value": "get",
                                                            "valueText": "get",
                                                            "hasLeadingTrivia": true,
                                                            "hasTrailingTrivia": true,
                                                            "leadingTrivia": [
                                                                {
                                                                    "kind": "WhitespaceTrivia",
                                                                    "text": "            "
                                                                }
                                                            ],
                                                            "trailingTrivia": [
                                                                {
                                                                    "kind": "WhitespaceTrivia",
                                                                    "text": " "
                                                                }
                                                            ]
                                                        },
                                                        "propertyName": {
                                                            "kind": "IdentifierName",
                                                            "fullStart": 1075,
                                                            "fullEnd": 1083,
                                                            "start": 1075,
                                                            "end": 1083,
                                                            "fullWidth": 8,
                                                            "width": 8,
                                                            "text": "Infinity",
                                                            "value": "Infinity",
                                                            "valueText": "Infinity"
                                                        },
                                                        "parameterList": {
                                                            "kind": "ParameterList",
                                                            "fullStart": 1083,
                                                            "fullEnd": 1085,
                                                            "start": 1083,
                                                            "end": 1085,
                                                            "fullWidth": 2,
                                                            "width": 2,
                                                            "openParenToken": {
                                                                "kind": "OpenParenToken",
                                                                "fullStart": 1083,
                                                                "fullEnd": 1084,
                                                                "start": 1083,
                                                                "end": 1084,
                                                                "fullWidth": 1,
                                                                "width": 1,
                                                                "text": "(",
                                                                "value": "(",
                                                                "valueText": "("
                                                            },
                                                            "parameters": [],
                                                            "closeParenToken": {
                                                                "kind": "CloseParenToken",
                                                                "fullStart": 1084,
                                                                "fullEnd": 1085,
                                                                "start": 1084,
                                                                "end": 1085,
                                                                "fullWidth": 1,
                                                                "width": 1,
                                                                "text": ")",
                                                                "value": ")",
                                                                "valueText": ")"
                                                            }
                                                        },
                                                        "block": {
                                                            "kind": "Block",
                                                            "fullStart": 1085,
                                                            "fullEnd": 1134,
                                                            "start": 1085,
                                                            "end": 1132,
                                                            "fullWidth": 49,
                                                            "width": 47,
                                                            "openBraceToken": {
                                                                "kind": "OpenBraceToken",
                                                                "fullStart": 1085,
                                                                "fullEnd": 1088,
                                                                "start": 1085,
                                                                "end": 1086,
                                                                "fullWidth": 3,
                                                                "width": 1,
                                                                "text": "{",
                                                                "value": "{",
                                                                "valueText": "{",
                                                                "hasTrailingTrivia": true,
                                                                "hasTrailingNewLine": true,
                                                                "trailingTrivia": [
                                                                    {
                                                                        "kind": "NewLineTrivia",
                                                                        "text": "\r\n"
                                                                    }
                                                                ]
                                                            },
                                                            "statements": [
                                                                {
                                                                    "kind": "ReturnStatement",
                                                                    "fullStart": 1088,
                                                                    "fullEnd": 1119,
                                                                    "start": 1104,
                                                                    "end": 1117,
                                                                    "fullWidth": 31,
                                                                    "width": 13,
                                                                    "returnKeyword": {
                                                                        "kind": "ReturnKeyword",
                                                                        "fullStart": 1088,
                                                                        "fullEnd": 1111,
                                                                        "start": 1104,
                                                                        "end": 1110,
                                                                        "fullWidth": 23,
                                                                        "width": 6,
                                                                        "text": "return",
                                                                        "value": "return",
                                                                        "valueText": "return",
                                                                        "hasLeadingTrivia": true,
                                                                        "hasTrailingTrivia": true,
                                                                        "leadingTrivia": [
                                                                            {
                                                                                "kind": "WhitespaceTrivia",
                                                                                "text": "                "
                                                                            }
                                                                        ],
                                                                        "trailingTrivia": [
                                                                            {
                                                                                "kind": "WhitespaceTrivia",
                                                                                "text": " "
                                                                            }
                                                                        ]
                                                                    },
                                                                    "expression": {
                                                                        "kind": "IdentifierName",
                                                                        "fullStart": 1111,
                                                                        "fullEnd": 1116,
                                                                        "start": 1111,
                                                                        "end": 1116,
                                                                        "fullWidth": 5,
                                                                        "width": 5,
                                                                        "text": "test2",
                                                                        "value": "test2",
                                                                        "valueText": "test2"
                                                                    },
                                                                    "semicolonToken": {
                                                                        "kind": "SemicolonToken",
                                                                        "fullStart": 1116,
                                                                        "fullEnd": 1119,
                                                                        "start": 1116,
                                                                        "end": 1117,
                                                                        "fullWidth": 3,
                                                                        "width": 1,
                                                                        "text": ";",
                                                                        "value": ";",
                                                                        "valueText": ";",
                                                                        "hasTrailingTrivia": true,
                                                                        "hasTrailingNewLine": true,
                                                                        "trailingTrivia": [
                                                                            {
                                                                                "kind": "NewLineTrivia",
                                                                                "text": "\r\n"
                                                                            }
                                                                        ]
                                                                    }
                                                                }
                                                            ],
                                                            "closeBraceToken": {
                                                                "kind": "CloseBraceToken",
                                                                "fullStart": 1119,
                                                                "fullEnd": 1134,
                                                                "start": 1131,
                                                                "end": 1132,
                                                                "fullWidth": 15,
                                                                "width": 1,
                                                                "text": "}",
                                                                "value": "}",
                                                                "valueText": "}",
                                                                "hasLeadingTrivia": true,
                                                                "hasTrailingTrivia": true,
                                                                "hasTrailingNewLine": true,
                                                                "leadingTrivia": [
                                                                    {
                                                                        "kind": "WhitespaceTrivia",
                                                                        "text": "            "
                                                                    }
                                                                ],
                                                                "trailingTrivia": [
                                                                    {
                                                                        "kind": "NewLineTrivia",
                                                                        "text": "\r\n"
                                                                    }
                                                                ]
                                                            }
                                                        }
                                                    }
                                                ],
                                                "closeBraceToken": {
                                                    "kind": "CloseBraceToken",
                                                    "fullStart": 1134,
                                                    "fullEnd": 1143,
                                                    "start": 1142,
                                                    "end": 1143,
                                                    "fullWidth": 9,
                                                    "width": 1,
                                                    "text": "}",
                                                    "value": "}",
                                                    "valueText": "}",
                                                    "hasLeadingTrivia": true,
                                                    "leadingTrivia": [
                                                        {
                                                            "kind": "WhitespaceTrivia",
                                                            "text": "        "
                                                        }
                                                    ]
                                                }
                                            }
                                        }
                                    }
                                ]
                            },
                            "semicolonToken": {
                                "kind": "SemicolonToken",
                                "fullStart": 1143,
                                "fullEnd": 1147,
                                "start": 1143,
                                "end": 1144,
                                "fullWidth": 4,
                                "width": 1,
                                "text": ";",
                                "value": ";",
                                "valueText": ";",
                                "hasTrailingTrivia": true,
                                "hasTrailingNewLine": true,
                                "trailingTrivia": [
                                    {
                                        "kind": "WhitespaceTrivia",
                                        "text": " "
                                    },
                                    {
                                        "kind": "NewLineTrivia",
                                        "text": "\r\n"
                                    }
                                ]
                            }
                        },
                        {
                            "kind": "VariableStatement",
                            "fullStart": 1147,
                            "fullEnd": 1250,
                            "start": 1155,
                            "end": 1248,
                            "fullWidth": 103,
                            "width": 93,
                            "modifiers": [],
                            "variableDeclaration": {
                                "kind": "VariableDeclaration",
                                "fullStart": 1147,
                                "fullEnd": 1247,
                                "start": 1155,
                                "end": 1247,
                                "fullWidth": 100,
                                "width": 92,
                                "varKeyword": {
                                    "kind": "VarKeyword",
                                    "fullStart": 1147,
                                    "fullEnd": 1159,
                                    "start": 1155,
                                    "end": 1158,
                                    "fullWidth": 12,
                                    "width": 3,
                                    "text": "var",
                                    "value": "var",
                                    "valueText": "var",
                                    "hasLeadingTrivia": true,
                                    "hasTrailingTrivia": true,
                                    "leadingTrivia": [
                                        {
                                            "kind": "WhitespaceTrivia",
                                            "text": "        "
                                        }
                                    ],
                                    "trailingTrivia": [
                                        {
                                            "kind": "WhitespaceTrivia",
                                            "text": " "
                                        }
                                    ]
                                },
                                "variableDeclarators": [
                                    {
                                        "kind": "VariableDeclarator",
                                        "fullStart": 1159,
                                        "fullEnd": 1247,
                                        "start": 1159,
                                        "end": 1247,
                                        "fullWidth": 88,
                                        "width": 88,
                                        "identifier": {
                                            "kind": "IdentifierName",
                                            "fullStart": 1159,
                                            "fullEnd": 1163,
                                            "start": 1159,
                                            "end": 1162,
                                            "fullWidth": 4,
                                            "width": 3,
                                            "text": "arr",
                                            "value": "arr",
                                            "valueText": "arr",
                                            "hasTrailingTrivia": true,
                                            "trailingTrivia": [
                                                {
                                                    "kind": "WhitespaceTrivia",
                                                    "text": " "
                                                }
                                            ]
                                        },
                                        "equalsValueClause": {
                                            "kind": "EqualsValueClause",
                                            "fullStart": 1163,
                                            "fullEnd": 1247,
                                            "start": 1163,
                                            "end": 1247,
                                            "fullWidth": 84,
                                            "width": 84,
                                            "equalsToken": {
                                                "kind": "EqualsToken",
                                                "fullStart": 1163,
                                                "fullEnd": 1165,
                                                "start": 1163,
                                                "end": 1164,
                                                "fullWidth": 2,
                                                "width": 1,
                                                "text": "=",
                                                "value": "=",
                                                "valueText": "=",
                                                "hasTrailingTrivia": true,
                                                "trailingTrivia": [
                                                    {
                                                        "kind": "WhitespaceTrivia",
                                                        "text": " "
                                                    }
                                                ]
                                            },
                                            "value": {
                                                "kind": "ArrayLiteralExpression",
                                                "fullStart": 1165,
                                                "fullEnd": 1247,
                                                "start": 1165,
                                                "end": 1247,
                                                "fullWidth": 82,
                                                "width": 82,
                                                "openBracketToken": {
                                                    "kind": "OpenBracketToken",
                                                    "fullStart": 1165,
                                                    "fullEnd": 1168,
                                                    "start": 1165,
                                                    "end": 1166,
                                                    "fullWidth": 3,
                                                    "width": 1,
                                                    "text": "[",
                                                    "value": "[",
                                                    "valueText": "[",
                                                    "hasTrailingTrivia": true,
                                                    "hasTrailingNewLine": true,
                                                    "trailingTrivia": [
                                                        {
                                                            "kind": "NewLineTrivia",
                                                            "text": "\r\n"
                                                        }
                                                    ]
                                                },
                                                "expressions": [
                                                    {
                                                        "kind": "StringLiteral",
                                                        "fullStart": 1168,
                                                        "fullEnd": 1191,
                                                        "start": 1180,
                                                        "end": 1191,
                                                        "fullWidth": 23,
                                                        "width": 11,
                                                        "text": "'undefined'",
                                                        "value": "undefined",
                                                        "valueText": "undefined",
                                                        "hasLeadingTrivia": true,
                                                        "leadingTrivia": [
                                                            {
                                                                "kind": "WhitespaceTrivia",
                                                                "text": "            "
                                                            }
                                                        ]
                                                    },
                                                    {
                                                        "kind": "CommaToken",
                                                        "fullStart": 1191,
                                                        "fullEnd": 1194,
                                                        "start": 1191,
                                                        "end": 1192,
                                                        "fullWidth": 3,
                                                        "width": 1,
                                                        "text": ",",
                                                        "value": ",",
                                                        "valueText": ",",
                                                        "hasTrailingTrivia": true,
                                                        "hasTrailingNewLine": true,
                                                        "trailingTrivia": [
                                                            {
                                                                "kind": "NewLineTrivia",
                                                                "text": "\r\n"
                                                            }
                                                        ]
                                                    },
                                                    {
                                                        "kind": "StringLiteral",
                                                        "fullStart": 1194,
                                                        "fullEnd": 1211,
                                                        "start": 1206,
                                                        "end": 1211,
                                                        "fullWidth": 17,
                                                        "width": 5,
                                                        "text": "'NaN'",
                                                        "value": "NaN",
                                                        "valueText": "NaN",
                                                        "hasLeadingTrivia": true,
                                                        "leadingTrivia": [
                                                            {
                                                                "kind": "WhitespaceTrivia",
                                                                "text": "            "
                                                            }
                                                        ]
                                                    },
                                                    {
                                                        "kind": "CommaToken",
                                                        "fullStart": 1211,
                                                        "fullEnd": 1214,
                                                        "start": 1211,
                                                        "end": 1212,
                                                        "fullWidth": 3,
                                                        "width": 1,
                                                        "text": ",",
                                                        "value": ",",
                                                        "valueText": ",",
                                                        "hasTrailingTrivia": true,
                                                        "hasTrailingNewLine": true,
                                                        "trailingTrivia": [
                                                            {
                                                                "kind": "NewLineTrivia",
                                                                "text": "\r\n"
                                                            }
                                                        ]
                                                    },
                                                    {
                                                        "kind": "StringLiteral",
                                                        "fullStart": 1214,
                                                        "fullEnd": 1238,
                                                        "start": 1226,
                                                        "end": 1236,
                                                        "fullWidth": 24,
                                                        "width": 10,
                                                        "text": "'Infinity'",
                                                        "value": "Infinity",
                                                        "valueText": "Infinity",
                                                        "hasLeadingTrivia": true,
                                                        "hasTrailingTrivia": true,
                                                        "hasTrailingNewLine": true,
                                                        "leadingTrivia": [
                                                            {
                                                                "kind": "WhitespaceTrivia",
                                                                "text": "            "
                                                            }
                                                        ],
                                                        "trailingTrivia": [
                                                            {
                                                                "kind": "NewLineTrivia",
                                                                "text": "\r\n"
                                                            }
                                                        ]
                                                    }
                                                ],
                                                "closeBracketToken": {
                                                    "kind": "CloseBracketToken",
                                                    "fullStart": 1238,
                                                    "fullEnd": 1247,
                                                    "start": 1246,
                                                    "end": 1247,
                                                    "fullWidth": 9,
                                                    "width": 1,
                                                    "text": "]",
                                                    "value": "]",
                                                    "valueText": "]",
                                                    "hasLeadingTrivia": true,
                                                    "leadingTrivia": [
                                                        {
                                                            "kind": "WhitespaceTrivia",
                                                            "text": "        "
                                                        }
                                                    ]
                                                }
                                            }
                                        }
                                    }
                                ]
                            },
                            "semicolonToken": {
                                "kind": "SemicolonToken",
                                "fullStart": 1247,
                                "fullEnd": 1250,
                                "start": 1247,
                                "end": 1248,
                                "fullWidth": 3,
                                "width": 1,
                                "text": ";",
                                "value": ";",
                                "valueText": ";",
                                "hasTrailingTrivia": true,
                                "hasTrailingNewLine": true,
                                "trailingTrivia": [
                                    {
                                        "kind": "NewLineTrivia",
                                        "text": "\r\n"
                                    }
                                ]
                            }
                        },
                        {
                            "kind": "ForStatement",
                            "fullStart": 1250,
                            "fullEnd": 1401,
                            "start": 1258,
                            "end": 1399,
                            "fullWidth": 151,
                            "width": 141,
                            "forKeyword": {
                                "kind": "ForKeyword",
                                "fullStart": 1250,
                                "fullEnd": 1262,
                                "start": 1258,
                                "end": 1261,
                                "fullWidth": 12,
                                "width": 3,
                                "text": "for",
                                "value": "for",
                                "valueText": "for",
                                "hasLeadingTrivia": true,
                                "hasTrailingTrivia": true,
                                "leadingTrivia": [
                                    {
                                        "kind": "WhitespaceTrivia",
                                        "text": "        "
                                    }
                                ],
                                "trailingTrivia": [
                                    {
                                        "kind": "WhitespaceTrivia",
                                        "text": " "
                                    }
                                ]
                            },
                            "openParenToken": {
                                "kind": "OpenParenToken",
                                "fullStart": 1262,
                                "fullEnd": 1263,
                                "start": 1262,
                                "end": 1263,
                                "fullWidth": 1,
                                "width": 1,
                                "text": "(",
                                "value": "(",
                                "valueText": "("
                            },
                            "variableDeclaration": {
                                "kind": "VariableDeclaration",
                                "fullStart": 1263,
                                "fullEnd": 1272,
                                "start": 1263,
                                "end": 1272,
                                "fullWidth": 9,
                                "width": 9,
                                "varKeyword": {
                                    "kind": "VarKeyword",
                                    "fullStart": 1263,
                                    "fullEnd": 1267,
                                    "start": 1263,
                                    "end": 1266,
                                    "fullWidth": 4,
                                    "width": 3,
                                    "text": "var",
                                    "value": "var",
                                    "valueText": "var",
                                    "hasTrailingTrivia": true,
                                    "trailingTrivia": [
                                        {
                                            "kind": "WhitespaceTrivia",
                                            "text": " "
                                        }
                                    ]
                                },
                                "variableDeclarators": [
                                    {
                                        "kind": "VariableDeclarator",
                                        "fullStart": 1267,
                                        "fullEnd": 1272,
                                        "start": 1267,
                                        "end": 1272,
                                        "fullWidth": 5,
                                        "width": 5,
                                        "identifier": {
                                            "kind": "IdentifierName",
                                            "fullStart": 1267,
                                            "fullEnd": 1269,
                                            "start": 1267,
                                            "end": 1268,
                                            "fullWidth": 2,
                                            "width": 1,
                                            "text": "i",
                                            "value": "i",
                                            "valueText": "i",
                                            "hasTrailingTrivia": true,
                                            "trailingTrivia": [
                                                {
                                                    "kind": "WhitespaceTrivia",
                                                    "text": " "
                                                }
                                            ]
                                        },
                                        "equalsValueClause": {
                                            "kind": "EqualsValueClause",
                                            "fullStart": 1269,
                                            "fullEnd": 1272,
                                            "start": 1269,
                                            "end": 1272,
                                            "fullWidth": 3,
                                            "width": 3,
                                            "equalsToken": {
                                                "kind": "EqualsToken",
                                                "fullStart": 1269,
                                                "fullEnd": 1271,
                                                "start": 1269,
                                                "end": 1270,
                                                "fullWidth": 2,
                                                "width": 1,
                                                "text": "=",
                                                "value": "=",
                                                "valueText": "=",
                                                "hasTrailingTrivia": true,
                                                "trailingTrivia": [
                                                    {
                                                        "kind": "WhitespaceTrivia",
                                                        "text": " "
                                                    }
                                                ]
                                            },
                                            "value": {
                                                "kind": "NumericLiteral",
                                                "fullStart": 1271,
                                                "fullEnd": 1272,
                                                "start": 1271,
                                                "end": 1272,
                                                "fullWidth": 1,
                                                "width": 1,
                                                "text": "0",
                                                "value": 0,
                                                "valueText": "0"
                                            }
                                        }
                                    }
                                ]
                            },
                            "firstSemicolonToken": {
                                "kind": "SemicolonToken",
                                "fullStart": 1272,
                                "fullEnd": 1274,
                                "start": 1272,
                                "end": 1273,
                                "fullWidth": 2,
                                "width": 1,
                                "text": ";",
                                "value": ";",
                                "valueText": ";",
                                "hasTrailingTrivia": true,
                                "trailingTrivia": [
                                    {
                                        "kind": "WhitespaceTrivia",
                                        "text": " "
                                    }
                                ]
                            },
                            "condition": {
                                "kind": "LessThanExpression",
                                "fullStart": 1274,
                                "fullEnd": 1288,
                                "start": 1274,
                                "end": 1288,
                                "fullWidth": 14,
                                "width": 14,
                                "left": {
                                    "kind": "IdentifierName",
                                    "fullStart": 1274,
                                    "fullEnd": 1276,
                                    "start": 1274,
                                    "end": 1275,
                                    "fullWidth": 2,
                                    "width": 1,
                                    "text": "i",
                                    "value": "i",
                                    "valueText": "i",
                                    "hasTrailingTrivia": true,
                                    "trailingTrivia": [
                                        {
                                            "kind": "WhitespaceTrivia",
                                            "text": " "
                                        }
                                    ]
                                },
                                "operatorToken": {
                                    "kind": "LessThanToken",
                                    "fullStart": 1276,
                                    "fullEnd": 1278,
                                    "start": 1276,
                                    "end": 1277,
                                    "fullWidth": 2,
                                    "width": 1,
                                    "text": "<",
                                    "value": "<",
                                    "valueText": "<",
                                    "hasTrailingTrivia": true,
                                    "trailingTrivia": [
                                        {
                                            "kind": "WhitespaceTrivia",
                                            "text": " "
                                        }
                                    ]
                                },
                                "right": {
                                    "kind": "MemberAccessExpression",
                                    "fullStart": 1278,
                                    "fullEnd": 1288,
                                    "start": 1278,
                                    "end": 1288,
                                    "fullWidth": 10,
                                    "width": 10,
                                    "expression": {
                                        "kind": "IdentifierName",
                                        "fullStart": 1278,
                                        "fullEnd": 1281,
                                        "start": 1278,
                                        "end": 1281,
                                        "fullWidth": 3,
                                        "width": 3,
                                        "text": "arr",
                                        "value": "arr",
                                        "valueText": "arr"
                                    },
                                    "dotToken": {
                                        "kind": "DotToken",
                                        "fullStart": 1281,
                                        "fullEnd": 1282,
                                        "start": 1281,
                                        "end": 1282,
                                        "fullWidth": 1,
                                        "width": 1,
                                        "text": ".",
                                        "value": ".",
                                        "valueText": "."
                                    },
                                    "name": {
                                        "kind": "IdentifierName",
                                        "fullStart": 1282,
                                        "fullEnd": 1288,
                                        "start": 1282,
                                        "end": 1288,
                                        "fullWidth": 6,
                                        "width": 6,
                                        "text": "length",
                                        "value": "length",
                                        "valueText": "length"
                                    }
                                }
                            },
                            "secondSemicolonToken": {
                                "kind": "SemicolonToken",
                                "fullStart": 1288,
                                "fullEnd": 1290,
                                "start": 1288,
                                "end": 1289,
                                "fullWidth": 2,
                                "width": 1,
                                "text": ";",
                                "value": ";",
                                "valueText": ";",
                                "hasTrailingTrivia": true,
                                "trailingTrivia": [
                                    {
                                        "kind": "WhitespaceTrivia",
                                        "text": " "
                                    }
                                ]
                            },
                            "incrementor": {
                                "kind": "PostIncrementExpression",
                                "fullStart": 1290,
                                "fullEnd": 1293,
                                "start": 1290,
                                "end": 1293,
                                "fullWidth": 3,
                                "width": 3,
                                "operand": {
                                    "kind": "IdentifierName",
                                    "fullStart": 1290,
                                    "fullEnd": 1291,
                                    "start": 1290,
                                    "end": 1291,
                                    "fullWidth": 1,
                                    "width": 1,
                                    "text": "i",
                                    "value": "i",
                                    "valueText": "i"
                                },
                                "operatorToken": {
                                    "kind": "PlusPlusToken",
                                    "fullStart": 1291,
                                    "fullEnd": 1293,
                                    "start": 1291,
                                    "end": 1293,
                                    "fullWidth": 2,
                                    "width": 2,
                                    "text": "++",
                                    "value": "++",
                                    "valueText": "++"
                                }
                            },
                            "closeParenToken": {
                                "kind": "CloseParenToken",
                                "fullStart": 1293,
                                "fullEnd": 1295,
                                "start": 1293,
                                "end": 1294,
                                "fullWidth": 2,
                                "width": 1,
                                "text": ")",
                                "value": ")",
                                "valueText": ")",
                                "hasTrailingTrivia": true,
                                "trailingTrivia": [
                                    {
                                        "kind": "WhitespaceTrivia",
                                        "text": " "
                                    }
                                ]
                            },
                            "statement": {
                                "kind": "Block",
                                "fullStart": 1295,
                                "fullEnd": 1401,
                                "start": 1295,
                                "end": 1399,
                                "fullWidth": 106,
                                "width": 104,
                                "openBraceToken": {
                                    "kind": "OpenBraceToken",
                                    "fullStart": 1295,
                                    "fullEnd": 1298,
                                    "start": 1295,
                                    "end": 1296,
                                    "fullWidth": 3,
                                    "width": 1,
                                    "text": "{",
                                    "value": "{",
                                    "valueText": "{",
                                    "hasTrailingTrivia": true,
                                    "hasTrailingNewLine": true,
                                    "trailingTrivia": [
                                        {
                                            "kind": "NewLineTrivia",
                                            "text": "\r\n"
                                        }
                                    ]
                                },
                                "statements": [
                                    {
                                        "kind": "IfStatement",
                                        "fullStart": 1298,
                                        "fullEnd": 1387,
                                        "start": 1310,
                                        "end": 1387,
                                        "fullWidth": 89,
                                        "width": 77,
                                        "ifKeyword": {
                                            "kind": "IfKeyword",
                                            "fullStart": 1298,
                                            "fullEnd": 1313,
                                            "start": 1310,
                                            "end": 1312,
                                            "fullWidth": 15,
                                            "width": 2,
                                            "text": "if",
                                            "value": "if",
                                            "valueText": "if",
                                            "hasLeadingTrivia": true,
                                            "hasTrailingTrivia": true,
                                            "leadingTrivia": [
                                                {
                                                    "kind": "WhitespaceTrivia",
                                                    "text": "            "
                                                }
                                            ],
                                            "trailingTrivia": [
                                                {
                                                    "kind": "WhitespaceTrivia",
                                                    "text": " "
                                                }
                                            ]
                                        },
                                        "openParenToken": {
                                            "kind": "OpenParenToken",
                                            "fullStart": 1313,
                                            "fullEnd": 1314,
                                            "start": 1313,
                                            "end": 1314,
                                            "fullWidth": 1,
                                            "width": 1,
                                            "text": "(",
                                            "value": "(",
                                            "valueText": "("
                                        },
                                        "condition": {
                                            "kind": "NotEqualsExpression",
                                            "fullStart": 1314,
                                            "fullEnd": 1338,
                                            "start": 1314,
                                            "end": 1338,
                                            "fullWidth": 24,
                                            "width": 24,
                                            "left": {
                                                "kind": "ElementAccessExpression",
                                                "fullStart": 1314,
                                                "fullEnd": 1333,
                                                "start": 1314,
                                                "end": 1332,
                                                "fullWidth": 19,
                                                "width": 18,
                                                "expression": {
                                                    "kind": "IdentifierName",
                                                    "fullStart": 1314,
                                                    "fullEnd": 1324,
                                                    "start": 1314,
                                                    "end": 1324,
                                                    "fullWidth": 10,
                                                    "width": 10,
                                                    "text": "tokenCodes",
                                                    "value": "tokenCodes",
                                                    "valueText": "tokenCodes"
                                                },
                                                "openBracketToken": {
                                                    "kind": "OpenBracketToken",
                                                    "fullStart": 1324,
                                                    "fullEnd": 1325,
                                                    "start": 1324,
                                                    "end": 1325,
                                                    "fullWidth": 1,
                                                    "width": 1,
                                                    "text": "[",
                                                    "value": "[",
                                                    "valueText": "["
                                                },
                                                "argumentExpression": {
                                                    "kind": "ElementAccessExpression",
                                                    "fullStart": 1325,
                                                    "fullEnd": 1331,
                                                    "start": 1325,
                                                    "end": 1331,
                                                    "fullWidth": 6,
                                                    "width": 6,
                                                    "expression": {
                                                        "kind": "IdentifierName",
                                                        "fullStart": 1325,
                                                        "fullEnd": 1328,
                                                        "start": 1325,
                                                        "end": 1328,
                                                        "fullWidth": 3,
                                                        "width": 3,
                                                        "text": "arr",
                                                        "value": "arr",
                                                        "valueText": "arr"
                                                    },
                                                    "openBracketToken": {
                                                        "kind": "OpenBracketToken",
                                                        "fullStart": 1328,
                                                        "fullEnd": 1329,
                                                        "start": 1328,
                                                        "end": 1329,
                                                        "fullWidth": 1,
                                                        "width": 1,
                                                        "text": "[",
                                                        "value": "[",
                                                        "valueText": "["
                                                    },
                                                    "argumentExpression": {
                                                        "kind": "IdentifierName",
                                                        "fullStart": 1329,
                                                        "fullEnd": 1330,
                                                        "start": 1329,
                                                        "end": 1330,
                                                        "fullWidth": 1,
                                                        "width": 1,
                                                        "text": "i",
                                                        "value": "i",
                                                        "valueText": "i"
                                                    },
                                                    "closeBracketToken": {
                                                        "kind": "CloseBracketToken",
                                                        "fullStart": 1330,
                                                        "fullEnd": 1331,
                                                        "start": 1330,
                                                        "end": 1331,
                                                        "fullWidth": 1,
                                                        "width": 1,
                                                        "text": "]",
                                                        "value": "]",
                                                        "valueText": "]"
                                                    }
                                                },
                                                "closeBracketToken": {
                                                    "kind": "CloseBracketToken",
                                                    "fullStart": 1331,
                                                    "fullEnd": 1333,
                                                    "start": 1331,
                                                    "end": 1332,
                                                    "fullWidth": 2,
                                                    "width": 1,
                                                    "text": "]",
                                                    "value": "]",
                                                    "valueText": "]",
                                                    "hasTrailingTrivia": true,
                                                    "trailingTrivia": [
                                                        {
                                                            "kind": "WhitespaceTrivia",
                                                            "text": " "
                                                        }
                                                    ]
                                                }
                                            },
                                            "operatorToken": {
                                                "kind": "ExclamationEqualsEqualsToken",
                                                "fullStart": 1333,
                                                "fullEnd": 1337,
                                                "start": 1333,
                                                "end": 1336,
                                                "fullWidth": 4,
                                                "width": 3,
                                                "text": "!==",
                                                "value": "!==",
                                                "valueText": "!==",
                                                "hasTrailingTrivia": true,
                                                "trailingTrivia": [
                                                    {
                                                        "kind": "WhitespaceTrivia",
                                                        "text": " "
                                                    }
                                                ]
                                            },
                                            "right": {
                                                "kind": "IdentifierName",
                                                "fullStart": 1337,
                                                "fullEnd": 1338,
                                                "start": 1337,
                                                "end": 1338,
                                                "fullWidth": 1,
                                                "width": 1,
                                                "text": "i",
                                                "value": "i",
                                                "valueText": "i"
                                            }
                                        },
                                        "closeParenToken": {
                                            "kind": "CloseParenToken",
                                            "fullStart": 1338,
                                            "fullEnd": 1340,
                                            "start": 1338,
                                            "end": 1339,
                                            "fullWidth": 2,
                                            "width": 1,
                                            "text": ")",
                                            "value": ")",
                                            "valueText": ")",
                                            "hasTrailingTrivia": true,
                                            "trailingTrivia": [
                                                {
                                                    "kind": "WhitespaceTrivia",
                                                    "text": " "
                                                }
                                            ]
                                        },
                                        "statement": {
                                            "kind": "Block",
                                            "fullStart": 1340,
                                            "fullEnd": 1387,
                                            "start": 1340,
                                            "end": 1387,
                                            "fullWidth": 47,
                                            "width": 47,
                                            "openBraceToken": {
                                                "kind": "OpenBraceToken",
                                                "fullStart": 1340,
                                                "fullEnd": 1343,
                                                "start": 1340,
                                                "end": 1341,
                                                "fullWidth": 3,
                                                "width": 1,
                                                "text": "{",
                                                "value": "{",
                                                "valueText": "{",
                                                "hasTrailingTrivia": true,
                                                "hasTrailingNewLine": true,
                                                "trailingTrivia": [
                                                    {
                                                        "kind": "NewLineTrivia",
                                                        "text": "\r\n"
                                                    }
                                                ]
                                            },
                                            "statements": [
                                                {
                                                    "kind": "ReturnStatement",
                                                    "fullStart": 1343,
                                                    "fullEnd": 1374,
                                                    "start": 1359,
                                                    "end": 1372,
                                                    "fullWidth": 31,
                                                    "width": 13,
                                                    "returnKeyword": {
                                                        "kind": "ReturnKeyword",
                                                        "fullStart": 1343,
                                                        "fullEnd": 1366,
                                                        "start": 1359,
                                                        "end": 1365,
                                                        "fullWidth": 23,
                                                        "width": 6,
                                                        "text": "return",
                                                        "value": "return",
                                                        "valueText": "return",
                                                        "hasLeadingTrivia": true,
                                                        "hasTrailingTrivia": true,
                                                        "leadingTrivia": [
                                                            {
                                                                "kind": "WhitespaceTrivia",
                                                                "text": "                "
                                                            }
                                                        ],
                                                        "trailingTrivia": [
                                                            {
                                                                "kind": "WhitespaceTrivia",
                                                                "text": " "
                                                            }
                                                        ]
                                                    },
                                                    "expression": {
                                                        "kind": "FalseKeyword",
                                                        "fullStart": 1366,
                                                        "fullEnd": 1371,
                                                        "start": 1366,
                                                        "end": 1371,
                                                        "fullWidth": 5,
                                                        "width": 5,
                                                        "text": "false",
                                                        "value": false,
                                                        "valueText": "false"
                                                    },
                                                    "semicolonToken": {
                                                        "kind": "SemicolonToken",
                                                        "fullStart": 1371,
                                                        "fullEnd": 1374,
                                                        "start": 1371,
                                                        "end": 1372,
                                                        "fullWidth": 3,
                                                        "width": 1,
                                                        "text": ";",
                                                        "value": ";",
                                                        "valueText": ";",
                                                        "hasTrailingTrivia": true,
                                                        "hasTrailingNewLine": true,
                                                        "trailingTrivia": [
                                                            {
                                                                "kind": "NewLineTrivia",
                                                                "text": "\r\n"
                                                            }
                                                        ]
                                                    }
                                                }
                                            ],
                                            "closeBraceToken": {
                                                "kind": "CloseBraceToken",
                                                "fullStart": 1374,
                                                "fullEnd": 1387,
                                                "start": 1386,
                                                "end": 1387,
                                                "fullWidth": 13,
                                                "width": 1,
                                                "text": "}",
                                                "value": "}",
                                                "valueText": "}",
                                                "hasLeadingTrivia": true,
                                                "leadingTrivia": [
                                                    {
                                                        "kind": "WhitespaceTrivia",
                                                        "text": "            "
                                                    }
                                                ]
                                            }
                                        }
                                    },
                                    {
                                        "kind": "EmptyStatement",
                                        "fullStart": 1387,
                                        "fullEnd": 1390,
                                        "start": 1387,
                                        "end": 1388,
                                        "fullWidth": 3,
                                        "width": 1,
                                        "semicolonToken": {
                                            "kind": "SemicolonToken",
                                            "fullStart": 1387,
                                            "fullEnd": 1390,
                                            "start": 1387,
                                            "end": 1388,
                                            "fullWidth": 3,
                                            "width": 1,
                                            "text": ";",
                                            "value": ";",
                                            "valueText": ";",
                                            "hasTrailingTrivia": true,
                                            "hasTrailingNewLine": true,
                                            "trailingTrivia": [
                                                {
                                                    "kind": "NewLineTrivia",
                                                    "text": "\r\n"
                                                }
                                            ]
                                        }
                                    }
                                ],
                                "closeBraceToken": {
                                    "kind": "CloseBraceToken",
                                    "fullStart": 1390,
                                    "fullEnd": 1401,
                                    "start": 1398,
                                    "end": 1399,
                                    "fullWidth": 11,
                                    "width": 1,
                                    "text": "}",
                                    "value": "}",
                                    "valueText": "}",
                                    "hasLeadingTrivia": true,
                                    "hasTrailingTrivia": true,
                                    "hasTrailingNewLine": true,
                                    "leadingTrivia": [
                                        {
                                            "kind": "WhitespaceTrivia",
                                            "text": "        "
                                        }
                                    ],
                                    "trailingTrivia": [
                                        {
                                            "kind": "NewLineTrivia",
                                            "text": "\r\n"
                                        }
                                    ]
                                }
                            }
                        },
                        {
                            "kind": "ReturnStatement",
                            "fullStart": 1401,
                            "fullEnd": 1423,
                            "start": 1409,
                            "end": 1421,
                            "fullWidth": 22,
                            "width": 12,
                            "returnKeyword": {
                                "kind": "ReturnKeyword",
                                "fullStart": 1401,
                                "fullEnd": 1416,
                                "start": 1409,
                                "end": 1415,
                                "fullWidth": 15,
                                "width": 6,
                                "text": "return",
                                "value": "return",
                                "valueText": "return",
                                "hasLeadingTrivia": true,
                                "hasTrailingTrivia": true,
                                "leadingTrivia": [
                                    {
                                        "kind": "WhitespaceTrivia",
                                        "text": "        "
                                    }
                                ],
                                "trailingTrivia": [
                                    {
                                        "kind": "WhitespaceTrivia",
                                        "text": " "
                                    }
                                ]
                            },
                            "expression": {
                                "kind": "TrueKeyword",
                                "fullStart": 1416,
                                "fullEnd": 1420,
                                "start": 1416,
                                "end": 1420,
                                "fullWidth": 4,
                                "width": 4,
                                "text": "true",
                                "value": true,
                                "valueText": "true"
                            },
                            "semicolonToken": {
                                "kind": "SemicolonToken",
                                "fullStart": 1420,
                                "fullEnd": 1423,
                                "start": 1420,
                                "end": 1421,
                                "fullWidth": 3,
                                "width": 1,
                                "text": ";",
                                "value": ";",
                                "valueText": ";",
                                "hasTrailingTrivia": true,
                                "hasTrailingNewLine": true,
                                "trailingTrivia": [
                                    {
                                        "kind": "NewLineTrivia",
                                        "text": "\r\n"
                                    }
                                ]
                            }
                        }
                    ],
                    "closeBraceToken": {
                        "kind": "CloseBraceToken",
                        "fullStart": 1423,
                        "fullEnd": 1430,
                        "start": 1427,
                        "end": 1428,
                        "fullWidth": 7,
                        "width": 1,
                        "text": "}",
                        "value": "}",
                        "valueText": "}",
                        "hasLeadingTrivia": true,
                        "hasTrailingTrivia": true,
                        "hasTrailingNewLine": true,
                        "leadingTrivia": [
                            {
                                "kind": "WhitespaceTrivia",
                                "text": "    "
                            }
                        ],
                        "trailingTrivia": [
                            {
                                "kind": "NewLineTrivia",
                                "text": "\r\n"
                            }
                        ]
                    }
                }
            },
            {
                "kind": "ExpressionStatement",
                "fullStart": 1430,
                "fullEnd": 1454,
                "start": 1430,
                "end": 1452,
                "fullWidth": 24,
                "width": 22,
                "expression": {
                    "kind": "InvocationExpression",
                    "fullStart": 1430,
                    "fullEnd": 1451,
                    "start": 1430,
                    "end": 1451,
                    "fullWidth": 21,
                    "width": 21,
                    "expression": {
                        "kind": "IdentifierName",
                        "fullStart": 1430,
                        "fullEnd": 1441,
                        "start": 1430,
                        "end": 1441,
                        "fullWidth": 11,
                        "width": 11,
                        "text": "runTestCase",
                        "value": "runTestCase",
                        "valueText": "runTestCase"
                    },
                    "argumentList": {
                        "kind": "ArgumentList",
                        "fullStart": 1441,
                        "fullEnd": 1451,
                        "start": 1441,
                        "end": 1451,
                        "fullWidth": 10,
                        "width": 10,
                        "openParenToken": {
                            "kind": "OpenParenToken",
                            "fullStart": 1441,
                            "fullEnd": 1442,
                            "start": 1441,
                            "end": 1442,
                            "fullWidth": 1,
                            "width": 1,
                            "text": "(",
                            "value": "(",
                            "valueText": "("
                        },
                        "arguments": [
                            {
                                "kind": "IdentifierName",
                                "fullStart": 1442,
                                "fullEnd": 1450,
                                "start": 1442,
                                "end": 1450,
                                "fullWidth": 8,
                                "width": 8,
                                "text": "testcase",
                                "value": "testcase",
                                "valueText": "testcase"
                            }
                        ],
                        "closeParenToken": {
                            "kind": "CloseParenToken",
                            "fullStart": 1450,
                            "fullEnd": 1451,
                            "start": 1450,
                            "end": 1451,
                            "fullWidth": 1,
                            "width": 1,
                            "text": ")",
                            "value": ")",
                            "valueText": ")"
                        }
                    }
                },
                "semicolonToken": {
                    "kind": "SemicolonToken",
                    "fullStart": 1451,
                    "fullEnd": 1454,
                    "start": 1451,
                    "end": 1452,
                    "fullWidth": 3,
                    "width": 1,
                    "text": ";",
                    "value": ";",
                    "valueText": ";",
                    "hasTrailingTrivia": true,
                    "hasTrailingNewLine": true,
                    "trailingTrivia": [
                        {
                            "kind": "NewLineTrivia",
                            "text": "\r\n"
                        }
                    ]
                }
            }
        ],
        "endOfFileToken": {
            "kind": "EndOfFileToken",
            "fullStart": 1454,
            "fullEnd": 1454,
            "start": 1454,
            "end": 1454,
            "fullWidth": 0,
            "width": 0,
            "text": ""
        }
    },
    "lineMap": {
        "lineStarts": [
            0,
            67,
            152,
            232,
            308,
            380,
            385,
            424,
            562,
            567,
            569,
            571,
            594,
            640,
            669,
            704,
            736,
            752,
            782,
            813,
            829,
            858,
            890,
            906,
            930,
            961,
            977,
            1011,
            1043,
            1059,
            1088,
            1119,
            1134,
            1147,
            1168,
            1194,
            1214,
            1238,
            1250,
            1298,
            1343,
            1374,
            1390,
            1401,
            1423,
            1430,
            1454
        ],
        "length": 1454
    }
}<|MERGE_RESOLUTION|>--- conflicted
+++ resolved
@@ -705,11 +705,8 @@
                                                                     "start": 695,
                                                                     "end": 700,
                                                                     "fullWidth": 5,
-<<<<<<< HEAD
                                                                     "width": 5,
-=======
                                                                     "modifiers": [],
->>>>>>> e3c38734
                                                                     "identifier": {
                                                                         "kind": "IdentifierName",
                                                                         "fullStart": 695,
@@ -1197,11 +1194,8 @@
                                                                     "start": 849,
                                                                     "end": 854,
                                                                     "fullWidth": 5,
-<<<<<<< HEAD
                                                                     "width": 5,
-=======
                                                                     "modifiers": [],
->>>>>>> e3c38734
                                                                     "identifier": {
                                                                         "kind": "IdentifierName",
                                                                         "fullStart": 849,
@@ -1689,11 +1683,8 @@
                                                                     "start": 1002,
                                                                     "end": 1007,
                                                                     "fullWidth": 5,
-<<<<<<< HEAD
                                                                     "width": 5,
-=======
                                                                     "modifiers": [],
->>>>>>> e3c38734
                                                                     "identifier": {
                                                                         "kind": "IdentifierName",
                                                                         "fullStart": 1002,
