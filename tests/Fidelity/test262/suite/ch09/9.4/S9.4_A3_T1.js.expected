{
    "isDeclaration": false,
    "languageVersion": "EcmaScript5",
    "parseOptions": {
        "allowAutomaticSemicolonInsertion": true
    },
    "sourceUnit": {
        "kind": "SourceUnit",
        "fullStart": 0,
        "fullEnd": 2041,
        "start": 372,
        "end": 2041,
        "fullWidth": 2041,
        "width": 1669,
        "moduleElements": [
            {
                "kind": "VariableStatement",
                "fullStart": 0,
                "fullEnd": 400,
                "start": 372,
                "end": 399,
                "fullWidth": 400,
                "width": 27,
                "modifiers": [],
                "variableDeclaration": {
                    "kind": "VariableDeclaration",
                    "fullStart": 0,
                    "fullEnd": 398,
                    "start": 372,
                    "end": 398,
                    "fullWidth": 398,
                    "width": 26,
                    "varKeyword": {
                        "kind": "VarKeyword",
                        "fullStart": 0,
                        "fullEnd": 376,
                        "start": 372,
                        "end": 375,
                        "fullWidth": 376,
                        "width": 3,
                        "text": "var",
                        "value": "var",
                        "valueText": "var",
                        "hasLeadingTrivia": true,
                        "hasLeadingComment": true,
                        "hasLeadingNewLine": true,
                        "hasTrailingTrivia": true,
                        "leadingTrivia": [
                            {
                                "kind": "SingleLineCommentTrivia",
                                "text": "// Copyright 2009 the Sputnik authors.  All rights reserved."
                            },
                            {
                                "kind": "NewLineTrivia",
                                "text": "\n"
                            },
                            {
                                "kind": "SingleLineCommentTrivia",
                                "text": "// This code is governed by the BSD license found in the LICENSE file."
                            },
                            {
                                "kind": "NewLineTrivia",
                                "text": "\n"
                            },
                            {
                                "kind": "NewLineTrivia",
                                "text": "\n"
                            },
                            {
                                "kind": "MultiLineCommentTrivia",
                                "text": "/**\n * Result of ToInteger(value) conversion is the result of computing\n * sign(ToNumber(value)) * floor(abs(ToNumber(value)))\n *\n * @path ch09/9.4/S9.4_A3_T1.js\n * @description For testing constructor Date(Number) is used\n */"
                            },
                            {
                                "kind": "NewLineTrivia",
                                "text": "\n"
                            },
                            {
                                "kind": "NewLineTrivia",
                                "text": "\n"
                            },
                            {
                                "kind": "SingleLineCommentTrivia",
                                "text": "// CHECK#1"
                            },
                            {
                                "kind": "NewLineTrivia",
                                "text": "\n"
                            }
                        ],
                        "trailingTrivia": [
                            {
                                "kind": "WhitespaceTrivia",
                                "text": " "
                            }
                        ]
                    },
                    "variableDeclarators": [
                        {
                            "kind": "VariableDeclarator",
                            "fullStart": 376,
                            "fullEnd": 398,
                            "start": 376,
                            "end": 398,
                            "fullWidth": 22,
<<<<<<< HEAD
                            "width": 22,
                            "identifier": {
=======
                            "propertyName": {
>>>>>>> 85e84683
                                "kind": "IdentifierName",
                                "fullStart": 376,
                                "fullEnd": 379,
                                "start": 376,
                                "end": 378,
                                "fullWidth": 3,
                                "width": 2,
                                "text": "d1",
                                "value": "d1",
                                "valueText": "d1",
                                "hasTrailingTrivia": true,
                                "trailingTrivia": [
                                    {
                                        "kind": "WhitespaceTrivia",
                                        "text": " "
                                    }
                                ]
                            },
                            "equalsValueClause": {
                                "kind": "EqualsValueClause",
                                "fullStart": 379,
                                "fullEnd": 398,
                                "start": 379,
                                "end": 398,
                                "fullWidth": 19,
                                "width": 19,
                                "equalsToken": {
                                    "kind": "EqualsToken",
                                    "fullStart": 379,
                                    "fullEnd": 381,
                                    "start": 379,
                                    "end": 380,
                                    "fullWidth": 2,
                                    "width": 1,
                                    "text": "=",
                                    "value": "=",
                                    "valueText": "=",
                                    "hasTrailingTrivia": true,
                                    "trailingTrivia": [
                                        {
                                            "kind": "WhitespaceTrivia",
                                            "text": " "
                                        }
                                    ]
                                },
                                "value": {
                                    "kind": "ObjectCreationExpression",
                                    "fullStart": 381,
                                    "fullEnd": 398,
                                    "start": 381,
                                    "end": 398,
                                    "fullWidth": 17,
                                    "width": 17,
                                    "newKeyword": {
                                        "kind": "NewKeyword",
                                        "fullStart": 381,
                                        "fullEnd": 385,
                                        "start": 381,
                                        "end": 384,
                                        "fullWidth": 4,
                                        "width": 3,
                                        "text": "new",
                                        "value": "new",
                                        "valueText": "new",
                                        "hasTrailingTrivia": true,
                                        "trailingTrivia": [
                                            {
                                                "kind": "WhitespaceTrivia",
                                                "text": " "
                                            }
                                        ]
                                    },
                                    "expression": {
                                        "kind": "IdentifierName",
                                        "fullStart": 385,
                                        "fullEnd": 389,
                                        "start": 385,
                                        "end": 389,
                                        "fullWidth": 4,
                                        "width": 4,
                                        "text": "Date",
                                        "value": "Date",
                                        "valueText": "Date"
                                    },
                                    "argumentList": {
                                        "kind": "ArgumentList",
                                        "fullStart": 389,
                                        "fullEnd": 398,
                                        "start": 389,
                                        "end": 398,
                                        "fullWidth": 9,
                                        "width": 9,
                                        "openParenToken": {
                                            "kind": "OpenParenToken",
                                            "fullStart": 389,
                                            "fullEnd": 390,
                                            "start": 389,
                                            "end": 390,
                                            "fullWidth": 1,
                                            "width": 1,
                                            "text": "(",
                                            "value": "(",
                                            "valueText": "("
                                        },
                                        "arguments": [
                                            {
                                                "kind": "NumericLiteral",
                                                "fullStart": 390,
                                                "fullEnd": 397,
                                                "start": 390,
                                                "end": 397,
                                                "fullWidth": 7,
                                                "width": 7,
                                                "text": "6.54321",
                                                "value": 6.54321,
                                                "valueText": "6.54321"
                                            }
                                        ],
                                        "closeParenToken": {
                                            "kind": "CloseParenToken",
                                            "fullStart": 397,
                                            "fullEnd": 398,
                                            "start": 397,
                                            "end": 398,
                                            "fullWidth": 1,
                                            "width": 1,
                                            "text": ")",
                                            "value": ")",
                                            "valueText": ")"
                                        }
                                    }
                                }
                            }
                        }
                    ]
                },
                "semicolonToken": {
                    "kind": "SemicolonToken",
                    "fullStart": 398,
                    "fullEnd": 400,
                    "start": 398,
                    "end": 399,
                    "fullWidth": 2,
                    "width": 1,
                    "text": ";",
                    "value": ";",
                    "valueText": ";",
                    "hasTrailingTrivia": true,
                    "hasTrailingNewLine": true,
                    "trailingTrivia": [
                        {
                            "kind": "NewLineTrivia",
                            "text": "\n"
                        }
                    ]
                }
            },
            {
                "kind": "IfStatement",
                "fullStart": 400,
                "fullEnd": 493,
                "start": 400,
                "end": 492,
                "fullWidth": 93,
                "width": 92,
                "ifKeyword": {
                    "kind": "IfKeyword",
                    "fullStart": 400,
                    "fullEnd": 403,
                    "start": 400,
                    "end": 402,
                    "fullWidth": 3,
                    "width": 2,
                    "text": "if",
                    "value": "if",
                    "valueText": "if",
                    "hasTrailingTrivia": true,
                    "trailingTrivia": [
                        {
                            "kind": "WhitespaceTrivia",
                            "text": " "
                        }
                    ]
                },
                "openParenToken": {
                    "kind": "OpenParenToken",
                    "fullStart": 403,
                    "fullEnd": 404,
                    "start": 403,
                    "end": 404,
                    "fullWidth": 1,
                    "width": 1,
                    "text": "(",
                    "value": "(",
                    "valueText": "("
                },
                "condition": {
                    "kind": "NotEqualsExpression",
                    "fullStart": 404,
                    "fullEnd": 422,
                    "start": 404,
                    "end": 422,
                    "fullWidth": 18,
                    "width": 18,
                    "left": {
                        "kind": "InvocationExpression",
                        "fullStart": 404,
                        "fullEnd": 417,
                        "start": 404,
                        "end": 416,
                        "fullWidth": 13,
                        "width": 12,
                        "expression": {
                            "kind": "MemberAccessExpression",
                            "fullStart": 404,
                            "fullEnd": 414,
                            "start": 404,
                            "end": 414,
                            "fullWidth": 10,
                            "width": 10,
                            "expression": {
                                "kind": "IdentifierName",
                                "fullStart": 404,
                                "fullEnd": 406,
                                "start": 404,
                                "end": 406,
                                "fullWidth": 2,
                                "width": 2,
                                "text": "d1",
                                "value": "d1",
                                "valueText": "d1"
                            },
                            "dotToken": {
                                "kind": "DotToken",
                                "fullStart": 406,
                                "fullEnd": 407,
                                "start": 406,
                                "end": 407,
                                "fullWidth": 1,
                                "width": 1,
                                "text": ".",
                                "value": ".",
                                "valueText": "."
                            },
                            "name": {
                                "kind": "IdentifierName",
                                "fullStart": 407,
                                "fullEnd": 414,
                                "start": 407,
                                "end": 414,
                                "fullWidth": 7,
                                "width": 7,
                                "text": "valueOf",
                                "value": "valueOf",
                                "valueText": "valueOf"
                            }
                        },
                        "argumentList": {
                            "kind": "ArgumentList",
                            "fullStart": 414,
                            "fullEnd": 417,
                            "start": 414,
                            "end": 416,
                            "fullWidth": 3,
                            "width": 2,
                            "openParenToken": {
                                "kind": "OpenParenToken",
                                "fullStart": 414,
                                "fullEnd": 415,
                                "start": 414,
                                "end": 415,
                                "fullWidth": 1,
                                "width": 1,
                                "text": "(",
                                "value": "(",
                                "valueText": "("
                            },
                            "arguments": [],
                            "closeParenToken": {
                                "kind": "CloseParenToken",
                                "fullStart": 415,
                                "fullEnd": 417,
                                "start": 415,
                                "end": 416,
                                "fullWidth": 2,
                                "width": 1,
                                "text": ")",
                                "value": ")",
                                "valueText": ")",
                                "hasTrailingTrivia": true,
                                "trailingTrivia": [
                                    {
                                        "kind": "WhitespaceTrivia",
                                        "text": " "
                                    }
                                ]
                            }
                        }
                    },
                    "operatorToken": {
                        "kind": "ExclamationEqualsEqualsToken",
                        "fullStart": 417,
                        "fullEnd": 421,
                        "start": 417,
                        "end": 420,
                        "fullWidth": 4,
                        "width": 3,
                        "text": "!==",
                        "value": "!==",
                        "valueText": "!==",
                        "hasTrailingTrivia": true,
                        "trailingTrivia": [
                            {
                                "kind": "WhitespaceTrivia",
                                "text": " "
                            }
                        ]
                    },
                    "right": {
                        "kind": "NumericLiteral",
                        "fullStart": 421,
                        "fullEnd": 422,
                        "start": 421,
                        "end": 422,
                        "fullWidth": 1,
                        "width": 1,
                        "text": "6",
                        "value": 6,
                        "valueText": "6"
                    }
                },
                "closeParenToken": {
                    "kind": "CloseParenToken",
                    "fullStart": 422,
                    "fullEnd": 424,
                    "start": 422,
                    "end": 423,
                    "fullWidth": 2,
                    "width": 1,
                    "text": ")",
                    "value": ")",
                    "valueText": ")",
                    "hasTrailingTrivia": true,
                    "trailingTrivia": [
                        {
                            "kind": "WhitespaceTrivia",
                            "text": " "
                        }
                    ]
                },
                "statement": {
                    "kind": "Block",
                    "fullStart": 424,
                    "fullEnd": 493,
                    "start": 424,
                    "end": 492,
                    "fullWidth": 69,
                    "width": 68,
                    "openBraceToken": {
                        "kind": "OpenBraceToken",
                        "fullStart": 424,
                        "fullEnd": 426,
                        "start": 424,
                        "end": 425,
                        "fullWidth": 2,
                        "width": 1,
                        "text": "{",
                        "value": "{",
                        "valueText": "{",
                        "hasTrailingTrivia": true,
                        "hasTrailingNewLine": true,
                        "trailingTrivia": [
                            {
                                "kind": "NewLineTrivia",
                                "text": "\n"
                            }
                        ]
                    },
                    "statements": [
                        {
                            "kind": "ExpressionStatement",
                            "fullStart": 426,
                            "fullEnd": 491,
                            "start": 428,
                            "end": 490,
                            "fullWidth": 65,
                            "width": 62,
                            "expression": {
                                "kind": "InvocationExpression",
                                "fullStart": 426,
                                "fullEnd": 489,
                                "start": 428,
                                "end": 489,
                                "fullWidth": 63,
                                "width": 61,
                                "expression": {
                                    "kind": "IdentifierName",
                                    "fullStart": 426,
                                    "fullEnd": 434,
                                    "start": 428,
                                    "end": 434,
                                    "fullWidth": 8,
                                    "width": 6,
                                    "text": "$ERROR",
                                    "value": "$ERROR",
                                    "valueText": "$ERROR",
                                    "hasLeadingTrivia": true,
                                    "leadingTrivia": [
                                        {
                                            "kind": "WhitespaceTrivia",
                                            "text": "  "
                                        }
                                    ]
                                },
                                "argumentList": {
                                    "kind": "ArgumentList",
                                    "fullStart": 434,
                                    "fullEnd": 489,
                                    "start": 434,
                                    "end": 489,
                                    "fullWidth": 55,
                                    "width": 55,
                                    "openParenToken": {
                                        "kind": "OpenParenToken",
                                        "fullStart": 434,
                                        "fullEnd": 435,
                                        "start": 434,
                                        "end": 435,
                                        "fullWidth": 1,
                                        "width": 1,
                                        "text": "(",
                                        "value": "(",
                                        "valueText": "("
                                    },
                                    "arguments": [
                                        {
                                            "kind": "StringLiteral",
                                            "fullStart": 435,
                                            "fullEnd": 488,
                                            "start": 435,
                                            "end": 488,
                                            "fullWidth": 53,
                                            "width": 53,
                                            "text": "'#1: var d1 = new Date(6.54321); d1.valueOf() === 6;'",
                                            "value": "#1: var d1 = new Date(6.54321); d1.valueOf() === 6;",
                                            "valueText": "#1: var d1 = new Date(6.54321); d1.valueOf() === 6;"
                                        }
                                    ],
                                    "closeParenToken": {
                                        "kind": "CloseParenToken",
                                        "fullStart": 488,
                                        "fullEnd": 489,
                                        "start": 488,
                                        "end": 489,
                                        "fullWidth": 1,
                                        "width": 1,
                                        "text": ")",
                                        "value": ")",
                                        "valueText": ")"
                                    }
                                }
                            },
                            "semicolonToken": {
                                "kind": "SemicolonToken",
                                "fullStart": 489,
                                "fullEnd": 491,
                                "start": 489,
                                "end": 490,
                                "fullWidth": 2,
                                "width": 1,
                                "text": ";",
                                "value": ";",
                                "valueText": ";",
                                "hasTrailingTrivia": true,
                                "hasTrailingNewLine": true,
                                "trailingTrivia": [
                                    {
                                        "kind": "NewLineTrivia",
                                        "text": "\n"
                                    }
                                ]
                            }
                        }
                    ],
                    "closeBraceToken": {
                        "kind": "CloseBraceToken",
                        "fullStart": 491,
                        "fullEnd": 493,
                        "start": 491,
                        "end": 492,
                        "fullWidth": 2,
                        "width": 1,
                        "text": "}",
                        "value": "}",
                        "valueText": "}",
                        "hasTrailingTrivia": true,
                        "hasTrailingNewLine": true,
                        "trailingTrivia": [
                            {
                                "kind": "NewLineTrivia",
                                "text": "\n"
                            }
                        ]
                    }
                }
            },
            {
                "kind": "VariableStatement",
                "fullStart": 493,
                "fullEnd": 534,
                "start": 505,
                "end": 533,
                "fullWidth": 41,
                "width": 28,
                "modifiers": [],
                "variableDeclaration": {
                    "kind": "VariableDeclaration",
                    "fullStart": 493,
                    "fullEnd": 532,
                    "start": 505,
                    "end": 532,
                    "fullWidth": 39,
                    "width": 27,
                    "varKeyword": {
                        "kind": "VarKeyword",
                        "fullStart": 493,
                        "fullEnd": 509,
                        "start": 505,
                        "end": 508,
                        "fullWidth": 16,
                        "width": 3,
                        "text": "var",
                        "value": "var",
                        "valueText": "var",
                        "hasLeadingTrivia": true,
                        "hasLeadingComment": true,
                        "hasLeadingNewLine": true,
                        "hasTrailingTrivia": true,
                        "leadingTrivia": [
                            {
                                "kind": "NewLineTrivia",
                                "text": "\n"
                            },
                            {
                                "kind": "SingleLineCommentTrivia",
                                "text": "// CHECK#2"
                            },
                            {
                                "kind": "NewLineTrivia",
                                "text": "\n"
                            }
                        ],
                        "trailingTrivia": [
                            {
                                "kind": "WhitespaceTrivia",
                                "text": " "
                            }
                        ]
                    },
                    "variableDeclarators": [
                        {
                            "kind": "VariableDeclarator",
                            "fullStart": 509,
                            "fullEnd": 532,
                            "start": 509,
                            "end": 532,
                            "fullWidth": 23,
<<<<<<< HEAD
                            "width": 23,
                            "identifier": {
=======
                            "propertyName": {
>>>>>>> 85e84683
                                "kind": "IdentifierName",
                                "fullStart": 509,
                                "fullEnd": 512,
                                "start": 509,
                                "end": 511,
                                "fullWidth": 3,
                                "width": 2,
                                "text": "d2",
                                "value": "d2",
                                "valueText": "d2",
                                "hasTrailingTrivia": true,
                                "trailingTrivia": [
                                    {
                                        "kind": "WhitespaceTrivia",
                                        "text": " "
                                    }
                                ]
                            },
                            "equalsValueClause": {
                                "kind": "EqualsValueClause",
                                "fullStart": 512,
                                "fullEnd": 532,
                                "start": 512,
                                "end": 532,
                                "fullWidth": 20,
                                "width": 20,
                                "equalsToken": {
                                    "kind": "EqualsToken",
                                    "fullStart": 512,
                                    "fullEnd": 514,
                                    "start": 512,
                                    "end": 513,
                                    "fullWidth": 2,
                                    "width": 1,
                                    "text": "=",
                                    "value": "=",
                                    "valueText": "=",
                                    "hasTrailingTrivia": true,
                                    "trailingTrivia": [
                                        {
                                            "kind": "WhitespaceTrivia",
                                            "text": " "
                                        }
                                    ]
                                },
                                "value": {
                                    "kind": "ObjectCreationExpression",
                                    "fullStart": 514,
                                    "fullEnd": 532,
                                    "start": 514,
                                    "end": 532,
                                    "fullWidth": 18,
                                    "width": 18,
                                    "newKeyword": {
                                        "kind": "NewKeyword",
                                        "fullStart": 514,
                                        "fullEnd": 518,
                                        "start": 514,
                                        "end": 517,
                                        "fullWidth": 4,
                                        "width": 3,
                                        "text": "new",
                                        "value": "new",
                                        "valueText": "new",
                                        "hasTrailingTrivia": true,
                                        "trailingTrivia": [
                                            {
                                                "kind": "WhitespaceTrivia",
                                                "text": " "
                                            }
                                        ]
                                    },
                                    "expression": {
                                        "kind": "IdentifierName",
                                        "fullStart": 518,
                                        "fullEnd": 522,
                                        "start": 518,
                                        "end": 522,
                                        "fullWidth": 4,
                                        "width": 4,
                                        "text": "Date",
                                        "value": "Date",
                                        "valueText": "Date"
                                    },
                                    "argumentList": {
                                        "kind": "ArgumentList",
                                        "fullStart": 522,
                                        "fullEnd": 532,
                                        "start": 522,
                                        "end": 532,
                                        "fullWidth": 10,
                                        "width": 10,
                                        "openParenToken": {
                                            "kind": "OpenParenToken",
                                            "fullStart": 522,
                                            "fullEnd": 523,
                                            "start": 522,
                                            "end": 523,
                                            "fullWidth": 1,
                                            "width": 1,
                                            "text": "(",
                                            "value": "(",
                                            "valueText": "("
                                        },
                                        "arguments": [
                                            {
                                                "kind": "NegateExpression",
                                                "fullStart": 523,
                                                "fullEnd": 531,
                                                "start": 523,
                                                "end": 531,
                                                "fullWidth": 8,
                                                "width": 8,
                                                "operatorToken": {
                                                    "kind": "MinusToken",
                                                    "fullStart": 523,
                                                    "fullEnd": 524,
                                                    "start": 523,
                                                    "end": 524,
                                                    "fullWidth": 1,
                                                    "width": 1,
                                                    "text": "-",
                                                    "value": "-",
                                                    "valueText": "-"
                                                },
                                                "operand": {
                                                    "kind": "NumericLiteral",
                                                    "fullStart": 524,
                                                    "fullEnd": 531,
                                                    "start": 524,
                                                    "end": 531,
                                                    "fullWidth": 7,
                                                    "width": 7,
                                                    "text": "6.54321",
                                                    "value": 6.54321,
                                                    "valueText": "6.54321"
                                                }
                                            }
                                        ],
                                        "closeParenToken": {
                                            "kind": "CloseParenToken",
                                            "fullStart": 531,
                                            "fullEnd": 532,
                                            "start": 531,
                                            "end": 532,
                                            "fullWidth": 1,
                                            "width": 1,
                                            "text": ")",
                                            "value": ")",
                                            "valueText": ")"
                                        }
                                    }
                                }
                            }
                        }
                    ]
                },
                "semicolonToken": {
                    "kind": "SemicolonToken",
                    "fullStart": 532,
                    "fullEnd": 534,
                    "start": 532,
                    "end": 533,
                    "fullWidth": 2,
                    "width": 1,
                    "text": ";",
                    "value": ";",
                    "valueText": ";",
                    "hasTrailingTrivia": true,
                    "hasTrailingNewLine": true,
                    "trailingTrivia": [
                        {
                            "kind": "NewLineTrivia",
                            "text": "\n"
                        }
                    ]
                }
            },
            {
                "kind": "IfStatement",
                "fullStart": 534,
                "fullEnd": 630,
                "start": 534,
                "end": 629,
                "fullWidth": 96,
                "width": 95,
                "ifKeyword": {
                    "kind": "IfKeyword",
                    "fullStart": 534,
                    "fullEnd": 537,
                    "start": 534,
                    "end": 536,
                    "fullWidth": 3,
                    "width": 2,
                    "text": "if",
                    "value": "if",
                    "valueText": "if",
                    "hasTrailingTrivia": true,
                    "trailingTrivia": [
                        {
                            "kind": "WhitespaceTrivia",
                            "text": " "
                        }
                    ]
                },
                "openParenToken": {
                    "kind": "OpenParenToken",
                    "fullStart": 537,
                    "fullEnd": 538,
                    "start": 537,
                    "end": 538,
                    "fullWidth": 1,
                    "width": 1,
                    "text": "(",
                    "value": "(",
                    "valueText": "("
                },
                "condition": {
                    "kind": "NotEqualsExpression",
                    "fullStart": 538,
                    "fullEnd": 557,
                    "start": 538,
                    "end": 557,
                    "fullWidth": 19,
                    "width": 19,
                    "left": {
                        "kind": "InvocationExpression",
                        "fullStart": 538,
                        "fullEnd": 551,
                        "start": 538,
                        "end": 550,
                        "fullWidth": 13,
                        "width": 12,
                        "expression": {
                            "kind": "MemberAccessExpression",
                            "fullStart": 538,
                            "fullEnd": 548,
                            "start": 538,
                            "end": 548,
                            "fullWidth": 10,
                            "width": 10,
                            "expression": {
                                "kind": "IdentifierName",
                                "fullStart": 538,
                                "fullEnd": 540,
                                "start": 538,
                                "end": 540,
                                "fullWidth": 2,
                                "width": 2,
                                "text": "d2",
                                "value": "d2",
                                "valueText": "d2"
                            },
                            "dotToken": {
                                "kind": "DotToken",
                                "fullStart": 540,
                                "fullEnd": 541,
                                "start": 540,
                                "end": 541,
                                "fullWidth": 1,
                                "width": 1,
                                "text": ".",
                                "value": ".",
                                "valueText": "."
                            },
                            "name": {
                                "kind": "IdentifierName",
                                "fullStart": 541,
                                "fullEnd": 548,
                                "start": 541,
                                "end": 548,
                                "fullWidth": 7,
                                "width": 7,
                                "text": "valueOf",
                                "value": "valueOf",
                                "valueText": "valueOf"
                            }
                        },
                        "argumentList": {
                            "kind": "ArgumentList",
                            "fullStart": 548,
                            "fullEnd": 551,
                            "start": 548,
                            "end": 550,
                            "fullWidth": 3,
                            "width": 2,
                            "openParenToken": {
                                "kind": "OpenParenToken",
                                "fullStart": 548,
                                "fullEnd": 549,
                                "start": 548,
                                "end": 549,
                                "fullWidth": 1,
                                "width": 1,
                                "text": "(",
                                "value": "(",
                                "valueText": "("
                            },
                            "arguments": [],
                            "closeParenToken": {
                                "kind": "CloseParenToken",
                                "fullStart": 549,
                                "fullEnd": 551,
                                "start": 549,
                                "end": 550,
                                "fullWidth": 2,
                                "width": 1,
                                "text": ")",
                                "value": ")",
                                "valueText": ")",
                                "hasTrailingTrivia": true,
                                "trailingTrivia": [
                                    {
                                        "kind": "WhitespaceTrivia",
                                        "text": " "
                                    }
                                ]
                            }
                        }
                    },
                    "operatorToken": {
                        "kind": "ExclamationEqualsEqualsToken",
                        "fullStart": 551,
                        "fullEnd": 555,
                        "start": 551,
                        "end": 554,
                        "fullWidth": 4,
                        "width": 3,
                        "text": "!==",
                        "value": "!==",
                        "valueText": "!==",
                        "hasTrailingTrivia": true,
                        "trailingTrivia": [
                            {
                                "kind": "WhitespaceTrivia",
                                "text": " "
                            }
                        ]
                    },
                    "right": {
                        "kind": "NegateExpression",
                        "fullStart": 555,
                        "fullEnd": 557,
                        "start": 555,
                        "end": 557,
                        "fullWidth": 2,
                        "width": 2,
                        "operatorToken": {
                            "kind": "MinusToken",
                            "fullStart": 555,
                            "fullEnd": 556,
                            "start": 555,
                            "end": 556,
                            "fullWidth": 1,
                            "width": 1,
                            "text": "-",
                            "value": "-",
                            "valueText": "-"
                        },
                        "operand": {
                            "kind": "NumericLiteral",
                            "fullStart": 556,
                            "fullEnd": 557,
                            "start": 556,
                            "end": 557,
                            "fullWidth": 1,
                            "width": 1,
                            "text": "6",
                            "value": 6,
                            "valueText": "6"
                        }
                    }
                },
                "closeParenToken": {
                    "kind": "CloseParenToken",
                    "fullStart": 557,
                    "fullEnd": 559,
                    "start": 557,
                    "end": 558,
                    "fullWidth": 2,
                    "width": 1,
                    "text": ")",
                    "value": ")",
                    "valueText": ")",
                    "hasTrailingTrivia": true,
                    "trailingTrivia": [
                        {
                            "kind": "WhitespaceTrivia",
                            "text": " "
                        }
                    ]
                },
                "statement": {
                    "kind": "Block",
                    "fullStart": 559,
                    "fullEnd": 630,
                    "start": 559,
                    "end": 629,
                    "fullWidth": 71,
                    "width": 70,
                    "openBraceToken": {
                        "kind": "OpenBraceToken",
                        "fullStart": 559,
                        "fullEnd": 561,
                        "start": 559,
                        "end": 560,
                        "fullWidth": 2,
                        "width": 1,
                        "text": "{",
                        "value": "{",
                        "valueText": "{",
                        "hasTrailingTrivia": true,
                        "hasTrailingNewLine": true,
                        "trailingTrivia": [
                            {
                                "kind": "NewLineTrivia",
                                "text": "\n"
                            }
                        ]
                    },
                    "statements": [
                        {
                            "kind": "ExpressionStatement",
                            "fullStart": 561,
                            "fullEnd": 628,
                            "start": 563,
                            "end": 627,
                            "fullWidth": 67,
                            "width": 64,
                            "expression": {
                                "kind": "InvocationExpression",
                                "fullStart": 561,
                                "fullEnd": 626,
                                "start": 563,
                                "end": 626,
                                "fullWidth": 65,
                                "width": 63,
                                "expression": {
                                    "kind": "IdentifierName",
                                    "fullStart": 561,
                                    "fullEnd": 569,
                                    "start": 563,
                                    "end": 569,
                                    "fullWidth": 8,
                                    "width": 6,
                                    "text": "$ERROR",
                                    "value": "$ERROR",
                                    "valueText": "$ERROR",
                                    "hasLeadingTrivia": true,
                                    "leadingTrivia": [
                                        {
                                            "kind": "WhitespaceTrivia",
                                            "text": "  "
                                        }
                                    ]
                                },
                                "argumentList": {
                                    "kind": "ArgumentList",
                                    "fullStart": 569,
                                    "fullEnd": 626,
                                    "start": 569,
                                    "end": 626,
                                    "fullWidth": 57,
                                    "width": 57,
                                    "openParenToken": {
                                        "kind": "OpenParenToken",
                                        "fullStart": 569,
                                        "fullEnd": 570,
                                        "start": 569,
                                        "end": 570,
                                        "fullWidth": 1,
                                        "width": 1,
                                        "text": "(",
                                        "value": "(",
                                        "valueText": "("
                                    },
                                    "arguments": [
                                        {
                                            "kind": "StringLiteral",
                                            "fullStart": 570,
                                            "fullEnd": 625,
                                            "start": 570,
                                            "end": 625,
                                            "fullWidth": 55,
                                            "width": 55,
                                            "text": "'#2: var d2 = new Date(-6.54321); d2.valueOf() === -6;'",
                                            "value": "#2: var d2 = new Date(-6.54321); d2.valueOf() === -6;",
                                            "valueText": "#2: var d2 = new Date(-6.54321); d2.valueOf() === -6;"
                                        }
                                    ],
                                    "closeParenToken": {
                                        "kind": "CloseParenToken",
                                        "fullStart": 625,
                                        "fullEnd": 626,
                                        "start": 625,
                                        "end": 626,
                                        "fullWidth": 1,
                                        "width": 1,
                                        "text": ")",
                                        "value": ")",
                                        "valueText": ")"
                                    }
                                }
                            },
                            "semicolonToken": {
                                "kind": "SemicolonToken",
                                "fullStart": 626,
                                "fullEnd": 628,
                                "start": 626,
                                "end": 627,
                                "fullWidth": 2,
                                "width": 1,
                                "text": ";",
                                "value": ";",
                                "valueText": ";",
                                "hasTrailingTrivia": true,
                                "hasTrailingNewLine": true,
                                "trailingTrivia": [
                                    {
                                        "kind": "NewLineTrivia",
                                        "text": "\n"
                                    }
                                ]
                            }
                        }
                    ],
                    "closeBraceToken": {
                        "kind": "CloseBraceToken",
                        "fullStart": 628,
                        "fullEnd": 630,
                        "start": 628,
                        "end": 629,
                        "fullWidth": 2,
                        "width": 1,
                        "text": "}",
                        "value": "}",
                        "valueText": "}",
                        "hasTrailingTrivia": true,
                        "hasTrailingNewLine": true,
                        "trailingTrivia": [
                            {
                                "kind": "NewLineTrivia",
                                "text": "\n"
                            }
                        ]
                    }
                }
            },
            {
                "kind": "VariableStatement",
                "fullStart": 630,
                "fullEnd": 672,
                "start": 642,
                "end": 671,
                "fullWidth": 42,
                "width": 29,
                "modifiers": [],
                "variableDeclaration": {
                    "kind": "VariableDeclaration",
                    "fullStart": 630,
                    "fullEnd": 670,
                    "start": 642,
                    "end": 670,
                    "fullWidth": 40,
                    "width": 28,
                    "varKeyword": {
                        "kind": "VarKeyword",
                        "fullStart": 630,
                        "fullEnd": 646,
                        "start": 642,
                        "end": 645,
                        "fullWidth": 16,
                        "width": 3,
                        "text": "var",
                        "value": "var",
                        "valueText": "var",
                        "hasLeadingTrivia": true,
                        "hasLeadingComment": true,
                        "hasLeadingNewLine": true,
                        "hasTrailingTrivia": true,
                        "leadingTrivia": [
                            {
                                "kind": "NewLineTrivia",
                                "text": "\n"
                            },
                            {
                                "kind": "SingleLineCommentTrivia",
                                "text": "// CHECK#3"
                            },
                            {
                                "kind": "NewLineTrivia",
                                "text": "\n"
                            }
                        ],
                        "trailingTrivia": [
                            {
                                "kind": "WhitespaceTrivia",
                                "text": " "
                            }
                        ]
                    },
                    "variableDeclarators": [
                        {
                            "kind": "VariableDeclarator",
                            "fullStart": 646,
                            "fullEnd": 670,
                            "start": 646,
                            "end": 670,
                            "fullWidth": 24,
<<<<<<< HEAD
                            "width": 24,
                            "identifier": {
=======
                            "propertyName": {
>>>>>>> 85e84683
                                "kind": "IdentifierName",
                                "fullStart": 646,
                                "fullEnd": 649,
                                "start": 646,
                                "end": 648,
                                "fullWidth": 3,
                                "width": 2,
                                "text": "d3",
                                "value": "d3",
                                "valueText": "d3",
                                "hasTrailingTrivia": true,
                                "trailingTrivia": [
                                    {
                                        "kind": "WhitespaceTrivia",
                                        "text": " "
                                    }
                                ]
                            },
                            "equalsValueClause": {
                                "kind": "EqualsValueClause",
                                "fullStart": 649,
                                "fullEnd": 670,
                                "start": 649,
                                "end": 670,
                                "fullWidth": 21,
                                "width": 21,
                                "equalsToken": {
                                    "kind": "EqualsToken",
                                    "fullStart": 649,
                                    "fullEnd": 651,
                                    "start": 649,
                                    "end": 650,
                                    "fullWidth": 2,
                                    "width": 1,
                                    "text": "=",
                                    "value": "=",
                                    "valueText": "=",
                                    "hasTrailingTrivia": true,
                                    "trailingTrivia": [
                                        {
                                            "kind": "WhitespaceTrivia",
                                            "text": " "
                                        }
                                    ]
                                },
                                "value": {
                                    "kind": "ObjectCreationExpression",
                                    "fullStart": 651,
                                    "fullEnd": 670,
                                    "start": 651,
                                    "end": 670,
                                    "fullWidth": 19,
                                    "width": 19,
                                    "newKeyword": {
                                        "kind": "NewKeyword",
                                        "fullStart": 651,
                                        "fullEnd": 655,
                                        "start": 651,
                                        "end": 654,
                                        "fullWidth": 4,
                                        "width": 3,
                                        "text": "new",
                                        "value": "new",
                                        "valueText": "new",
                                        "hasTrailingTrivia": true,
                                        "trailingTrivia": [
                                            {
                                                "kind": "WhitespaceTrivia",
                                                "text": " "
                                            }
                                        ]
                                    },
                                    "expression": {
                                        "kind": "IdentifierName",
                                        "fullStart": 655,
                                        "fullEnd": 659,
                                        "start": 655,
                                        "end": 659,
                                        "fullWidth": 4,
                                        "width": 4,
                                        "text": "Date",
                                        "value": "Date",
                                        "valueText": "Date"
                                    },
                                    "argumentList": {
                                        "kind": "ArgumentList",
                                        "fullStart": 659,
                                        "fullEnd": 670,
                                        "start": 659,
                                        "end": 670,
                                        "fullWidth": 11,
                                        "width": 11,
                                        "openParenToken": {
                                            "kind": "OpenParenToken",
                                            "fullStart": 659,
                                            "fullEnd": 660,
                                            "start": 659,
                                            "end": 660,
                                            "fullWidth": 1,
                                            "width": 1,
                                            "text": "(",
                                            "value": "(",
                                            "valueText": "("
                                        },
                                        "arguments": [
                                            {
                                                "kind": "NumericLiteral",
                                                "fullStart": 660,
                                                "fullEnd": 669,
                                                "start": 660,
                                                "end": 669,
                                                "fullWidth": 9,
                                                "width": 9,
                                                "text": "6.54321e2",
                                                "value": 654.321,
                                                "valueText": "654.321"
                                            }
                                        ],
                                        "closeParenToken": {
                                            "kind": "CloseParenToken",
                                            "fullStart": 669,
                                            "fullEnd": 670,
                                            "start": 669,
                                            "end": 670,
                                            "fullWidth": 1,
                                            "width": 1,
                                            "text": ")",
                                            "value": ")",
                                            "valueText": ")"
                                        }
                                    }
                                }
                            }
                        }
                    ]
                },
                "semicolonToken": {
                    "kind": "SemicolonToken",
                    "fullStart": 670,
                    "fullEnd": 672,
                    "start": 670,
                    "end": 671,
                    "fullWidth": 2,
                    "width": 1,
                    "text": ";",
                    "value": ";",
                    "valueText": ";",
                    "hasTrailingTrivia": true,
                    "hasTrailingNewLine": true,
                    "trailingTrivia": [
                        {
                            "kind": "NewLineTrivia",
                            "text": "\n"
                        }
                    ]
                }
            },
            {
                "kind": "IfStatement",
                "fullStart": 672,
                "fullEnd": 771,
                "start": 672,
                "end": 770,
                "fullWidth": 99,
                "width": 98,
                "ifKeyword": {
                    "kind": "IfKeyword",
                    "fullStart": 672,
                    "fullEnd": 675,
                    "start": 672,
                    "end": 674,
                    "fullWidth": 3,
                    "width": 2,
                    "text": "if",
                    "value": "if",
                    "valueText": "if",
                    "hasTrailingTrivia": true,
                    "trailingTrivia": [
                        {
                            "kind": "WhitespaceTrivia",
                            "text": " "
                        }
                    ]
                },
                "openParenToken": {
                    "kind": "OpenParenToken",
                    "fullStart": 675,
                    "fullEnd": 676,
                    "start": 675,
                    "end": 676,
                    "fullWidth": 1,
                    "width": 1,
                    "text": "(",
                    "value": "(",
                    "valueText": "("
                },
                "condition": {
                    "kind": "NotEqualsExpression",
                    "fullStart": 676,
                    "fullEnd": 696,
                    "start": 676,
                    "end": 696,
                    "fullWidth": 20,
                    "width": 20,
                    "left": {
                        "kind": "InvocationExpression",
                        "fullStart": 676,
                        "fullEnd": 689,
                        "start": 676,
                        "end": 688,
                        "fullWidth": 13,
                        "width": 12,
                        "expression": {
                            "kind": "MemberAccessExpression",
                            "fullStart": 676,
                            "fullEnd": 686,
                            "start": 676,
                            "end": 686,
                            "fullWidth": 10,
                            "width": 10,
                            "expression": {
                                "kind": "IdentifierName",
                                "fullStart": 676,
                                "fullEnd": 678,
                                "start": 676,
                                "end": 678,
                                "fullWidth": 2,
                                "width": 2,
                                "text": "d3",
                                "value": "d3",
                                "valueText": "d3"
                            },
                            "dotToken": {
                                "kind": "DotToken",
                                "fullStart": 678,
                                "fullEnd": 679,
                                "start": 678,
                                "end": 679,
                                "fullWidth": 1,
                                "width": 1,
                                "text": ".",
                                "value": ".",
                                "valueText": "."
                            },
                            "name": {
                                "kind": "IdentifierName",
                                "fullStart": 679,
                                "fullEnd": 686,
                                "start": 679,
                                "end": 686,
                                "fullWidth": 7,
                                "width": 7,
                                "text": "valueOf",
                                "value": "valueOf",
                                "valueText": "valueOf"
                            }
                        },
                        "argumentList": {
                            "kind": "ArgumentList",
                            "fullStart": 686,
                            "fullEnd": 689,
                            "start": 686,
                            "end": 688,
                            "fullWidth": 3,
                            "width": 2,
                            "openParenToken": {
                                "kind": "OpenParenToken",
                                "fullStart": 686,
                                "fullEnd": 687,
                                "start": 686,
                                "end": 687,
                                "fullWidth": 1,
                                "width": 1,
                                "text": "(",
                                "value": "(",
                                "valueText": "("
                            },
                            "arguments": [],
                            "closeParenToken": {
                                "kind": "CloseParenToken",
                                "fullStart": 687,
                                "fullEnd": 689,
                                "start": 687,
                                "end": 688,
                                "fullWidth": 2,
                                "width": 1,
                                "text": ")",
                                "value": ")",
                                "valueText": ")",
                                "hasTrailingTrivia": true,
                                "trailingTrivia": [
                                    {
                                        "kind": "WhitespaceTrivia",
                                        "text": " "
                                    }
                                ]
                            }
                        }
                    },
                    "operatorToken": {
                        "kind": "ExclamationEqualsEqualsToken",
                        "fullStart": 689,
                        "fullEnd": 693,
                        "start": 689,
                        "end": 692,
                        "fullWidth": 4,
                        "width": 3,
                        "text": "!==",
                        "value": "!==",
                        "valueText": "!==",
                        "hasTrailingTrivia": true,
                        "trailingTrivia": [
                            {
                                "kind": "WhitespaceTrivia",
                                "text": " "
                            }
                        ]
                    },
                    "right": {
                        "kind": "NumericLiteral",
                        "fullStart": 693,
                        "fullEnd": 696,
                        "start": 693,
                        "end": 696,
                        "fullWidth": 3,
                        "width": 3,
                        "text": "654",
                        "value": 654,
                        "valueText": "654"
                    }
                },
                "closeParenToken": {
                    "kind": "CloseParenToken",
                    "fullStart": 696,
                    "fullEnd": 698,
                    "start": 696,
                    "end": 697,
                    "fullWidth": 2,
                    "width": 1,
                    "text": ")",
                    "value": ")",
                    "valueText": ")",
                    "hasTrailingTrivia": true,
                    "trailingTrivia": [
                        {
                            "kind": "WhitespaceTrivia",
                            "text": " "
                        }
                    ]
                },
                "statement": {
                    "kind": "Block",
                    "fullStart": 698,
                    "fullEnd": 771,
                    "start": 698,
                    "end": 770,
                    "fullWidth": 73,
                    "width": 72,
                    "openBraceToken": {
                        "kind": "OpenBraceToken",
                        "fullStart": 698,
                        "fullEnd": 700,
                        "start": 698,
                        "end": 699,
                        "fullWidth": 2,
                        "width": 1,
                        "text": "{",
                        "value": "{",
                        "valueText": "{",
                        "hasTrailingTrivia": true,
                        "hasTrailingNewLine": true,
                        "trailingTrivia": [
                            {
                                "kind": "NewLineTrivia",
                                "text": "\n"
                            }
                        ]
                    },
                    "statements": [
                        {
                            "kind": "ExpressionStatement",
                            "fullStart": 700,
                            "fullEnd": 769,
                            "start": 702,
                            "end": 768,
                            "fullWidth": 69,
                            "width": 66,
                            "expression": {
                                "kind": "InvocationExpression",
                                "fullStart": 700,
                                "fullEnd": 767,
                                "start": 702,
                                "end": 767,
                                "fullWidth": 67,
                                "width": 65,
                                "expression": {
                                    "kind": "IdentifierName",
                                    "fullStart": 700,
                                    "fullEnd": 708,
                                    "start": 702,
                                    "end": 708,
                                    "fullWidth": 8,
                                    "width": 6,
                                    "text": "$ERROR",
                                    "value": "$ERROR",
                                    "valueText": "$ERROR",
                                    "hasLeadingTrivia": true,
                                    "leadingTrivia": [
                                        {
                                            "kind": "WhitespaceTrivia",
                                            "text": "  "
                                        }
                                    ]
                                },
                                "argumentList": {
                                    "kind": "ArgumentList",
                                    "fullStart": 708,
                                    "fullEnd": 767,
                                    "start": 708,
                                    "end": 767,
                                    "fullWidth": 59,
                                    "width": 59,
                                    "openParenToken": {
                                        "kind": "OpenParenToken",
                                        "fullStart": 708,
                                        "fullEnd": 709,
                                        "start": 708,
                                        "end": 709,
                                        "fullWidth": 1,
                                        "width": 1,
                                        "text": "(",
                                        "value": "(",
                                        "valueText": "("
                                    },
                                    "arguments": [
                                        {
                                            "kind": "StringLiteral",
                                            "fullStart": 709,
                                            "fullEnd": 766,
                                            "start": 709,
                                            "end": 766,
                                            "fullWidth": 57,
                                            "width": 57,
                                            "text": "'#3: var d3 = new Date(6.54321e2); d3.valueOf() === 654;'",
                                            "value": "#3: var d3 = new Date(6.54321e2); d3.valueOf() === 654;",
                                            "valueText": "#3: var d3 = new Date(6.54321e2); d3.valueOf() === 654;"
                                        }
                                    ],
                                    "closeParenToken": {
                                        "kind": "CloseParenToken",
                                        "fullStart": 766,
                                        "fullEnd": 767,
                                        "start": 766,
                                        "end": 767,
                                        "fullWidth": 1,
                                        "width": 1,
                                        "text": ")",
                                        "value": ")",
                                        "valueText": ")"
                                    }
                                }
                            },
                            "semicolonToken": {
                                "kind": "SemicolonToken",
                                "fullStart": 767,
                                "fullEnd": 769,
                                "start": 767,
                                "end": 768,
                                "fullWidth": 2,
                                "width": 1,
                                "text": ";",
                                "value": ";",
                                "valueText": ";",
                                "hasTrailingTrivia": true,
                                "hasTrailingNewLine": true,
                                "trailingTrivia": [
                                    {
                                        "kind": "NewLineTrivia",
                                        "text": "\n"
                                    }
                                ]
                            }
                        }
                    ],
                    "closeBraceToken": {
                        "kind": "CloseBraceToken",
                        "fullStart": 769,
                        "fullEnd": 771,
                        "start": 769,
                        "end": 770,
                        "fullWidth": 2,
                        "width": 1,
                        "text": "}",
                        "value": "}",
                        "valueText": "}",
                        "hasTrailingTrivia": true,
                        "hasTrailingNewLine": true,
                        "trailingTrivia": [
                            {
                                "kind": "NewLineTrivia",
                                "text": "\n"
                            }
                        ]
                    }
                }
            },
            {
                "kind": "VariableStatement",
                "fullStart": 771,
                "fullEnd": 814,
                "start": 783,
                "end": 813,
                "fullWidth": 43,
                "width": 30,
                "modifiers": [],
                "variableDeclaration": {
                    "kind": "VariableDeclaration",
                    "fullStart": 771,
                    "fullEnd": 812,
                    "start": 783,
                    "end": 812,
                    "fullWidth": 41,
                    "width": 29,
                    "varKeyword": {
                        "kind": "VarKeyword",
                        "fullStart": 771,
                        "fullEnd": 787,
                        "start": 783,
                        "end": 786,
                        "fullWidth": 16,
                        "width": 3,
                        "text": "var",
                        "value": "var",
                        "valueText": "var",
                        "hasLeadingTrivia": true,
                        "hasLeadingComment": true,
                        "hasLeadingNewLine": true,
                        "hasTrailingTrivia": true,
                        "leadingTrivia": [
                            {
                                "kind": "NewLineTrivia",
                                "text": "\n"
                            },
                            {
                                "kind": "SingleLineCommentTrivia",
                                "text": "// CHECK#4"
                            },
                            {
                                "kind": "NewLineTrivia",
                                "text": "\n"
                            }
                        ],
                        "trailingTrivia": [
                            {
                                "kind": "WhitespaceTrivia",
                                "text": " "
                            }
                        ]
                    },
                    "variableDeclarators": [
                        {
                            "kind": "VariableDeclarator",
                            "fullStart": 787,
                            "fullEnd": 812,
                            "start": 787,
                            "end": 812,
                            "fullWidth": 25,
<<<<<<< HEAD
                            "width": 25,
                            "identifier": {
=======
                            "propertyName": {
>>>>>>> 85e84683
                                "kind": "IdentifierName",
                                "fullStart": 787,
                                "fullEnd": 790,
                                "start": 787,
                                "end": 789,
                                "fullWidth": 3,
                                "width": 2,
                                "text": "d4",
                                "value": "d4",
                                "valueText": "d4",
                                "hasTrailingTrivia": true,
                                "trailingTrivia": [
                                    {
                                        "kind": "WhitespaceTrivia",
                                        "text": " "
                                    }
                                ]
                            },
                            "equalsValueClause": {
                                "kind": "EqualsValueClause",
                                "fullStart": 790,
                                "fullEnd": 812,
                                "start": 790,
                                "end": 812,
                                "fullWidth": 22,
                                "width": 22,
                                "equalsToken": {
                                    "kind": "EqualsToken",
                                    "fullStart": 790,
                                    "fullEnd": 792,
                                    "start": 790,
                                    "end": 791,
                                    "fullWidth": 2,
                                    "width": 1,
                                    "text": "=",
                                    "value": "=",
                                    "valueText": "=",
                                    "hasTrailingTrivia": true,
                                    "trailingTrivia": [
                                        {
                                            "kind": "WhitespaceTrivia",
                                            "text": " "
                                        }
                                    ]
                                },
                                "value": {
                                    "kind": "ObjectCreationExpression",
                                    "fullStart": 792,
                                    "fullEnd": 812,
                                    "start": 792,
                                    "end": 812,
                                    "fullWidth": 20,
                                    "width": 20,
                                    "newKeyword": {
                                        "kind": "NewKeyword",
                                        "fullStart": 792,
                                        "fullEnd": 796,
                                        "start": 792,
                                        "end": 795,
                                        "fullWidth": 4,
                                        "width": 3,
                                        "text": "new",
                                        "value": "new",
                                        "valueText": "new",
                                        "hasTrailingTrivia": true,
                                        "trailingTrivia": [
                                            {
                                                "kind": "WhitespaceTrivia",
                                                "text": " "
                                            }
                                        ]
                                    },
                                    "expression": {
                                        "kind": "IdentifierName",
                                        "fullStart": 796,
                                        "fullEnd": 800,
                                        "start": 796,
                                        "end": 800,
                                        "fullWidth": 4,
                                        "width": 4,
                                        "text": "Date",
                                        "value": "Date",
                                        "valueText": "Date"
                                    },
                                    "argumentList": {
                                        "kind": "ArgumentList",
                                        "fullStart": 800,
                                        "fullEnd": 812,
                                        "start": 800,
                                        "end": 812,
                                        "fullWidth": 12,
                                        "width": 12,
                                        "openParenToken": {
                                            "kind": "OpenParenToken",
                                            "fullStart": 800,
                                            "fullEnd": 801,
                                            "start": 800,
                                            "end": 801,
                                            "fullWidth": 1,
                                            "width": 1,
                                            "text": "(",
                                            "value": "(",
                                            "valueText": "("
                                        },
                                        "arguments": [
                                            {
                                                "kind": "NegateExpression",
                                                "fullStart": 801,
                                                "fullEnd": 811,
                                                "start": 801,
                                                "end": 811,
                                                "fullWidth": 10,
                                                "width": 10,
                                                "operatorToken": {
                                                    "kind": "MinusToken",
                                                    "fullStart": 801,
                                                    "fullEnd": 802,
                                                    "start": 801,
                                                    "end": 802,
                                                    "fullWidth": 1,
                                                    "width": 1,
                                                    "text": "-",
                                                    "value": "-",
                                                    "valueText": "-"
                                                },
                                                "operand": {
                                                    "kind": "NumericLiteral",
                                                    "fullStart": 802,
                                                    "fullEnd": 811,
                                                    "start": 802,
                                                    "end": 811,
                                                    "fullWidth": 9,
                                                    "width": 9,
                                                    "text": "6.54321e2",
                                                    "value": 654.321,
                                                    "valueText": "654.321"
                                                }
                                            }
                                        ],
                                        "closeParenToken": {
                                            "kind": "CloseParenToken",
                                            "fullStart": 811,
                                            "fullEnd": 812,
                                            "start": 811,
                                            "end": 812,
                                            "fullWidth": 1,
                                            "width": 1,
                                            "text": ")",
                                            "value": ")",
                                            "valueText": ")"
                                        }
                                    }
                                }
                            }
                        }
                    ]
                },
                "semicolonToken": {
                    "kind": "SemicolonToken",
                    "fullStart": 812,
                    "fullEnd": 814,
                    "start": 812,
                    "end": 813,
                    "fullWidth": 2,
                    "width": 1,
                    "text": ";",
                    "value": ";",
                    "valueText": ";",
                    "hasTrailingTrivia": true,
                    "hasTrailingNewLine": true,
                    "trailingTrivia": [
                        {
                            "kind": "NewLineTrivia",
                            "text": "\n"
                        }
                    ]
                }
            },
            {
                "kind": "IfStatement",
                "fullStart": 814,
                "fullEnd": 916,
                "start": 814,
                "end": 915,
                "fullWidth": 102,
                "width": 101,
                "ifKeyword": {
                    "kind": "IfKeyword",
                    "fullStart": 814,
                    "fullEnd": 817,
                    "start": 814,
                    "end": 816,
                    "fullWidth": 3,
                    "width": 2,
                    "text": "if",
                    "value": "if",
                    "valueText": "if",
                    "hasTrailingTrivia": true,
                    "trailingTrivia": [
                        {
                            "kind": "WhitespaceTrivia",
                            "text": " "
                        }
                    ]
                },
                "openParenToken": {
                    "kind": "OpenParenToken",
                    "fullStart": 817,
                    "fullEnd": 818,
                    "start": 817,
                    "end": 818,
                    "fullWidth": 1,
                    "width": 1,
                    "text": "(",
                    "value": "(",
                    "valueText": "("
                },
                "condition": {
                    "kind": "NotEqualsExpression",
                    "fullStart": 818,
                    "fullEnd": 839,
                    "start": 818,
                    "end": 839,
                    "fullWidth": 21,
                    "width": 21,
                    "left": {
                        "kind": "InvocationExpression",
                        "fullStart": 818,
                        "fullEnd": 831,
                        "start": 818,
                        "end": 830,
                        "fullWidth": 13,
                        "width": 12,
                        "expression": {
                            "kind": "MemberAccessExpression",
                            "fullStart": 818,
                            "fullEnd": 828,
                            "start": 818,
                            "end": 828,
                            "fullWidth": 10,
                            "width": 10,
                            "expression": {
                                "kind": "IdentifierName",
                                "fullStart": 818,
                                "fullEnd": 820,
                                "start": 818,
                                "end": 820,
                                "fullWidth": 2,
                                "width": 2,
                                "text": "d4",
                                "value": "d4",
                                "valueText": "d4"
                            },
                            "dotToken": {
                                "kind": "DotToken",
                                "fullStart": 820,
                                "fullEnd": 821,
                                "start": 820,
                                "end": 821,
                                "fullWidth": 1,
                                "width": 1,
                                "text": ".",
                                "value": ".",
                                "valueText": "."
                            },
                            "name": {
                                "kind": "IdentifierName",
                                "fullStart": 821,
                                "fullEnd": 828,
                                "start": 821,
                                "end": 828,
                                "fullWidth": 7,
                                "width": 7,
                                "text": "valueOf",
                                "value": "valueOf",
                                "valueText": "valueOf"
                            }
                        },
                        "argumentList": {
                            "kind": "ArgumentList",
                            "fullStart": 828,
                            "fullEnd": 831,
                            "start": 828,
                            "end": 830,
                            "fullWidth": 3,
                            "width": 2,
                            "openParenToken": {
                                "kind": "OpenParenToken",
                                "fullStart": 828,
                                "fullEnd": 829,
                                "start": 828,
                                "end": 829,
                                "fullWidth": 1,
                                "width": 1,
                                "text": "(",
                                "value": "(",
                                "valueText": "("
                            },
                            "arguments": [],
                            "closeParenToken": {
                                "kind": "CloseParenToken",
                                "fullStart": 829,
                                "fullEnd": 831,
                                "start": 829,
                                "end": 830,
                                "fullWidth": 2,
                                "width": 1,
                                "text": ")",
                                "value": ")",
                                "valueText": ")",
                                "hasTrailingTrivia": true,
                                "trailingTrivia": [
                                    {
                                        "kind": "WhitespaceTrivia",
                                        "text": " "
                                    }
                                ]
                            }
                        }
                    },
                    "operatorToken": {
                        "kind": "ExclamationEqualsEqualsToken",
                        "fullStart": 831,
                        "fullEnd": 835,
                        "start": 831,
                        "end": 834,
                        "fullWidth": 4,
                        "width": 3,
                        "text": "!==",
                        "value": "!==",
                        "valueText": "!==",
                        "hasTrailingTrivia": true,
                        "trailingTrivia": [
                            {
                                "kind": "WhitespaceTrivia",
                                "text": " "
                            }
                        ]
                    },
                    "right": {
                        "kind": "NegateExpression",
                        "fullStart": 835,
                        "fullEnd": 839,
                        "start": 835,
                        "end": 839,
                        "fullWidth": 4,
                        "width": 4,
                        "operatorToken": {
                            "kind": "MinusToken",
                            "fullStart": 835,
                            "fullEnd": 836,
                            "start": 835,
                            "end": 836,
                            "fullWidth": 1,
                            "width": 1,
                            "text": "-",
                            "value": "-",
                            "valueText": "-"
                        },
                        "operand": {
                            "kind": "NumericLiteral",
                            "fullStart": 836,
                            "fullEnd": 839,
                            "start": 836,
                            "end": 839,
                            "fullWidth": 3,
                            "width": 3,
                            "text": "654",
                            "value": 654,
                            "valueText": "654"
                        }
                    }
                },
                "closeParenToken": {
                    "kind": "CloseParenToken",
                    "fullStart": 839,
                    "fullEnd": 841,
                    "start": 839,
                    "end": 840,
                    "fullWidth": 2,
                    "width": 1,
                    "text": ")",
                    "value": ")",
                    "valueText": ")",
                    "hasTrailingTrivia": true,
                    "trailingTrivia": [
                        {
                            "kind": "WhitespaceTrivia",
                            "text": " "
                        }
                    ]
                },
                "statement": {
                    "kind": "Block",
                    "fullStart": 841,
                    "fullEnd": 916,
                    "start": 841,
                    "end": 915,
                    "fullWidth": 75,
                    "width": 74,
                    "openBraceToken": {
                        "kind": "OpenBraceToken",
                        "fullStart": 841,
                        "fullEnd": 843,
                        "start": 841,
                        "end": 842,
                        "fullWidth": 2,
                        "width": 1,
                        "text": "{",
                        "value": "{",
                        "valueText": "{",
                        "hasTrailingTrivia": true,
                        "hasTrailingNewLine": true,
                        "trailingTrivia": [
                            {
                                "kind": "NewLineTrivia",
                                "text": "\n"
                            }
                        ]
                    },
                    "statements": [
                        {
                            "kind": "ExpressionStatement",
                            "fullStart": 843,
                            "fullEnd": 914,
                            "start": 845,
                            "end": 913,
                            "fullWidth": 71,
                            "width": 68,
                            "expression": {
                                "kind": "InvocationExpression",
                                "fullStart": 843,
                                "fullEnd": 912,
                                "start": 845,
                                "end": 912,
                                "fullWidth": 69,
                                "width": 67,
                                "expression": {
                                    "kind": "IdentifierName",
                                    "fullStart": 843,
                                    "fullEnd": 851,
                                    "start": 845,
                                    "end": 851,
                                    "fullWidth": 8,
                                    "width": 6,
                                    "text": "$ERROR",
                                    "value": "$ERROR",
                                    "valueText": "$ERROR",
                                    "hasLeadingTrivia": true,
                                    "leadingTrivia": [
                                        {
                                            "kind": "WhitespaceTrivia",
                                            "text": "  "
                                        }
                                    ]
                                },
                                "argumentList": {
                                    "kind": "ArgumentList",
                                    "fullStart": 851,
                                    "fullEnd": 912,
                                    "start": 851,
                                    "end": 912,
                                    "fullWidth": 61,
                                    "width": 61,
                                    "openParenToken": {
                                        "kind": "OpenParenToken",
                                        "fullStart": 851,
                                        "fullEnd": 852,
                                        "start": 851,
                                        "end": 852,
                                        "fullWidth": 1,
                                        "width": 1,
                                        "text": "(",
                                        "value": "(",
                                        "valueText": "("
                                    },
                                    "arguments": [
                                        {
                                            "kind": "StringLiteral",
                                            "fullStart": 852,
                                            "fullEnd": 911,
                                            "start": 852,
                                            "end": 911,
                                            "fullWidth": 59,
                                            "width": 59,
                                            "text": "'#4: var d4 = new Date(-6.54321e2); d4.valueOf() === -654;'",
                                            "value": "#4: var d4 = new Date(-6.54321e2); d4.valueOf() === -654;",
                                            "valueText": "#4: var d4 = new Date(-6.54321e2); d4.valueOf() === -654;"
                                        }
                                    ],
                                    "closeParenToken": {
                                        "kind": "CloseParenToken",
                                        "fullStart": 911,
                                        "fullEnd": 912,
                                        "start": 911,
                                        "end": 912,
                                        "fullWidth": 1,
                                        "width": 1,
                                        "text": ")",
                                        "value": ")",
                                        "valueText": ")"
                                    }
                                }
                            },
                            "semicolonToken": {
                                "kind": "SemicolonToken",
                                "fullStart": 912,
                                "fullEnd": 914,
                                "start": 912,
                                "end": 913,
                                "fullWidth": 2,
                                "width": 1,
                                "text": ";",
                                "value": ";",
                                "valueText": ";",
                                "hasTrailingTrivia": true,
                                "hasTrailingNewLine": true,
                                "trailingTrivia": [
                                    {
                                        "kind": "NewLineTrivia",
                                        "text": "\n"
                                    }
                                ]
                            }
                        }
                    ],
                    "closeBraceToken": {
                        "kind": "CloseBraceToken",
                        "fullStart": 914,
                        "fullEnd": 916,
                        "start": 914,
                        "end": 915,
                        "fullWidth": 2,
                        "width": 1,
                        "text": "}",
                        "value": "}",
                        "valueText": "}",
                        "hasTrailingTrivia": true,
                        "hasTrailingNewLine": true,
                        "trailingTrivia": [
                            {
                                "kind": "NewLineTrivia",
                                "text": "\n"
                            }
                        ]
                    }
                }
            },
            {
                "kind": "VariableStatement",
                "fullStart": 916,
                "fullEnd": 959,
                "start": 928,
                "end": 958,
                "fullWidth": 43,
                "width": 30,
                "modifiers": [],
                "variableDeclaration": {
                    "kind": "VariableDeclaration",
                    "fullStart": 916,
                    "fullEnd": 957,
                    "start": 928,
                    "end": 957,
                    "fullWidth": 41,
                    "width": 29,
                    "varKeyword": {
                        "kind": "VarKeyword",
                        "fullStart": 916,
                        "fullEnd": 932,
                        "start": 928,
                        "end": 931,
                        "fullWidth": 16,
                        "width": 3,
                        "text": "var",
                        "value": "var",
                        "valueText": "var",
                        "hasLeadingTrivia": true,
                        "hasLeadingComment": true,
                        "hasLeadingNewLine": true,
                        "hasTrailingTrivia": true,
                        "leadingTrivia": [
                            {
                                "kind": "NewLineTrivia",
                                "text": "\n"
                            },
                            {
                                "kind": "SingleLineCommentTrivia",
                                "text": "// CHECK#5"
                            },
                            {
                                "kind": "NewLineTrivia",
                                "text": "\n"
                            }
                        ],
                        "trailingTrivia": [
                            {
                                "kind": "WhitespaceTrivia",
                                "text": " "
                            }
                        ]
                    },
                    "variableDeclarators": [
                        {
                            "kind": "VariableDeclarator",
                            "fullStart": 932,
                            "fullEnd": 957,
                            "start": 932,
                            "end": 957,
                            "fullWidth": 25,
<<<<<<< HEAD
                            "width": 25,
                            "identifier": {
=======
                            "propertyName": {
>>>>>>> 85e84683
                                "kind": "IdentifierName",
                                "fullStart": 932,
                                "fullEnd": 935,
                                "start": 932,
                                "end": 934,
                                "fullWidth": 3,
                                "width": 2,
                                "text": "d5",
                                "value": "d5",
                                "valueText": "d5",
                                "hasTrailingTrivia": true,
                                "trailingTrivia": [
                                    {
                                        "kind": "WhitespaceTrivia",
                                        "text": " "
                                    }
                                ]
                            },
                            "equalsValueClause": {
                                "kind": "EqualsValueClause",
                                "fullStart": 935,
                                "fullEnd": 957,
                                "start": 935,
                                "end": 957,
                                "fullWidth": 22,
                                "width": 22,
                                "equalsToken": {
                                    "kind": "EqualsToken",
                                    "fullStart": 935,
                                    "fullEnd": 937,
                                    "start": 935,
                                    "end": 936,
                                    "fullWidth": 2,
                                    "width": 1,
                                    "text": "=",
                                    "value": "=",
                                    "valueText": "=",
                                    "hasTrailingTrivia": true,
                                    "trailingTrivia": [
                                        {
                                            "kind": "WhitespaceTrivia",
                                            "text": " "
                                        }
                                    ]
                                },
                                "value": {
                                    "kind": "ObjectCreationExpression",
                                    "fullStart": 937,
                                    "fullEnd": 957,
                                    "start": 937,
                                    "end": 957,
                                    "fullWidth": 20,
                                    "width": 20,
                                    "newKeyword": {
                                        "kind": "NewKeyword",
                                        "fullStart": 937,
                                        "fullEnd": 941,
                                        "start": 937,
                                        "end": 940,
                                        "fullWidth": 4,
                                        "width": 3,
                                        "text": "new",
                                        "value": "new",
                                        "valueText": "new",
                                        "hasTrailingTrivia": true,
                                        "trailingTrivia": [
                                            {
                                                "kind": "WhitespaceTrivia",
                                                "text": " "
                                            }
                                        ]
                                    },
                                    "expression": {
                                        "kind": "IdentifierName",
                                        "fullStart": 941,
                                        "fullEnd": 945,
                                        "start": 941,
                                        "end": 945,
                                        "fullWidth": 4,
                                        "width": 4,
                                        "text": "Date",
                                        "value": "Date",
                                        "valueText": "Date"
                                    },
                                    "argumentList": {
                                        "kind": "ArgumentList",
                                        "fullStart": 945,
                                        "fullEnd": 957,
                                        "start": 945,
                                        "end": 957,
                                        "fullWidth": 12,
                                        "width": 12,
                                        "openParenToken": {
                                            "kind": "OpenParenToken",
                                            "fullStart": 945,
                                            "fullEnd": 946,
                                            "start": 945,
                                            "end": 946,
                                            "fullWidth": 1,
                                            "width": 1,
                                            "text": "(",
                                            "value": "(",
                                            "valueText": "("
                                        },
                                        "arguments": [
                                            {
                                                "kind": "NumericLiteral",
                                                "fullStart": 946,
                                                "fullEnd": 956,
                                                "start": 946,
                                                "end": 956,
                                                "fullWidth": 10,
                                                "width": 10,
                                                "text": "0.654321e1",
                                                "value": 6.54321,
                                                "valueText": "6.54321"
                                            }
                                        ],
                                        "closeParenToken": {
                                            "kind": "CloseParenToken",
                                            "fullStart": 956,
                                            "fullEnd": 957,
                                            "start": 956,
                                            "end": 957,
                                            "fullWidth": 1,
                                            "width": 1,
                                            "text": ")",
                                            "value": ")",
                                            "valueText": ")"
                                        }
                                    }
                                }
                            }
                        }
                    ]
                },
                "semicolonToken": {
                    "kind": "SemicolonToken",
                    "fullStart": 957,
                    "fullEnd": 959,
                    "start": 957,
                    "end": 958,
                    "fullWidth": 2,
                    "width": 1,
                    "text": ";",
                    "value": ";",
                    "valueText": ";",
                    "hasTrailingTrivia": true,
                    "hasTrailingNewLine": true,
                    "trailingTrivia": [
                        {
                            "kind": "NewLineTrivia",
                            "text": "\n"
                        }
                    ]
                }
            },
            {
                "kind": "IfStatement",
                "fullStart": 959,
                "fullEnd": 1055,
                "start": 959,
                "end": 1054,
                "fullWidth": 96,
                "width": 95,
                "ifKeyword": {
                    "kind": "IfKeyword",
                    "fullStart": 959,
                    "fullEnd": 962,
                    "start": 959,
                    "end": 961,
                    "fullWidth": 3,
                    "width": 2,
                    "text": "if",
                    "value": "if",
                    "valueText": "if",
                    "hasTrailingTrivia": true,
                    "trailingTrivia": [
                        {
                            "kind": "WhitespaceTrivia",
                            "text": " "
                        }
                    ]
                },
                "openParenToken": {
                    "kind": "OpenParenToken",
                    "fullStart": 962,
                    "fullEnd": 963,
                    "start": 962,
                    "end": 963,
                    "fullWidth": 1,
                    "width": 1,
                    "text": "(",
                    "value": "(",
                    "valueText": "("
                },
                "condition": {
                    "kind": "NotEqualsExpression",
                    "fullStart": 963,
                    "fullEnd": 981,
                    "start": 963,
                    "end": 981,
                    "fullWidth": 18,
                    "width": 18,
                    "left": {
                        "kind": "InvocationExpression",
                        "fullStart": 963,
                        "fullEnd": 976,
                        "start": 963,
                        "end": 975,
                        "fullWidth": 13,
                        "width": 12,
                        "expression": {
                            "kind": "MemberAccessExpression",
                            "fullStart": 963,
                            "fullEnd": 973,
                            "start": 963,
                            "end": 973,
                            "fullWidth": 10,
                            "width": 10,
                            "expression": {
                                "kind": "IdentifierName",
                                "fullStart": 963,
                                "fullEnd": 965,
                                "start": 963,
                                "end": 965,
                                "fullWidth": 2,
                                "width": 2,
                                "text": "d5",
                                "value": "d5",
                                "valueText": "d5"
                            },
                            "dotToken": {
                                "kind": "DotToken",
                                "fullStart": 965,
                                "fullEnd": 966,
                                "start": 965,
                                "end": 966,
                                "fullWidth": 1,
                                "width": 1,
                                "text": ".",
                                "value": ".",
                                "valueText": "."
                            },
                            "name": {
                                "kind": "IdentifierName",
                                "fullStart": 966,
                                "fullEnd": 973,
                                "start": 966,
                                "end": 973,
                                "fullWidth": 7,
                                "width": 7,
                                "text": "valueOf",
                                "value": "valueOf",
                                "valueText": "valueOf"
                            }
                        },
                        "argumentList": {
                            "kind": "ArgumentList",
                            "fullStart": 973,
                            "fullEnd": 976,
                            "start": 973,
                            "end": 975,
                            "fullWidth": 3,
                            "width": 2,
                            "openParenToken": {
                                "kind": "OpenParenToken",
                                "fullStart": 973,
                                "fullEnd": 974,
                                "start": 973,
                                "end": 974,
                                "fullWidth": 1,
                                "width": 1,
                                "text": "(",
                                "value": "(",
                                "valueText": "("
                            },
                            "arguments": [],
                            "closeParenToken": {
                                "kind": "CloseParenToken",
                                "fullStart": 974,
                                "fullEnd": 976,
                                "start": 974,
                                "end": 975,
                                "fullWidth": 2,
                                "width": 1,
                                "text": ")",
                                "value": ")",
                                "valueText": ")",
                                "hasTrailingTrivia": true,
                                "trailingTrivia": [
                                    {
                                        "kind": "WhitespaceTrivia",
                                        "text": " "
                                    }
                                ]
                            }
                        }
                    },
                    "operatorToken": {
                        "kind": "ExclamationEqualsEqualsToken",
                        "fullStart": 976,
                        "fullEnd": 980,
                        "start": 976,
                        "end": 979,
                        "fullWidth": 4,
                        "width": 3,
                        "text": "!==",
                        "value": "!==",
                        "valueText": "!==",
                        "hasTrailingTrivia": true,
                        "trailingTrivia": [
                            {
                                "kind": "WhitespaceTrivia",
                                "text": " "
                            }
                        ]
                    },
                    "right": {
                        "kind": "NumericLiteral",
                        "fullStart": 980,
                        "fullEnd": 981,
                        "start": 980,
                        "end": 981,
                        "fullWidth": 1,
                        "width": 1,
                        "text": "6",
                        "value": 6,
                        "valueText": "6"
                    }
                },
                "closeParenToken": {
                    "kind": "CloseParenToken",
                    "fullStart": 981,
                    "fullEnd": 983,
                    "start": 981,
                    "end": 982,
                    "fullWidth": 2,
                    "width": 1,
                    "text": ")",
                    "value": ")",
                    "valueText": ")",
                    "hasTrailingTrivia": true,
                    "trailingTrivia": [
                        {
                            "kind": "WhitespaceTrivia",
                            "text": " "
                        }
                    ]
                },
                "statement": {
                    "kind": "Block",
                    "fullStart": 983,
                    "fullEnd": 1055,
                    "start": 983,
                    "end": 1054,
                    "fullWidth": 72,
                    "width": 71,
                    "openBraceToken": {
                        "kind": "OpenBraceToken",
                        "fullStart": 983,
                        "fullEnd": 985,
                        "start": 983,
                        "end": 984,
                        "fullWidth": 2,
                        "width": 1,
                        "text": "{",
                        "value": "{",
                        "valueText": "{",
                        "hasTrailingTrivia": true,
                        "hasTrailingNewLine": true,
                        "trailingTrivia": [
                            {
                                "kind": "NewLineTrivia",
                                "text": "\n"
                            }
                        ]
                    },
                    "statements": [
                        {
                            "kind": "ExpressionStatement",
                            "fullStart": 985,
                            "fullEnd": 1053,
                            "start": 987,
                            "end": 1052,
                            "fullWidth": 68,
                            "width": 65,
                            "expression": {
                                "kind": "InvocationExpression",
                                "fullStart": 985,
                                "fullEnd": 1051,
                                "start": 987,
                                "end": 1051,
                                "fullWidth": 66,
                                "width": 64,
                                "expression": {
                                    "kind": "IdentifierName",
                                    "fullStart": 985,
                                    "fullEnd": 993,
                                    "start": 987,
                                    "end": 993,
                                    "fullWidth": 8,
                                    "width": 6,
                                    "text": "$ERROR",
                                    "value": "$ERROR",
                                    "valueText": "$ERROR",
                                    "hasLeadingTrivia": true,
                                    "leadingTrivia": [
                                        {
                                            "kind": "WhitespaceTrivia",
                                            "text": "  "
                                        }
                                    ]
                                },
                                "argumentList": {
                                    "kind": "ArgumentList",
                                    "fullStart": 993,
                                    "fullEnd": 1051,
                                    "start": 993,
                                    "end": 1051,
                                    "fullWidth": 58,
                                    "width": 58,
                                    "openParenToken": {
                                        "kind": "OpenParenToken",
                                        "fullStart": 993,
                                        "fullEnd": 994,
                                        "start": 993,
                                        "end": 994,
                                        "fullWidth": 1,
                                        "width": 1,
                                        "text": "(",
                                        "value": "(",
                                        "valueText": "("
                                    },
                                    "arguments": [
                                        {
                                            "kind": "StringLiteral",
                                            "fullStart": 994,
                                            "fullEnd": 1050,
                                            "start": 994,
                                            "end": 1050,
                                            "fullWidth": 56,
                                            "width": 56,
                                            "text": "'#5: var d5 = new Date(0.654321e1); d5.valueOf() === 6;'",
                                            "value": "#5: var d5 = new Date(0.654321e1); d5.valueOf() === 6;",
                                            "valueText": "#5: var d5 = new Date(0.654321e1); d5.valueOf() === 6;"
                                        }
                                    ],
                                    "closeParenToken": {
                                        "kind": "CloseParenToken",
                                        "fullStart": 1050,
                                        "fullEnd": 1051,
                                        "start": 1050,
                                        "end": 1051,
                                        "fullWidth": 1,
                                        "width": 1,
                                        "text": ")",
                                        "value": ")",
                                        "valueText": ")"
                                    }
                                }
                            },
                            "semicolonToken": {
                                "kind": "SemicolonToken",
                                "fullStart": 1051,
                                "fullEnd": 1053,
                                "start": 1051,
                                "end": 1052,
                                "fullWidth": 2,
                                "width": 1,
                                "text": ";",
                                "value": ";",
                                "valueText": ";",
                                "hasTrailingTrivia": true,
                                "hasTrailingNewLine": true,
                                "trailingTrivia": [
                                    {
                                        "kind": "NewLineTrivia",
                                        "text": "\n"
                                    }
                                ]
                            }
                        }
                    ],
                    "closeBraceToken": {
                        "kind": "CloseBraceToken",
                        "fullStart": 1053,
                        "fullEnd": 1055,
                        "start": 1053,
                        "end": 1054,
                        "fullWidth": 2,
                        "width": 1,
                        "text": "}",
                        "value": "}",
                        "valueText": "}",
                        "hasTrailingTrivia": true,
                        "hasTrailingNewLine": true,
                        "trailingTrivia": [
                            {
                                "kind": "NewLineTrivia",
                                "text": "\n"
                            }
                        ]
                    }
                }
            },
            {
                "kind": "VariableStatement",
                "fullStart": 1055,
                "fullEnd": 1099,
                "start": 1067,
                "end": 1098,
                "fullWidth": 44,
                "width": 31,
                "modifiers": [],
                "variableDeclaration": {
                    "kind": "VariableDeclaration",
                    "fullStart": 1055,
                    "fullEnd": 1097,
                    "start": 1067,
                    "end": 1097,
                    "fullWidth": 42,
                    "width": 30,
                    "varKeyword": {
                        "kind": "VarKeyword",
                        "fullStart": 1055,
                        "fullEnd": 1071,
                        "start": 1067,
                        "end": 1070,
                        "fullWidth": 16,
                        "width": 3,
                        "text": "var",
                        "value": "var",
                        "valueText": "var",
                        "hasLeadingTrivia": true,
                        "hasLeadingComment": true,
                        "hasLeadingNewLine": true,
                        "hasTrailingTrivia": true,
                        "leadingTrivia": [
                            {
                                "kind": "NewLineTrivia",
                                "text": "\n"
                            },
                            {
                                "kind": "SingleLineCommentTrivia",
                                "text": "// CHECK#6"
                            },
                            {
                                "kind": "NewLineTrivia",
                                "text": "\n"
                            }
                        ],
                        "trailingTrivia": [
                            {
                                "kind": "WhitespaceTrivia",
                                "text": " "
                            }
                        ]
                    },
                    "variableDeclarators": [
                        {
                            "kind": "VariableDeclarator",
                            "fullStart": 1071,
                            "fullEnd": 1097,
                            "start": 1071,
                            "end": 1097,
                            "fullWidth": 26,
<<<<<<< HEAD
                            "width": 26,
                            "identifier": {
=======
                            "propertyName": {
>>>>>>> 85e84683
                                "kind": "IdentifierName",
                                "fullStart": 1071,
                                "fullEnd": 1074,
                                "start": 1071,
                                "end": 1073,
                                "fullWidth": 3,
                                "width": 2,
                                "text": "d6",
                                "value": "d6",
                                "valueText": "d6",
                                "hasTrailingTrivia": true,
                                "trailingTrivia": [
                                    {
                                        "kind": "WhitespaceTrivia",
                                        "text": " "
                                    }
                                ]
                            },
                            "equalsValueClause": {
                                "kind": "EqualsValueClause",
                                "fullStart": 1074,
                                "fullEnd": 1097,
                                "start": 1074,
                                "end": 1097,
                                "fullWidth": 23,
                                "width": 23,
                                "equalsToken": {
                                    "kind": "EqualsToken",
                                    "fullStart": 1074,
                                    "fullEnd": 1076,
                                    "start": 1074,
                                    "end": 1075,
                                    "fullWidth": 2,
                                    "width": 1,
                                    "text": "=",
                                    "value": "=",
                                    "valueText": "=",
                                    "hasTrailingTrivia": true,
                                    "trailingTrivia": [
                                        {
                                            "kind": "WhitespaceTrivia",
                                            "text": " "
                                        }
                                    ]
                                },
                                "value": {
                                    "kind": "ObjectCreationExpression",
                                    "fullStart": 1076,
                                    "fullEnd": 1097,
                                    "start": 1076,
                                    "end": 1097,
                                    "fullWidth": 21,
                                    "width": 21,
                                    "newKeyword": {
                                        "kind": "NewKeyword",
                                        "fullStart": 1076,
                                        "fullEnd": 1080,
                                        "start": 1076,
                                        "end": 1079,
                                        "fullWidth": 4,
                                        "width": 3,
                                        "text": "new",
                                        "value": "new",
                                        "valueText": "new",
                                        "hasTrailingTrivia": true,
                                        "trailingTrivia": [
                                            {
                                                "kind": "WhitespaceTrivia",
                                                "text": " "
                                            }
                                        ]
                                    },
                                    "expression": {
                                        "kind": "IdentifierName",
                                        "fullStart": 1080,
                                        "fullEnd": 1084,
                                        "start": 1080,
                                        "end": 1084,
                                        "fullWidth": 4,
                                        "width": 4,
                                        "text": "Date",
                                        "value": "Date",
                                        "valueText": "Date"
                                    },
                                    "argumentList": {
                                        "kind": "ArgumentList",
                                        "fullStart": 1084,
                                        "fullEnd": 1097,
                                        "start": 1084,
                                        "end": 1097,
                                        "fullWidth": 13,
                                        "width": 13,
                                        "openParenToken": {
                                            "kind": "OpenParenToken",
                                            "fullStart": 1084,
                                            "fullEnd": 1085,
                                            "start": 1084,
                                            "end": 1085,
                                            "fullWidth": 1,
                                            "width": 1,
                                            "text": "(",
                                            "value": "(",
                                            "valueText": "("
                                        },
                                        "arguments": [
                                            {
                                                "kind": "NegateExpression",
                                                "fullStart": 1085,
                                                "fullEnd": 1096,
                                                "start": 1085,
                                                "end": 1096,
                                                "fullWidth": 11,
                                                "width": 11,
                                                "operatorToken": {
                                                    "kind": "MinusToken",
                                                    "fullStart": 1085,
                                                    "fullEnd": 1086,
                                                    "start": 1085,
                                                    "end": 1086,
                                                    "fullWidth": 1,
                                                    "width": 1,
                                                    "text": "-",
                                                    "value": "-",
                                                    "valueText": "-"
                                                },
                                                "operand": {
                                                    "kind": "NumericLiteral",
                                                    "fullStart": 1086,
                                                    "fullEnd": 1096,
                                                    "start": 1086,
                                                    "end": 1096,
                                                    "fullWidth": 10,
                                                    "width": 10,
                                                    "text": "0.654321e1",
                                                    "value": 6.54321,
                                                    "valueText": "6.54321"
                                                }
                                            }
                                        ],
                                        "closeParenToken": {
                                            "kind": "CloseParenToken",
                                            "fullStart": 1096,
                                            "fullEnd": 1097,
                                            "start": 1096,
                                            "end": 1097,
                                            "fullWidth": 1,
                                            "width": 1,
                                            "text": ")",
                                            "value": ")",
                                            "valueText": ")"
                                        }
                                    }
                                }
                            }
                        }
                    ]
                },
                "semicolonToken": {
                    "kind": "SemicolonToken",
                    "fullStart": 1097,
                    "fullEnd": 1099,
                    "start": 1097,
                    "end": 1098,
                    "fullWidth": 2,
                    "width": 1,
                    "text": ";",
                    "value": ";",
                    "valueText": ";",
                    "hasTrailingTrivia": true,
                    "hasTrailingNewLine": true,
                    "trailingTrivia": [
                        {
                            "kind": "NewLineTrivia",
                            "text": "\n"
                        }
                    ]
                }
            },
            {
                "kind": "IfStatement",
                "fullStart": 1099,
                "fullEnd": 1198,
                "start": 1099,
                "end": 1197,
                "fullWidth": 99,
                "width": 98,
                "ifKeyword": {
                    "kind": "IfKeyword",
                    "fullStart": 1099,
                    "fullEnd": 1102,
                    "start": 1099,
                    "end": 1101,
                    "fullWidth": 3,
                    "width": 2,
                    "text": "if",
                    "value": "if",
                    "valueText": "if",
                    "hasTrailingTrivia": true,
                    "trailingTrivia": [
                        {
                            "kind": "WhitespaceTrivia",
                            "text": " "
                        }
                    ]
                },
                "openParenToken": {
                    "kind": "OpenParenToken",
                    "fullStart": 1102,
                    "fullEnd": 1103,
                    "start": 1102,
                    "end": 1103,
                    "fullWidth": 1,
                    "width": 1,
                    "text": "(",
                    "value": "(",
                    "valueText": "("
                },
                "condition": {
                    "kind": "NotEqualsExpression",
                    "fullStart": 1103,
                    "fullEnd": 1122,
                    "start": 1103,
                    "end": 1122,
                    "fullWidth": 19,
                    "width": 19,
                    "left": {
                        "kind": "InvocationExpression",
                        "fullStart": 1103,
                        "fullEnd": 1116,
                        "start": 1103,
                        "end": 1115,
                        "fullWidth": 13,
                        "width": 12,
                        "expression": {
                            "kind": "MemberAccessExpression",
                            "fullStart": 1103,
                            "fullEnd": 1113,
                            "start": 1103,
                            "end": 1113,
                            "fullWidth": 10,
                            "width": 10,
                            "expression": {
                                "kind": "IdentifierName",
                                "fullStart": 1103,
                                "fullEnd": 1105,
                                "start": 1103,
                                "end": 1105,
                                "fullWidth": 2,
                                "width": 2,
                                "text": "d6",
                                "value": "d6",
                                "valueText": "d6"
                            },
                            "dotToken": {
                                "kind": "DotToken",
                                "fullStart": 1105,
                                "fullEnd": 1106,
                                "start": 1105,
                                "end": 1106,
                                "fullWidth": 1,
                                "width": 1,
                                "text": ".",
                                "value": ".",
                                "valueText": "."
                            },
                            "name": {
                                "kind": "IdentifierName",
                                "fullStart": 1106,
                                "fullEnd": 1113,
                                "start": 1106,
                                "end": 1113,
                                "fullWidth": 7,
                                "width": 7,
                                "text": "valueOf",
                                "value": "valueOf",
                                "valueText": "valueOf"
                            }
                        },
                        "argumentList": {
                            "kind": "ArgumentList",
                            "fullStart": 1113,
                            "fullEnd": 1116,
                            "start": 1113,
                            "end": 1115,
                            "fullWidth": 3,
                            "width": 2,
                            "openParenToken": {
                                "kind": "OpenParenToken",
                                "fullStart": 1113,
                                "fullEnd": 1114,
                                "start": 1113,
                                "end": 1114,
                                "fullWidth": 1,
                                "width": 1,
                                "text": "(",
                                "value": "(",
                                "valueText": "("
                            },
                            "arguments": [],
                            "closeParenToken": {
                                "kind": "CloseParenToken",
                                "fullStart": 1114,
                                "fullEnd": 1116,
                                "start": 1114,
                                "end": 1115,
                                "fullWidth": 2,
                                "width": 1,
                                "text": ")",
                                "value": ")",
                                "valueText": ")",
                                "hasTrailingTrivia": true,
                                "trailingTrivia": [
                                    {
                                        "kind": "WhitespaceTrivia",
                                        "text": " "
                                    }
                                ]
                            }
                        }
                    },
                    "operatorToken": {
                        "kind": "ExclamationEqualsEqualsToken",
                        "fullStart": 1116,
                        "fullEnd": 1120,
                        "start": 1116,
                        "end": 1119,
                        "fullWidth": 4,
                        "width": 3,
                        "text": "!==",
                        "value": "!==",
                        "valueText": "!==",
                        "hasTrailingTrivia": true,
                        "trailingTrivia": [
                            {
                                "kind": "WhitespaceTrivia",
                                "text": " "
                            }
                        ]
                    },
                    "right": {
                        "kind": "NegateExpression",
                        "fullStart": 1120,
                        "fullEnd": 1122,
                        "start": 1120,
                        "end": 1122,
                        "fullWidth": 2,
                        "width": 2,
                        "operatorToken": {
                            "kind": "MinusToken",
                            "fullStart": 1120,
                            "fullEnd": 1121,
                            "start": 1120,
                            "end": 1121,
                            "fullWidth": 1,
                            "width": 1,
                            "text": "-",
                            "value": "-",
                            "valueText": "-"
                        },
                        "operand": {
                            "kind": "NumericLiteral",
                            "fullStart": 1121,
                            "fullEnd": 1122,
                            "start": 1121,
                            "end": 1122,
                            "fullWidth": 1,
                            "width": 1,
                            "text": "6",
                            "value": 6,
                            "valueText": "6"
                        }
                    }
                },
                "closeParenToken": {
                    "kind": "CloseParenToken",
                    "fullStart": 1122,
                    "fullEnd": 1124,
                    "start": 1122,
                    "end": 1123,
                    "fullWidth": 2,
                    "width": 1,
                    "text": ")",
                    "value": ")",
                    "valueText": ")",
                    "hasTrailingTrivia": true,
                    "trailingTrivia": [
                        {
                            "kind": "WhitespaceTrivia",
                            "text": " "
                        }
                    ]
                },
                "statement": {
                    "kind": "Block",
                    "fullStart": 1124,
                    "fullEnd": 1198,
                    "start": 1124,
                    "end": 1197,
                    "fullWidth": 74,
                    "width": 73,
                    "openBraceToken": {
                        "kind": "OpenBraceToken",
                        "fullStart": 1124,
                        "fullEnd": 1126,
                        "start": 1124,
                        "end": 1125,
                        "fullWidth": 2,
                        "width": 1,
                        "text": "{",
                        "value": "{",
                        "valueText": "{",
                        "hasTrailingTrivia": true,
                        "hasTrailingNewLine": true,
                        "trailingTrivia": [
                            {
                                "kind": "NewLineTrivia",
                                "text": "\n"
                            }
                        ]
                    },
                    "statements": [
                        {
                            "kind": "ExpressionStatement",
                            "fullStart": 1126,
                            "fullEnd": 1196,
                            "start": 1128,
                            "end": 1195,
                            "fullWidth": 70,
                            "width": 67,
                            "expression": {
                                "kind": "InvocationExpression",
                                "fullStart": 1126,
                                "fullEnd": 1194,
                                "start": 1128,
                                "end": 1194,
                                "fullWidth": 68,
                                "width": 66,
                                "expression": {
                                    "kind": "IdentifierName",
                                    "fullStart": 1126,
                                    "fullEnd": 1134,
                                    "start": 1128,
                                    "end": 1134,
                                    "fullWidth": 8,
                                    "width": 6,
                                    "text": "$ERROR",
                                    "value": "$ERROR",
                                    "valueText": "$ERROR",
                                    "hasLeadingTrivia": true,
                                    "leadingTrivia": [
                                        {
                                            "kind": "WhitespaceTrivia",
                                            "text": "  "
                                        }
                                    ]
                                },
                                "argumentList": {
                                    "kind": "ArgumentList",
                                    "fullStart": 1134,
                                    "fullEnd": 1194,
                                    "start": 1134,
                                    "end": 1194,
                                    "fullWidth": 60,
                                    "width": 60,
                                    "openParenToken": {
                                        "kind": "OpenParenToken",
                                        "fullStart": 1134,
                                        "fullEnd": 1135,
                                        "start": 1134,
                                        "end": 1135,
                                        "fullWidth": 1,
                                        "width": 1,
                                        "text": "(",
                                        "value": "(",
                                        "valueText": "("
                                    },
                                    "arguments": [
                                        {
                                            "kind": "StringLiteral",
                                            "fullStart": 1135,
                                            "fullEnd": 1193,
                                            "start": 1135,
                                            "end": 1193,
                                            "fullWidth": 58,
                                            "width": 58,
                                            "text": "'#6: var d6 = new Date(-0.654321e1); d6.valueOf() === -6;'",
                                            "value": "#6: var d6 = new Date(-0.654321e1); d6.valueOf() === -6;",
                                            "valueText": "#6: var d6 = new Date(-0.654321e1); d6.valueOf() === -6;"
                                        }
                                    ],
                                    "closeParenToken": {
                                        "kind": "CloseParenToken",
                                        "fullStart": 1193,
                                        "fullEnd": 1194,
                                        "start": 1193,
                                        "end": 1194,
                                        "fullWidth": 1,
                                        "width": 1,
                                        "text": ")",
                                        "value": ")",
                                        "valueText": ")"
                                    }
                                }
                            },
                            "semicolonToken": {
                                "kind": "SemicolonToken",
                                "fullStart": 1194,
                                "fullEnd": 1196,
                                "start": 1194,
                                "end": 1195,
                                "fullWidth": 2,
                                "width": 1,
                                "text": ";",
                                "value": ";",
                                "valueText": ";",
                                "hasTrailingTrivia": true,
                                "hasTrailingNewLine": true,
                                "trailingTrivia": [
                                    {
                                        "kind": "NewLineTrivia",
                                        "text": "\n"
                                    }
                                ]
                            }
                        }
                    ],
                    "closeBraceToken": {
                        "kind": "CloseBraceToken",
                        "fullStart": 1196,
                        "fullEnd": 1198,
                        "start": 1196,
                        "end": 1197,
                        "fullWidth": 2,
                        "width": 1,
                        "text": "}",
                        "value": "}",
                        "valueText": "}",
                        "hasTrailingTrivia": true,
                        "hasTrailingNewLine": true,
                        "trailingTrivia": [
                            {
                                "kind": "NewLineTrivia",
                                "text": "\n"
                            }
                        ]
                    }
                }
            },
            {
                "kind": "VariableStatement",
                "fullStart": 1198,
                "fullEnd": 1235,
                "start": 1210,
                "end": 1234,
                "fullWidth": 37,
                "width": 24,
                "modifiers": [],
                "variableDeclaration": {
                    "kind": "VariableDeclaration",
                    "fullStart": 1198,
                    "fullEnd": 1233,
                    "start": 1210,
                    "end": 1233,
                    "fullWidth": 35,
                    "width": 23,
                    "varKeyword": {
                        "kind": "VarKeyword",
                        "fullStart": 1198,
                        "fullEnd": 1214,
                        "start": 1210,
                        "end": 1213,
                        "fullWidth": 16,
                        "width": 3,
                        "text": "var",
                        "value": "var",
                        "valueText": "var",
                        "hasLeadingTrivia": true,
                        "hasLeadingComment": true,
                        "hasLeadingNewLine": true,
                        "hasTrailingTrivia": true,
                        "leadingTrivia": [
                            {
                                "kind": "NewLineTrivia",
                                "text": "\n"
                            },
                            {
                                "kind": "SingleLineCommentTrivia",
                                "text": "// CHECK#7"
                            },
                            {
                                "kind": "NewLineTrivia",
                                "text": "\n"
                            }
                        ],
                        "trailingTrivia": [
                            {
                                "kind": "WhitespaceTrivia",
                                "text": " "
                            }
                        ]
                    },
                    "variableDeclarators": [
                        {
                            "kind": "VariableDeclarator",
                            "fullStart": 1214,
                            "fullEnd": 1233,
                            "start": 1214,
                            "end": 1233,
                            "fullWidth": 19,
<<<<<<< HEAD
                            "width": 19,
                            "identifier": {
=======
                            "propertyName": {
>>>>>>> 85e84683
                                "kind": "IdentifierName",
                                "fullStart": 1214,
                                "fullEnd": 1217,
                                "start": 1214,
                                "end": 1216,
                                "fullWidth": 3,
                                "width": 2,
                                "text": "d7",
                                "value": "d7",
                                "valueText": "d7",
                                "hasTrailingTrivia": true,
                                "trailingTrivia": [
                                    {
                                        "kind": "WhitespaceTrivia",
                                        "text": " "
                                    }
                                ]
                            },
                            "equalsValueClause": {
                                "kind": "EqualsValueClause",
                                "fullStart": 1217,
                                "fullEnd": 1233,
                                "start": 1217,
                                "end": 1233,
                                "fullWidth": 16,
                                "width": 16,
                                "equalsToken": {
                                    "kind": "EqualsToken",
                                    "fullStart": 1217,
                                    "fullEnd": 1219,
                                    "start": 1217,
                                    "end": 1218,
                                    "fullWidth": 2,
                                    "width": 1,
                                    "text": "=",
                                    "value": "=",
                                    "valueText": "=",
                                    "hasTrailingTrivia": true,
                                    "trailingTrivia": [
                                        {
                                            "kind": "WhitespaceTrivia",
                                            "text": " "
                                        }
                                    ]
                                },
                                "value": {
                                    "kind": "ObjectCreationExpression",
                                    "fullStart": 1219,
                                    "fullEnd": 1233,
                                    "start": 1219,
                                    "end": 1233,
                                    "fullWidth": 14,
                                    "width": 14,
                                    "newKeyword": {
                                        "kind": "NewKeyword",
                                        "fullStart": 1219,
                                        "fullEnd": 1223,
                                        "start": 1219,
                                        "end": 1222,
                                        "fullWidth": 4,
                                        "width": 3,
                                        "text": "new",
                                        "value": "new",
                                        "valueText": "new",
                                        "hasTrailingTrivia": true,
                                        "trailingTrivia": [
                                            {
                                                "kind": "WhitespaceTrivia",
                                                "text": " "
                                            }
                                        ]
                                    },
                                    "expression": {
                                        "kind": "IdentifierName",
                                        "fullStart": 1223,
                                        "fullEnd": 1227,
                                        "start": 1223,
                                        "end": 1227,
                                        "fullWidth": 4,
                                        "width": 4,
                                        "text": "Date",
                                        "value": "Date",
                                        "valueText": "Date"
                                    },
                                    "argumentList": {
                                        "kind": "ArgumentList",
                                        "fullStart": 1227,
                                        "fullEnd": 1233,
                                        "start": 1227,
                                        "end": 1233,
                                        "fullWidth": 6,
                                        "width": 6,
                                        "openParenToken": {
                                            "kind": "OpenParenToken",
                                            "fullStart": 1227,
                                            "fullEnd": 1228,
                                            "start": 1227,
                                            "end": 1228,
                                            "fullWidth": 1,
                                            "width": 1,
                                            "text": "(",
                                            "value": "(",
                                            "valueText": "("
                                        },
                                        "arguments": [
                                            {
                                                "kind": "TrueKeyword",
                                                "fullStart": 1228,
                                                "fullEnd": 1232,
                                                "start": 1228,
                                                "end": 1232,
                                                "fullWidth": 4,
                                                "width": 4,
                                                "text": "true",
                                                "value": true,
                                                "valueText": "true"
                                            }
                                        ],
                                        "closeParenToken": {
                                            "kind": "CloseParenToken",
                                            "fullStart": 1232,
                                            "fullEnd": 1233,
                                            "start": 1232,
                                            "end": 1233,
                                            "fullWidth": 1,
                                            "width": 1,
                                            "text": ")",
                                            "value": ")",
                                            "valueText": ")"
                                        }
                                    }
                                }
                            }
                        }
                    ]
                },
                "semicolonToken": {
                    "kind": "SemicolonToken",
                    "fullStart": 1233,
                    "fullEnd": 1235,
                    "start": 1233,
                    "end": 1234,
                    "fullWidth": 2,
                    "width": 1,
                    "text": ";",
                    "value": ";",
                    "valueText": ";",
                    "hasTrailingTrivia": true,
                    "hasTrailingNewLine": true,
                    "trailingTrivia": [
                        {
                            "kind": "NewLineTrivia",
                            "text": "\n"
                        }
                    ]
                }
            },
            {
                "kind": "IfStatement",
                "fullStart": 1235,
                "fullEnd": 1325,
                "start": 1235,
                "end": 1324,
                "fullWidth": 90,
                "width": 89,
                "ifKeyword": {
                    "kind": "IfKeyword",
                    "fullStart": 1235,
                    "fullEnd": 1238,
                    "start": 1235,
                    "end": 1237,
                    "fullWidth": 3,
                    "width": 2,
                    "text": "if",
                    "value": "if",
                    "valueText": "if",
                    "hasTrailingTrivia": true,
                    "trailingTrivia": [
                        {
                            "kind": "WhitespaceTrivia",
                            "text": " "
                        }
                    ]
                },
                "openParenToken": {
                    "kind": "OpenParenToken",
                    "fullStart": 1238,
                    "fullEnd": 1239,
                    "start": 1238,
                    "end": 1239,
                    "fullWidth": 1,
                    "width": 1,
                    "text": "(",
                    "value": "(",
                    "valueText": "("
                },
                "condition": {
                    "kind": "NotEqualsExpression",
                    "fullStart": 1239,
                    "fullEnd": 1257,
                    "start": 1239,
                    "end": 1257,
                    "fullWidth": 18,
                    "width": 18,
                    "left": {
                        "kind": "InvocationExpression",
                        "fullStart": 1239,
                        "fullEnd": 1252,
                        "start": 1239,
                        "end": 1251,
                        "fullWidth": 13,
                        "width": 12,
                        "expression": {
                            "kind": "MemberAccessExpression",
                            "fullStart": 1239,
                            "fullEnd": 1249,
                            "start": 1239,
                            "end": 1249,
                            "fullWidth": 10,
                            "width": 10,
                            "expression": {
                                "kind": "IdentifierName",
                                "fullStart": 1239,
                                "fullEnd": 1241,
                                "start": 1239,
                                "end": 1241,
                                "fullWidth": 2,
                                "width": 2,
                                "text": "d7",
                                "value": "d7",
                                "valueText": "d7"
                            },
                            "dotToken": {
                                "kind": "DotToken",
                                "fullStart": 1241,
                                "fullEnd": 1242,
                                "start": 1241,
                                "end": 1242,
                                "fullWidth": 1,
                                "width": 1,
                                "text": ".",
                                "value": ".",
                                "valueText": "."
                            },
                            "name": {
                                "kind": "IdentifierName",
                                "fullStart": 1242,
                                "fullEnd": 1249,
                                "start": 1242,
                                "end": 1249,
                                "fullWidth": 7,
                                "width": 7,
                                "text": "valueOf",
                                "value": "valueOf",
                                "valueText": "valueOf"
                            }
                        },
                        "argumentList": {
                            "kind": "ArgumentList",
                            "fullStart": 1249,
                            "fullEnd": 1252,
                            "start": 1249,
                            "end": 1251,
                            "fullWidth": 3,
                            "width": 2,
                            "openParenToken": {
                                "kind": "OpenParenToken",
                                "fullStart": 1249,
                                "fullEnd": 1250,
                                "start": 1249,
                                "end": 1250,
                                "fullWidth": 1,
                                "width": 1,
                                "text": "(",
                                "value": "(",
                                "valueText": "("
                            },
                            "arguments": [],
                            "closeParenToken": {
                                "kind": "CloseParenToken",
                                "fullStart": 1250,
                                "fullEnd": 1252,
                                "start": 1250,
                                "end": 1251,
                                "fullWidth": 2,
                                "width": 1,
                                "text": ")",
                                "value": ")",
                                "valueText": ")",
                                "hasTrailingTrivia": true,
                                "trailingTrivia": [
                                    {
                                        "kind": "WhitespaceTrivia",
                                        "text": " "
                                    }
                                ]
                            }
                        }
                    },
                    "operatorToken": {
                        "kind": "ExclamationEqualsEqualsToken",
                        "fullStart": 1252,
                        "fullEnd": 1256,
                        "start": 1252,
                        "end": 1255,
                        "fullWidth": 4,
                        "width": 3,
                        "text": "!==",
                        "value": "!==",
                        "valueText": "!==",
                        "hasTrailingTrivia": true,
                        "trailingTrivia": [
                            {
                                "kind": "WhitespaceTrivia",
                                "text": " "
                            }
                        ]
                    },
                    "right": {
                        "kind": "NumericLiteral",
                        "fullStart": 1256,
                        "fullEnd": 1257,
                        "start": 1256,
                        "end": 1257,
                        "fullWidth": 1,
                        "width": 1,
                        "text": "1",
                        "value": 1,
                        "valueText": "1"
                    }
                },
                "closeParenToken": {
                    "kind": "CloseParenToken",
                    "fullStart": 1257,
                    "fullEnd": 1259,
                    "start": 1257,
                    "end": 1258,
                    "fullWidth": 2,
                    "width": 1,
                    "text": ")",
                    "value": ")",
                    "valueText": ")",
                    "hasTrailingTrivia": true,
                    "trailingTrivia": [
                        {
                            "kind": "WhitespaceTrivia",
                            "text": " "
                        }
                    ]
                },
                "statement": {
                    "kind": "Block",
                    "fullStart": 1259,
                    "fullEnd": 1325,
                    "start": 1259,
                    "end": 1324,
                    "fullWidth": 66,
                    "width": 65,
                    "openBraceToken": {
                        "kind": "OpenBraceToken",
                        "fullStart": 1259,
                        "fullEnd": 1261,
                        "start": 1259,
                        "end": 1260,
                        "fullWidth": 2,
                        "width": 1,
                        "text": "{",
                        "value": "{",
                        "valueText": "{",
                        "hasTrailingTrivia": true,
                        "hasTrailingNewLine": true,
                        "trailingTrivia": [
                            {
                                "kind": "NewLineTrivia",
                                "text": "\n"
                            }
                        ]
                    },
                    "statements": [
                        {
                            "kind": "ExpressionStatement",
                            "fullStart": 1261,
                            "fullEnd": 1323,
                            "start": 1263,
                            "end": 1322,
                            "fullWidth": 62,
                            "width": 59,
                            "expression": {
                                "kind": "InvocationExpression",
                                "fullStart": 1261,
                                "fullEnd": 1321,
                                "start": 1263,
                                "end": 1321,
                                "fullWidth": 60,
                                "width": 58,
                                "expression": {
                                    "kind": "IdentifierName",
                                    "fullStart": 1261,
                                    "fullEnd": 1269,
                                    "start": 1263,
                                    "end": 1269,
                                    "fullWidth": 8,
                                    "width": 6,
                                    "text": "$ERROR",
                                    "value": "$ERROR",
                                    "valueText": "$ERROR",
                                    "hasLeadingTrivia": true,
                                    "leadingTrivia": [
                                        {
                                            "kind": "WhitespaceTrivia",
                                            "text": "  "
                                        }
                                    ]
                                },
                                "argumentList": {
                                    "kind": "ArgumentList",
                                    "fullStart": 1269,
                                    "fullEnd": 1321,
                                    "start": 1269,
                                    "end": 1321,
                                    "fullWidth": 52,
                                    "width": 52,
                                    "openParenToken": {
                                        "kind": "OpenParenToken",
                                        "fullStart": 1269,
                                        "fullEnd": 1270,
                                        "start": 1269,
                                        "end": 1270,
                                        "fullWidth": 1,
                                        "width": 1,
                                        "text": "(",
                                        "value": "(",
                                        "valueText": "("
                                    },
                                    "arguments": [
                                        {
                                            "kind": "StringLiteral",
                                            "fullStart": 1270,
                                            "fullEnd": 1320,
                                            "start": 1270,
                                            "end": 1320,
                                            "fullWidth": 50,
                                            "width": 50,
                                            "text": "'#7: var d7 = new Date(true); d7.valueOf() === 1;'",
                                            "value": "#7: var d7 = new Date(true); d7.valueOf() === 1;",
                                            "valueText": "#7: var d7 = new Date(true); d7.valueOf() === 1;"
                                        }
                                    ],
                                    "closeParenToken": {
                                        "kind": "CloseParenToken",
                                        "fullStart": 1320,
                                        "fullEnd": 1321,
                                        "start": 1320,
                                        "end": 1321,
                                        "fullWidth": 1,
                                        "width": 1,
                                        "text": ")",
                                        "value": ")",
                                        "valueText": ")"
                                    }
                                }
                            },
                            "semicolonToken": {
                                "kind": "SemicolonToken",
                                "fullStart": 1321,
                                "fullEnd": 1323,
                                "start": 1321,
                                "end": 1322,
                                "fullWidth": 2,
                                "width": 1,
                                "text": ";",
                                "value": ";",
                                "valueText": ";",
                                "hasTrailingTrivia": true,
                                "hasTrailingNewLine": true,
                                "trailingTrivia": [
                                    {
                                        "kind": "NewLineTrivia",
                                        "text": "\n"
                                    }
                                ]
                            }
                        }
                    ],
                    "closeBraceToken": {
                        "kind": "CloseBraceToken",
                        "fullStart": 1323,
                        "fullEnd": 1325,
                        "start": 1323,
                        "end": 1324,
                        "fullWidth": 2,
                        "width": 1,
                        "text": "}",
                        "value": "}",
                        "valueText": "}",
                        "hasTrailingTrivia": true,
                        "hasTrailingNewLine": true,
                        "trailingTrivia": [
                            {
                                "kind": "NewLineTrivia",
                                "text": "\n"
                            }
                        ]
                    }
                }
            },
            {
                "kind": "VariableStatement",
                "fullStart": 1325,
                "fullEnd": 1363,
                "start": 1337,
                "end": 1362,
                "fullWidth": 38,
                "width": 25,
                "modifiers": [],
                "variableDeclaration": {
                    "kind": "VariableDeclaration",
                    "fullStart": 1325,
                    "fullEnd": 1361,
                    "start": 1337,
                    "end": 1361,
                    "fullWidth": 36,
                    "width": 24,
                    "varKeyword": {
                        "kind": "VarKeyword",
                        "fullStart": 1325,
                        "fullEnd": 1341,
                        "start": 1337,
                        "end": 1340,
                        "fullWidth": 16,
                        "width": 3,
                        "text": "var",
                        "value": "var",
                        "valueText": "var",
                        "hasLeadingTrivia": true,
                        "hasLeadingComment": true,
                        "hasLeadingNewLine": true,
                        "hasTrailingTrivia": true,
                        "leadingTrivia": [
                            {
                                "kind": "NewLineTrivia",
                                "text": "\n"
                            },
                            {
                                "kind": "SingleLineCommentTrivia",
                                "text": "// CHECK#8"
                            },
                            {
                                "kind": "NewLineTrivia",
                                "text": "\n"
                            }
                        ],
                        "trailingTrivia": [
                            {
                                "kind": "WhitespaceTrivia",
                                "text": " "
                            }
                        ]
                    },
                    "variableDeclarators": [
                        {
                            "kind": "VariableDeclarator",
                            "fullStart": 1341,
                            "fullEnd": 1361,
                            "start": 1341,
                            "end": 1361,
                            "fullWidth": 20,
<<<<<<< HEAD
                            "width": 20,
                            "identifier": {
=======
                            "propertyName": {
>>>>>>> 85e84683
                                "kind": "IdentifierName",
                                "fullStart": 1341,
                                "fullEnd": 1344,
                                "start": 1341,
                                "end": 1343,
                                "fullWidth": 3,
                                "width": 2,
                                "text": "d8",
                                "value": "d8",
                                "valueText": "d8",
                                "hasTrailingTrivia": true,
                                "trailingTrivia": [
                                    {
                                        "kind": "WhitespaceTrivia",
                                        "text": " "
                                    }
                                ]
                            },
                            "equalsValueClause": {
                                "kind": "EqualsValueClause",
                                "fullStart": 1344,
                                "fullEnd": 1361,
                                "start": 1344,
                                "end": 1361,
                                "fullWidth": 17,
                                "width": 17,
                                "equalsToken": {
                                    "kind": "EqualsToken",
                                    "fullStart": 1344,
                                    "fullEnd": 1346,
                                    "start": 1344,
                                    "end": 1345,
                                    "fullWidth": 2,
                                    "width": 1,
                                    "text": "=",
                                    "value": "=",
                                    "valueText": "=",
                                    "hasTrailingTrivia": true,
                                    "trailingTrivia": [
                                        {
                                            "kind": "WhitespaceTrivia",
                                            "text": " "
                                        }
                                    ]
                                },
                                "value": {
                                    "kind": "ObjectCreationExpression",
                                    "fullStart": 1346,
                                    "fullEnd": 1361,
                                    "start": 1346,
                                    "end": 1361,
                                    "fullWidth": 15,
                                    "width": 15,
                                    "newKeyword": {
                                        "kind": "NewKeyword",
                                        "fullStart": 1346,
                                        "fullEnd": 1350,
                                        "start": 1346,
                                        "end": 1349,
                                        "fullWidth": 4,
                                        "width": 3,
                                        "text": "new",
                                        "value": "new",
                                        "valueText": "new",
                                        "hasTrailingTrivia": true,
                                        "trailingTrivia": [
                                            {
                                                "kind": "WhitespaceTrivia",
                                                "text": " "
                                            }
                                        ]
                                    },
                                    "expression": {
                                        "kind": "IdentifierName",
                                        "fullStart": 1350,
                                        "fullEnd": 1354,
                                        "start": 1350,
                                        "end": 1354,
                                        "fullWidth": 4,
                                        "width": 4,
                                        "text": "Date",
                                        "value": "Date",
                                        "valueText": "Date"
                                    },
                                    "argumentList": {
                                        "kind": "ArgumentList",
                                        "fullStart": 1354,
                                        "fullEnd": 1361,
                                        "start": 1354,
                                        "end": 1361,
                                        "fullWidth": 7,
                                        "width": 7,
                                        "openParenToken": {
                                            "kind": "OpenParenToken",
                                            "fullStart": 1354,
                                            "fullEnd": 1355,
                                            "start": 1354,
                                            "end": 1355,
                                            "fullWidth": 1,
                                            "width": 1,
                                            "text": "(",
                                            "value": "(",
                                            "valueText": "("
                                        },
                                        "arguments": [
                                            {
                                                "kind": "FalseKeyword",
                                                "fullStart": 1355,
                                                "fullEnd": 1360,
                                                "start": 1355,
                                                "end": 1360,
                                                "fullWidth": 5,
                                                "width": 5,
                                                "text": "false",
                                                "value": false,
                                                "valueText": "false"
                                            }
                                        ],
                                        "closeParenToken": {
                                            "kind": "CloseParenToken",
                                            "fullStart": 1360,
                                            "fullEnd": 1361,
                                            "start": 1360,
                                            "end": 1361,
                                            "fullWidth": 1,
                                            "width": 1,
                                            "text": ")",
                                            "value": ")",
                                            "valueText": ")"
                                        }
                                    }
                                }
                            }
                        }
                    ]
                },
                "semicolonToken": {
                    "kind": "SemicolonToken",
                    "fullStart": 1361,
                    "fullEnd": 1363,
                    "start": 1361,
                    "end": 1362,
                    "fullWidth": 2,
                    "width": 1,
                    "text": ";",
                    "value": ";",
                    "valueText": ";",
                    "hasTrailingTrivia": true,
                    "hasTrailingNewLine": true,
                    "trailingTrivia": [
                        {
                            "kind": "NewLineTrivia",
                            "text": "\n"
                        }
                    ]
                }
            },
            {
                "kind": "IfStatement",
                "fullStart": 1363,
                "fullEnd": 1454,
                "start": 1363,
                "end": 1453,
                "fullWidth": 91,
                "width": 90,
                "ifKeyword": {
                    "kind": "IfKeyword",
                    "fullStart": 1363,
                    "fullEnd": 1366,
                    "start": 1363,
                    "end": 1365,
                    "fullWidth": 3,
                    "width": 2,
                    "text": "if",
                    "value": "if",
                    "valueText": "if",
                    "hasTrailingTrivia": true,
                    "trailingTrivia": [
                        {
                            "kind": "WhitespaceTrivia",
                            "text": " "
                        }
                    ]
                },
                "openParenToken": {
                    "kind": "OpenParenToken",
                    "fullStart": 1366,
                    "fullEnd": 1367,
                    "start": 1366,
                    "end": 1367,
                    "fullWidth": 1,
                    "width": 1,
                    "text": "(",
                    "value": "(",
                    "valueText": "("
                },
                "condition": {
                    "kind": "NotEqualsExpression",
                    "fullStart": 1367,
                    "fullEnd": 1385,
                    "start": 1367,
                    "end": 1385,
                    "fullWidth": 18,
                    "width": 18,
                    "left": {
                        "kind": "InvocationExpression",
                        "fullStart": 1367,
                        "fullEnd": 1380,
                        "start": 1367,
                        "end": 1379,
                        "fullWidth": 13,
                        "width": 12,
                        "expression": {
                            "kind": "MemberAccessExpression",
                            "fullStart": 1367,
                            "fullEnd": 1377,
                            "start": 1367,
                            "end": 1377,
                            "fullWidth": 10,
                            "width": 10,
                            "expression": {
                                "kind": "IdentifierName",
                                "fullStart": 1367,
                                "fullEnd": 1369,
                                "start": 1367,
                                "end": 1369,
                                "fullWidth": 2,
                                "width": 2,
                                "text": "d8",
                                "value": "d8",
                                "valueText": "d8"
                            },
                            "dotToken": {
                                "kind": "DotToken",
                                "fullStart": 1369,
                                "fullEnd": 1370,
                                "start": 1369,
                                "end": 1370,
                                "fullWidth": 1,
                                "width": 1,
                                "text": ".",
                                "value": ".",
                                "valueText": "."
                            },
                            "name": {
                                "kind": "IdentifierName",
                                "fullStart": 1370,
                                "fullEnd": 1377,
                                "start": 1370,
                                "end": 1377,
                                "fullWidth": 7,
                                "width": 7,
                                "text": "valueOf",
                                "value": "valueOf",
                                "valueText": "valueOf"
                            }
                        },
                        "argumentList": {
                            "kind": "ArgumentList",
                            "fullStart": 1377,
                            "fullEnd": 1380,
                            "start": 1377,
                            "end": 1379,
                            "fullWidth": 3,
                            "width": 2,
                            "openParenToken": {
                                "kind": "OpenParenToken",
                                "fullStart": 1377,
                                "fullEnd": 1378,
                                "start": 1377,
                                "end": 1378,
                                "fullWidth": 1,
                                "width": 1,
                                "text": "(",
                                "value": "(",
                                "valueText": "("
                            },
                            "arguments": [],
                            "closeParenToken": {
                                "kind": "CloseParenToken",
                                "fullStart": 1378,
                                "fullEnd": 1380,
                                "start": 1378,
                                "end": 1379,
                                "fullWidth": 2,
                                "width": 1,
                                "text": ")",
                                "value": ")",
                                "valueText": ")",
                                "hasTrailingTrivia": true,
                                "trailingTrivia": [
                                    {
                                        "kind": "WhitespaceTrivia",
                                        "text": " "
                                    }
                                ]
                            }
                        }
                    },
                    "operatorToken": {
                        "kind": "ExclamationEqualsEqualsToken",
                        "fullStart": 1380,
                        "fullEnd": 1384,
                        "start": 1380,
                        "end": 1383,
                        "fullWidth": 4,
                        "width": 3,
                        "text": "!==",
                        "value": "!==",
                        "valueText": "!==",
                        "hasTrailingTrivia": true,
                        "trailingTrivia": [
                            {
                                "kind": "WhitespaceTrivia",
                                "text": " "
                            }
                        ]
                    },
                    "right": {
                        "kind": "NumericLiteral",
                        "fullStart": 1384,
                        "fullEnd": 1385,
                        "start": 1384,
                        "end": 1385,
                        "fullWidth": 1,
                        "width": 1,
                        "text": "0",
                        "value": 0,
                        "valueText": "0"
                    }
                },
                "closeParenToken": {
                    "kind": "CloseParenToken",
                    "fullStart": 1385,
                    "fullEnd": 1387,
                    "start": 1385,
                    "end": 1386,
                    "fullWidth": 2,
                    "width": 1,
                    "text": ")",
                    "value": ")",
                    "valueText": ")",
                    "hasTrailingTrivia": true,
                    "trailingTrivia": [
                        {
                            "kind": "WhitespaceTrivia",
                            "text": " "
                        }
                    ]
                },
                "statement": {
                    "kind": "Block",
                    "fullStart": 1387,
                    "fullEnd": 1454,
                    "start": 1387,
                    "end": 1453,
                    "fullWidth": 67,
                    "width": 66,
                    "openBraceToken": {
                        "kind": "OpenBraceToken",
                        "fullStart": 1387,
                        "fullEnd": 1389,
                        "start": 1387,
                        "end": 1388,
                        "fullWidth": 2,
                        "width": 1,
                        "text": "{",
                        "value": "{",
                        "valueText": "{",
                        "hasTrailingTrivia": true,
                        "hasTrailingNewLine": true,
                        "trailingTrivia": [
                            {
                                "kind": "NewLineTrivia",
                                "text": "\n"
                            }
                        ]
                    },
                    "statements": [
                        {
                            "kind": "ExpressionStatement",
                            "fullStart": 1389,
                            "fullEnd": 1452,
                            "start": 1391,
                            "end": 1451,
                            "fullWidth": 63,
                            "width": 60,
                            "expression": {
                                "kind": "InvocationExpression",
                                "fullStart": 1389,
                                "fullEnd": 1450,
                                "start": 1391,
                                "end": 1450,
                                "fullWidth": 61,
                                "width": 59,
                                "expression": {
                                    "kind": "IdentifierName",
                                    "fullStart": 1389,
                                    "fullEnd": 1397,
                                    "start": 1391,
                                    "end": 1397,
                                    "fullWidth": 8,
                                    "width": 6,
                                    "text": "$ERROR",
                                    "value": "$ERROR",
                                    "valueText": "$ERROR",
                                    "hasLeadingTrivia": true,
                                    "leadingTrivia": [
                                        {
                                            "kind": "WhitespaceTrivia",
                                            "text": "  "
                                        }
                                    ]
                                },
                                "argumentList": {
                                    "kind": "ArgumentList",
                                    "fullStart": 1397,
                                    "fullEnd": 1450,
                                    "start": 1397,
                                    "end": 1450,
                                    "fullWidth": 53,
                                    "width": 53,
                                    "openParenToken": {
                                        "kind": "OpenParenToken",
                                        "fullStart": 1397,
                                        "fullEnd": 1398,
                                        "start": 1397,
                                        "end": 1398,
                                        "fullWidth": 1,
                                        "width": 1,
                                        "text": "(",
                                        "value": "(",
                                        "valueText": "("
                                    },
                                    "arguments": [
                                        {
                                            "kind": "StringLiteral",
                                            "fullStart": 1398,
                                            "fullEnd": 1449,
                                            "start": 1398,
                                            "end": 1449,
                                            "fullWidth": 51,
                                            "width": 51,
                                            "text": "'#8: var d8 = new Date(false); d8.valueOf() === 0;'",
                                            "value": "#8: var d8 = new Date(false); d8.valueOf() === 0;",
                                            "valueText": "#8: var d8 = new Date(false); d8.valueOf() === 0;"
                                        }
                                    ],
                                    "closeParenToken": {
                                        "kind": "CloseParenToken",
                                        "fullStart": 1449,
                                        "fullEnd": 1450,
                                        "start": 1449,
                                        "end": 1450,
                                        "fullWidth": 1,
                                        "width": 1,
                                        "text": ")",
                                        "value": ")",
                                        "valueText": ")"
                                    }
                                }
                            },
                            "semicolonToken": {
                                "kind": "SemicolonToken",
                                "fullStart": 1450,
                                "fullEnd": 1452,
                                "start": 1450,
                                "end": 1451,
                                "fullWidth": 2,
                                "width": 1,
                                "text": ";",
                                "value": ";",
                                "valueText": ";",
                                "hasTrailingTrivia": true,
                                "hasTrailingNewLine": true,
                                "trailingTrivia": [
                                    {
                                        "kind": "NewLineTrivia",
                                        "text": "\n"
                                    }
                                ]
                            }
                        }
                    ],
                    "closeBraceToken": {
                        "kind": "CloseBraceToken",
                        "fullStart": 1452,
                        "fullEnd": 1454,
                        "start": 1452,
                        "end": 1453,
                        "fullWidth": 2,
                        "width": 1,
                        "text": "}",
                        "value": "}",
                        "valueText": "}",
                        "hasTrailingTrivia": true,
                        "hasTrailingNewLine": true,
                        "trailingTrivia": [
                            {
                                "kind": "NewLineTrivia",
                                "text": "\n"
                            }
                        ]
                    }
                }
            },
            {
                "kind": "VariableStatement",
                "fullStart": 1454,
                "fullEnd": 1494,
                "start": 1466,
                "end": 1493,
                "fullWidth": 40,
                "width": 27,
                "modifiers": [],
                "variableDeclaration": {
                    "kind": "VariableDeclaration",
                    "fullStart": 1454,
                    "fullEnd": 1492,
                    "start": 1466,
                    "end": 1492,
                    "fullWidth": 38,
                    "width": 26,
                    "varKeyword": {
                        "kind": "VarKeyword",
                        "fullStart": 1454,
                        "fullEnd": 1470,
                        "start": 1466,
                        "end": 1469,
                        "fullWidth": 16,
                        "width": 3,
                        "text": "var",
                        "value": "var",
                        "valueText": "var",
                        "hasLeadingTrivia": true,
                        "hasLeadingComment": true,
                        "hasLeadingNewLine": true,
                        "hasTrailingTrivia": true,
                        "leadingTrivia": [
                            {
                                "kind": "NewLineTrivia",
                                "text": "\n"
                            },
                            {
                                "kind": "SingleLineCommentTrivia",
                                "text": "// CHECK#9"
                            },
                            {
                                "kind": "NewLineTrivia",
                                "text": "\n"
                            }
                        ],
                        "trailingTrivia": [
                            {
                                "kind": "WhitespaceTrivia",
                                "text": " "
                            }
                        ]
                    },
                    "variableDeclarators": [
                        {
                            "kind": "VariableDeclarator",
                            "fullStart": 1470,
                            "fullEnd": 1492,
                            "start": 1470,
                            "end": 1492,
                            "fullWidth": 22,
<<<<<<< HEAD
                            "width": 22,
                            "identifier": {
=======
                            "propertyName": {
>>>>>>> 85e84683
                                "kind": "IdentifierName",
                                "fullStart": 1470,
                                "fullEnd": 1473,
                                "start": 1470,
                                "end": 1472,
                                "fullWidth": 3,
                                "width": 2,
                                "text": "d9",
                                "value": "d9",
                                "valueText": "d9",
                                "hasTrailingTrivia": true,
                                "trailingTrivia": [
                                    {
                                        "kind": "WhitespaceTrivia",
                                        "text": " "
                                    }
                                ]
                            },
                            "equalsValueClause": {
                                "kind": "EqualsValueClause",
                                "fullStart": 1473,
                                "fullEnd": 1492,
                                "start": 1473,
                                "end": 1492,
                                "fullWidth": 19,
                                "width": 19,
                                "equalsToken": {
                                    "kind": "EqualsToken",
                                    "fullStart": 1473,
                                    "fullEnd": 1475,
                                    "start": 1473,
                                    "end": 1474,
                                    "fullWidth": 2,
                                    "width": 1,
                                    "text": "=",
                                    "value": "=",
                                    "valueText": "=",
                                    "hasTrailingTrivia": true,
                                    "trailingTrivia": [
                                        {
                                            "kind": "WhitespaceTrivia",
                                            "text": " "
                                        }
                                    ]
                                },
                                "value": {
                                    "kind": "ObjectCreationExpression",
                                    "fullStart": 1475,
                                    "fullEnd": 1492,
                                    "start": 1475,
                                    "end": 1492,
                                    "fullWidth": 17,
                                    "width": 17,
                                    "newKeyword": {
                                        "kind": "NewKeyword",
                                        "fullStart": 1475,
                                        "fullEnd": 1479,
                                        "start": 1475,
                                        "end": 1478,
                                        "fullWidth": 4,
                                        "width": 3,
                                        "text": "new",
                                        "value": "new",
                                        "valueText": "new",
                                        "hasTrailingTrivia": true,
                                        "trailingTrivia": [
                                            {
                                                "kind": "WhitespaceTrivia",
                                                "text": " "
                                            }
                                        ]
                                    },
                                    "expression": {
                                        "kind": "IdentifierName",
                                        "fullStart": 1479,
                                        "fullEnd": 1483,
                                        "start": 1479,
                                        "end": 1483,
                                        "fullWidth": 4,
                                        "width": 4,
                                        "text": "Date",
                                        "value": "Date",
                                        "valueText": "Date"
                                    },
                                    "argumentList": {
                                        "kind": "ArgumentList",
                                        "fullStart": 1483,
                                        "fullEnd": 1492,
                                        "start": 1483,
                                        "end": 1492,
                                        "fullWidth": 9,
                                        "width": 9,
                                        "openParenToken": {
                                            "kind": "OpenParenToken",
                                            "fullStart": 1483,
                                            "fullEnd": 1484,
                                            "start": 1483,
                                            "end": 1484,
                                            "fullWidth": 1,
                                            "width": 1,
                                            "text": "(",
                                            "value": "(",
                                            "valueText": "("
                                        },
                                        "arguments": [
                                            {
                                                "kind": "NumericLiteral",
                                                "fullStart": 1484,
                                                "fullEnd": 1491,
                                                "start": 1484,
                                                "end": 1491,
                                                "fullWidth": 7,
                                                "width": 7,
                                                "text": "1.23e15",
                                                "value": 1230000000000000,
                                                "valueText": "1230000000000000"
                                            }
                                        ],
                                        "closeParenToken": {
                                            "kind": "CloseParenToken",
                                            "fullStart": 1491,
                                            "fullEnd": 1492,
                                            "start": 1491,
                                            "end": 1492,
                                            "fullWidth": 1,
                                            "width": 1,
                                            "text": ")",
                                            "value": ")",
                                            "valueText": ")"
                                        }
                                    }
                                }
                            }
                        }
                    ]
                },
                "semicolonToken": {
                    "kind": "SemicolonToken",
                    "fullStart": 1492,
                    "fullEnd": 1494,
                    "start": 1492,
                    "end": 1493,
                    "fullWidth": 2,
                    "width": 1,
                    "text": ";",
                    "value": ";",
                    "valueText": ";",
                    "hasTrailingTrivia": true,
                    "hasTrailingNewLine": true,
                    "trailingTrivia": [
                        {
                            "kind": "NewLineTrivia",
                            "text": "\n"
                        }
                    ]
                }
            },
            {
                "kind": "IfStatement",
                "fullStart": 1494,
                "fullEnd": 1599,
                "start": 1494,
                "end": 1598,
                "fullWidth": 105,
                "width": 104,
                "ifKeyword": {
                    "kind": "IfKeyword",
                    "fullStart": 1494,
                    "fullEnd": 1497,
                    "start": 1494,
                    "end": 1496,
                    "fullWidth": 3,
                    "width": 2,
                    "text": "if",
                    "value": "if",
                    "valueText": "if",
                    "hasTrailingTrivia": true,
                    "trailingTrivia": [
                        {
                            "kind": "WhitespaceTrivia",
                            "text": " "
                        }
                    ]
                },
                "openParenToken": {
                    "kind": "OpenParenToken",
                    "fullStart": 1497,
                    "fullEnd": 1498,
                    "start": 1497,
                    "end": 1498,
                    "fullWidth": 1,
                    "width": 1,
                    "text": "(",
                    "value": "(",
                    "valueText": "("
                },
                "condition": {
                    "kind": "NotEqualsExpression",
                    "fullStart": 1498,
                    "fullEnd": 1522,
                    "start": 1498,
                    "end": 1522,
                    "fullWidth": 24,
                    "width": 24,
                    "left": {
                        "kind": "InvocationExpression",
                        "fullStart": 1498,
                        "fullEnd": 1511,
                        "start": 1498,
                        "end": 1510,
                        "fullWidth": 13,
                        "width": 12,
                        "expression": {
                            "kind": "MemberAccessExpression",
                            "fullStart": 1498,
                            "fullEnd": 1508,
                            "start": 1498,
                            "end": 1508,
                            "fullWidth": 10,
                            "width": 10,
                            "expression": {
                                "kind": "IdentifierName",
                                "fullStart": 1498,
                                "fullEnd": 1500,
                                "start": 1498,
                                "end": 1500,
                                "fullWidth": 2,
                                "width": 2,
                                "text": "d9",
                                "value": "d9",
                                "valueText": "d9"
                            },
                            "dotToken": {
                                "kind": "DotToken",
                                "fullStart": 1500,
                                "fullEnd": 1501,
                                "start": 1500,
                                "end": 1501,
                                "fullWidth": 1,
                                "width": 1,
                                "text": ".",
                                "value": ".",
                                "valueText": "."
                            },
                            "name": {
                                "kind": "IdentifierName",
                                "fullStart": 1501,
                                "fullEnd": 1508,
                                "start": 1501,
                                "end": 1508,
                                "fullWidth": 7,
                                "width": 7,
                                "text": "valueOf",
                                "value": "valueOf",
                                "valueText": "valueOf"
                            }
                        },
                        "argumentList": {
                            "kind": "ArgumentList",
                            "fullStart": 1508,
                            "fullEnd": 1511,
                            "start": 1508,
                            "end": 1510,
                            "fullWidth": 3,
                            "width": 2,
                            "openParenToken": {
                                "kind": "OpenParenToken",
                                "fullStart": 1508,
                                "fullEnd": 1509,
                                "start": 1508,
                                "end": 1509,
                                "fullWidth": 1,
                                "width": 1,
                                "text": "(",
                                "value": "(",
                                "valueText": "("
                            },
                            "arguments": [],
                            "closeParenToken": {
                                "kind": "CloseParenToken",
                                "fullStart": 1509,
                                "fullEnd": 1511,
                                "start": 1509,
                                "end": 1510,
                                "fullWidth": 2,
                                "width": 1,
                                "text": ")",
                                "value": ")",
                                "valueText": ")",
                                "hasTrailingTrivia": true,
                                "trailingTrivia": [
                                    {
                                        "kind": "WhitespaceTrivia",
                                        "text": " "
                                    }
                                ]
                            }
                        }
                    },
                    "operatorToken": {
                        "kind": "ExclamationEqualsEqualsToken",
                        "fullStart": 1511,
                        "fullEnd": 1515,
                        "start": 1511,
                        "end": 1514,
                        "fullWidth": 4,
                        "width": 3,
                        "text": "!==",
                        "value": "!==",
                        "valueText": "!==",
                        "hasTrailingTrivia": true,
                        "trailingTrivia": [
                            {
                                "kind": "WhitespaceTrivia",
                                "text": " "
                            }
                        ]
                    },
                    "right": {
                        "kind": "NumericLiteral",
                        "fullStart": 1515,
                        "fullEnd": 1522,
                        "start": 1515,
                        "end": 1522,
                        "fullWidth": 7,
                        "width": 7,
                        "text": "1.23e15",
                        "value": 1230000000000000,
                        "valueText": "1230000000000000"
                    }
                },
                "closeParenToken": {
                    "kind": "CloseParenToken",
                    "fullStart": 1522,
                    "fullEnd": 1524,
                    "start": 1522,
                    "end": 1523,
                    "fullWidth": 2,
                    "width": 1,
                    "text": ")",
                    "value": ")",
                    "valueText": ")",
                    "hasTrailingTrivia": true,
                    "trailingTrivia": [
                        {
                            "kind": "WhitespaceTrivia",
                            "text": " "
                        }
                    ]
                },
                "statement": {
                    "kind": "Block",
                    "fullStart": 1524,
                    "fullEnd": 1599,
                    "start": 1524,
                    "end": 1598,
                    "fullWidth": 75,
                    "width": 74,
                    "openBraceToken": {
                        "kind": "OpenBraceToken",
                        "fullStart": 1524,
                        "fullEnd": 1526,
                        "start": 1524,
                        "end": 1525,
                        "fullWidth": 2,
                        "width": 1,
                        "text": "{",
                        "value": "{",
                        "valueText": "{",
                        "hasTrailingTrivia": true,
                        "hasTrailingNewLine": true,
                        "trailingTrivia": [
                            {
                                "kind": "NewLineTrivia",
                                "text": "\n"
                            }
                        ]
                    },
                    "statements": [
                        {
                            "kind": "ExpressionStatement",
                            "fullStart": 1526,
                            "fullEnd": 1597,
                            "start": 1528,
                            "end": 1596,
                            "fullWidth": 71,
                            "width": 68,
                            "expression": {
                                "kind": "InvocationExpression",
                                "fullStart": 1526,
                                "fullEnd": 1595,
                                "start": 1528,
                                "end": 1595,
                                "fullWidth": 69,
                                "width": 67,
                                "expression": {
                                    "kind": "IdentifierName",
                                    "fullStart": 1526,
                                    "fullEnd": 1534,
                                    "start": 1528,
                                    "end": 1534,
                                    "fullWidth": 8,
                                    "width": 6,
                                    "text": "$ERROR",
                                    "value": "$ERROR",
                                    "valueText": "$ERROR",
                                    "hasLeadingTrivia": true,
                                    "leadingTrivia": [
                                        {
                                            "kind": "WhitespaceTrivia",
                                            "text": "  "
                                        }
                                    ]
                                },
                                "argumentList": {
                                    "kind": "ArgumentList",
                                    "fullStart": 1534,
                                    "fullEnd": 1595,
                                    "start": 1534,
                                    "end": 1595,
                                    "fullWidth": 61,
                                    "width": 61,
                                    "openParenToken": {
                                        "kind": "OpenParenToken",
                                        "fullStart": 1534,
                                        "fullEnd": 1535,
                                        "start": 1534,
                                        "end": 1535,
                                        "fullWidth": 1,
                                        "width": 1,
                                        "text": "(",
                                        "value": "(",
                                        "valueText": "("
                                    },
                                    "arguments": [
                                        {
                                            "kind": "StringLiteral",
                                            "fullStart": 1535,
                                            "fullEnd": 1594,
                                            "start": 1535,
                                            "end": 1594,
                                            "fullWidth": 59,
                                            "width": 59,
                                            "text": "'#9: var d9 = new Date(1.23e15); d9.valueOf() === 1.23e15;'",
                                            "value": "#9: var d9 = new Date(1.23e15); d9.valueOf() === 1.23e15;",
                                            "valueText": "#9: var d9 = new Date(1.23e15); d9.valueOf() === 1.23e15;"
                                        }
                                    ],
                                    "closeParenToken": {
                                        "kind": "CloseParenToken",
                                        "fullStart": 1594,
                                        "fullEnd": 1595,
                                        "start": 1594,
                                        "end": 1595,
                                        "fullWidth": 1,
                                        "width": 1,
                                        "text": ")",
                                        "value": ")",
                                        "valueText": ")"
                                    }
                                }
                            },
                            "semicolonToken": {
                                "kind": "SemicolonToken",
                                "fullStart": 1595,
                                "fullEnd": 1597,
                                "start": 1595,
                                "end": 1596,
                                "fullWidth": 2,
                                "width": 1,
                                "text": ";",
                                "value": ";",
                                "valueText": ";",
                                "hasTrailingTrivia": true,
                                "hasTrailingNewLine": true,
                                "trailingTrivia": [
                                    {
                                        "kind": "NewLineTrivia",
                                        "text": "\n"
                                    }
                                ]
                            }
                        }
                    ],
                    "closeBraceToken": {
                        "kind": "CloseBraceToken",
                        "fullStart": 1597,
                        "fullEnd": 1599,
                        "start": 1597,
                        "end": 1598,
                        "fullWidth": 2,
                        "width": 1,
                        "text": "}",
                        "value": "}",
                        "valueText": "}",
                        "hasTrailingTrivia": true,
                        "hasTrailingNewLine": true,
                        "trailingTrivia": [
                            {
                                "kind": "NewLineTrivia",
                                "text": "\n"
                            }
                        ]
                    }
                }
            },
            {
                "kind": "VariableStatement",
                "fullStart": 1599,
                "fullEnd": 1642,
                "start": 1612,
                "end": 1641,
                "fullWidth": 43,
                "width": 29,
                "modifiers": [],
                "variableDeclaration": {
                    "kind": "VariableDeclaration",
                    "fullStart": 1599,
                    "fullEnd": 1640,
                    "start": 1612,
                    "end": 1640,
                    "fullWidth": 41,
                    "width": 28,
                    "varKeyword": {
                        "kind": "VarKeyword",
                        "fullStart": 1599,
                        "fullEnd": 1616,
                        "start": 1612,
                        "end": 1615,
                        "fullWidth": 17,
                        "width": 3,
                        "text": "var",
                        "value": "var",
                        "valueText": "var",
                        "hasLeadingTrivia": true,
                        "hasLeadingComment": true,
                        "hasLeadingNewLine": true,
                        "hasTrailingTrivia": true,
                        "leadingTrivia": [
                            {
                                "kind": "NewLineTrivia",
                                "text": "\n"
                            },
                            {
                                "kind": "SingleLineCommentTrivia",
                                "text": "// CHECK#10"
                            },
                            {
                                "kind": "NewLineTrivia",
                                "text": "\n"
                            }
                        ],
                        "trailingTrivia": [
                            {
                                "kind": "WhitespaceTrivia",
                                "text": " "
                            }
                        ]
                    },
                    "variableDeclarators": [
                        {
                            "kind": "VariableDeclarator",
                            "fullStart": 1616,
                            "fullEnd": 1640,
                            "start": 1616,
                            "end": 1640,
                            "fullWidth": 24,
<<<<<<< HEAD
                            "width": 24,
                            "identifier": {
=======
                            "propertyName": {
>>>>>>> 85e84683
                                "kind": "IdentifierName",
                                "fullStart": 1616,
                                "fullEnd": 1620,
                                "start": 1616,
                                "end": 1619,
                                "fullWidth": 4,
                                "width": 3,
                                "text": "d10",
                                "value": "d10",
                                "valueText": "d10",
                                "hasTrailingTrivia": true,
                                "trailingTrivia": [
                                    {
                                        "kind": "WhitespaceTrivia",
                                        "text": " "
                                    }
                                ]
                            },
                            "equalsValueClause": {
                                "kind": "EqualsValueClause",
                                "fullStart": 1620,
                                "fullEnd": 1640,
                                "start": 1620,
                                "end": 1640,
                                "fullWidth": 20,
                                "width": 20,
                                "equalsToken": {
                                    "kind": "EqualsToken",
                                    "fullStart": 1620,
                                    "fullEnd": 1622,
                                    "start": 1620,
                                    "end": 1621,
                                    "fullWidth": 2,
                                    "width": 1,
                                    "text": "=",
                                    "value": "=",
                                    "valueText": "=",
                                    "hasTrailingTrivia": true,
                                    "trailingTrivia": [
                                        {
                                            "kind": "WhitespaceTrivia",
                                            "text": " "
                                        }
                                    ]
                                },
                                "value": {
                                    "kind": "ObjectCreationExpression",
                                    "fullStart": 1622,
                                    "fullEnd": 1640,
                                    "start": 1622,
                                    "end": 1640,
                                    "fullWidth": 18,
                                    "width": 18,
                                    "newKeyword": {
                                        "kind": "NewKeyword",
                                        "fullStart": 1622,
                                        "fullEnd": 1626,
                                        "start": 1622,
                                        "end": 1625,
                                        "fullWidth": 4,
                                        "width": 3,
                                        "text": "new",
                                        "value": "new",
                                        "valueText": "new",
                                        "hasTrailingTrivia": true,
                                        "trailingTrivia": [
                                            {
                                                "kind": "WhitespaceTrivia",
                                                "text": " "
                                            }
                                        ]
                                    },
                                    "expression": {
                                        "kind": "IdentifierName",
                                        "fullStart": 1626,
                                        "fullEnd": 1630,
                                        "start": 1626,
                                        "end": 1630,
                                        "fullWidth": 4,
                                        "width": 4,
                                        "text": "Date",
                                        "value": "Date",
                                        "valueText": "Date"
                                    },
                                    "argumentList": {
                                        "kind": "ArgumentList",
                                        "fullStart": 1630,
                                        "fullEnd": 1640,
                                        "start": 1630,
                                        "end": 1640,
                                        "fullWidth": 10,
                                        "width": 10,
                                        "openParenToken": {
                                            "kind": "OpenParenToken",
                                            "fullStart": 1630,
                                            "fullEnd": 1631,
                                            "start": 1630,
                                            "end": 1631,
                                            "fullWidth": 1,
                                            "width": 1,
                                            "text": "(",
                                            "value": "(",
                                            "valueText": "("
                                        },
                                        "arguments": [
                                            {
                                                "kind": "NegateExpression",
                                                "fullStart": 1631,
                                                "fullEnd": 1639,
                                                "start": 1631,
                                                "end": 1639,
                                                "fullWidth": 8,
                                                "width": 8,
                                                "operatorToken": {
                                                    "kind": "MinusToken",
                                                    "fullStart": 1631,
                                                    "fullEnd": 1632,
                                                    "start": 1631,
                                                    "end": 1632,
                                                    "fullWidth": 1,
                                                    "width": 1,
                                                    "text": "-",
                                                    "value": "-",
                                                    "valueText": "-"
                                                },
                                                "operand": {
                                                    "kind": "NumericLiteral",
                                                    "fullStart": 1632,
                                                    "fullEnd": 1639,
                                                    "start": 1632,
                                                    "end": 1639,
                                                    "fullWidth": 7,
                                                    "width": 7,
                                                    "text": "1.23e15",
                                                    "value": 1230000000000000,
                                                    "valueText": "1230000000000000"
                                                }
                                            }
                                        ],
                                        "closeParenToken": {
                                            "kind": "CloseParenToken",
                                            "fullStart": 1639,
                                            "fullEnd": 1640,
                                            "start": 1639,
                                            "end": 1640,
                                            "fullWidth": 1,
                                            "width": 1,
                                            "text": ")",
                                            "value": ")",
                                            "valueText": ")"
                                        }
                                    }
                                }
                            }
                        }
                    ]
                },
                "semicolonToken": {
                    "kind": "SemicolonToken",
                    "fullStart": 1640,
                    "fullEnd": 1642,
                    "start": 1640,
                    "end": 1641,
                    "fullWidth": 2,
                    "width": 1,
                    "text": ";",
                    "value": ";",
                    "valueText": ";",
                    "hasTrailingTrivia": true,
                    "hasTrailingNewLine": true,
                    "trailingTrivia": [
                        {
                            "kind": "NewLineTrivia",
                            "text": "\n"
                        }
                    ]
                }
            },
            {
                "kind": "IfStatement",
                "fullStart": 1642,
                "fullEnd": 1754,
                "start": 1642,
                "end": 1753,
                "fullWidth": 112,
                "width": 111,
                "ifKeyword": {
                    "kind": "IfKeyword",
                    "fullStart": 1642,
                    "fullEnd": 1645,
                    "start": 1642,
                    "end": 1644,
                    "fullWidth": 3,
                    "width": 2,
                    "text": "if",
                    "value": "if",
                    "valueText": "if",
                    "hasTrailingTrivia": true,
                    "trailingTrivia": [
                        {
                            "kind": "WhitespaceTrivia",
                            "text": " "
                        }
                    ]
                },
                "openParenToken": {
                    "kind": "OpenParenToken",
                    "fullStart": 1645,
                    "fullEnd": 1646,
                    "start": 1645,
                    "end": 1646,
                    "fullWidth": 1,
                    "width": 1,
                    "text": "(",
                    "value": "(",
                    "valueText": "("
                },
                "condition": {
                    "kind": "NotEqualsExpression",
                    "fullStart": 1646,
                    "fullEnd": 1672,
                    "start": 1646,
                    "end": 1672,
                    "fullWidth": 26,
                    "width": 26,
                    "left": {
                        "kind": "InvocationExpression",
                        "fullStart": 1646,
                        "fullEnd": 1660,
                        "start": 1646,
                        "end": 1659,
                        "fullWidth": 14,
                        "width": 13,
                        "expression": {
                            "kind": "MemberAccessExpression",
                            "fullStart": 1646,
                            "fullEnd": 1657,
                            "start": 1646,
                            "end": 1657,
                            "fullWidth": 11,
                            "width": 11,
                            "expression": {
                                "kind": "IdentifierName",
                                "fullStart": 1646,
                                "fullEnd": 1649,
                                "start": 1646,
                                "end": 1649,
                                "fullWidth": 3,
                                "width": 3,
                                "text": "d10",
                                "value": "d10",
                                "valueText": "d10"
                            },
                            "dotToken": {
                                "kind": "DotToken",
                                "fullStart": 1649,
                                "fullEnd": 1650,
                                "start": 1649,
                                "end": 1650,
                                "fullWidth": 1,
                                "width": 1,
                                "text": ".",
                                "value": ".",
                                "valueText": "."
                            },
                            "name": {
                                "kind": "IdentifierName",
                                "fullStart": 1650,
                                "fullEnd": 1657,
                                "start": 1650,
                                "end": 1657,
                                "fullWidth": 7,
                                "width": 7,
                                "text": "valueOf",
                                "value": "valueOf",
                                "valueText": "valueOf"
                            }
                        },
                        "argumentList": {
                            "kind": "ArgumentList",
                            "fullStart": 1657,
                            "fullEnd": 1660,
                            "start": 1657,
                            "end": 1659,
                            "fullWidth": 3,
                            "width": 2,
                            "openParenToken": {
                                "kind": "OpenParenToken",
                                "fullStart": 1657,
                                "fullEnd": 1658,
                                "start": 1657,
                                "end": 1658,
                                "fullWidth": 1,
                                "width": 1,
                                "text": "(",
                                "value": "(",
                                "valueText": "("
                            },
                            "arguments": [],
                            "closeParenToken": {
                                "kind": "CloseParenToken",
                                "fullStart": 1658,
                                "fullEnd": 1660,
                                "start": 1658,
                                "end": 1659,
                                "fullWidth": 2,
                                "width": 1,
                                "text": ")",
                                "value": ")",
                                "valueText": ")",
                                "hasTrailingTrivia": true,
                                "trailingTrivia": [
                                    {
                                        "kind": "WhitespaceTrivia",
                                        "text": " "
                                    }
                                ]
                            }
                        }
                    },
                    "operatorToken": {
                        "kind": "ExclamationEqualsEqualsToken",
                        "fullStart": 1660,
                        "fullEnd": 1664,
                        "start": 1660,
                        "end": 1663,
                        "fullWidth": 4,
                        "width": 3,
                        "text": "!==",
                        "value": "!==",
                        "valueText": "!==",
                        "hasTrailingTrivia": true,
                        "trailingTrivia": [
                            {
                                "kind": "WhitespaceTrivia",
                                "text": " "
                            }
                        ]
                    },
                    "right": {
                        "kind": "NegateExpression",
                        "fullStart": 1664,
                        "fullEnd": 1672,
                        "start": 1664,
                        "end": 1672,
                        "fullWidth": 8,
                        "width": 8,
                        "operatorToken": {
                            "kind": "MinusToken",
                            "fullStart": 1664,
                            "fullEnd": 1665,
                            "start": 1664,
                            "end": 1665,
                            "fullWidth": 1,
                            "width": 1,
                            "text": "-",
                            "value": "-",
                            "valueText": "-"
                        },
                        "operand": {
                            "kind": "NumericLiteral",
                            "fullStart": 1665,
                            "fullEnd": 1672,
                            "start": 1665,
                            "end": 1672,
                            "fullWidth": 7,
                            "width": 7,
                            "text": "1.23e15",
                            "value": 1230000000000000,
                            "valueText": "1230000000000000"
                        }
                    }
                },
                "closeParenToken": {
                    "kind": "CloseParenToken",
                    "fullStart": 1672,
                    "fullEnd": 1674,
                    "start": 1672,
                    "end": 1673,
                    "fullWidth": 2,
                    "width": 1,
                    "text": ")",
                    "value": ")",
                    "valueText": ")",
                    "hasTrailingTrivia": true,
                    "trailingTrivia": [
                        {
                            "kind": "WhitespaceTrivia",
                            "text": " "
                        }
                    ]
                },
                "statement": {
                    "kind": "Block",
                    "fullStart": 1674,
                    "fullEnd": 1754,
                    "start": 1674,
                    "end": 1753,
                    "fullWidth": 80,
                    "width": 79,
                    "openBraceToken": {
                        "kind": "OpenBraceToken",
                        "fullStart": 1674,
                        "fullEnd": 1676,
                        "start": 1674,
                        "end": 1675,
                        "fullWidth": 2,
                        "width": 1,
                        "text": "{",
                        "value": "{",
                        "valueText": "{",
                        "hasTrailingTrivia": true,
                        "hasTrailingNewLine": true,
                        "trailingTrivia": [
                            {
                                "kind": "NewLineTrivia",
                                "text": "\n"
                            }
                        ]
                    },
                    "statements": [
                        {
                            "kind": "ExpressionStatement",
                            "fullStart": 1676,
                            "fullEnd": 1752,
                            "start": 1678,
                            "end": 1751,
                            "fullWidth": 76,
                            "width": 73,
                            "expression": {
                                "kind": "InvocationExpression",
                                "fullStart": 1676,
                                "fullEnd": 1750,
                                "start": 1678,
                                "end": 1750,
                                "fullWidth": 74,
                                "width": 72,
                                "expression": {
                                    "kind": "IdentifierName",
                                    "fullStart": 1676,
                                    "fullEnd": 1684,
                                    "start": 1678,
                                    "end": 1684,
                                    "fullWidth": 8,
                                    "width": 6,
                                    "text": "$ERROR",
                                    "value": "$ERROR",
                                    "valueText": "$ERROR",
                                    "hasLeadingTrivia": true,
                                    "leadingTrivia": [
                                        {
                                            "kind": "WhitespaceTrivia",
                                            "text": "  "
                                        }
                                    ]
                                },
                                "argumentList": {
                                    "kind": "ArgumentList",
                                    "fullStart": 1684,
                                    "fullEnd": 1750,
                                    "start": 1684,
                                    "end": 1750,
                                    "fullWidth": 66,
                                    "width": 66,
                                    "openParenToken": {
                                        "kind": "OpenParenToken",
                                        "fullStart": 1684,
                                        "fullEnd": 1685,
                                        "start": 1684,
                                        "end": 1685,
                                        "fullWidth": 1,
                                        "width": 1,
                                        "text": "(",
                                        "value": "(",
                                        "valueText": "("
                                    },
                                    "arguments": [
                                        {
                                            "kind": "StringLiteral",
                                            "fullStart": 1685,
                                            "fullEnd": 1749,
                                            "start": 1685,
                                            "end": 1749,
                                            "fullWidth": 64,
                                            "width": 64,
                                            "text": "'#10: var d10 = new Date(-1.23e15); d10.valueOf() === -1.23e15;'",
                                            "value": "#10: var d10 = new Date(-1.23e15); d10.valueOf() === -1.23e15;",
                                            "valueText": "#10: var d10 = new Date(-1.23e15); d10.valueOf() === -1.23e15;"
                                        }
                                    ],
                                    "closeParenToken": {
                                        "kind": "CloseParenToken",
                                        "fullStart": 1749,
                                        "fullEnd": 1750,
                                        "start": 1749,
                                        "end": 1750,
                                        "fullWidth": 1,
                                        "width": 1,
                                        "text": ")",
                                        "value": ")",
                                        "valueText": ")"
                                    }
                                }
                            },
                            "semicolonToken": {
                                "kind": "SemicolonToken",
                                "fullStart": 1750,
                                "fullEnd": 1752,
                                "start": 1750,
                                "end": 1751,
                                "fullWidth": 2,
                                "width": 1,
                                "text": ";",
                                "value": ";",
                                "valueText": ";",
                                "hasTrailingTrivia": true,
                                "hasTrailingNewLine": true,
                                "trailingTrivia": [
                                    {
                                        "kind": "NewLineTrivia",
                                        "text": "\n"
                                    }
                                ]
                            }
                        }
                    ],
                    "closeBraceToken": {
                        "kind": "CloseBraceToken",
                        "fullStart": 1752,
                        "fullEnd": 1754,
                        "start": 1752,
                        "end": 1753,
                        "fullWidth": 2,
                        "width": 1,
                        "text": "}",
                        "value": "}",
                        "valueText": "}",
                        "hasTrailingTrivia": true,
                        "hasTrailingNewLine": true,
                        "trailingTrivia": [
                            {
                                "kind": "NewLineTrivia",
                                "text": "\n"
                            }
                        ]
                    }
                }
            },
            {
                "kind": "VariableStatement",
                "fullStart": 1754,
                "fullEnd": 1797,
                "start": 1767,
                "end": 1796,
                "fullWidth": 43,
                "width": 29,
                "modifiers": [],
                "variableDeclaration": {
                    "kind": "VariableDeclaration",
                    "fullStart": 1754,
                    "fullEnd": 1795,
                    "start": 1767,
                    "end": 1795,
                    "fullWidth": 41,
                    "width": 28,
                    "varKeyword": {
                        "kind": "VarKeyword",
                        "fullStart": 1754,
                        "fullEnd": 1771,
                        "start": 1767,
                        "end": 1770,
                        "fullWidth": 17,
                        "width": 3,
                        "text": "var",
                        "value": "var",
                        "valueText": "var",
                        "hasLeadingTrivia": true,
                        "hasLeadingComment": true,
                        "hasLeadingNewLine": true,
                        "hasTrailingTrivia": true,
                        "leadingTrivia": [
                            {
                                "kind": "NewLineTrivia",
                                "text": "\n"
                            },
                            {
                                "kind": "SingleLineCommentTrivia",
                                "text": "// CHECK#11"
                            },
                            {
                                "kind": "NewLineTrivia",
                                "text": "\n"
                            }
                        ],
                        "trailingTrivia": [
                            {
                                "kind": "WhitespaceTrivia",
                                "text": " "
                            }
                        ]
                    },
                    "variableDeclarators": [
                        {
                            "kind": "VariableDeclarator",
                            "fullStart": 1771,
                            "fullEnd": 1795,
                            "start": 1771,
                            "end": 1795,
                            "fullWidth": 24,
<<<<<<< HEAD
                            "width": 24,
                            "identifier": {
=======
                            "propertyName": {
>>>>>>> 85e84683
                                "kind": "IdentifierName",
                                "fullStart": 1771,
                                "fullEnd": 1775,
                                "start": 1771,
                                "end": 1774,
                                "fullWidth": 4,
                                "width": 3,
                                "text": "d11",
                                "value": "d11",
                                "valueText": "d11",
                                "hasTrailingTrivia": true,
                                "trailingTrivia": [
                                    {
                                        "kind": "WhitespaceTrivia",
                                        "text": " "
                                    }
                                ]
                            },
                            "equalsValueClause": {
                                "kind": "EqualsValueClause",
                                "fullStart": 1775,
                                "fullEnd": 1795,
                                "start": 1775,
                                "end": 1795,
                                "fullWidth": 20,
                                "width": 20,
                                "equalsToken": {
                                    "kind": "EqualsToken",
                                    "fullStart": 1775,
                                    "fullEnd": 1777,
                                    "start": 1775,
                                    "end": 1776,
                                    "fullWidth": 2,
                                    "width": 1,
                                    "text": "=",
                                    "value": "=",
                                    "valueText": "=",
                                    "hasTrailingTrivia": true,
                                    "trailingTrivia": [
                                        {
                                            "kind": "WhitespaceTrivia",
                                            "text": " "
                                        }
                                    ]
                                },
                                "value": {
                                    "kind": "ObjectCreationExpression",
                                    "fullStart": 1777,
                                    "fullEnd": 1795,
                                    "start": 1777,
                                    "end": 1795,
                                    "fullWidth": 18,
                                    "width": 18,
                                    "newKeyword": {
                                        "kind": "NewKeyword",
                                        "fullStart": 1777,
                                        "fullEnd": 1781,
                                        "start": 1777,
                                        "end": 1780,
                                        "fullWidth": 4,
                                        "width": 3,
                                        "text": "new",
                                        "value": "new",
                                        "valueText": "new",
                                        "hasTrailingTrivia": true,
                                        "trailingTrivia": [
                                            {
                                                "kind": "WhitespaceTrivia",
                                                "text": " "
                                            }
                                        ]
                                    },
                                    "expression": {
                                        "kind": "IdentifierName",
                                        "fullStart": 1781,
                                        "fullEnd": 1785,
                                        "start": 1781,
                                        "end": 1785,
                                        "fullWidth": 4,
                                        "width": 4,
                                        "text": "Date",
                                        "value": "Date",
                                        "valueText": "Date"
                                    },
                                    "argumentList": {
                                        "kind": "ArgumentList",
                                        "fullStart": 1785,
                                        "fullEnd": 1795,
                                        "start": 1785,
                                        "end": 1795,
                                        "fullWidth": 10,
                                        "width": 10,
                                        "openParenToken": {
                                            "kind": "OpenParenToken",
                                            "fullStart": 1785,
                                            "fullEnd": 1786,
                                            "start": 1785,
                                            "end": 1786,
                                            "fullWidth": 1,
                                            "width": 1,
                                            "text": "(",
                                            "value": "(",
                                            "valueText": "("
                                        },
                                        "arguments": [
                                            {
                                                "kind": "NumericLiteral",
                                                "fullStart": 1786,
                                                "fullEnd": 1794,
                                                "start": 1786,
                                                "end": 1794,
                                                "fullWidth": 8,
                                                "width": 8,
                                                "text": "1.23e-15",
                                                "value": 1.23e-15,
                                                "valueText": "1.23e-15"
                                            }
                                        ],
                                        "closeParenToken": {
                                            "kind": "CloseParenToken",
                                            "fullStart": 1794,
                                            "fullEnd": 1795,
                                            "start": 1794,
                                            "end": 1795,
                                            "fullWidth": 1,
                                            "width": 1,
                                            "text": ")",
                                            "value": ")",
                                            "valueText": ")"
                                        }
                                    }
                                }
                            }
                        }
                    ]
                },
                "semicolonToken": {
                    "kind": "SemicolonToken",
                    "fullStart": 1795,
                    "fullEnd": 1797,
                    "start": 1795,
                    "end": 1796,
                    "fullWidth": 2,
                    "width": 1,
                    "text": ";",
                    "value": ";",
                    "valueText": ";",
                    "hasTrailingTrivia": true,
                    "hasTrailingNewLine": true,
                    "trailingTrivia": [
                        {
                            "kind": "NewLineTrivia",
                            "text": "\n"
                        }
                    ]
                }
            },
            {
                "kind": "IfStatement",
                "fullStart": 1797,
                "fullEnd": 1895,
                "start": 1797,
                "end": 1894,
                "fullWidth": 98,
                "width": 97,
                "ifKeyword": {
                    "kind": "IfKeyword",
                    "fullStart": 1797,
                    "fullEnd": 1800,
                    "start": 1797,
                    "end": 1799,
                    "fullWidth": 3,
                    "width": 2,
                    "text": "if",
                    "value": "if",
                    "valueText": "if",
                    "hasTrailingTrivia": true,
                    "trailingTrivia": [
                        {
                            "kind": "WhitespaceTrivia",
                            "text": " "
                        }
                    ]
                },
                "openParenToken": {
                    "kind": "OpenParenToken",
                    "fullStart": 1800,
                    "fullEnd": 1801,
                    "start": 1800,
                    "end": 1801,
                    "fullWidth": 1,
                    "width": 1,
                    "text": "(",
                    "value": "(",
                    "valueText": "("
                },
                "condition": {
                    "kind": "NotEqualsExpression",
                    "fullStart": 1801,
                    "fullEnd": 1820,
                    "start": 1801,
                    "end": 1820,
                    "fullWidth": 19,
                    "width": 19,
                    "left": {
                        "kind": "InvocationExpression",
                        "fullStart": 1801,
                        "fullEnd": 1815,
                        "start": 1801,
                        "end": 1814,
                        "fullWidth": 14,
                        "width": 13,
                        "expression": {
                            "kind": "MemberAccessExpression",
                            "fullStart": 1801,
                            "fullEnd": 1812,
                            "start": 1801,
                            "end": 1812,
                            "fullWidth": 11,
                            "width": 11,
                            "expression": {
                                "kind": "IdentifierName",
                                "fullStart": 1801,
                                "fullEnd": 1804,
                                "start": 1801,
                                "end": 1804,
                                "fullWidth": 3,
                                "width": 3,
                                "text": "d11",
                                "value": "d11",
                                "valueText": "d11"
                            },
                            "dotToken": {
                                "kind": "DotToken",
                                "fullStart": 1804,
                                "fullEnd": 1805,
                                "start": 1804,
                                "end": 1805,
                                "fullWidth": 1,
                                "width": 1,
                                "text": ".",
                                "value": ".",
                                "valueText": "."
                            },
                            "name": {
                                "kind": "IdentifierName",
                                "fullStart": 1805,
                                "fullEnd": 1812,
                                "start": 1805,
                                "end": 1812,
                                "fullWidth": 7,
                                "width": 7,
                                "text": "valueOf",
                                "value": "valueOf",
                                "valueText": "valueOf"
                            }
                        },
                        "argumentList": {
                            "kind": "ArgumentList",
                            "fullStart": 1812,
                            "fullEnd": 1815,
                            "start": 1812,
                            "end": 1814,
                            "fullWidth": 3,
                            "width": 2,
                            "openParenToken": {
                                "kind": "OpenParenToken",
                                "fullStart": 1812,
                                "fullEnd": 1813,
                                "start": 1812,
                                "end": 1813,
                                "fullWidth": 1,
                                "width": 1,
                                "text": "(",
                                "value": "(",
                                "valueText": "("
                            },
                            "arguments": [],
                            "closeParenToken": {
                                "kind": "CloseParenToken",
                                "fullStart": 1813,
                                "fullEnd": 1815,
                                "start": 1813,
                                "end": 1814,
                                "fullWidth": 2,
                                "width": 1,
                                "text": ")",
                                "value": ")",
                                "valueText": ")",
                                "hasTrailingTrivia": true,
                                "trailingTrivia": [
                                    {
                                        "kind": "WhitespaceTrivia",
                                        "text": " "
                                    }
                                ]
                            }
                        }
                    },
                    "operatorToken": {
                        "kind": "ExclamationEqualsEqualsToken",
                        "fullStart": 1815,
                        "fullEnd": 1819,
                        "start": 1815,
                        "end": 1818,
                        "fullWidth": 4,
                        "width": 3,
                        "text": "!==",
                        "value": "!==",
                        "valueText": "!==",
                        "hasTrailingTrivia": true,
                        "trailingTrivia": [
                            {
                                "kind": "WhitespaceTrivia",
                                "text": " "
                            }
                        ]
                    },
                    "right": {
                        "kind": "NumericLiteral",
                        "fullStart": 1819,
                        "fullEnd": 1820,
                        "start": 1819,
                        "end": 1820,
                        "fullWidth": 1,
                        "width": 1,
                        "text": "0",
                        "value": 0,
                        "valueText": "0"
                    }
                },
                "closeParenToken": {
                    "kind": "CloseParenToken",
                    "fullStart": 1820,
                    "fullEnd": 1822,
                    "start": 1820,
                    "end": 1821,
                    "fullWidth": 2,
                    "width": 1,
                    "text": ")",
                    "value": ")",
                    "valueText": ")",
                    "hasTrailingTrivia": true,
                    "trailingTrivia": [
                        {
                            "kind": "WhitespaceTrivia",
                            "text": " "
                        }
                    ]
                },
                "statement": {
                    "kind": "Block",
                    "fullStart": 1822,
                    "fullEnd": 1895,
                    "start": 1822,
                    "end": 1894,
                    "fullWidth": 73,
                    "width": 72,
                    "openBraceToken": {
                        "kind": "OpenBraceToken",
                        "fullStart": 1822,
                        "fullEnd": 1824,
                        "start": 1822,
                        "end": 1823,
                        "fullWidth": 2,
                        "width": 1,
                        "text": "{",
                        "value": "{",
                        "valueText": "{",
                        "hasTrailingTrivia": true,
                        "hasTrailingNewLine": true,
                        "trailingTrivia": [
                            {
                                "kind": "NewLineTrivia",
                                "text": "\n"
                            }
                        ]
                    },
                    "statements": [
                        {
                            "kind": "ExpressionStatement",
                            "fullStart": 1824,
                            "fullEnd": 1893,
                            "start": 1826,
                            "end": 1892,
                            "fullWidth": 69,
                            "width": 66,
                            "expression": {
                                "kind": "InvocationExpression",
                                "fullStart": 1824,
                                "fullEnd": 1891,
                                "start": 1826,
                                "end": 1891,
                                "fullWidth": 67,
                                "width": 65,
                                "expression": {
                                    "kind": "IdentifierName",
                                    "fullStart": 1824,
                                    "fullEnd": 1832,
                                    "start": 1826,
                                    "end": 1832,
                                    "fullWidth": 8,
                                    "width": 6,
                                    "text": "$ERROR",
                                    "value": "$ERROR",
                                    "valueText": "$ERROR",
                                    "hasLeadingTrivia": true,
                                    "leadingTrivia": [
                                        {
                                            "kind": "WhitespaceTrivia",
                                            "text": "  "
                                        }
                                    ]
                                },
                                "argumentList": {
                                    "kind": "ArgumentList",
                                    "fullStart": 1832,
                                    "fullEnd": 1891,
                                    "start": 1832,
                                    "end": 1891,
                                    "fullWidth": 59,
                                    "width": 59,
                                    "openParenToken": {
                                        "kind": "OpenParenToken",
                                        "fullStart": 1832,
                                        "fullEnd": 1833,
                                        "start": 1832,
                                        "end": 1833,
                                        "fullWidth": 1,
                                        "width": 1,
                                        "text": "(",
                                        "value": "(",
                                        "valueText": "("
                                    },
                                    "arguments": [
                                        {
                                            "kind": "StringLiteral",
                                            "fullStart": 1833,
                                            "fullEnd": 1890,
                                            "start": 1833,
                                            "end": 1890,
                                            "fullWidth": 57,
                                            "width": 57,
                                            "text": "'#11: var d11 = new Date(1.23e-15); d11.valueOf() === 0;'",
                                            "value": "#11: var d11 = new Date(1.23e-15); d11.valueOf() === 0;",
                                            "valueText": "#11: var d11 = new Date(1.23e-15); d11.valueOf() === 0;"
                                        }
                                    ],
                                    "closeParenToken": {
                                        "kind": "CloseParenToken",
                                        "fullStart": 1890,
                                        "fullEnd": 1891,
                                        "start": 1890,
                                        "end": 1891,
                                        "fullWidth": 1,
                                        "width": 1,
                                        "text": ")",
                                        "value": ")",
                                        "valueText": ")"
                                    }
                                }
                            },
                            "semicolonToken": {
                                "kind": "SemicolonToken",
                                "fullStart": 1891,
                                "fullEnd": 1893,
                                "start": 1891,
                                "end": 1892,
                                "fullWidth": 2,
                                "width": 1,
                                "text": ";",
                                "value": ";",
                                "valueText": ";",
                                "hasTrailingTrivia": true,
                                "hasTrailingNewLine": true,
                                "trailingTrivia": [
                                    {
                                        "kind": "NewLineTrivia",
                                        "text": "\n"
                                    }
                                ]
                            }
                        }
                    ],
                    "closeBraceToken": {
                        "kind": "CloseBraceToken",
                        "fullStart": 1893,
                        "fullEnd": 1895,
                        "start": 1893,
                        "end": 1894,
                        "fullWidth": 2,
                        "width": 1,
                        "text": "}",
                        "value": "}",
                        "valueText": "}",
                        "hasTrailingTrivia": true,
                        "hasTrailingNewLine": true,
                        "trailingTrivia": [
                            {
                                "kind": "NewLineTrivia",
                                "text": "\n"
                            }
                        ]
                    }
                }
            },
            {
                "kind": "VariableStatement",
                "fullStart": 1895,
                "fullEnd": 1939,
                "start": 1908,
                "end": 1938,
                "fullWidth": 44,
                "width": 30,
                "modifiers": [],
                "variableDeclaration": {
                    "kind": "VariableDeclaration",
                    "fullStart": 1895,
                    "fullEnd": 1937,
                    "start": 1908,
                    "end": 1937,
                    "fullWidth": 42,
                    "width": 29,
                    "varKeyword": {
                        "kind": "VarKeyword",
                        "fullStart": 1895,
                        "fullEnd": 1912,
                        "start": 1908,
                        "end": 1911,
                        "fullWidth": 17,
                        "width": 3,
                        "text": "var",
                        "value": "var",
                        "valueText": "var",
                        "hasLeadingTrivia": true,
                        "hasLeadingComment": true,
                        "hasLeadingNewLine": true,
                        "hasTrailingTrivia": true,
                        "leadingTrivia": [
                            {
                                "kind": "NewLineTrivia",
                                "text": "\n"
                            },
                            {
                                "kind": "SingleLineCommentTrivia",
                                "text": "// CHECK#12"
                            },
                            {
                                "kind": "NewLineTrivia",
                                "text": "\n"
                            }
                        ],
                        "trailingTrivia": [
                            {
                                "kind": "WhitespaceTrivia",
                                "text": " "
                            }
                        ]
                    },
                    "variableDeclarators": [
                        {
                            "kind": "VariableDeclarator",
                            "fullStart": 1912,
                            "fullEnd": 1937,
                            "start": 1912,
                            "end": 1937,
                            "fullWidth": 25,
<<<<<<< HEAD
                            "width": 25,
                            "identifier": {
=======
                            "propertyName": {
>>>>>>> 85e84683
                                "kind": "IdentifierName",
                                "fullStart": 1912,
                                "fullEnd": 1916,
                                "start": 1912,
                                "end": 1915,
                                "fullWidth": 4,
                                "width": 3,
                                "text": "d12",
                                "value": "d12",
                                "valueText": "d12",
                                "hasTrailingTrivia": true,
                                "trailingTrivia": [
                                    {
                                        "kind": "WhitespaceTrivia",
                                        "text": " "
                                    }
                                ]
                            },
                            "equalsValueClause": {
                                "kind": "EqualsValueClause",
                                "fullStart": 1916,
                                "fullEnd": 1937,
                                "start": 1916,
                                "end": 1937,
                                "fullWidth": 21,
                                "width": 21,
                                "equalsToken": {
                                    "kind": "EqualsToken",
                                    "fullStart": 1916,
                                    "fullEnd": 1918,
                                    "start": 1916,
                                    "end": 1917,
                                    "fullWidth": 2,
                                    "width": 1,
                                    "text": "=",
                                    "value": "=",
                                    "valueText": "=",
                                    "hasTrailingTrivia": true,
                                    "trailingTrivia": [
                                        {
                                            "kind": "WhitespaceTrivia",
                                            "text": " "
                                        }
                                    ]
                                },
                                "value": {
                                    "kind": "ObjectCreationExpression",
                                    "fullStart": 1918,
                                    "fullEnd": 1937,
                                    "start": 1918,
                                    "end": 1937,
                                    "fullWidth": 19,
                                    "width": 19,
                                    "newKeyword": {
                                        "kind": "NewKeyword",
                                        "fullStart": 1918,
                                        "fullEnd": 1922,
                                        "start": 1918,
                                        "end": 1921,
                                        "fullWidth": 4,
                                        "width": 3,
                                        "text": "new",
                                        "value": "new",
                                        "valueText": "new",
                                        "hasTrailingTrivia": true,
                                        "trailingTrivia": [
                                            {
                                                "kind": "WhitespaceTrivia",
                                                "text": " "
                                            }
                                        ]
                                    },
                                    "expression": {
                                        "kind": "IdentifierName",
                                        "fullStart": 1922,
                                        "fullEnd": 1926,
                                        "start": 1922,
                                        "end": 1926,
                                        "fullWidth": 4,
                                        "width": 4,
                                        "text": "Date",
                                        "value": "Date",
                                        "valueText": "Date"
                                    },
                                    "argumentList": {
                                        "kind": "ArgumentList",
                                        "fullStart": 1926,
                                        "fullEnd": 1937,
                                        "start": 1926,
                                        "end": 1937,
                                        "fullWidth": 11,
                                        "width": 11,
                                        "openParenToken": {
                                            "kind": "OpenParenToken",
                                            "fullStart": 1926,
                                            "fullEnd": 1927,
                                            "start": 1926,
                                            "end": 1927,
                                            "fullWidth": 1,
                                            "width": 1,
                                            "text": "(",
                                            "value": "(",
                                            "valueText": "("
                                        },
                                        "arguments": [
                                            {
                                                "kind": "NegateExpression",
                                                "fullStart": 1927,
                                                "fullEnd": 1936,
                                                "start": 1927,
                                                "end": 1936,
                                                "fullWidth": 9,
                                                "width": 9,
                                                "operatorToken": {
                                                    "kind": "MinusToken",
                                                    "fullStart": 1927,
                                                    "fullEnd": 1928,
                                                    "start": 1927,
                                                    "end": 1928,
                                                    "fullWidth": 1,
                                                    "width": 1,
                                                    "text": "-",
                                                    "value": "-",
                                                    "valueText": "-"
                                                },
                                                "operand": {
                                                    "kind": "NumericLiteral",
                                                    "fullStart": 1928,
                                                    "fullEnd": 1936,
                                                    "start": 1928,
                                                    "end": 1936,
                                                    "fullWidth": 8,
                                                    "width": 8,
                                                    "text": "1.23e-15",
                                                    "value": 1.23e-15,
                                                    "valueText": "1.23e-15"
                                                }
                                            }
                                        ],
                                        "closeParenToken": {
                                            "kind": "CloseParenToken",
                                            "fullStart": 1936,
                                            "fullEnd": 1937,
                                            "start": 1936,
                                            "end": 1937,
                                            "fullWidth": 1,
                                            "width": 1,
                                            "text": ")",
                                            "value": ")",
                                            "valueText": ")"
                                        }
                                    }
                                }
                            }
                        }
                    ]
                },
                "semicolonToken": {
                    "kind": "SemicolonToken",
                    "fullStart": 1937,
                    "fullEnd": 1939,
                    "start": 1937,
                    "end": 1938,
                    "fullWidth": 2,
                    "width": 1,
                    "text": ";",
                    "value": ";",
                    "valueText": ";",
                    "hasTrailingTrivia": true,
                    "hasTrailingNewLine": true,
                    "trailingTrivia": [
                        {
                            "kind": "NewLineTrivia",
                            "text": "\n"
                        }
                    ]
                }
            },
            {
                "kind": "IfStatement",
                "fullStart": 1939,
                "fullEnd": 2040,
                "start": 1939,
                "end": 2039,
                "fullWidth": 101,
                "width": 100,
                "ifKeyword": {
                    "kind": "IfKeyword",
                    "fullStart": 1939,
                    "fullEnd": 1942,
                    "start": 1939,
                    "end": 1941,
                    "fullWidth": 3,
                    "width": 2,
                    "text": "if",
                    "value": "if",
                    "valueText": "if",
                    "hasTrailingTrivia": true,
                    "trailingTrivia": [
                        {
                            "kind": "WhitespaceTrivia",
                            "text": " "
                        }
                    ]
                },
                "openParenToken": {
                    "kind": "OpenParenToken",
                    "fullStart": 1942,
                    "fullEnd": 1943,
                    "start": 1942,
                    "end": 1943,
                    "fullWidth": 1,
                    "width": 1,
                    "text": "(",
                    "value": "(",
                    "valueText": "("
                },
                "condition": {
                    "kind": "NotEqualsExpression",
                    "fullStart": 1943,
                    "fullEnd": 1963,
                    "start": 1943,
                    "end": 1963,
                    "fullWidth": 20,
                    "width": 20,
                    "left": {
                        "kind": "InvocationExpression",
                        "fullStart": 1943,
                        "fullEnd": 1957,
                        "start": 1943,
                        "end": 1956,
                        "fullWidth": 14,
                        "width": 13,
                        "expression": {
                            "kind": "MemberAccessExpression",
                            "fullStart": 1943,
                            "fullEnd": 1954,
                            "start": 1943,
                            "end": 1954,
                            "fullWidth": 11,
                            "width": 11,
                            "expression": {
                                "kind": "IdentifierName",
                                "fullStart": 1943,
                                "fullEnd": 1946,
                                "start": 1943,
                                "end": 1946,
                                "fullWidth": 3,
                                "width": 3,
                                "text": "d12",
                                "value": "d12",
                                "valueText": "d12"
                            },
                            "dotToken": {
                                "kind": "DotToken",
                                "fullStart": 1946,
                                "fullEnd": 1947,
                                "start": 1946,
                                "end": 1947,
                                "fullWidth": 1,
                                "width": 1,
                                "text": ".",
                                "value": ".",
                                "valueText": "."
                            },
                            "name": {
                                "kind": "IdentifierName",
                                "fullStart": 1947,
                                "fullEnd": 1954,
                                "start": 1947,
                                "end": 1954,
                                "fullWidth": 7,
                                "width": 7,
                                "text": "valueOf",
                                "value": "valueOf",
                                "valueText": "valueOf"
                            }
                        },
                        "argumentList": {
                            "kind": "ArgumentList",
                            "fullStart": 1954,
                            "fullEnd": 1957,
                            "start": 1954,
                            "end": 1956,
                            "fullWidth": 3,
                            "width": 2,
                            "openParenToken": {
                                "kind": "OpenParenToken",
                                "fullStart": 1954,
                                "fullEnd": 1955,
                                "start": 1954,
                                "end": 1955,
                                "fullWidth": 1,
                                "width": 1,
                                "text": "(",
                                "value": "(",
                                "valueText": "("
                            },
                            "arguments": [],
                            "closeParenToken": {
                                "kind": "CloseParenToken",
                                "fullStart": 1955,
                                "fullEnd": 1957,
                                "start": 1955,
                                "end": 1956,
                                "fullWidth": 2,
                                "width": 1,
                                "text": ")",
                                "value": ")",
                                "valueText": ")",
                                "hasTrailingTrivia": true,
                                "trailingTrivia": [
                                    {
                                        "kind": "WhitespaceTrivia",
                                        "text": " "
                                    }
                                ]
                            }
                        }
                    },
                    "operatorToken": {
                        "kind": "ExclamationEqualsEqualsToken",
                        "fullStart": 1957,
                        "fullEnd": 1961,
                        "start": 1957,
                        "end": 1960,
                        "fullWidth": 4,
                        "width": 3,
                        "text": "!==",
                        "value": "!==",
                        "valueText": "!==",
                        "hasTrailingTrivia": true,
                        "trailingTrivia": [
                            {
                                "kind": "WhitespaceTrivia",
                                "text": " "
                            }
                        ]
                    },
                    "right": {
                        "kind": "NegateExpression",
                        "fullStart": 1961,
                        "fullEnd": 1963,
                        "start": 1961,
                        "end": 1963,
                        "fullWidth": 2,
                        "width": 2,
                        "operatorToken": {
                            "kind": "MinusToken",
                            "fullStart": 1961,
                            "fullEnd": 1962,
                            "start": 1961,
                            "end": 1962,
                            "fullWidth": 1,
                            "width": 1,
                            "text": "-",
                            "value": "-",
                            "valueText": "-"
                        },
                        "operand": {
                            "kind": "NumericLiteral",
                            "fullStart": 1962,
                            "fullEnd": 1963,
                            "start": 1962,
                            "end": 1963,
                            "fullWidth": 1,
                            "width": 1,
                            "text": "0",
                            "value": 0,
                            "valueText": "0"
                        }
                    }
                },
                "closeParenToken": {
                    "kind": "CloseParenToken",
                    "fullStart": 1963,
                    "fullEnd": 1965,
                    "start": 1963,
                    "end": 1964,
                    "fullWidth": 2,
                    "width": 1,
                    "text": ")",
                    "value": ")",
                    "valueText": ")",
                    "hasTrailingTrivia": true,
                    "trailingTrivia": [
                        {
                            "kind": "WhitespaceTrivia",
                            "text": " "
                        }
                    ]
                },
                "statement": {
                    "kind": "Block",
                    "fullStart": 1965,
                    "fullEnd": 2040,
                    "start": 1965,
                    "end": 2039,
                    "fullWidth": 75,
                    "width": 74,
                    "openBraceToken": {
                        "kind": "OpenBraceToken",
                        "fullStart": 1965,
                        "fullEnd": 1967,
                        "start": 1965,
                        "end": 1966,
                        "fullWidth": 2,
                        "width": 1,
                        "text": "{",
                        "value": "{",
                        "valueText": "{",
                        "hasTrailingTrivia": true,
                        "hasTrailingNewLine": true,
                        "trailingTrivia": [
                            {
                                "kind": "NewLineTrivia",
                                "text": "\n"
                            }
                        ]
                    },
                    "statements": [
                        {
                            "kind": "ExpressionStatement",
                            "fullStart": 1967,
                            "fullEnd": 2038,
                            "start": 1969,
                            "end": 2037,
                            "fullWidth": 71,
                            "width": 68,
                            "expression": {
                                "kind": "InvocationExpression",
                                "fullStart": 1967,
                                "fullEnd": 2036,
                                "start": 1969,
                                "end": 2036,
                                "fullWidth": 69,
                                "width": 67,
                                "expression": {
                                    "kind": "IdentifierName",
                                    "fullStart": 1967,
                                    "fullEnd": 1975,
                                    "start": 1969,
                                    "end": 1975,
                                    "fullWidth": 8,
                                    "width": 6,
                                    "text": "$ERROR",
                                    "value": "$ERROR",
                                    "valueText": "$ERROR",
                                    "hasLeadingTrivia": true,
                                    "leadingTrivia": [
                                        {
                                            "kind": "WhitespaceTrivia",
                                            "text": "  "
                                        }
                                    ]
                                },
                                "argumentList": {
                                    "kind": "ArgumentList",
                                    "fullStart": 1975,
                                    "fullEnd": 2036,
                                    "start": 1975,
                                    "end": 2036,
                                    "fullWidth": 61,
                                    "width": 61,
                                    "openParenToken": {
                                        "kind": "OpenParenToken",
                                        "fullStart": 1975,
                                        "fullEnd": 1976,
                                        "start": 1975,
                                        "end": 1976,
                                        "fullWidth": 1,
                                        "width": 1,
                                        "text": "(",
                                        "value": "(",
                                        "valueText": "("
                                    },
                                    "arguments": [
                                        {
                                            "kind": "StringLiteral",
                                            "fullStart": 1976,
                                            "fullEnd": 2035,
                                            "start": 1976,
                                            "end": 2035,
                                            "fullWidth": 59,
                                            "width": 59,
                                            "text": "'#12: var d12 = new Date(-1.23e-15); d12.valueOf() === -0;'",
                                            "value": "#12: var d12 = new Date(-1.23e-15); d12.valueOf() === -0;",
                                            "valueText": "#12: var d12 = new Date(-1.23e-15); d12.valueOf() === -0;"
                                        }
                                    ],
                                    "closeParenToken": {
                                        "kind": "CloseParenToken",
                                        "fullStart": 2035,
                                        "fullEnd": 2036,
                                        "start": 2035,
                                        "end": 2036,
                                        "fullWidth": 1,
                                        "width": 1,
                                        "text": ")",
                                        "value": ")",
                                        "valueText": ")"
                                    }
                                }
                            },
                            "semicolonToken": {
                                "kind": "SemicolonToken",
                                "fullStart": 2036,
                                "fullEnd": 2038,
                                "start": 2036,
                                "end": 2037,
                                "fullWidth": 2,
                                "width": 1,
                                "text": ";",
                                "value": ";",
                                "valueText": ";",
                                "hasTrailingTrivia": true,
                                "hasTrailingNewLine": true,
                                "trailingTrivia": [
                                    {
                                        "kind": "NewLineTrivia",
                                        "text": "\n"
                                    }
                                ]
                            }
                        }
                    ],
                    "closeBraceToken": {
                        "kind": "CloseBraceToken",
                        "fullStart": 2038,
                        "fullEnd": 2040,
                        "start": 2038,
                        "end": 2039,
                        "fullWidth": 2,
                        "width": 1,
                        "text": "}",
                        "value": "}",
                        "valueText": "}",
                        "hasTrailingTrivia": true,
                        "hasTrailingNewLine": true,
                        "trailingTrivia": [
                            {
                                "kind": "NewLineTrivia",
                                "text": "\n"
                            }
                        ]
                    }
                }
            }
        ],
        "endOfFileToken": {
            "kind": "EndOfFileToken",
            "fullStart": 2040,
            "fullEnd": 2041,
            "start": 2041,
            "end": 2041,
            "fullWidth": 1,
            "width": 0,
            "text": "",
            "hasLeadingTrivia": true,
            "hasLeadingNewLine": true,
            "leadingTrivia": [
                {
                    "kind": "NewLineTrivia",
                    "text": "\n"
                }
            ]
        }
    },
    "lineMap": {
        "lineStarts": [
            0,
            61,
            132,
            133,
            137,
            205,
            260,
            263,
            295,
            356,
            360,
            361,
            372,
            400,
            426,
            491,
            493,
            494,
            505,
            534,
            561,
            628,
            630,
            631,
            642,
            672,
            700,
            769,
            771,
            772,
            783,
            814,
            843,
            914,
            916,
            917,
            928,
            959,
            985,
            1053,
            1055,
            1056,
            1067,
            1099,
            1126,
            1196,
            1198,
            1199,
            1210,
            1235,
            1261,
            1323,
            1325,
            1326,
            1337,
            1363,
            1389,
            1452,
            1454,
            1455,
            1466,
            1494,
            1526,
            1597,
            1599,
            1600,
            1612,
            1642,
            1676,
            1752,
            1754,
            1755,
            1767,
            1797,
            1824,
            1893,
            1895,
            1896,
            1908,
            1939,
            1967,
            2038,
            2040,
            2041
        ],
        "length": 2041
    }
}<|MERGE_RESOLUTION|>--- conflicted
+++ resolved
@@ -102,12 +102,8 @@
                             "start": 376,
                             "end": 398,
                             "fullWidth": 22,
-<<<<<<< HEAD
                             "width": 22,
-                            "identifier": {
-=======
                             "propertyName": {
->>>>>>> 85e84683
                                 "kind": "IdentifierName",
                                 "fullStart": 376,
                                 "fullEnd": 379,
@@ -675,12 +671,8 @@
                             "start": 509,
                             "end": 532,
                             "fullWidth": 23,
-<<<<<<< HEAD
                             "width": 23,
-                            "identifier": {
-=======
                             "propertyName": {
->>>>>>> 85e84683
                                 "kind": "IdentifierName",
                                 "fullStart": 509,
                                 "fullEnd": 512,
@@ -1290,12 +1282,8 @@
                             "start": 646,
                             "end": 670,
                             "fullWidth": 24,
-<<<<<<< HEAD
                             "width": 24,
-                            "identifier": {
-=======
                             "propertyName": {
->>>>>>> 85e84683
                                 "kind": "IdentifierName",
                                 "fullStart": 646,
                                 "fullEnd": 649,
@@ -1863,12 +1851,8 @@
                             "start": 787,
                             "end": 812,
                             "fullWidth": 25,
-<<<<<<< HEAD
                             "width": 25,
-                            "identifier": {
-=======
                             "propertyName": {
->>>>>>> 85e84683
                                 "kind": "IdentifierName",
                                 "fullStart": 787,
                                 "fullEnd": 790,
@@ -2478,12 +2462,8 @@
                             "start": 932,
                             "end": 957,
                             "fullWidth": 25,
-<<<<<<< HEAD
                             "width": 25,
-                            "identifier": {
-=======
                             "propertyName": {
->>>>>>> 85e84683
                                 "kind": "IdentifierName",
                                 "fullStart": 932,
                                 "fullEnd": 935,
@@ -3051,12 +3031,8 @@
                             "start": 1071,
                             "end": 1097,
                             "fullWidth": 26,
-<<<<<<< HEAD
                             "width": 26,
-                            "identifier": {
-=======
                             "propertyName": {
->>>>>>> 85e84683
                                 "kind": "IdentifierName",
                                 "fullStart": 1071,
                                 "fullEnd": 1074,
@@ -3666,12 +3642,8 @@
                             "start": 1214,
                             "end": 1233,
                             "fullWidth": 19,
-<<<<<<< HEAD
                             "width": 19,
-                            "identifier": {
-=======
                             "propertyName": {
->>>>>>> 85e84683
                                 "kind": "IdentifierName",
                                 "fullStart": 1214,
                                 "fullEnd": 1217,
@@ -4239,12 +4211,8 @@
                             "start": 1341,
                             "end": 1361,
                             "fullWidth": 20,
-<<<<<<< HEAD
                             "width": 20,
-                            "identifier": {
-=======
                             "propertyName": {
->>>>>>> 85e84683
                                 "kind": "IdentifierName",
                                 "fullStart": 1341,
                                 "fullEnd": 1344,
@@ -4812,12 +4780,8 @@
                             "start": 1470,
                             "end": 1492,
                             "fullWidth": 22,
-<<<<<<< HEAD
                             "width": 22,
-                            "identifier": {
-=======
                             "propertyName": {
->>>>>>> 85e84683
                                 "kind": "IdentifierName",
                                 "fullStart": 1470,
                                 "fullEnd": 1473,
@@ -5385,12 +5349,8 @@
                             "start": 1616,
                             "end": 1640,
                             "fullWidth": 24,
-<<<<<<< HEAD
                             "width": 24,
-                            "identifier": {
-=======
                             "propertyName": {
->>>>>>> 85e84683
                                 "kind": "IdentifierName",
                                 "fullStart": 1616,
                                 "fullEnd": 1620,
@@ -6000,12 +5960,8 @@
                             "start": 1771,
                             "end": 1795,
                             "fullWidth": 24,
-<<<<<<< HEAD
                             "width": 24,
-                            "identifier": {
-=======
                             "propertyName": {
->>>>>>> 85e84683
                                 "kind": "IdentifierName",
                                 "fullStart": 1771,
                                 "fullEnd": 1775,
@@ -6573,12 +6529,8 @@
                             "start": 1912,
                             "end": 1937,
                             "fullWidth": 25,
-<<<<<<< HEAD
                             "width": 25,
-                            "identifier": {
-=======
                             "propertyName": {
->>>>>>> 85e84683
                                 "kind": "IdentifierName",
                                 "fullStart": 1912,
                                 "fullEnd": 1916,
