--- conflicted
+++ resolved
@@ -732,12 +732,8 @@
                             "start": 421,
                             "end": 440,
                             "fullWidth": 19,
-<<<<<<< HEAD
                             "width": 19,
-                            "identifier": {
-=======
                             "propertyName": {
->>>>>>> 85e84683
                                 "kind": "IdentifierName",
                                 "fullStart": 421,
                                 "fullEnd": 423,
@@ -939,12 +935,8 @@
                             "start": 446,
                             "end": 459,
                             "fullWidth": 13,
-<<<<<<< HEAD
                             "width": 13,
-                            "identifier": {
-=======
                             "propertyName": {
->>>>>>> 85e84683
                                 "kind": "IdentifierName",
                                 "fullStart": 446,
                                 "fullEnd": 448,
