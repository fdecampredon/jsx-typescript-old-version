{
    "isDeclaration": false,
    "languageVersion": "EcmaScript5",
    "parseOptions": {
        "allowAutomaticSemicolonInsertion": true
    },
    "sourceUnit": {
        "kind": "SourceUnit",
        "fullStart": 0,
        "fullEnd": 1062,
        "start": 461,
        "end": 1062,
        "fullWidth": 1062,
        "width": 601,
        "moduleElements": [
            {
                "kind": "FunctionDeclaration",
                "fullStart": 0,
                "fullEnd": 524,
                "start": 461,
                "end": 523,
                "fullWidth": 524,
                "width": 62,
                "modifiers": [],
                "functionKeyword": {
                    "kind": "FunctionKeyword",
                    "fullStart": 0,
                    "fullEnd": 470,
                    "start": 461,
                    "end": 469,
                    "fullWidth": 470,
                    "width": 8,
                    "text": "function",
                    "value": "function",
                    "valueText": "function",
                    "hasLeadingTrivia": true,
                    "hasLeadingComment": true,
                    "hasLeadingNewLine": true,
                    "hasTrailingTrivia": true,
                    "leadingTrivia": [
                        {
                            "kind": "SingleLineCommentTrivia",
                            "text": "// Copyright 2009 the Sputnik authors.  All rights reserved."
                        },
                        {
                            "kind": "NewLineTrivia",
                            "text": "\n"
                        },
                        {
                            "kind": "SingleLineCommentTrivia",
                            "text": "// This code is governed by the BSD license found in the LICENSE file."
                        },
                        {
                            "kind": "NewLineTrivia",
                            "text": "\n"
                        },
                        {
                            "kind": "NewLineTrivia",
                            "text": "\n"
                        },
                        {
                            "kind": "MultiLineCommentTrivia",
                            "text": "/**\n * The MV of StrUnsignedDecimalLiteral::: Infinity is 10<sup><small>10000</small></sup>\n * (a value so large that it will round to <b><tt>+&infin;</tt></b>)\n *\n * @path ch09/9.3/9.3.1/S9.3.1_A6_T2.js\n * @description Compare Number('Infi'+'nity') with Number.POSITIVE_INFINITY, 10e10000, 10E10000 and Number(\"10e10000\")\n */"
                        },
                        {
                            "kind": "NewLineTrivia",
                            "text": "\n"
                        },
                        {
                            "kind": "NewLineTrivia",
                            "text": "\n"
                        }
                    ],
                    "trailingTrivia": [
                        {
                            "kind": "WhitespaceTrivia",
                            "text": " "
                        }
                    ]
                },
                "identifier": {
                    "kind": "IdentifierName",
                    "fullStart": 470,
                    "fullEnd": 480,
                    "start": 470,
                    "end": 480,
                    "fullWidth": 10,
                    "width": 10,
                    "text": "dynaString",
                    "value": "dynaString",
                    "valueText": "dynaString"
                },
                "callSignature": {
                    "kind": "CallSignature",
                    "fullStart": 480,
                    "fullEnd": 488,
                    "start": 480,
                    "end": 488,
                    "fullWidth": 8,
                    "width": 8,
                    "parameterList": {
                        "kind": "ParameterList",
                        "fullStart": 480,
                        "fullEnd": 488,
                        "start": 480,
                        "end": 488,
                        "fullWidth": 8,
                        "width": 8,
                        "openParenToken": {
                            "kind": "OpenParenToken",
                            "fullStart": 480,
                            "fullEnd": 481,
                            "start": 480,
                            "end": 481,
                            "fullWidth": 1,
                            "width": 1,
                            "text": "(",
                            "value": "(",
                            "valueText": "("
                        },
                        "parameters": [
                            {
                                "kind": "Parameter",
                                "fullStart": 481,
                                "fullEnd": 483,
                                "start": 481,
                                "end": 483,
                                "fullWidth": 2,
<<<<<<< HEAD
                                "width": 2,
=======
                                "modifiers": [],
>>>>>>> e3c38734
                                "identifier": {
                                    "kind": "IdentifierName",
                                    "fullStart": 481,
                                    "fullEnd": 483,
                                    "start": 481,
                                    "end": 483,
                                    "fullWidth": 2,
                                    "width": 2,
                                    "text": "s1",
                                    "value": "s1",
                                    "valueText": "s1"
                                }
                            },
                            {
                                "kind": "CommaToken",
                                "fullStart": 483,
                                "fullEnd": 485,
                                "start": 483,
                                "end": 484,
                                "fullWidth": 2,
                                "width": 1,
                                "text": ",",
                                "value": ",",
                                "valueText": ",",
                                "hasTrailingTrivia": true,
                                "trailingTrivia": [
                                    {
                                        "kind": "WhitespaceTrivia",
                                        "text": " "
                                    }
                                ]
                            },
                            {
                                "kind": "Parameter",
                                "fullStart": 485,
                                "fullEnd": 487,
                                "start": 485,
                                "end": 487,
                                "fullWidth": 2,
<<<<<<< HEAD
                                "width": 2,
=======
                                "modifiers": [],
>>>>>>> e3c38734
                                "identifier": {
                                    "kind": "IdentifierName",
                                    "fullStart": 485,
                                    "fullEnd": 487,
                                    "start": 485,
                                    "end": 487,
                                    "fullWidth": 2,
                                    "width": 2,
                                    "text": "s2",
                                    "value": "s2",
                                    "valueText": "s2"
                                }
                            }
                        ],
                        "closeParenToken": {
                            "kind": "CloseParenToken",
                            "fullStart": 487,
                            "fullEnd": 488,
                            "start": 487,
                            "end": 488,
                            "fullWidth": 1,
                            "width": 1,
                            "text": ")",
                            "value": ")",
                            "valueText": ")"
                        }
                    }
                },
                "block": {
                    "kind": "Block",
                    "fullStart": 488,
                    "fullEnd": 524,
                    "start": 488,
                    "end": 523,
                    "fullWidth": 36,
                    "width": 35,
                    "openBraceToken": {
                        "kind": "OpenBraceToken",
                        "fullStart": 488,
                        "fullEnd": 490,
                        "start": 488,
                        "end": 489,
                        "fullWidth": 2,
                        "width": 1,
                        "text": "{",
                        "value": "{",
                        "valueText": "{",
                        "hasTrailingTrivia": true,
                        "hasTrailingNewLine": true,
                        "trailingTrivia": [
                            {
                                "kind": "NewLineTrivia",
                                "text": "\n"
                            }
                        ]
                    },
                    "statements": [
                        {
                            "kind": "ReturnStatement",
                            "fullStart": 490,
                            "fullEnd": 522,
                            "start": 492,
                            "end": 521,
                            "fullWidth": 32,
                            "width": 29,
                            "returnKeyword": {
                                "kind": "ReturnKeyword",
                                "fullStart": 490,
                                "fullEnd": 499,
                                "start": 492,
                                "end": 498,
                                "fullWidth": 9,
                                "width": 6,
                                "text": "return",
                                "value": "return",
                                "valueText": "return",
                                "hasLeadingTrivia": true,
                                "hasTrailingTrivia": true,
                                "leadingTrivia": [
                                    {
                                        "kind": "WhitespaceTrivia",
                                        "text": "  "
                                    }
                                ],
                                "trailingTrivia": [
                                    {
                                        "kind": "WhitespaceTrivia",
                                        "text": " "
                                    }
                                ]
                            },
                            "expression": {
                                "kind": "AddExpression",
                                "fullStart": 499,
                                "fullEnd": 520,
                                "start": 499,
                                "end": 520,
                                "fullWidth": 21,
                                "width": 21,
                                "left": {
                                    "kind": "InvocationExpression",
                                    "fullStart": 499,
                                    "fullEnd": 509,
                                    "start": 499,
                                    "end": 509,
                                    "fullWidth": 10,
                                    "width": 10,
                                    "expression": {
                                        "kind": "IdentifierName",
                                        "fullStart": 499,
                                        "fullEnd": 505,
                                        "start": 499,
                                        "end": 505,
                                        "fullWidth": 6,
                                        "width": 6,
                                        "text": "String",
                                        "value": "String",
                                        "valueText": "String"
                                    },
                                    "argumentList": {
                                        "kind": "ArgumentList",
                                        "fullStart": 505,
                                        "fullEnd": 509,
                                        "start": 505,
                                        "end": 509,
                                        "fullWidth": 4,
                                        "width": 4,
                                        "openParenToken": {
                                            "kind": "OpenParenToken",
                                            "fullStart": 505,
                                            "fullEnd": 506,
                                            "start": 505,
                                            "end": 506,
                                            "fullWidth": 1,
                                            "width": 1,
                                            "text": "(",
                                            "value": "(",
                                            "valueText": "("
                                        },
                                        "arguments": [
                                            {
                                                "kind": "IdentifierName",
                                                "fullStart": 506,
                                                "fullEnd": 508,
                                                "start": 506,
                                                "end": 508,
                                                "fullWidth": 2,
                                                "width": 2,
                                                "text": "s1",
                                                "value": "s1",
                                                "valueText": "s1"
                                            }
                                        ],
                                        "closeParenToken": {
                                            "kind": "CloseParenToken",
                                            "fullStart": 508,
                                            "fullEnd": 509,
                                            "start": 508,
                                            "end": 509,
                                            "fullWidth": 1,
                                            "width": 1,
                                            "text": ")",
                                            "value": ")",
                                            "valueText": ")"
                                        }
                                    }
                                },
                                "operatorToken": {
                                    "kind": "PlusToken",
                                    "fullStart": 509,
                                    "fullEnd": 510,
                                    "start": 509,
                                    "end": 510,
                                    "fullWidth": 1,
                                    "width": 1,
                                    "text": "+",
                                    "value": "+",
                                    "valueText": "+"
                                },
                                "right": {
                                    "kind": "InvocationExpression",
                                    "fullStart": 510,
                                    "fullEnd": 520,
                                    "start": 510,
                                    "end": 520,
                                    "fullWidth": 10,
                                    "width": 10,
                                    "expression": {
                                        "kind": "IdentifierName",
                                        "fullStart": 510,
                                        "fullEnd": 516,
                                        "start": 510,
                                        "end": 516,
                                        "fullWidth": 6,
                                        "width": 6,
                                        "text": "String",
                                        "value": "String",
                                        "valueText": "String"
                                    },
                                    "argumentList": {
                                        "kind": "ArgumentList",
                                        "fullStart": 516,
                                        "fullEnd": 520,
                                        "start": 516,
                                        "end": 520,
                                        "fullWidth": 4,
                                        "width": 4,
                                        "openParenToken": {
                                            "kind": "OpenParenToken",
                                            "fullStart": 516,
                                            "fullEnd": 517,
                                            "start": 516,
                                            "end": 517,
                                            "fullWidth": 1,
                                            "width": 1,
                                            "text": "(",
                                            "value": "(",
                                            "valueText": "("
                                        },
                                        "arguments": [
                                            {
                                                "kind": "IdentifierName",
                                                "fullStart": 517,
                                                "fullEnd": 519,
                                                "start": 517,
                                                "end": 519,
                                                "fullWidth": 2,
                                                "width": 2,
                                                "text": "s2",
                                                "value": "s2",
                                                "valueText": "s2"
                                            }
                                        ],
                                        "closeParenToken": {
                                            "kind": "CloseParenToken",
                                            "fullStart": 519,
                                            "fullEnd": 520,
                                            "start": 519,
                                            "end": 520,
                                            "fullWidth": 1,
                                            "width": 1,
                                            "text": ")",
                                            "value": ")",
                                            "valueText": ")"
                                        }
                                    }
                                }
                            },
                            "semicolonToken": {
                                "kind": "SemicolonToken",
                                "fullStart": 520,
                                "fullEnd": 522,
                                "start": 520,
                                "end": 521,
                                "fullWidth": 2,
                                "width": 1,
                                "text": ";",
                                "value": ";",
                                "valueText": ";",
                                "hasTrailingTrivia": true,
                                "hasTrailingNewLine": true,
                                "trailingTrivia": [
                                    {
                                        "kind": "NewLineTrivia",
                                        "text": "\n"
                                    }
                                ]
                            }
                        }
                    ],
                    "closeBraceToken": {
                        "kind": "CloseBraceToken",
                        "fullStart": 522,
                        "fullEnd": 524,
                        "start": 522,
                        "end": 523,
                        "fullWidth": 2,
                        "width": 1,
                        "text": "}",
                        "value": "}",
                        "valueText": "}",
                        "hasTrailingTrivia": true,
                        "hasTrailingNewLine": true,
                        "trailingTrivia": [
                            {
                                "kind": "NewLineTrivia",
                                "text": "\n"
                            }
                        ]
                    }
                }
            },
            {
                "kind": "IfStatement",
                "fullStart": 524,
                "fullEnd": 678,
                "start": 537,
                "end": 677,
                "fullWidth": 154,
                "width": 140,
                "ifKeyword": {
                    "kind": "IfKeyword",
                    "fullStart": 524,
                    "fullEnd": 540,
                    "start": 537,
                    "end": 539,
                    "fullWidth": 16,
                    "width": 2,
                    "text": "if",
                    "value": "if",
                    "valueText": "if",
                    "hasLeadingTrivia": true,
                    "hasLeadingComment": true,
                    "hasLeadingNewLine": true,
                    "hasTrailingTrivia": true,
                    "leadingTrivia": [
                        {
                            "kind": "NewLineTrivia",
                            "text": "\n"
                        },
                        {
                            "kind": "NewLineTrivia",
                            "text": "\n"
                        },
                        {
                            "kind": "SingleLineCommentTrivia",
                            "text": "// CHECK#1"
                        },
                        {
                            "kind": "NewLineTrivia",
                            "text": "\n"
                        }
                    ],
                    "trailingTrivia": [
                        {
                            "kind": "WhitespaceTrivia",
                            "text": " "
                        }
                    ]
                },
                "openParenToken": {
                    "kind": "OpenParenToken",
                    "fullStart": 540,
                    "fullEnd": 541,
                    "start": 540,
                    "end": 541,
                    "fullWidth": 1,
                    "width": 1,
                    "text": "(",
                    "value": "(",
                    "valueText": "("
                },
                "condition": {
                    "kind": "NotEqualsExpression",
                    "fullStart": 541,
                    "fullEnd": 604,
                    "start": 541,
                    "end": 604,
                    "fullWidth": 63,
                    "width": 63,
                    "left": {
                        "kind": "InvocationExpression",
                        "fullStart": 541,
                        "fullEnd": 576,
                        "start": 541,
                        "end": 575,
                        "fullWidth": 35,
                        "width": 34,
                        "expression": {
                            "kind": "IdentifierName",
                            "fullStart": 541,
                            "fullEnd": 547,
                            "start": 541,
                            "end": 547,
                            "fullWidth": 6,
                            "width": 6,
                            "text": "Number",
                            "value": "Number",
                            "valueText": "Number"
                        },
                        "argumentList": {
                            "kind": "ArgumentList",
                            "fullStart": 547,
                            "fullEnd": 576,
                            "start": 547,
                            "end": 575,
                            "fullWidth": 29,
                            "width": 28,
                            "openParenToken": {
                                "kind": "OpenParenToken",
                                "fullStart": 547,
                                "fullEnd": 548,
                                "start": 547,
                                "end": 548,
                                "fullWidth": 1,
                                "width": 1,
                                "text": "(",
                                "value": "(",
                                "valueText": "("
                            },
                            "arguments": [
                                {
                                    "kind": "InvocationExpression",
                                    "fullStart": 548,
                                    "fullEnd": 574,
                                    "start": 548,
                                    "end": 574,
                                    "fullWidth": 26,
                                    "width": 26,
                                    "expression": {
                                        "kind": "IdentifierName",
                                        "fullStart": 548,
                                        "fullEnd": 558,
                                        "start": 548,
                                        "end": 558,
                                        "fullWidth": 10,
                                        "width": 10,
                                        "text": "dynaString",
                                        "value": "dynaString",
                                        "valueText": "dynaString"
                                    },
                                    "argumentList": {
                                        "kind": "ArgumentList",
                                        "fullStart": 558,
                                        "fullEnd": 574,
                                        "start": 558,
                                        "end": 574,
                                        "fullWidth": 16,
                                        "width": 16,
                                        "openParenToken": {
                                            "kind": "OpenParenToken",
                                            "fullStart": 558,
                                            "fullEnd": 559,
                                            "start": 558,
                                            "end": 559,
                                            "fullWidth": 1,
                                            "width": 1,
                                            "text": "(",
                                            "value": "(",
                                            "valueText": "("
                                        },
                                        "arguments": [
                                            {
                                                "kind": "StringLiteral",
                                                "fullStart": 559,
                                                "fullEnd": 565,
                                                "start": 559,
                                                "end": 565,
                                                "fullWidth": 6,
                                                "width": 6,
                                                "text": "\"Infi\"",
                                                "value": "Infi",
                                                "valueText": "Infi"
                                            },
                                            {
                                                "kind": "CommaToken",
                                                "fullStart": 565,
                                                "fullEnd": 567,
                                                "start": 565,
                                                "end": 566,
                                                "fullWidth": 2,
                                                "width": 1,
                                                "text": ",",
                                                "value": ",",
                                                "valueText": ",",
                                                "hasTrailingTrivia": true,
                                                "trailingTrivia": [
                                                    {
                                                        "kind": "WhitespaceTrivia",
                                                        "text": " "
                                                    }
                                                ]
                                            },
                                            {
                                                "kind": "StringLiteral",
                                                "fullStart": 567,
                                                "fullEnd": 573,
                                                "start": 567,
                                                "end": 573,
                                                "fullWidth": 6,
                                                "width": 6,
                                                "text": "\"nity\"",
                                                "value": "nity",
                                                "valueText": "nity"
                                            }
                                        ],
                                        "closeParenToken": {
                                            "kind": "CloseParenToken",
                                            "fullStart": 573,
                                            "fullEnd": 574,
                                            "start": 573,
                                            "end": 574,
                                            "fullWidth": 1,
                                            "width": 1,
                                            "text": ")",
                                            "value": ")",
                                            "valueText": ")"
                                        }
                                    }
                                }
                            ],
                            "closeParenToken": {
                                "kind": "CloseParenToken",
                                "fullStart": 574,
                                "fullEnd": 576,
                                "start": 574,
                                "end": 575,
                                "fullWidth": 2,
                                "width": 1,
                                "text": ")",
                                "value": ")",
                                "valueText": ")",
                                "hasTrailingTrivia": true,
                                "trailingTrivia": [
                                    {
                                        "kind": "WhitespaceTrivia",
                                        "text": " "
                                    }
                                ]
                            }
                        }
                    },
                    "operatorToken": {
                        "kind": "ExclamationEqualsEqualsToken",
                        "fullStart": 576,
                        "fullEnd": 580,
                        "start": 576,
                        "end": 579,
                        "fullWidth": 4,
                        "width": 3,
                        "text": "!==",
                        "value": "!==",
                        "valueText": "!==",
                        "hasTrailingTrivia": true,
                        "trailingTrivia": [
                            {
                                "kind": "WhitespaceTrivia",
                                "text": " "
                            }
                        ]
                    },
                    "right": {
                        "kind": "MemberAccessExpression",
                        "fullStart": 580,
                        "fullEnd": 604,
                        "start": 580,
                        "end": 604,
                        "fullWidth": 24,
                        "width": 24,
                        "expression": {
                            "kind": "IdentifierName",
                            "fullStart": 580,
                            "fullEnd": 586,
                            "start": 580,
                            "end": 586,
                            "fullWidth": 6,
                            "width": 6,
                            "text": "Number",
                            "value": "Number",
                            "valueText": "Number"
                        },
                        "dotToken": {
                            "kind": "DotToken",
                            "fullStart": 586,
                            "fullEnd": 587,
                            "start": 586,
                            "end": 587,
                            "fullWidth": 1,
                            "width": 1,
                            "text": ".",
                            "value": ".",
                            "valueText": "."
                        },
                        "name": {
                            "kind": "IdentifierName",
                            "fullStart": 587,
                            "fullEnd": 604,
                            "start": 587,
                            "end": 604,
                            "fullWidth": 17,
                            "width": 17,
                            "text": "POSITIVE_INFINITY",
                            "value": "POSITIVE_INFINITY",
                            "valueText": "POSITIVE_INFINITY"
                        }
                    }
                },
                "closeParenToken": {
                    "kind": "CloseParenToken",
                    "fullStart": 604,
                    "fullEnd": 606,
                    "start": 604,
                    "end": 605,
                    "fullWidth": 2,
                    "width": 1,
                    "text": ")",
                    "value": ")",
                    "valueText": ")",
                    "hasTrailingTrivia": true,
                    "trailingTrivia": [
                        {
                            "kind": "WhitespaceTrivia",
                            "text": " "
                        }
                    ]
                },
                "statement": {
                    "kind": "Block",
                    "fullStart": 606,
                    "fullEnd": 678,
                    "start": 606,
                    "end": 677,
                    "fullWidth": 72,
                    "width": 71,
                    "openBraceToken": {
                        "kind": "OpenBraceToken",
                        "fullStart": 606,
                        "fullEnd": 608,
                        "start": 606,
                        "end": 607,
                        "fullWidth": 2,
                        "width": 1,
                        "text": "{",
                        "value": "{",
                        "valueText": "{",
                        "hasTrailingTrivia": true,
                        "hasTrailingNewLine": true,
                        "trailingTrivia": [
                            {
                                "kind": "NewLineTrivia",
                                "text": "\n"
                            }
                        ]
                    },
                    "statements": [
                        {
                            "kind": "ExpressionStatement",
                            "fullStart": 608,
                            "fullEnd": 676,
                            "start": 610,
                            "end": 675,
                            "fullWidth": 68,
                            "width": 65,
                            "expression": {
                                "kind": "InvocationExpression",
                                "fullStart": 608,
                                "fullEnd": 674,
                                "start": 610,
                                "end": 674,
                                "fullWidth": 66,
                                "width": 64,
                                "expression": {
                                    "kind": "IdentifierName",
                                    "fullStart": 608,
                                    "fullEnd": 616,
                                    "start": 610,
                                    "end": 616,
                                    "fullWidth": 8,
                                    "width": 6,
                                    "text": "$ERROR",
                                    "value": "$ERROR",
                                    "valueText": "$ERROR",
                                    "hasLeadingTrivia": true,
                                    "leadingTrivia": [
                                        {
                                            "kind": "WhitespaceTrivia",
                                            "text": "  "
                                        }
                                    ]
                                },
                                "argumentList": {
                                    "kind": "ArgumentList",
                                    "fullStart": 616,
                                    "fullEnd": 674,
                                    "start": 616,
                                    "end": 674,
                                    "fullWidth": 58,
                                    "width": 58,
                                    "openParenToken": {
                                        "kind": "OpenParenToken",
                                        "fullStart": 616,
                                        "fullEnd": 617,
                                        "start": 616,
                                        "end": 617,
                                        "fullWidth": 1,
                                        "width": 1,
                                        "text": "(",
                                        "value": "(",
                                        "valueText": "("
                                    },
                                    "arguments": [
                                        {
                                            "kind": "StringLiteral",
                                            "fullStart": 617,
                                            "fullEnd": 673,
                                            "start": 617,
                                            "end": 673,
                                            "fullWidth": 56,
                                            "width": 56,
                                            "text": "'#1: Number(\"Infi\"+\"nity\") === Number.POSITIVE_INFINITY'",
                                            "value": "#1: Number(\"Infi\"+\"nity\") === Number.POSITIVE_INFINITY",
                                            "valueText": "#1: Number(\"Infi\"+\"nity\") === Number.POSITIVE_INFINITY"
                                        }
                                    ],
                                    "closeParenToken": {
                                        "kind": "CloseParenToken",
                                        "fullStart": 673,
                                        "fullEnd": 674,
                                        "start": 673,
                                        "end": 674,
                                        "fullWidth": 1,
                                        "width": 1,
                                        "text": ")",
                                        "value": ")",
                                        "valueText": ")"
                                    }
                                }
                            },
                            "semicolonToken": {
                                "kind": "SemicolonToken",
                                "fullStart": 674,
                                "fullEnd": 676,
                                "start": 674,
                                "end": 675,
                                "fullWidth": 2,
                                "width": 1,
                                "text": ";",
                                "value": ";",
                                "valueText": ";",
                                "hasTrailingTrivia": true,
                                "hasTrailingNewLine": true,
                                "trailingTrivia": [
                                    {
                                        "kind": "NewLineTrivia",
                                        "text": "\n"
                                    }
                                ]
                            }
                        }
                    ],
                    "closeBraceToken": {
                        "kind": "CloseBraceToken",
                        "fullStart": 676,
                        "fullEnd": 678,
                        "start": 676,
                        "end": 677,
                        "fullWidth": 2,
                        "width": 1,
                        "text": "}",
                        "value": "}",
                        "valueText": "}",
                        "hasTrailingTrivia": true,
                        "hasTrailingNewLine": true,
                        "trailingTrivia": [
                            {
                                "kind": "NewLineTrivia",
                                "text": "\n"
                            }
                        ]
                    }
                }
            },
            {
                "kind": "IfStatement",
                "fullStart": 678,
                "fullEnd": 799,
                "start": 690,
                "end": 798,
                "fullWidth": 121,
                "width": 108,
                "ifKeyword": {
                    "kind": "IfKeyword",
                    "fullStart": 678,
                    "fullEnd": 693,
                    "start": 690,
                    "end": 692,
                    "fullWidth": 15,
                    "width": 2,
                    "text": "if",
                    "value": "if",
                    "valueText": "if",
                    "hasLeadingTrivia": true,
                    "hasLeadingComment": true,
                    "hasLeadingNewLine": true,
                    "hasTrailingTrivia": true,
                    "leadingTrivia": [
                        {
                            "kind": "NewLineTrivia",
                            "text": "\n"
                        },
                        {
                            "kind": "SingleLineCommentTrivia",
                            "text": "// CHECK#2"
                        },
                        {
                            "kind": "NewLineTrivia",
                            "text": "\n"
                        }
                    ],
                    "trailingTrivia": [
                        {
                            "kind": "WhitespaceTrivia",
                            "text": " "
                        }
                    ]
                },
                "openParenToken": {
                    "kind": "OpenParenToken",
                    "fullStart": 693,
                    "fullEnd": 694,
                    "start": 693,
                    "end": 694,
                    "fullWidth": 1,
                    "width": 1,
                    "text": "(",
                    "value": "(",
                    "valueText": "("
                },
                "condition": {
                    "kind": "NotEqualsExpression",
                    "fullStart": 694,
                    "fullEnd": 741,
                    "start": 694,
                    "end": 741,
                    "fullWidth": 47,
                    "width": 47,
                    "left": {
                        "kind": "InvocationExpression",
                        "fullStart": 694,
                        "fullEnd": 729,
                        "start": 694,
                        "end": 728,
                        "fullWidth": 35,
                        "width": 34,
                        "expression": {
                            "kind": "IdentifierName",
                            "fullStart": 694,
                            "fullEnd": 700,
                            "start": 694,
                            "end": 700,
                            "fullWidth": 6,
                            "width": 6,
                            "text": "Number",
                            "value": "Number",
                            "valueText": "Number"
                        },
                        "argumentList": {
                            "kind": "ArgumentList",
                            "fullStart": 700,
                            "fullEnd": 729,
                            "start": 700,
                            "end": 728,
                            "fullWidth": 29,
                            "width": 28,
                            "openParenToken": {
                                "kind": "OpenParenToken",
                                "fullStart": 700,
                                "fullEnd": 701,
                                "start": 700,
                                "end": 701,
                                "fullWidth": 1,
                                "width": 1,
                                "text": "(",
                                "value": "(",
                                "valueText": "("
                            },
                            "arguments": [
                                {
                                    "kind": "InvocationExpression",
                                    "fullStart": 701,
                                    "fullEnd": 727,
                                    "start": 701,
                                    "end": 727,
                                    "fullWidth": 26,
                                    "width": 26,
                                    "expression": {
                                        "kind": "IdentifierName",
                                        "fullStart": 701,
                                        "fullEnd": 711,
                                        "start": 701,
                                        "end": 711,
                                        "fullWidth": 10,
                                        "width": 10,
                                        "text": "dynaString",
                                        "value": "dynaString",
                                        "valueText": "dynaString"
                                    },
                                    "argumentList": {
                                        "kind": "ArgumentList",
                                        "fullStart": 711,
                                        "fullEnd": 727,
                                        "start": 711,
                                        "end": 727,
                                        "fullWidth": 16,
                                        "width": 16,
                                        "openParenToken": {
                                            "kind": "OpenParenToken",
                                            "fullStart": 711,
                                            "fullEnd": 712,
                                            "start": 711,
                                            "end": 712,
                                            "fullWidth": 1,
                                            "width": 1,
                                            "text": "(",
                                            "value": "(",
                                            "valueText": "("
                                        },
                                        "arguments": [
                                            {
                                                "kind": "StringLiteral",
                                                "fullStart": 712,
                                                "fullEnd": 718,
                                                "start": 712,
                                                "end": 718,
                                                "fullWidth": 6,
                                                "width": 6,
                                                "text": "\"Infi\"",
                                                "value": "Infi",
                                                "valueText": "Infi"
                                            },
                                            {
                                                "kind": "CommaToken",
                                                "fullStart": 718,
                                                "fullEnd": 720,
                                                "start": 718,
                                                "end": 719,
                                                "fullWidth": 2,
                                                "width": 1,
                                                "text": ",",
                                                "value": ",",
                                                "valueText": ",",
                                                "hasTrailingTrivia": true,
                                                "trailingTrivia": [
                                                    {
                                                        "kind": "WhitespaceTrivia",
                                                        "text": " "
                                                    }
                                                ]
                                            },
                                            {
                                                "kind": "StringLiteral",
                                                "fullStart": 720,
                                                "fullEnd": 726,
                                                "start": 720,
                                                "end": 726,
                                                "fullWidth": 6,
                                                "width": 6,
                                                "text": "\"nity\"",
                                                "value": "nity",
                                                "valueText": "nity"
                                            }
                                        ],
                                        "closeParenToken": {
                                            "kind": "CloseParenToken",
                                            "fullStart": 726,
                                            "fullEnd": 727,
                                            "start": 726,
                                            "end": 727,
                                            "fullWidth": 1,
                                            "width": 1,
                                            "text": ")",
                                            "value": ")",
                                            "valueText": ")"
                                        }
                                    }
                                }
                            ],
                            "closeParenToken": {
                                "kind": "CloseParenToken",
                                "fullStart": 727,
                                "fullEnd": 729,
                                "start": 727,
                                "end": 728,
                                "fullWidth": 2,
                                "width": 1,
                                "text": ")",
                                "value": ")",
                                "valueText": ")",
                                "hasTrailingTrivia": true,
                                "trailingTrivia": [
                                    {
                                        "kind": "WhitespaceTrivia",
                                        "text": " "
                                    }
                                ]
                            }
                        }
                    },
                    "operatorToken": {
                        "kind": "ExclamationEqualsEqualsToken",
                        "fullStart": 729,
                        "fullEnd": 733,
                        "start": 729,
                        "end": 732,
                        "fullWidth": 4,
                        "width": 3,
                        "text": "!==",
                        "value": "!==",
                        "valueText": "!==",
                        "hasTrailingTrivia": true,
                        "trailingTrivia": [
                            {
                                "kind": "WhitespaceTrivia",
                                "text": " "
                            }
                        ]
                    },
                    "right": {
                        "kind": "NumericLiteral",
                        "fullStart": 733,
                        "fullEnd": 741,
                        "start": 733,
                        "end": 741,
                        "fullWidth": 8,
                        "width": 8,
                        "text": "10e10000",
                        "value": null,
                        "valueText": "Infinity"
                    }
                },
                "closeParenToken": {
                    "kind": "CloseParenToken",
                    "fullStart": 741,
                    "fullEnd": 743,
                    "start": 741,
                    "end": 742,
                    "fullWidth": 2,
                    "width": 1,
                    "text": ")",
                    "value": ")",
                    "valueText": ")",
                    "hasTrailingTrivia": true,
                    "trailingTrivia": [
                        {
                            "kind": "WhitespaceTrivia",
                            "text": " "
                        }
                    ]
                },
                "statement": {
                    "kind": "Block",
                    "fullStart": 743,
                    "fullEnd": 799,
                    "start": 743,
                    "end": 798,
                    "fullWidth": 56,
                    "width": 55,
                    "openBraceToken": {
                        "kind": "OpenBraceToken",
                        "fullStart": 743,
                        "fullEnd": 745,
                        "start": 743,
                        "end": 744,
                        "fullWidth": 2,
                        "width": 1,
                        "text": "{",
                        "value": "{",
                        "valueText": "{",
                        "hasTrailingTrivia": true,
                        "hasTrailingNewLine": true,
                        "trailingTrivia": [
                            {
                                "kind": "NewLineTrivia",
                                "text": "\n"
                            }
                        ]
                    },
                    "statements": [
                        {
                            "kind": "ExpressionStatement",
                            "fullStart": 745,
                            "fullEnd": 797,
                            "start": 747,
                            "end": 796,
                            "fullWidth": 52,
                            "width": 49,
                            "expression": {
                                "kind": "InvocationExpression",
                                "fullStart": 745,
                                "fullEnd": 795,
                                "start": 747,
                                "end": 795,
                                "fullWidth": 50,
                                "width": 48,
                                "expression": {
                                    "kind": "IdentifierName",
                                    "fullStart": 745,
                                    "fullEnd": 753,
                                    "start": 747,
                                    "end": 753,
                                    "fullWidth": 8,
                                    "width": 6,
                                    "text": "$ERROR",
                                    "value": "$ERROR",
                                    "valueText": "$ERROR",
                                    "hasLeadingTrivia": true,
                                    "leadingTrivia": [
                                        {
                                            "kind": "WhitespaceTrivia",
                                            "text": "  "
                                        }
                                    ]
                                },
                                "argumentList": {
                                    "kind": "ArgumentList",
                                    "fullStart": 753,
                                    "fullEnd": 795,
                                    "start": 753,
                                    "end": 795,
                                    "fullWidth": 42,
                                    "width": 42,
                                    "openParenToken": {
                                        "kind": "OpenParenToken",
                                        "fullStart": 753,
                                        "fullEnd": 754,
                                        "start": 753,
                                        "end": 754,
                                        "fullWidth": 1,
                                        "width": 1,
                                        "text": "(",
                                        "value": "(",
                                        "valueText": "("
                                    },
                                    "arguments": [
                                        {
                                            "kind": "StringLiteral",
                                            "fullStart": 754,
                                            "fullEnd": 794,
                                            "start": 754,
                                            "end": 794,
                                            "fullWidth": 40,
                                            "width": 40,
                                            "text": "'#2: Number(\"Infi\"+\"nity\") === 10e10000'",
                                            "value": "#2: Number(\"Infi\"+\"nity\") === 10e10000",
                                            "valueText": "#2: Number(\"Infi\"+\"nity\") === 10e10000"
                                        }
                                    ],
                                    "closeParenToken": {
                                        "kind": "CloseParenToken",
                                        "fullStart": 794,
                                        "fullEnd": 795,
                                        "start": 794,
                                        "end": 795,
                                        "fullWidth": 1,
                                        "width": 1,
                                        "text": ")",
                                        "value": ")",
                                        "valueText": ")"
                                    }
                                }
                            },
                            "semicolonToken": {
                                "kind": "SemicolonToken",
                                "fullStart": 795,
                                "fullEnd": 797,
                                "start": 795,
                                "end": 796,
                                "fullWidth": 2,
                                "width": 1,
                                "text": ";",
                                "value": ";",
                                "valueText": ";",
                                "hasTrailingTrivia": true,
                                "hasTrailingNewLine": true,
                                "trailingTrivia": [
                                    {
                                        "kind": "NewLineTrivia",
                                        "text": "\n"
                                    }
                                ]
                            }
                        }
                    ],
                    "closeBraceToken": {
                        "kind": "CloseBraceToken",
                        "fullStart": 797,
                        "fullEnd": 799,
                        "start": 797,
                        "end": 798,
                        "fullWidth": 2,
                        "width": 1,
                        "text": "}",
                        "value": "}",
                        "valueText": "}",
                        "hasTrailingTrivia": true,
                        "hasTrailingNewLine": true,
                        "trailingTrivia": [
                            {
                                "kind": "NewLineTrivia",
                                "text": "\n"
                            }
                        ]
                    }
                }
            },
            {
                "kind": "IfStatement",
                "fullStart": 799,
                "fullEnd": 920,
                "start": 811,
                "end": 919,
                "fullWidth": 121,
                "width": 108,
                "ifKeyword": {
                    "kind": "IfKeyword",
                    "fullStart": 799,
                    "fullEnd": 814,
                    "start": 811,
                    "end": 813,
                    "fullWidth": 15,
                    "width": 2,
                    "text": "if",
                    "value": "if",
                    "valueText": "if",
                    "hasLeadingTrivia": true,
                    "hasLeadingComment": true,
                    "hasLeadingNewLine": true,
                    "hasTrailingTrivia": true,
                    "leadingTrivia": [
                        {
                            "kind": "NewLineTrivia",
                            "text": "\n"
                        },
                        {
                            "kind": "SingleLineCommentTrivia",
                            "text": "// CHECK#3"
                        },
                        {
                            "kind": "NewLineTrivia",
                            "text": "\n"
                        }
                    ],
                    "trailingTrivia": [
                        {
                            "kind": "WhitespaceTrivia",
                            "text": " "
                        }
                    ]
                },
                "openParenToken": {
                    "kind": "OpenParenToken",
                    "fullStart": 814,
                    "fullEnd": 815,
                    "start": 814,
                    "end": 815,
                    "fullWidth": 1,
                    "width": 1,
                    "text": "(",
                    "value": "(",
                    "valueText": "("
                },
                "condition": {
                    "kind": "NotEqualsExpression",
                    "fullStart": 815,
                    "fullEnd": 862,
                    "start": 815,
                    "end": 862,
                    "fullWidth": 47,
                    "width": 47,
                    "left": {
                        "kind": "InvocationExpression",
                        "fullStart": 815,
                        "fullEnd": 850,
                        "start": 815,
                        "end": 849,
                        "fullWidth": 35,
                        "width": 34,
                        "expression": {
                            "kind": "IdentifierName",
                            "fullStart": 815,
                            "fullEnd": 821,
                            "start": 815,
                            "end": 821,
                            "fullWidth": 6,
                            "width": 6,
                            "text": "Number",
                            "value": "Number",
                            "valueText": "Number"
                        },
                        "argumentList": {
                            "kind": "ArgumentList",
                            "fullStart": 821,
                            "fullEnd": 850,
                            "start": 821,
                            "end": 849,
                            "fullWidth": 29,
                            "width": 28,
                            "openParenToken": {
                                "kind": "OpenParenToken",
                                "fullStart": 821,
                                "fullEnd": 822,
                                "start": 821,
                                "end": 822,
                                "fullWidth": 1,
                                "width": 1,
                                "text": "(",
                                "value": "(",
                                "valueText": "("
                            },
                            "arguments": [
                                {
                                    "kind": "InvocationExpression",
                                    "fullStart": 822,
                                    "fullEnd": 848,
                                    "start": 822,
                                    "end": 848,
                                    "fullWidth": 26,
                                    "width": 26,
                                    "expression": {
                                        "kind": "IdentifierName",
                                        "fullStart": 822,
                                        "fullEnd": 832,
                                        "start": 822,
                                        "end": 832,
                                        "fullWidth": 10,
                                        "width": 10,
                                        "text": "dynaString",
                                        "value": "dynaString",
                                        "valueText": "dynaString"
                                    },
                                    "argumentList": {
                                        "kind": "ArgumentList",
                                        "fullStart": 832,
                                        "fullEnd": 848,
                                        "start": 832,
                                        "end": 848,
                                        "fullWidth": 16,
                                        "width": 16,
                                        "openParenToken": {
                                            "kind": "OpenParenToken",
                                            "fullStart": 832,
                                            "fullEnd": 833,
                                            "start": 832,
                                            "end": 833,
                                            "fullWidth": 1,
                                            "width": 1,
                                            "text": "(",
                                            "value": "(",
                                            "valueText": "("
                                        },
                                        "arguments": [
                                            {
                                                "kind": "StringLiteral",
                                                "fullStart": 833,
                                                "fullEnd": 839,
                                                "start": 833,
                                                "end": 839,
                                                "fullWidth": 6,
                                                "width": 6,
                                                "text": "\"Infi\"",
                                                "value": "Infi",
                                                "valueText": "Infi"
                                            },
                                            {
                                                "kind": "CommaToken",
                                                "fullStart": 839,
                                                "fullEnd": 841,
                                                "start": 839,
                                                "end": 840,
                                                "fullWidth": 2,
                                                "width": 1,
                                                "text": ",",
                                                "value": ",",
                                                "valueText": ",",
                                                "hasTrailingTrivia": true,
                                                "trailingTrivia": [
                                                    {
                                                        "kind": "WhitespaceTrivia",
                                                        "text": " "
                                                    }
                                                ]
                                            },
                                            {
                                                "kind": "StringLiteral",
                                                "fullStart": 841,
                                                "fullEnd": 847,
                                                "start": 841,
                                                "end": 847,
                                                "fullWidth": 6,
                                                "width": 6,
                                                "text": "\"nity\"",
                                                "value": "nity",
                                                "valueText": "nity"
                                            }
                                        ],
                                        "closeParenToken": {
                                            "kind": "CloseParenToken",
                                            "fullStart": 847,
                                            "fullEnd": 848,
                                            "start": 847,
                                            "end": 848,
                                            "fullWidth": 1,
                                            "width": 1,
                                            "text": ")",
                                            "value": ")",
                                            "valueText": ")"
                                        }
                                    }
                                }
                            ],
                            "closeParenToken": {
                                "kind": "CloseParenToken",
                                "fullStart": 848,
                                "fullEnd": 850,
                                "start": 848,
                                "end": 849,
                                "fullWidth": 2,
                                "width": 1,
                                "text": ")",
                                "value": ")",
                                "valueText": ")",
                                "hasTrailingTrivia": true,
                                "trailingTrivia": [
                                    {
                                        "kind": "WhitespaceTrivia",
                                        "text": " "
                                    }
                                ]
                            }
                        }
                    },
                    "operatorToken": {
                        "kind": "ExclamationEqualsEqualsToken",
                        "fullStart": 850,
                        "fullEnd": 854,
                        "start": 850,
                        "end": 853,
                        "fullWidth": 4,
                        "width": 3,
                        "text": "!==",
                        "value": "!==",
                        "valueText": "!==",
                        "hasTrailingTrivia": true,
                        "trailingTrivia": [
                            {
                                "kind": "WhitespaceTrivia",
                                "text": " "
                            }
                        ]
                    },
                    "right": {
                        "kind": "NumericLiteral",
                        "fullStart": 854,
                        "fullEnd": 862,
                        "start": 854,
                        "end": 862,
                        "fullWidth": 8,
                        "width": 8,
                        "text": "10E10000",
                        "value": null,
                        "valueText": "Infinity"
                    }
                },
                "closeParenToken": {
                    "kind": "CloseParenToken",
                    "fullStart": 862,
                    "fullEnd": 864,
                    "start": 862,
                    "end": 863,
                    "fullWidth": 2,
                    "width": 1,
                    "text": ")",
                    "value": ")",
                    "valueText": ")",
                    "hasTrailingTrivia": true,
                    "trailingTrivia": [
                        {
                            "kind": "WhitespaceTrivia",
                            "text": " "
                        }
                    ]
                },
                "statement": {
                    "kind": "Block",
                    "fullStart": 864,
                    "fullEnd": 920,
                    "start": 864,
                    "end": 919,
                    "fullWidth": 56,
                    "width": 55,
                    "openBraceToken": {
                        "kind": "OpenBraceToken",
                        "fullStart": 864,
                        "fullEnd": 866,
                        "start": 864,
                        "end": 865,
                        "fullWidth": 2,
                        "width": 1,
                        "text": "{",
                        "value": "{",
                        "valueText": "{",
                        "hasTrailingTrivia": true,
                        "hasTrailingNewLine": true,
                        "trailingTrivia": [
                            {
                                "kind": "NewLineTrivia",
                                "text": "\n"
                            }
                        ]
                    },
                    "statements": [
                        {
                            "kind": "ExpressionStatement",
                            "fullStart": 866,
                            "fullEnd": 918,
                            "start": 868,
                            "end": 917,
                            "fullWidth": 52,
                            "width": 49,
                            "expression": {
                                "kind": "InvocationExpression",
                                "fullStart": 866,
                                "fullEnd": 916,
                                "start": 868,
                                "end": 916,
                                "fullWidth": 50,
                                "width": 48,
                                "expression": {
                                    "kind": "IdentifierName",
                                    "fullStart": 866,
                                    "fullEnd": 874,
                                    "start": 868,
                                    "end": 874,
                                    "fullWidth": 8,
                                    "width": 6,
                                    "text": "$ERROR",
                                    "value": "$ERROR",
                                    "valueText": "$ERROR",
                                    "hasLeadingTrivia": true,
                                    "leadingTrivia": [
                                        {
                                            "kind": "WhitespaceTrivia",
                                            "text": "  "
                                        }
                                    ]
                                },
                                "argumentList": {
                                    "kind": "ArgumentList",
                                    "fullStart": 874,
                                    "fullEnd": 916,
                                    "start": 874,
                                    "end": 916,
                                    "fullWidth": 42,
                                    "width": 42,
                                    "openParenToken": {
                                        "kind": "OpenParenToken",
                                        "fullStart": 874,
                                        "fullEnd": 875,
                                        "start": 874,
                                        "end": 875,
                                        "fullWidth": 1,
                                        "width": 1,
                                        "text": "(",
                                        "value": "(",
                                        "valueText": "("
                                    },
                                    "arguments": [
                                        {
                                            "kind": "StringLiteral",
                                            "fullStart": 875,
                                            "fullEnd": 915,
                                            "start": 875,
                                            "end": 915,
                                            "fullWidth": 40,
                                            "width": 40,
                                            "text": "'#3: Number(\"Infi\"+\"nity\") === 10E10000'",
                                            "value": "#3: Number(\"Infi\"+\"nity\") === 10E10000",
                                            "valueText": "#3: Number(\"Infi\"+\"nity\") === 10E10000"
                                        }
                                    ],
                                    "closeParenToken": {
                                        "kind": "CloseParenToken",
                                        "fullStart": 915,
                                        "fullEnd": 916,
                                        "start": 915,
                                        "end": 916,
                                        "fullWidth": 1,
                                        "width": 1,
                                        "text": ")",
                                        "value": ")",
                                        "valueText": ")"
                                    }
                                }
                            },
                            "semicolonToken": {
                                "kind": "SemicolonToken",
                                "fullStart": 916,
                                "fullEnd": 918,
                                "start": 916,
                                "end": 917,
                                "fullWidth": 2,
                                "width": 1,
                                "text": ";",
                                "value": ";",
                                "valueText": ";",
                                "hasTrailingTrivia": true,
                                "hasTrailingNewLine": true,
                                "trailingTrivia": [
                                    {
                                        "kind": "NewLineTrivia",
                                        "text": "\n"
                                    }
                                ]
                            }
                        }
                    ],
                    "closeBraceToken": {
                        "kind": "CloseBraceToken",
                        "fullStart": 918,
                        "fullEnd": 920,
                        "start": 918,
                        "end": 919,
                        "fullWidth": 2,
                        "width": 1,
                        "text": "}",
                        "value": "}",
                        "valueText": "}",
                        "hasTrailingTrivia": true,
                        "hasTrailingNewLine": true,
                        "trailingTrivia": [
                            {
                                "kind": "NewLineTrivia",
                                "text": "\n"
                            }
                        ]
                    }
                }
            },
            {
                "kind": "IfStatement",
                "fullStart": 920,
                "fullEnd": 1061,
                "start": 932,
                "end": 1060,
                "fullWidth": 141,
                "width": 128,
                "ifKeyword": {
                    "kind": "IfKeyword",
                    "fullStart": 920,
                    "fullEnd": 935,
                    "start": 932,
                    "end": 934,
                    "fullWidth": 15,
                    "width": 2,
                    "text": "if",
                    "value": "if",
                    "valueText": "if",
                    "hasLeadingTrivia": true,
                    "hasLeadingComment": true,
                    "hasLeadingNewLine": true,
                    "hasTrailingTrivia": true,
                    "leadingTrivia": [
                        {
                            "kind": "NewLineTrivia",
                            "text": "\n"
                        },
                        {
                            "kind": "SingleLineCommentTrivia",
                            "text": "// CHECK#4"
                        },
                        {
                            "kind": "NewLineTrivia",
                            "text": "\n"
                        }
                    ],
                    "trailingTrivia": [
                        {
                            "kind": "WhitespaceTrivia",
                            "text": " "
                        }
                    ]
                },
                "openParenToken": {
                    "kind": "OpenParenToken",
                    "fullStart": 935,
                    "fullEnd": 936,
                    "start": 935,
                    "end": 936,
                    "fullWidth": 1,
                    "width": 1,
                    "text": "(",
                    "value": "(",
                    "valueText": "("
                },
                "condition": {
                    "kind": "NotEqualsExpression",
                    "fullStart": 936,
                    "fullEnd": 993,
                    "start": 936,
                    "end": 993,
                    "fullWidth": 57,
                    "width": 57,
                    "left": {
                        "kind": "InvocationExpression",
                        "fullStart": 936,
                        "fullEnd": 971,
                        "start": 936,
                        "end": 970,
                        "fullWidth": 35,
                        "width": 34,
                        "expression": {
                            "kind": "IdentifierName",
                            "fullStart": 936,
                            "fullEnd": 942,
                            "start": 936,
                            "end": 942,
                            "fullWidth": 6,
                            "width": 6,
                            "text": "Number",
                            "value": "Number",
                            "valueText": "Number"
                        },
                        "argumentList": {
                            "kind": "ArgumentList",
                            "fullStart": 942,
                            "fullEnd": 971,
                            "start": 942,
                            "end": 970,
                            "fullWidth": 29,
                            "width": 28,
                            "openParenToken": {
                                "kind": "OpenParenToken",
                                "fullStart": 942,
                                "fullEnd": 943,
                                "start": 942,
                                "end": 943,
                                "fullWidth": 1,
                                "width": 1,
                                "text": "(",
                                "value": "(",
                                "valueText": "("
                            },
                            "arguments": [
                                {
                                    "kind": "InvocationExpression",
                                    "fullStart": 943,
                                    "fullEnd": 969,
                                    "start": 943,
                                    "end": 969,
                                    "fullWidth": 26,
                                    "width": 26,
                                    "expression": {
                                        "kind": "IdentifierName",
                                        "fullStart": 943,
                                        "fullEnd": 953,
                                        "start": 943,
                                        "end": 953,
                                        "fullWidth": 10,
                                        "width": 10,
                                        "text": "dynaString",
                                        "value": "dynaString",
                                        "valueText": "dynaString"
                                    },
                                    "argumentList": {
                                        "kind": "ArgumentList",
                                        "fullStart": 953,
                                        "fullEnd": 969,
                                        "start": 953,
                                        "end": 969,
                                        "fullWidth": 16,
                                        "width": 16,
                                        "openParenToken": {
                                            "kind": "OpenParenToken",
                                            "fullStart": 953,
                                            "fullEnd": 954,
                                            "start": 953,
                                            "end": 954,
                                            "fullWidth": 1,
                                            "width": 1,
                                            "text": "(",
                                            "value": "(",
                                            "valueText": "("
                                        },
                                        "arguments": [
                                            {
                                                "kind": "StringLiteral",
                                                "fullStart": 954,
                                                "fullEnd": 960,
                                                "start": 954,
                                                "end": 960,
                                                "fullWidth": 6,
                                                "width": 6,
                                                "text": "\"Infi\"",
                                                "value": "Infi",
                                                "valueText": "Infi"
                                            },
                                            {
                                                "kind": "CommaToken",
                                                "fullStart": 960,
                                                "fullEnd": 962,
                                                "start": 960,
                                                "end": 961,
                                                "fullWidth": 2,
                                                "width": 1,
                                                "text": ",",
                                                "value": ",",
                                                "valueText": ",",
                                                "hasTrailingTrivia": true,
                                                "trailingTrivia": [
                                                    {
                                                        "kind": "WhitespaceTrivia",
                                                        "text": " "
                                                    }
                                                ]
                                            },
                                            {
                                                "kind": "StringLiteral",
                                                "fullStart": 962,
                                                "fullEnd": 968,
                                                "start": 962,
                                                "end": 968,
                                                "fullWidth": 6,
                                                "width": 6,
                                                "text": "\"nity\"",
                                                "value": "nity",
                                                "valueText": "nity"
                                            }
                                        ],
                                        "closeParenToken": {
                                            "kind": "CloseParenToken",
                                            "fullStart": 968,
                                            "fullEnd": 969,
                                            "start": 968,
                                            "end": 969,
                                            "fullWidth": 1,
                                            "width": 1,
                                            "text": ")",
                                            "value": ")",
                                            "valueText": ")"
                                        }
                                    }
                                }
                            ],
                            "closeParenToken": {
                                "kind": "CloseParenToken",
                                "fullStart": 969,
                                "fullEnd": 971,
                                "start": 969,
                                "end": 970,
                                "fullWidth": 2,
                                "width": 1,
                                "text": ")",
                                "value": ")",
                                "valueText": ")",
                                "hasTrailingTrivia": true,
                                "trailingTrivia": [
                                    {
                                        "kind": "WhitespaceTrivia",
                                        "text": " "
                                    }
                                ]
                            }
                        }
                    },
                    "operatorToken": {
                        "kind": "ExclamationEqualsEqualsToken",
                        "fullStart": 971,
                        "fullEnd": 975,
                        "start": 971,
                        "end": 974,
                        "fullWidth": 4,
                        "width": 3,
                        "text": "!==",
                        "value": "!==",
                        "valueText": "!==",
                        "hasTrailingTrivia": true,
                        "trailingTrivia": [
                            {
                                "kind": "WhitespaceTrivia",
                                "text": " "
                            }
                        ]
                    },
                    "right": {
                        "kind": "InvocationExpression",
                        "fullStart": 975,
                        "fullEnd": 993,
                        "start": 975,
                        "end": 993,
                        "fullWidth": 18,
                        "width": 18,
                        "expression": {
                            "kind": "IdentifierName",
                            "fullStart": 975,
                            "fullEnd": 981,
                            "start": 975,
                            "end": 981,
                            "fullWidth": 6,
                            "width": 6,
                            "text": "Number",
                            "value": "Number",
                            "valueText": "Number"
                        },
                        "argumentList": {
                            "kind": "ArgumentList",
                            "fullStart": 981,
                            "fullEnd": 993,
                            "start": 981,
                            "end": 993,
                            "fullWidth": 12,
                            "width": 12,
                            "openParenToken": {
                                "kind": "OpenParenToken",
                                "fullStart": 981,
                                "fullEnd": 982,
                                "start": 981,
                                "end": 982,
                                "fullWidth": 1,
                                "width": 1,
                                "text": "(",
                                "value": "(",
                                "valueText": "("
                            },
                            "arguments": [
                                {
                                    "kind": "StringLiteral",
                                    "fullStart": 982,
                                    "fullEnd": 992,
                                    "start": 982,
                                    "end": 992,
                                    "fullWidth": 10,
                                    "width": 10,
                                    "text": "\"10e10000\"",
                                    "value": "10e10000",
                                    "valueText": "10e10000"
                                }
                            ],
                            "closeParenToken": {
                                "kind": "CloseParenToken",
                                "fullStart": 992,
                                "fullEnd": 993,
                                "start": 992,
                                "end": 993,
                                "fullWidth": 1,
                                "width": 1,
                                "text": ")",
                                "value": ")",
                                "valueText": ")"
                            }
                        }
                    }
                },
                "closeParenToken": {
                    "kind": "CloseParenToken",
                    "fullStart": 993,
                    "fullEnd": 995,
                    "start": 993,
                    "end": 994,
                    "fullWidth": 2,
                    "width": 1,
                    "text": ")",
                    "value": ")",
                    "valueText": ")",
                    "hasTrailingTrivia": true,
                    "trailingTrivia": [
                        {
                            "kind": "WhitespaceTrivia",
                            "text": " "
                        }
                    ]
                },
                "statement": {
                    "kind": "Block",
                    "fullStart": 995,
                    "fullEnd": 1061,
                    "start": 995,
                    "end": 1060,
                    "fullWidth": 66,
                    "width": 65,
                    "openBraceToken": {
                        "kind": "OpenBraceToken",
                        "fullStart": 995,
                        "fullEnd": 997,
                        "start": 995,
                        "end": 996,
                        "fullWidth": 2,
                        "width": 1,
                        "text": "{",
                        "value": "{",
                        "valueText": "{",
                        "hasTrailingTrivia": true,
                        "hasTrailingNewLine": true,
                        "trailingTrivia": [
                            {
                                "kind": "NewLineTrivia",
                                "text": "\n"
                            }
                        ]
                    },
                    "statements": [
                        {
                            "kind": "ExpressionStatement",
                            "fullStart": 997,
                            "fullEnd": 1059,
                            "start": 999,
                            "end": 1058,
                            "fullWidth": 62,
                            "width": 59,
                            "expression": {
                                "kind": "InvocationExpression",
                                "fullStart": 997,
                                "fullEnd": 1057,
                                "start": 999,
                                "end": 1057,
                                "fullWidth": 60,
                                "width": 58,
                                "expression": {
                                    "kind": "IdentifierName",
                                    "fullStart": 997,
                                    "fullEnd": 1005,
                                    "start": 999,
                                    "end": 1005,
                                    "fullWidth": 8,
                                    "width": 6,
                                    "text": "$ERROR",
                                    "value": "$ERROR",
                                    "valueText": "$ERROR",
                                    "hasLeadingTrivia": true,
                                    "leadingTrivia": [
                                        {
                                            "kind": "WhitespaceTrivia",
                                            "text": "  "
                                        }
                                    ]
                                },
                                "argumentList": {
                                    "kind": "ArgumentList",
                                    "fullStart": 1005,
                                    "fullEnd": 1057,
                                    "start": 1005,
                                    "end": 1057,
                                    "fullWidth": 52,
                                    "width": 52,
                                    "openParenToken": {
                                        "kind": "OpenParenToken",
                                        "fullStart": 1005,
                                        "fullEnd": 1006,
                                        "start": 1005,
                                        "end": 1006,
                                        "fullWidth": 1,
                                        "width": 1,
                                        "text": "(",
                                        "value": "(",
                                        "valueText": "("
                                    },
                                    "arguments": [
                                        {
                                            "kind": "StringLiteral",
                                            "fullStart": 1006,
                                            "fullEnd": 1056,
                                            "start": 1006,
                                            "end": 1056,
                                            "fullWidth": 50,
                                            "width": 50,
                                            "text": "'#4: Number(\"Infi\"+\"nity\") === Number(\"10e10000\")'",
                                            "value": "#4: Number(\"Infi\"+\"nity\") === Number(\"10e10000\")",
                                            "valueText": "#4: Number(\"Infi\"+\"nity\") === Number(\"10e10000\")"
                                        }
                                    ],
                                    "closeParenToken": {
                                        "kind": "CloseParenToken",
                                        "fullStart": 1056,
                                        "fullEnd": 1057,
                                        "start": 1056,
                                        "end": 1057,
                                        "fullWidth": 1,
                                        "width": 1,
                                        "text": ")",
                                        "value": ")",
                                        "valueText": ")"
                                    }
                                }
                            },
                            "semicolonToken": {
                                "kind": "SemicolonToken",
                                "fullStart": 1057,
                                "fullEnd": 1059,
                                "start": 1057,
                                "end": 1058,
                                "fullWidth": 2,
                                "width": 1,
                                "text": ";",
                                "value": ";",
                                "valueText": ";",
                                "hasTrailingTrivia": true,
                                "hasTrailingNewLine": true,
                                "trailingTrivia": [
                                    {
                                        "kind": "NewLineTrivia",
                                        "text": "\n"
                                    }
                                ]
                            }
                        }
                    ],
                    "closeBraceToken": {
                        "kind": "CloseBraceToken",
                        "fullStart": 1059,
                        "fullEnd": 1061,
                        "start": 1059,
                        "end": 1060,
                        "fullWidth": 2,
                        "width": 1,
                        "text": "}",
                        "value": "}",
                        "valueText": "}",
                        "hasTrailingTrivia": true,
                        "hasTrailingNewLine": true,
                        "trailingTrivia": [
                            {
                                "kind": "NewLineTrivia",
                                "text": "\n"
                            }
                        ]
                    }
                }
            }
        ],
        "endOfFileToken": {
            "kind": "EndOfFileToken",
            "fullStart": 1061,
            "fullEnd": 1062,
            "start": 1062,
            "end": 1062,
            "fullWidth": 1,
            "width": 0,
            "text": "",
            "hasLeadingTrivia": true,
            "hasLeadingNewLine": true,
            "leadingTrivia": [
                {
                    "kind": "NewLineTrivia",
                    "text": "\n"
                }
            ]
        }
    },
    "lineMap": {
        "lineStarts": [
            0,
            61,
            132,
            133,
            137,
            225,
            294,
            297,
            337,
            456,
            460,
            461,
            490,
            522,
            524,
            525,
            526,
            537,
            608,
            676,
            678,
            679,
            690,
            745,
            797,
            799,
            800,
            811,
            866,
            918,
            920,
            921,
            932,
            997,
            1059,
            1061,
            1062
        ],
        "length": 1062
    }
}<|MERGE_RESOLUTION|>--- conflicted
+++ resolved
@@ -126,11 +126,8 @@
                                 "start": 481,
                                 "end": 483,
                                 "fullWidth": 2,
-<<<<<<< HEAD
                                 "width": 2,
-=======
                                 "modifiers": [],
->>>>>>> e3c38734
                                 "identifier": {
                                     "kind": "IdentifierName",
                                     "fullStart": 481,
@@ -170,11 +167,8 @@
                                 "start": 485,
                                 "end": 487,
                                 "fullWidth": 2,
-<<<<<<< HEAD
                                 "width": 2,
-=======
                                 "modifiers": [],
->>>>>>> e3c38734
                                 "identifier": {
                                     "kind": "IdentifierName",
                                     "fullStart": 485,
