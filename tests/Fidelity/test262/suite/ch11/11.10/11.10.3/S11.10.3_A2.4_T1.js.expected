{
    "isDeclaration": false,
    "languageVersion": "EcmaScript5",
    "parseOptions": {
        "allowAutomaticSemicolonInsertion": true
    },
    "sourceUnit": {
        "kind": "SourceUnit",
        "fullStart": 0,
        "fullEnd": 550,
        "start": 304,
        "end": 550,
        "fullWidth": 550,
        "width": 246,
        "moduleElements": [
            {
                "kind": "VariableStatement",
                "fullStart": 0,
                "fullEnd": 316,
                "start": 304,
                "end": 314,
                "fullWidth": 316,
                "width": 10,
                "modifiers": [],
                "variableDeclaration": {
                    "kind": "VariableDeclaration",
                    "fullStart": 0,
                    "fullEnd": 313,
                    "start": 304,
                    "end": 313,
                    "fullWidth": 313,
                    "width": 9,
                    "varKeyword": {
                        "kind": "VarKeyword",
                        "fullStart": 0,
                        "fullEnd": 308,
                        "start": 304,
                        "end": 307,
                        "fullWidth": 308,
                        "width": 3,
                        "text": "var",
                        "value": "var",
                        "valueText": "var",
                        "hasLeadingTrivia": true,
                        "hasLeadingComment": true,
                        "hasLeadingNewLine": true,
                        "hasTrailingTrivia": true,
                        "leadingTrivia": [
                            {
                                "kind": "SingleLineCommentTrivia",
                                "text": "// Copyright 2009 the Sputnik authors.  All rights reserved."
                            },
                            {
                                "kind": "NewLineTrivia",
                                "text": "\n"
                            },
                            {
                                "kind": "SingleLineCommentTrivia",
                                "text": "// This code is governed by the BSD license found in the LICENSE file."
                            },
                            {
                                "kind": "NewLineTrivia",
                                "text": "\n"
                            },
                            {
                                "kind": "NewLineTrivia",
                                "text": "\n"
                            },
                            {
                                "kind": "MultiLineCommentTrivia",
                                "text": "/**\n * First expression is evaluated first, and then second expression\n *\n * @path ch11/11.10/11.10.3/S11.10.3_A2.4_T1.js\n * @description Checking with \"=\"\n */"
                            },
                            {
                                "kind": "NewLineTrivia",
                                "text": "\n"
                            },
                            {
                                "kind": "NewLineTrivia",
                                "text": "\n"
                            },
                            {
                                "kind": "SingleLineCommentTrivia",
                                "text": "//CHECK#1"
                            },
                            {
                                "kind": "NewLineTrivia",
                                "text": "\n"
                            }
                        ],
                        "trailingTrivia": [
                            {
                                "kind": "WhitespaceTrivia",
                                "text": " "
                            }
                        ]
                    },
                    "variableDeclarators": [
                        {
                            "kind": "VariableDeclarator",
                            "fullStart": 308,
                            "fullEnd": 313,
                            "start": 308,
                            "end": 313,
                            "fullWidth": 5,
<<<<<<< HEAD
                            "width": 5,
                            "identifier": {
=======
                            "propertyName": {
>>>>>>> 85e84683
                                "kind": "IdentifierName",
                                "fullStart": 308,
                                "fullEnd": 310,
                                "start": 308,
                                "end": 309,
                                "fullWidth": 2,
                                "width": 1,
                                "text": "x",
                                "value": "x",
                                "valueText": "x",
                                "hasTrailingTrivia": true,
                                "trailingTrivia": [
                                    {
                                        "kind": "WhitespaceTrivia",
                                        "text": " "
                                    }
                                ]
                            },
                            "equalsValueClause": {
                                "kind": "EqualsValueClause",
                                "fullStart": 310,
                                "fullEnd": 313,
                                "start": 310,
                                "end": 313,
                                "fullWidth": 3,
                                "width": 3,
                                "equalsToken": {
                                    "kind": "EqualsToken",
                                    "fullStart": 310,
                                    "fullEnd": 312,
                                    "start": 310,
                                    "end": 311,
                                    "fullWidth": 2,
                                    "width": 1,
                                    "text": "=",
                                    "value": "=",
                                    "valueText": "=",
                                    "hasTrailingTrivia": true,
                                    "trailingTrivia": [
                                        {
                                            "kind": "WhitespaceTrivia",
                                            "text": " "
                                        }
                                    ]
                                },
                                "value": {
                                    "kind": "NumericLiteral",
                                    "fullStart": 312,
                                    "fullEnd": 313,
                                    "start": 312,
                                    "end": 313,
                                    "fullWidth": 1,
                                    "width": 1,
                                    "text": "1",
                                    "value": 1,
                                    "valueText": "1"
                                }
                            }
                        }
                    ]
                },
                "semicolonToken": {
                    "kind": "SemicolonToken",
                    "fullStart": 313,
                    "fullEnd": 316,
                    "start": 313,
                    "end": 314,
                    "fullWidth": 3,
                    "width": 1,
                    "text": ";",
                    "value": ";",
                    "valueText": ";",
                    "hasTrailingTrivia": true,
                    "hasTrailingNewLine": true,
                    "trailingTrivia": [
                        {
                            "kind": "WhitespaceTrivia",
                            "text": " "
                        },
                        {
                            "kind": "NewLineTrivia",
                            "text": "\n"
                        }
                    ]
                }
            },
            {
                "kind": "IfStatement",
                "fullStart": 316,
                "fullEnd": 421,
                "start": 316,
                "end": 420,
                "fullWidth": 105,
                "width": 104,
                "ifKeyword": {
                    "kind": "IfKeyword",
                    "fullStart": 316,
                    "fullEnd": 319,
                    "start": 316,
                    "end": 318,
                    "fullWidth": 3,
                    "width": 2,
                    "text": "if",
                    "value": "if",
                    "valueText": "if",
                    "hasTrailingTrivia": true,
                    "trailingTrivia": [
                        {
                            "kind": "WhitespaceTrivia",
                            "text": " "
                        }
                    ]
                },
                "openParenToken": {
                    "kind": "OpenParenToken",
                    "fullStart": 319,
                    "fullEnd": 320,
                    "start": 319,
                    "end": 320,
                    "fullWidth": 1,
                    "width": 1,
                    "text": "(",
                    "value": "(",
                    "valueText": "("
                },
                "condition": {
                    "kind": "NotEqualsExpression",
                    "fullStart": 320,
                    "fullEnd": 339,
                    "start": 320,
                    "end": 339,
                    "fullWidth": 19,
                    "width": 19,
                    "left": {
                        "kind": "ParenthesizedExpression",
                        "fullStart": 320,
                        "fullEnd": 334,
                        "start": 320,
                        "end": 333,
                        "fullWidth": 14,
                        "width": 13,
                        "openParenToken": {
                            "kind": "OpenParenToken",
                            "fullStart": 320,
                            "fullEnd": 321,
                            "start": 320,
                            "end": 321,
                            "fullWidth": 1,
                            "width": 1,
                            "text": "(",
                            "value": "(",
                            "valueText": "("
                        },
                        "expression": {
                            "kind": "BitwiseOrExpression",
                            "fullStart": 321,
                            "fullEnd": 332,
                            "start": 321,
                            "end": 332,
                            "fullWidth": 11,
                            "width": 11,
                            "left": {
                                "kind": "ParenthesizedExpression",
                                "fullStart": 321,
                                "fullEnd": 329,
                                "start": 321,
                                "end": 328,
                                "fullWidth": 8,
                                "width": 7,
                                "openParenToken": {
                                    "kind": "OpenParenToken",
                                    "fullStart": 321,
                                    "fullEnd": 322,
                                    "start": 321,
                                    "end": 322,
                                    "fullWidth": 1,
                                    "width": 1,
                                    "text": "(",
                                    "value": "(",
                                    "valueText": "("
                                },
                                "expression": {
                                    "kind": "AssignmentExpression",
                                    "fullStart": 322,
                                    "fullEnd": 327,
                                    "start": 322,
                                    "end": 327,
                                    "fullWidth": 5,
                                    "width": 5,
                                    "left": {
                                        "kind": "IdentifierName",
                                        "fullStart": 322,
                                        "fullEnd": 324,
                                        "start": 322,
                                        "end": 323,
                                        "fullWidth": 2,
                                        "width": 1,
                                        "text": "x",
                                        "value": "x",
                                        "valueText": "x",
                                        "hasTrailingTrivia": true,
                                        "trailingTrivia": [
                                            {
                                                "kind": "WhitespaceTrivia",
                                                "text": " "
                                            }
                                        ]
                                    },
                                    "operatorToken": {
                                        "kind": "EqualsToken",
                                        "fullStart": 324,
                                        "fullEnd": 326,
                                        "start": 324,
                                        "end": 325,
                                        "fullWidth": 2,
                                        "width": 1,
                                        "text": "=",
                                        "value": "=",
                                        "valueText": "=",
                                        "hasTrailingTrivia": true,
                                        "trailingTrivia": [
                                            {
                                                "kind": "WhitespaceTrivia",
                                                "text": " "
                                            }
                                        ]
                                    },
                                    "right": {
                                        "kind": "NumericLiteral",
                                        "fullStart": 326,
                                        "fullEnd": 327,
                                        "start": 326,
                                        "end": 327,
                                        "fullWidth": 1,
                                        "width": 1,
                                        "text": "0",
                                        "value": 0,
                                        "valueText": "0"
                                    }
                                },
                                "closeParenToken": {
                                    "kind": "CloseParenToken",
                                    "fullStart": 327,
                                    "fullEnd": 329,
                                    "start": 327,
                                    "end": 328,
                                    "fullWidth": 2,
                                    "width": 1,
                                    "text": ")",
                                    "value": ")",
                                    "valueText": ")",
                                    "hasTrailingTrivia": true,
                                    "trailingTrivia": [
                                        {
                                            "kind": "WhitespaceTrivia",
                                            "text": " "
                                        }
                                    ]
                                }
                            },
                            "operatorToken": {
                                "kind": "BarToken",
                                "fullStart": 329,
                                "fullEnd": 331,
                                "start": 329,
                                "end": 330,
                                "fullWidth": 2,
                                "width": 1,
                                "text": "|",
                                "value": "|",
                                "valueText": "|",
                                "hasTrailingTrivia": true,
                                "trailingTrivia": [
                                    {
                                        "kind": "WhitespaceTrivia",
                                        "text": " "
                                    }
                                ]
                            },
                            "right": {
                                "kind": "IdentifierName",
                                "fullStart": 331,
                                "fullEnd": 332,
                                "start": 331,
                                "end": 332,
                                "fullWidth": 1,
                                "width": 1,
                                "text": "x",
                                "value": "x",
                                "valueText": "x"
                            }
                        },
                        "closeParenToken": {
                            "kind": "CloseParenToken",
                            "fullStart": 332,
                            "fullEnd": 334,
                            "start": 332,
                            "end": 333,
                            "fullWidth": 2,
                            "width": 1,
                            "text": ")",
                            "value": ")",
                            "valueText": ")",
                            "hasTrailingTrivia": true,
                            "trailingTrivia": [
                                {
                                    "kind": "WhitespaceTrivia",
                                    "text": " "
                                }
                            ]
                        }
                    },
                    "operatorToken": {
                        "kind": "ExclamationEqualsEqualsToken",
                        "fullStart": 334,
                        "fullEnd": 338,
                        "start": 334,
                        "end": 337,
                        "fullWidth": 4,
                        "width": 3,
                        "text": "!==",
                        "value": "!==",
                        "valueText": "!==",
                        "hasTrailingTrivia": true,
                        "trailingTrivia": [
                            {
                                "kind": "WhitespaceTrivia",
                                "text": " "
                            }
                        ]
                    },
                    "right": {
                        "kind": "NumericLiteral",
                        "fullStart": 338,
                        "fullEnd": 339,
                        "start": 338,
                        "end": 339,
                        "fullWidth": 1,
                        "width": 1,
                        "text": "0",
                        "value": 0,
                        "valueText": "0"
                    }
                },
                "closeParenToken": {
                    "kind": "CloseParenToken",
                    "fullStart": 339,
                    "fullEnd": 341,
                    "start": 339,
                    "end": 340,
                    "fullWidth": 2,
                    "width": 1,
                    "text": ")",
                    "value": ")",
                    "valueText": ")",
                    "hasTrailingTrivia": true,
                    "trailingTrivia": [
                        {
                            "kind": "WhitespaceTrivia",
                            "text": " "
                        }
                    ]
                },
                "statement": {
                    "kind": "Block",
                    "fullStart": 341,
                    "fullEnd": 421,
                    "start": 341,
                    "end": 420,
                    "fullWidth": 80,
                    "width": 79,
                    "openBraceToken": {
                        "kind": "OpenBraceToken",
                        "fullStart": 341,
                        "fullEnd": 343,
                        "start": 341,
                        "end": 342,
                        "fullWidth": 2,
                        "width": 1,
                        "text": "{",
                        "value": "{",
                        "valueText": "{",
                        "hasTrailingTrivia": true,
                        "hasTrailingNewLine": true,
                        "trailingTrivia": [
                            {
                                "kind": "NewLineTrivia",
                                "text": "\n"
                            }
                        ]
                    },
                    "statements": [
                        {
                            "kind": "ExpressionStatement",
                            "fullStart": 343,
                            "fullEnd": 419,
                            "start": 345,
                            "end": 418,
                            "fullWidth": 76,
                            "width": 73,
                            "expression": {
                                "kind": "InvocationExpression",
                                "fullStart": 343,
                                "fullEnd": 417,
                                "start": 345,
                                "end": 417,
                                "fullWidth": 74,
                                "width": 72,
                                "expression": {
                                    "kind": "IdentifierName",
                                    "fullStart": 343,
                                    "fullEnd": 351,
                                    "start": 345,
                                    "end": 351,
                                    "fullWidth": 8,
                                    "width": 6,
                                    "text": "$ERROR",
                                    "value": "$ERROR",
                                    "valueText": "$ERROR",
                                    "hasLeadingTrivia": true,
                                    "leadingTrivia": [
                                        {
                                            "kind": "WhitespaceTrivia",
                                            "text": "  "
                                        }
                                    ]
                                },
                                "argumentList": {
                                    "kind": "ArgumentList",
                                    "fullStart": 351,
                                    "fullEnd": 417,
                                    "start": 351,
                                    "end": 417,
                                    "fullWidth": 66,
                                    "width": 66,
                                    "openParenToken": {
                                        "kind": "OpenParenToken",
                                        "fullStart": 351,
                                        "fullEnd": 352,
                                        "start": 351,
                                        "end": 352,
                                        "fullWidth": 1,
                                        "width": 1,
                                        "text": "(",
                                        "value": "(",
                                        "valueText": "("
                                    },
                                    "arguments": [
                                        {
                                            "kind": "AddExpression",
                                            "fullStart": 352,
                                            "fullEnd": 416,
                                            "start": 352,
                                            "end": 416,
                                            "fullWidth": 64,
                                            "width": 64,
                                            "left": {
                                                "kind": "StringLiteral",
                                                "fullStart": 352,
                                                "fullEnd": 399,
                                                "start": 352,
                                                "end": 398,
                                                "fullWidth": 47,
                                                "width": 46,
                                                "text": "'#1: var x = 1; ((x = 0) | x) === 0. Actual: '",
                                                "value": "#1: var x = 1; ((x = 0) | x) === 0. Actual: ",
                                                "valueText": "#1: var x = 1; ((x = 0) | x) === 0. Actual: ",
                                                "hasTrailingTrivia": true,
                                                "trailingTrivia": [
                                                    {
                                                        "kind": "WhitespaceTrivia",
                                                        "text": " "
                                                    }
                                                ]
                                            },
                                            "operatorToken": {
                                                "kind": "PlusToken",
                                                "fullStart": 399,
                                                "fullEnd": 401,
                                                "start": 399,
                                                "end": 400,
                                                "fullWidth": 2,
                                                "width": 1,
                                                "text": "+",
                                                "value": "+",
                                                "valueText": "+",
                                                "hasTrailingTrivia": true,
                                                "trailingTrivia": [
                                                    {
                                                        "kind": "WhitespaceTrivia",
                                                        "text": " "
                                                    }
                                                ]
                                            },
                                            "right": {
                                                "kind": "ParenthesizedExpression",
                                                "fullStart": 401,
                                                "fullEnd": 416,
                                                "start": 401,
                                                "end": 416,
                                                "fullWidth": 15,
                                                "width": 15,
                                                "openParenToken": {
                                                    "kind": "OpenParenToken",
                                                    "fullStart": 401,
                                                    "fullEnd": 402,
                                                    "start": 401,
                                                    "end": 402,
                                                    "fullWidth": 1,
                                                    "width": 1,
                                                    "text": "(",
                                                    "value": "(",
                                                    "valueText": "("
                                                },
                                                "expression": {
                                                    "kind": "ParenthesizedExpression",
                                                    "fullStart": 402,
                                                    "fullEnd": 415,
                                                    "start": 402,
                                                    "end": 415,
                                                    "fullWidth": 13,
                                                    "width": 13,
                                                    "openParenToken": {
                                                        "kind": "OpenParenToken",
                                                        "fullStart": 402,
                                                        "fullEnd": 403,
                                                        "start": 402,
                                                        "end": 403,
                                                        "fullWidth": 1,
                                                        "width": 1,
                                                        "text": "(",
                                                        "value": "(",
                                                        "valueText": "("
                                                    },
                                                    "expression": {
                                                        "kind": "BitwiseOrExpression",
                                                        "fullStart": 403,
                                                        "fullEnd": 414,
                                                        "start": 403,
                                                        "end": 414,
                                                        "fullWidth": 11,
                                                        "width": 11,
                                                        "left": {
                                                            "kind": "ParenthesizedExpression",
                                                            "fullStart": 403,
                                                            "fullEnd": 411,
                                                            "start": 403,
                                                            "end": 410,
                                                            "fullWidth": 8,
                                                            "width": 7,
                                                            "openParenToken": {
                                                                "kind": "OpenParenToken",
                                                                "fullStart": 403,
                                                                "fullEnd": 404,
                                                                "start": 403,
                                                                "end": 404,
                                                                "fullWidth": 1,
                                                                "width": 1,
                                                                "text": "(",
                                                                "value": "(",
                                                                "valueText": "("
                                                            },
                                                            "expression": {
                                                                "kind": "AssignmentExpression",
                                                                "fullStart": 404,
                                                                "fullEnd": 409,
                                                                "start": 404,
                                                                "end": 409,
                                                                "fullWidth": 5,
                                                                "width": 5,
                                                                "left": {
                                                                    "kind": "IdentifierName",
                                                                    "fullStart": 404,
                                                                    "fullEnd": 406,
                                                                    "start": 404,
                                                                    "end": 405,
                                                                    "fullWidth": 2,
                                                                    "width": 1,
                                                                    "text": "x",
                                                                    "value": "x",
                                                                    "valueText": "x",
                                                                    "hasTrailingTrivia": true,
                                                                    "trailingTrivia": [
                                                                        {
                                                                            "kind": "WhitespaceTrivia",
                                                                            "text": " "
                                                                        }
                                                                    ]
                                                                },
                                                                "operatorToken": {
                                                                    "kind": "EqualsToken",
                                                                    "fullStart": 406,
                                                                    "fullEnd": 408,
                                                                    "start": 406,
                                                                    "end": 407,
                                                                    "fullWidth": 2,
                                                                    "width": 1,
                                                                    "text": "=",
                                                                    "value": "=",
                                                                    "valueText": "=",
                                                                    "hasTrailingTrivia": true,
                                                                    "trailingTrivia": [
                                                                        {
                                                                            "kind": "WhitespaceTrivia",
                                                                            "text": " "
                                                                        }
                                                                    ]
                                                                },
                                                                "right": {
                                                                    "kind": "NumericLiteral",
                                                                    "fullStart": 408,
                                                                    "fullEnd": 409,
                                                                    "start": 408,
                                                                    "end": 409,
                                                                    "fullWidth": 1,
                                                                    "width": 1,
                                                                    "text": "0",
                                                                    "value": 0,
                                                                    "valueText": "0"
                                                                }
                                                            },
                                                            "closeParenToken": {
                                                                "kind": "CloseParenToken",
                                                                "fullStart": 409,
                                                                "fullEnd": 411,
                                                                "start": 409,
                                                                "end": 410,
                                                                "fullWidth": 2,
                                                                "width": 1,
                                                                "text": ")",
                                                                "value": ")",
                                                                "valueText": ")",
                                                                "hasTrailingTrivia": true,
                                                                "trailingTrivia": [
                                                                    {
                                                                        "kind": "WhitespaceTrivia",
                                                                        "text": " "
                                                                    }
                                                                ]
                                                            }
                                                        },
                                                        "operatorToken": {
                                                            "kind": "BarToken",
                                                            "fullStart": 411,
                                                            "fullEnd": 413,
                                                            "start": 411,
                                                            "end": 412,
                                                            "fullWidth": 2,
                                                            "width": 1,
                                                            "text": "|",
                                                            "value": "|",
                                                            "valueText": "|",
                                                            "hasTrailingTrivia": true,
                                                            "trailingTrivia": [
                                                                {
                                                                    "kind": "WhitespaceTrivia",
                                                                    "text": " "
                                                                }
                                                            ]
                                                        },
                                                        "right": {
                                                            "kind": "IdentifierName",
                                                            "fullStart": 413,
                                                            "fullEnd": 414,
                                                            "start": 413,
                                                            "end": 414,
                                                            "fullWidth": 1,
                                                            "width": 1,
                                                            "text": "x",
                                                            "value": "x",
                                                            "valueText": "x"
                                                        }
                                                    },
                                                    "closeParenToken": {
                                                        "kind": "CloseParenToken",
                                                        "fullStart": 414,
                                                        "fullEnd": 415,
                                                        "start": 414,
                                                        "end": 415,
                                                        "fullWidth": 1,
                                                        "width": 1,
                                                        "text": ")",
                                                        "value": ")",
                                                        "valueText": ")"
                                                    }
                                                },
                                                "closeParenToken": {
                                                    "kind": "CloseParenToken",
                                                    "fullStart": 415,
                                                    "fullEnd": 416,
                                                    "start": 415,
                                                    "end": 416,
                                                    "fullWidth": 1,
                                                    "width": 1,
                                                    "text": ")",
                                                    "value": ")",
                                                    "valueText": ")"
                                                }
                                            }
                                        }
                                    ],
                                    "closeParenToken": {
                                        "kind": "CloseParenToken",
                                        "fullStart": 416,
                                        "fullEnd": 417,
                                        "start": 416,
                                        "end": 417,
                                        "fullWidth": 1,
                                        "width": 1,
                                        "text": ")",
                                        "value": ")",
                                        "valueText": ")"
                                    }
                                }
                            },
                            "semicolonToken": {
                                "kind": "SemicolonToken",
                                "fullStart": 417,
                                "fullEnd": 419,
                                "start": 417,
                                "end": 418,
                                "fullWidth": 2,
                                "width": 1,
                                "text": ";",
                                "value": ";",
                                "valueText": ";",
                                "hasTrailingTrivia": true,
                                "hasTrailingNewLine": true,
                                "trailingTrivia": [
                                    {
                                        "kind": "NewLineTrivia",
                                        "text": "\n"
                                    }
                                ]
                            }
                        }
                    ],
                    "closeBraceToken": {
                        "kind": "CloseBraceToken",
                        "fullStart": 419,
                        "fullEnd": 421,
                        "start": 419,
                        "end": 420,
                        "fullWidth": 2,
                        "width": 1,
                        "text": "}",
                        "value": "}",
                        "valueText": "}",
                        "hasTrailingTrivia": true,
                        "hasTrailingNewLine": true,
                        "trailingTrivia": [
                            {
                                "kind": "NewLineTrivia",
                                "text": "\n"
                            }
                        ]
                    }
                }
            },
            {
                "kind": "VariableStatement",
                "fullStart": 421,
                "fullEnd": 444,
                "start": 432,
                "end": 442,
                "fullWidth": 23,
                "width": 10,
                "modifiers": [],
                "variableDeclaration": {
                    "kind": "VariableDeclaration",
                    "fullStart": 421,
                    "fullEnd": 441,
                    "start": 432,
                    "end": 441,
                    "fullWidth": 20,
                    "width": 9,
                    "varKeyword": {
                        "kind": "VarKeyword",
                        "fullStart": 421,
                        "fullEnd": 436,
                        "start": 432,
                        "end": 435,
                        "fullWidth": 15,
                        "width": 3,
                        "text": "var",
                        "value": "var",
                        "valueText": "var",
                        "hasLeadingTrivia": true,
                        "hasLeadingComment": true,
                        "hasLeadingNewLine": true,
                        "hasTrailingTrivia": true,
                        "leadingTrivia": [
                            {
                                "kind": "NewLineTrivia",
                                "text": "\n"
                            },
                            {
                                "kind": "SingleLineCommentTrivia",
                                "text": "//CHECK#2"
                            },
                            {
                                "kind": "NewLineTrivia",
                                "text": "\n"
                            }
                        ],
                        "trailingTrivia": [
                            {
                                "kind": "WhitespaceTrivia",
                                "text": " "
                            }
                        ]
                    },
                    "variableDeclarators": [
                        {
                            "kind": "VariableDeclarator",
                            "fullStart": 436,
                            "fullEnd": 441,
                            "start": 436,
                            "end": 441,
                            "fullWidth": 5,
<<<<<<< HEAD
                            "width": 5,
                            "identifier": {
=======
                            "propertyName": {
>>>>>>> 85e84683
                                "kind": "IdentifierName",
                                "fullStart": 436,
                                "fullEnd": 438,
                                "start": 436,
                                "end": 437,
                                "fullWidth": 2,
                                "width": 1,
                                "text": "x",
                                "value": "x",
                                "valueText": "x",
                                "hasTrailingTrivia": true,
                                "trailingTrivia": [
                                    {
                                        "kind": "WhitespaceTrivia",
                                        "text": " "
                                    }
                                ]
                            },
                            "equalsValueClause": {
                                "kind": "EqualsValueClause",
                                "fullStart": 438,
                                "fullEnd": 441,
                                "start": 438,
                                "end": 441,
                                "fullWidth": 3,
                                "width": 3,
                                "equalsToken": {
                                    "kind": "EqualsToken",
                                    "fullStart": 438,
                                    "fullEnd": 440,
                                    "start": 438,
                                    "end": 439,
                                    "fullWidth": 2,
                                    "width": 1,
                                    "text": "=",
                                    "value": "=",
                                    "valueText": "=",
                                    "hasTrailingTrivia": true,
                                    "trailingTrivia": [
                                        {
                                            "kind": "WhitespaceTrivia",
                                            "text": " "
                                        }
                                    ]
                                },
                                "value": {
                                    "kind": "NumericLiteral",
                                    "fullStart": 440,
                                    "fullEnd": 441,
                                    "start": 440,
                                    "end": 441,
                                    "fullWidth": 1,
                                    "width": 1,
                                    "text": "1",
                                    "value": 1,
                                    "valueText": "1"
                                }
                            }
                        }
                    ]
                },
                "semicolonToken": {
                    "kind": "SemicolonToken",
                    "fullStart": 441,
                    "fullEnd": 444,
                    "start": 441,
                    "end": 442,
                    "fullWidth": 3,
                    "width": 1,
                    "text": ";",
                    "value": ";",
                    "valueText": ";",
                    "hasTrailingTrivia": true,
                    "hasTrailingNewLine": true,
                    "trailingTrivia": [
                        {
                            "kind": "WhitespaceTrivia",
                            "text": " "
                        },
                        {
                            "kind": "NewLineTrivia",
                            "text": "\n"
                        }
                    ]
                }
            },
            {
                "kind": "IfStatement",
                "fullStart": 444,
                "fullEnd": 549,
                "start": 444,
                "end": 548,
                "fullWidth": 105,
                "width": 104,
                "ifKeyword": {
                    "kind": "IfKeyword",
                    "fullStart": 444,
                    "fullEnd": 447,
                    "start": 444,
                    "end": 446,
                    "fullWidth": 3,
                    "width": 2,
                    "text": "if",
                    "value": "if",
                    "valueText": "if",
                    "hasTrailingTrivia": true,
                    "trailingTrivia": [
                        {
                            "kind": "WhitespaceTrivia",
                            "text": " "
                        }
                    ]
                },
                "openParenToken": {
                    "kind": "OpenParenToken",
                    "fullStart": 447,
                    "fullEnd": 448,
                    "start": 447,
                    "end": 448,
                    "fullWidth": 1,
                    "width": 1,
                    "text": "(",
                    "value": "(",
                    "valueText": "("
                },
                "condition": {
                    "kind": "NotEqualsExpression",
                    "fullStart": 448,
                    "fullEnd": 467,
                    "start": 448,
                    "end": 467,
                    "fullWidth": 19,
                    "width": 19,
                    "left": {
                        "kind": "ParenthesizedExpression",
                        "fullStart": 448,
                        "fullEnd": 462,
                        "start": 448,
                        "end": 461,
                        "fullWidth": 14,
                        "width": 13,
                        "openParenToken": {
                            "kind": "OpenParenToken",
                            "fullStart": 448,
                            "fullEnd": 449,
                            "start": 448,
                            "end": 449,
                            "fullWidth": 1,
                            "width": 1,
                            "text": "(",
                            "value": "(",
                            "valueText": "("
                        },
                        "expression": {
                            "kind": "BitwiseOrExpression",
                            "fullStart": 449,
                            "fullEnd": 460,
                            "start": 449,
                            "end": 460,
                            "fullWidth": 11,
                            "width": 11,
                            "left": {
                                "kind": "IdentifierName",
                                "fullStart": 449,
                                "fullEnd": 451,
                                "start": 449,
                                "end": 450,
                                "fullWidth": 2,
                                "width": 1,
                                "text": "x",
                                "value": "x",
                                "valueText": "x",
                                "hasTrailingTrivia": true,
                                "trailingTrivia": [
                                    {
                                        "kind": "WhitespaceTrivia",
                                        "text": " "
                                    }
                                ]
                            },
                            "operatorToken": {
                                "kind": "BarToken",
                                "fullStart": 451,
                                "fullEnd": 453,
                                "start": 451,
                                "end": 452,
                                "fullWidth": 2,
                                "width": 1,
                                "text": "|",
                                "value": "|",
                                "valueText": "|",
                                "hasTrailingTrivia": true,
                                "trailingTrivia": [
                                    {
                                        "kind": "WhitespaceTrivia",
                                        "text": " "
                                    }
                                ]
                            },
                            "right": {
                                "kind": "ParenthesizedExpression",
                                "fullStart": 453,
                                "fullEnd": 460,
                                "start": 453,
                                "end": 460,
                                "fullWidth": 7,
                                "width": 7,
                                "openParenToken": {
                                    "kind": "OpenParenToken",
                                    "fullStart": 453,
                                    "fullEnd": 454,
                                    "start": 453,
                                    "end": 454,
                                    "fullWidth": 1,
                                    "width": 1,
                                    "text": "(",
                                    "value": "(",
                                    "valueText": "("
                                },
                                "expression": {
                                    "kind": "AssignmentExpression",
                                    "fullStart": 454,
                                    "fullEnd": 459,
                                    "start": 454,
                                    "end": 459,
                                    "fullWidth": 5,
                                    "width": 5,
                                    "left": {
                                        "kind": "IdentifierName",
                                        "fullStart": 454,
                                        "fullEnd": 456,
                                        "start": 454,
                                        "end": 455,
                                        "fullWidth": 2,
                                        "width": 1,
                                        "text": "x",
                                        "value": "x",
                                        "valueText": "x",
                                        "hasTrailingTrivia": true,
                                        "trailingTrivia": [
                                            {
                                                "kind": "WhitespaceTrivia",
                                                "text": " "
                                            }
                                        ]
                                    },
                                    "operatorToken": {
                                        "kind": "EqualsToken",
                                        "fullStart": 456,
                                        "fullEnd": 458,
                                        "start": 456,
                                        "end": 457,
                                        "fullWidth": 2,
                                        "width": 1,
                                        "text": "=",
                                        "value": "=",
                                        "valueText": "=",
                                        "hasTrailingTrivia": true,
                                        "trailingTrivia": [
                                            {
                                                "kind": "WhitespaceTrivia",
                                                "text": " "
                                            }
                                        ]
                                    },
                                    "right": {
                                        "kind": "NumericLiteral",
                                        "fullStart": 458,
                                        "fullEnd": 459,
                                        "start": 458,
                                        "end": 459,
                                        "fullWidth": 1,
                                        "width": 1,
                                        "text": "0",
                                        "value": 0,
                                        "valueText": "0"
                                    }
                                },
                                "closeParenToken": {
                                    "kind": "CloseParenToken",
                                    "fullStart": 459,
                                    "fullEnd": 460,
                                    "start": 459,
                                    "end": 460,
                                    "fullWidth": 1,
                                    "width": 1,
                                    "text": ")",
                                    "value": ")",
                                    "valueText": ")"
                                }
                            }
                        },
                        "closeParenToken": {
                            "kind": "CloseParenToken",
                            "fullStart": 460,
                            "fullEnd": 462,
                            "start": 460,
                            "end": 461,
                            "fullWidth": 2,
                            "width": 1,
                            "text": ")",
                            "value": ")",
                            "valueText": ")",
                            "hasTrailingTrivia": true,
                            "trailingTrivia": [
                                {
                                    "kind": "WhitespaceTrivia",
                                    "text": " "
                                }
                            ]
                        }
                    },
                    "operatorToken": {
                        "kind": "ExclamationEqualsEqualsToken",
                        "fullStart": 462,
                        "fullEnd": 466,
                        "start": 462,
                        "end": 465,
                        "fullWidth": 4,
                        "width": 3,
                        "text": "!==",
                        "value": "!==",
                        "valueText": "!==",
                        "hasTrailingTrivia": true,
                        "trailingTrivia": [
                            {
                                "kind": "WhitespaceTrivia",
                                "text": " "
                            }
                        ]
                    },
                    "right": {
                        "kind": "NumericLiteral",
                        "fullStart": 466,
                        "fullEnd": 467,
                        "start": 466,
                        "end": 467,
                        "fullWidth": 1,
                        "width": 1,
                        "text": "1",
                        "value": 1,
                        "valueText": "1"
                    }
                },
                "closeParenToken": {
                    "kind": "CloseParenToken",
                    "fullStart": 467,
                    "fullEnd": 469,
                    "start": 467,
                    "end": 468,
                    "fullWidth": 2,
                    "width": 1,
                    "text": ")",
                    "value": ")",
                    "valueText": ")",
                    "hasTrailingTrivia": true,
                    "trailingTrivia": [
                        {
                            "kind": "WhitespaceTrivia",
                            "text": " "
                        }
                    ]
                },
                "statement": {
                    "kind": "Block",
                    "fullStart": 469,
                    "fullEnd": 549,
                    "start": 469,
                    "end": 548,
                    "fullWidth": 80,
                    "width": 79,
                    "openBraceToken": {
                        "kind": "OpenBraceToken",
                        "fullStart": 469,
                        "fullEnd": 471,
                        "start": 469,
                        "end": 470,
                        "fullWidth": 2,
                        "width": 1,
                        "text": "{",
                        "value": "{",
                        "valueText": "{",
                        "hasTrailingTrivia": true,
                        "hasTrailingNewLine": true,
                        "trailingTrivia": [
                            {
                                "kind": "NewLineTrivia",
                                "text": "\n"
                            }
                        ]
                    },
                    "statements": [
                        {
                            "kind": "ExpressionStatement",
                            "fullStart": 471,
                            "fullEnd": 547,
                            "start": 473,
                            "end": 546,
                            "fullWidth": 76,
                            "width": 73,
                            "expression": {
                                "kind": "InvocationExpression",
                                "fullStart": 471,
                                "fullEnd": 545,
                                "start": 473,
                                "end": 545,
                                "fullWidth": 74,
                                "width": 72,
                                "expression": {
                                    "kind": "IdentifierName",
                                    "fullStart": 471,
                                    "fullEnd": 479,
                                    "start": 473,
                                    "end": 479,
                                    "fullWidth": 8,
                                    "width": 6,
                                    "text": "$ERROR",
                                    "value": "$ERROR",
                                    "valueText": "$ERROR",
                                    "hasLeadingTrivia": true,
                                    "leadingTrivia": [
                                        {
                                            "kind": "WhitespaceTrivia",
                                            "text": "  "
                                        }
                                    ]
                                },
                                "argumentList": {
                                    "kind": "ArgumentList",
                                    "fullStart": 479,
                                    "fullEnd": 545,
                                    "start": 479,
                                    "end": 545,
                                    "fullWidth": 66,
                                    "width": 66,
                                    "openParenToken": {
                                        "kind": "OpenParenToken",
                                        "fullStart": 479,
                                        "fullEnd": 480,
                                        "start": 479,
                                        "end": 480,
                                        "fullWidth": 1,
                                        "width": 1,
                                        "text": "(",
                                        "value": "(",
                                        "valueText": "("
                                    },
                                    "arguments": [
                                        {
                                            "kind": "AddExpression",
                                            "fullStart": 480,
                                            "fullEnd": 544,
                                            "start": 480,
                                            "end": 544,
                                            "fullWidth": 64,
                                            "width": 64,
                                            "left": {
                                                "kind": "StringLiteral",
                                                "fullStart": 480,
                                                "fullEnd": 527,
                                                "start": 480,
                                                "end": 526,
                                                "fullWidth": 47,
                                                "width": 46,
                                                "text": "'#2: var x = 1; (x | (x = 0)) === 1. Actual: '",
                                                "value": "#2: var x = 1; (x | (x = 0)) === 1. Actual: ",
                                                "valueText": "#2: var x = 1; (x | (x = 0)) === 1. Actual: ",
                                                "hasTrailingTrivia": true,
                                                "trailingTrivia": [
                                                    {
                                                        "kind": "WhitespaceTrivia",
                                                        "text": " "
                                                    }
                                                ]
                                            },
                                            "operatorToken": {
                                                "kind": "PlusToken",
                                                "fullStart": 527,
                                                "fullEnd": 529,
                                                "start": 527,
                                                "end": 528,
                                                "fullWidth": 2,
                                                "width": 1,
                                                "text": "+",
                                                "value": "+",
                                                "valueText": "+",
                                                "hasTrailingTrivia": true,
                                                "trailingTrivia": [
                                                    {
                                                        "kind": "WhitespaceTrivia",
                                                        "text": " "
                                                    }
                                                ]
                                            },
                                            "right": {
                                                "kind": "ParenthesizedExpression",
                                                "fullStart": 529,
                                                "fullEnd": 544,
                                                "start": 529,
                                                "end": 544,
                                                "fullWidth": 15,
                                                "width": 15,
                                                "openParenToken": {
                                                    "kind": "OpenParenToken",
                                                    "fullStart": 529,
                                                    "fullEnd": 530,
                                                    "start": 529,
                                                    "end": 530,
                                                    "fullWidth": 1,
                                                    "width": 1,
                                                    "text": "(",
                                                    "value": "(",
                                                    "valueText": "("
                                                },
                                                "expression": {
                                                    "kind": "ParenthesizedExpression",
                                                    "fullStart": 530,
                                                    "fullEnd": 543,
                                                    "start": 530,
                                                    "end": 543,
                                                    "fullWidth": 13,
                                                    "width": 13,
                                                    "openParenToken": {
                                                        "kind": "OpenParenToken",
                                                        "fullStart": 530,
                                                        "fullEnd": 531,
                                                        "start": 530,
                                                        "end": 531,
                                                        "fullWidth": 1,
                                                        "width": 1,
                                                        "text": "(",
                                                        "value": "(",
                                                        "valueText": "("
                                                    },
                                                    "expression": {
                                                        "kind": "BitwiseOrExpression",
                                                        "fullStart": 531,
                                                        "fullEnd": 542,
                                                        "start": 531,
                                                        "end": 542,
                                                        "fullWidth": 11,
                                                        "width": 11,
                                                        "left": {
                                                            "kind": "IdentifierName",
                                                            "fullStart": 531,
                                                            "fullEnd": 533,
                                                            "start": 531,
                                                            "end": 532,
                                                            "fullWidth": 2,
                                                            "width": 1,
                                                            "text": "x",
                                                            "value": "x",
                                                            "valueText": "x",
                                                            "hasTrailingTrivia": true,
                                                            "trailingTrivia": [
                                                                {
                                                                    "kind": "WhitespaceTrivia",
                                                                    "text": " "
                                                                }
                                                            ]
                                                        },
                                                        "operatorToken": {
                                                            "kind": "BarToken",
                                                            "fullStart": 533,
                                                            "fullEnd": 535,
                                                            "start": 533,
                                                            "end": 534,
                                                            "fullWidth": 2,
                                                            "width": 1,
                                                            "text": "|",
                                                            "value": "|",
                                                            "valueText": "|",
                                                            "hasTrailingTrivia": true,
                                                            "trailingTrivia": [
                                                                {
                                                                    "kind": "WhitespaceTrivia",
                                                                    "text": " "
                                                                }
                                                            ]
                                                        },
                                                        "right": {
                                                            "kind": "ParenthesizedExpression",
                                                            "fullStart": 535,
                                                            "fullEnd": 542,
                                                            "start": 535,
                                                            "end": 542,
                                                            "fullWidth": 7,
                                                            "width": 7,
                                                            "openParenToken": {
                                                                "kind": "OpenParenToken",
                                                                "fullStart": 535,
                                                                "fullEnd": 536,
                                                                "start": 535,
                                                                "end": 536,
                                                                "fullWidth": 1,
                                                                "width": 1,
                                                                "text": "(",
                                                                "value": "(",
                                                                "valueText": "("
                                                            },
                                                            "expression": {
                                                                "kind": "AssignmentExpression",
                                                                "fullStart": 536,
                                                                "fullEnd": 541,
                                                                "start": 536,
                                                                "end": 541,
                                                                "fullWidth": 5,
                                                                "width": 5,
                                                                "left": {
                                                                    "kind": "IdentifierName",
                                                                    "fullStart": 536,
                                                                    "fullEnd": 538,
                                                                    "start": 536,
                                                                    "end": 537,
                                                                    "fullWidth": 2,
                                                                    "width": 1,
                                                                    "text": "x",
                                                                    "value": "x",
                                                                    "valueText": "x",
                                                                    "hasTrailingTrivia": true,
                                                                    "trailingTrivia": [
                                                                        {
                                                                            "kind": "WhitespaceTrivia",
                                                                            "text": " "
                                                                        }
                                                                    ]
                                                                },
                                                                "operatorToken": {
                                                                    "kind": "EqualsToken",
                                                                    "fullStart": 538,
                                                                    "fullEnd": 540,
                                                                    "start": 538,
                                                                    "end": 539,
                                                                    "fullWidth": 2,
                                                                    "width": 1,
                                                                    "text": "=",
                                                                    "value": "=",
                                                                    "valueText": "=",
                                                                    "hasTrailingTrivia": true,
                                                                    "trailingTrivia": [
                                                                        {
                                                                            "kind": "WhitespaceTrivia",
                                                                            "text": " "
                                                                        }
                                                                    ]
                                                                },
                                                                "right": {
                                                                    "kind": "NumericLiteral",
                                                                    "fullStart": 540,
                                                                    "fullEnd": 541,
                                                                    "start": 540,
                                                                    "end": 541,
                                                                    "fullWidth": 1,
                                                                    "width": 1,
                                                                    "text": "0",
                                                                    "value": 0,
                                                                    "valueText": "0"
                                                                }
                                                            },
                                                            "closeParenToken": {
                                                                "kind": "CloseParenToken",
                                                                "fullStart": 541,
                                                                "fullEnd": 542,
                                                                "start": 541,
                                                                "end": 542,
                                                                "fullWidth": 1,
                                                                "width": 1,
                                                                "text": ")",
                                                                "value": ")",
                                                                "valueText": ")"
                                                            }
                                                        }
                                                    },
                                                    "closeParenToken": {
                                                        "kind": "CloseParenToken",
                                                        "fullStart": 542,
                                                        "fullEnd": 543,
                                                        "start": 542,
                                                        "end": 543,
                                                        "fullWidth": 1,
                                                        "width": 1,
                                                        "text": ")",
                                                        "value": ")",
                                                        "valueText": ")"
                                                    }
                                                },
                                                "closeParenToken": {
                                                    "kind": "CloseParenToken",
                                                    "fullStart": 543,
                                                    "fullEnd": 544,
                                                    "start": 543,
                                                    "end": 544,
                                                    "fullWidth": 1,
                                                    "width": 1,
                                                    "text": ")",
                                                    "value": ")",
                                                    "valueText": ")"
                                                }
                                            }
                                        }
                                    ],
                                    "closeParenToken": {
                                        "kind": "CloseParenToken",
                                        "fullStart": 544,
                                        "fullEnd": 545,
                                        "start": 544,
                                        "end": 545,
                                        "fullWidth": 1,
                                        "width": 1,
                                        "text": ")",
                                        "value": ")",
                                        "valueText": ")"
                                    }
                                }
                            },
                            "semicolonToken": {
                                "kind": "SemicolonToken",
                                "fullStart": 545,
                                "fullEnd": 547,
                                "start": 545,
                                "end": 546,
                                "fullWidth": 2,
                                "width": 1,
                                "text": ";",
                                "value": ";",
                                "valueText": ";",
                                "hasTrailingTrivia": true,
                                "hasTrailingNewLine": true,
                                "trailingTrivia": [
                                    {
                                        "kind": "NewLineTrivia",
                                        "text": "\n"
                                    }
                                ]
                            }
                        }
                    ],
                    "closeBraceToken": {
                        "kind": "CloseBraceToken",
                        "fullStart": 547,
                        "fullEnd": 549,
                        "start": 547,
                        "end": 548,
                        "fullWidth": 2,
                        "width": 1,
                        "text": "}",
                        "value": "}",
                        "valueText": "}",
                        "hasTrailingTrivia": true,
                        "hasTrailingNewLine": true,
                        "trailingTrivia": [
                            {
                                "kind": "NewLineTrivia",
                                "text": "\n"
                            }
                        ]
                    }
                }
            }
        ],
        "endOfFileToken": {
            "kind": "EndOfFileToken",
            "fullStart": 549,
            "fullEnd": 550,
            "start": 550,
            "end": 550,
            "fullWidth": 1,
            "width": 0,
            "text": "",
            "hasLeadingTrivia": true,
            "hasLeadingNewLine": true,
            "leadingTrivia": [
                {
                    "kind": "NewLineTrivia",
                    "text": "\n"
                }
            ]
        }
    },
    "lineMap": {
        "lineStarts": [
            0,
            61,
            132,
            133,
            137,
            204,
            207,
            255,
            289,
            293,
            294,
            304,
            316,
            343,
            419,
            421,
            422,
            432,
            444,
            471,
            547,
            549,
            550
        ],
        "length": 550
    }
}<|MERGE_RESOLUTION|>--- conflicted
+++ resolved
@@ -102,12 +102,8 @@
                             "start": 308,
                             "end": 313,
                             "fullWidth": 5,
-<<<<<<< HEAD
                             "width": 5,
-                            "identifier": {
-=======
                             "propertyName": {
->>>>>>> 85e84683
                                 "kind": "IdentifierName",
                                 "fullStart": 308,
                                 "fullEnd": 310,
@@ -928,12 +924,8 @@
                             "start": 436,
                             "end": 441,
                             "fullWidth": 5,
-<<<<<<< HEAD
                             "width": 5,
-                            "identifier": {
-=======
                             "propertyName": {
->>>>>>> 85e84683
                                 "kind": "IdentifierName",
                                 "fullStart": 436,
                                 "fullEnd": 438,
