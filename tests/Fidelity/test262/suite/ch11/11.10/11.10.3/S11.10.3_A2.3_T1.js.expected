--- conflicted
+++ resolved
@@ -102,12 +102,8 @@
                             "start": 327,
                             "end": 370,
                             "fullWidth": 43,
-<<<<<<< HEAD
                             "width": 43,
-                            "identifier": {
-=======
                             "propertyName": {
->>>>>>> 85e84683
                                 "kind": "IdentifierName",
                                 "fullStart": 327,
                                 "fullEnd": 329,
@@ -490,12 +486,8 @@
                             "start": 376,
                             "end": 419,
                             "fullWidth": 43,
-<<<<<<< HEAD
                             "width": 43,
-                            "identifier": {
-=======
                             "propertyName": {
->>>>>>> 85e84683
                                 "kind": "IdentifierName",
                                 "fullStart": 376,
                                 "fullEnd": 378,
