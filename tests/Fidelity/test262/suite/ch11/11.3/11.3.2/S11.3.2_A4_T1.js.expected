{
    "isDeclaration": false,
    "languageVersion": "EcmaScript5",
    "parseOptions": {
        "allowAutomaticSemicolonInsertion": true
    },
    "sourceUnit": {
        "kind": "SourceUnit",
        "fullStart": 0,
        "fullEnd": 562,
        "start": 297,
        "end": 562,
        "fullWidth": 562,
        "width": 265,
        "moduleElements": [
            {
                "kind": "VariableStatement",
                "fullStart": 0,
                "fullEnd": 311,
                "start": 297,
                "end": 310,
                "fullWidth": 311,
                "width": 13,
                "modifiers": [],
                "variableDeclaration": {
                    "kind": "VariableDeclaration",
                    "fullStart": 0,
                    "fullEnd": 309,
                    "start": 297,
                    "end": 309,
                    "fullWidth": 309,
                    "width": 12,
                    "varKeyword": {
                        "kind": "VarKeyword",
                        "fullStart": 0,
                        "fullEnd": 301,
                        "start": 297,
                        "end": 300,
                        "fullWidth": 301,
                        "width": 3,
                        "text": "var",
                        "value": "var",
                        "valueText": "var",
                        "hasLeadingTrivia": true,
                        "hasLeadingComment": true,
                        "hasLeadingNewLine": true,
                        "hasTrailingTrivia": true,
                        "leadingTrivia": [
                            {
                                "kind": "SingleLineCommentTrivia",
                                "text": "// Copyright 2009 the Sputnik authors.  All rights reserved."
                            },
                            {
                                "kind": "NewLineTrivia",
                                "text": "\n"
                            },
                            {
                                "kind": "SingleLineCommentTrivia",
                                "text": "// This code is governed by the BSD license found in the LICENSE file."
                            },
                            {
                                "kind": "NewLineTrivia",
                                "text": "\n"
                            },
                            {
                                "kind": "NewLineTrivia",
                                "text": "\n"
                            },
                            {
                                "kind": "MultiLineCommentTrivia",
                                "text": "/**\n * Operator x-- returns ToNumber(x)\n *\n * @path ch11/11.3/11.3.2/S11.3.2_A4_T1.js\n * @description Type(x) is boolean primitive or Boolean object\n */"
                            },
                            {
                                "kind": "NewLineTrivia",
                                "text": "\n"
                            },
                            {
                                "kind": "NewLineTrivia",
                                "text": "\n"
                            },
                            {
                                "kind": "SingleLineCommentTrivia",
                                "text": "//CHECK#1"
                            },
                            {
                                "kind": "NewLineTrivia",
                                "text": "\n"
                            }
                        ],
                        "trailingTrivia": [
                            {
                                "kind": "WhitespaceTrivia",
                                "text": " "
                            }
                        ]
                    },
                    "variableDeclarators": [
                        {
                            "kind": "VariableDeclarator",
                            "fullStart": 301,
                            "fullEnd": 309,
                            "start": 301,
                            "end": 309,
                            "fullWidth": 8,
<<<<<<< HEAD
                            "width": 8,
                            "identifier": {
=======
                            "propertyName": {
>>>>>>> 85e84683
                                "kind": "IdentifierName",
                                "fullStart": 301,
                                "fullEnd": 303,
                                "start": 301,
                                "end": 302,
                                "fullWidth": 2,
                                "width": 1,
                                "text": "x",
                                "value": "x",
                                "valueText": "x",
                                "hasTrailingTrivia": true,
                                "trailingTrivia": [
                                    {
                                        "kind": "WhitespaceTrivia",
                                        "text": " "
                                    }
                                ]
                            },
                            "equalsValueClause": {
                                "kind": "EqualsValueClause",
                                "fullStart": 303,
                                "fullEnd": 309,
                                "start": 303,
                                "end": 309,
                                "fullWidth": 6,
                                "width": 6,
                                "equalsToken": {
                                    "kind": "EqualsToken",
                                    "fullStart": 303,
                                    "fullEnd": 305,
                                    "start": 303,
                                    "end": 304,
                                    "fullWidth": 2,
                                    "width": 1,
                                    "text": "=",
                                    "value": "=",
                                    "valueText": "=",
                                    "hasTrailingTrivia": true,
                                    "trailingTrivia": [
                                        {
                                            "kind": "WhitespaceTrivia",
                                            "text": " "
                                        }
                                    ]
                                },
                                "value": {
                                    "kind": "TrueKeyword",
                                    "fullStart": 305,
                                    "fullEnd": 309,
                                    "start": 305,
                                    "end": 309,
                                    "fullWidth": 4,
                                    "width": 4,
                                    "text": "true",
                                    "value": true,
                                    "valueText": "true"
                                }
                            }
                        }
                    ]
                },
                "semicolonToken": {
                    "kind": "SemicolonToken",
                    "fullStart": 309,
                    "fullEnd": 311,
                    "start": 309,
                    "end": 310,
                    "fullWidth": 2,
                    "width": 1,
                    "text": ";",
                    "value": ";",
                    "valueText": ";",
                    "hasTrailingTrivia": true,
                    "hasTrailingNewLine": true,
                    "trailingTrivia": [
                        {
                            "kind": "NewLineTrivia",
                            "text": "\n"
                        }
                    ]
                }
            },
            {
                "kind": "VariableStatement",
                "fullStart": 311,
                "fullEnd": 325,
                "start": 311,
                "end": 323,
                "fullWidth": 14,
                "width": 12,
                "modifiers": [],
                "variableDeclaration": {
                    "kind": "VariableDeclaration",
                    "fullStart": 311,
                    "fullEnd": 322,
                    "start": 311,
                    "end": 322,
                    "fullWidth": 11,
                    "width": 11,
                    "varKeyword": {
                        "kind": "VarKeyword",
                        "fullStart": 311,
                        "fullEnd": 315,
                        "start": 311,
                        "end": 314,
                        "fullWidth": 4,
                        "width": 3,
                        "text": "var",
                        "value": "var",
                        "valueText": "var",
                        "hasTrailingTrivia": true,
                        "trailingTrivia": [
                            {
                                "kind": "WhitespaceTrivia",
                                "text": " "
                            }
                        ]
                    },
                    "variableDeclarators": [
                        {
                            "kind": "VariableDeclarator",
                            "fullStart": 315,
                            "fullEnd": 322,
                            "start": 315,
                            "end": 322,
                            "fullWidth": 7,
<<<<<<< HEAD
                            "width": 7,
                            "identifier": {
=======
                            "propertyName": {
>>>>>>> 85e84683
                                "kind": "IdentifierName",
                                "fullStart": 315,
                                "fullEnd": 317,
                                "start": 315,
                                "end": 316,
                                "fullWidth": 2,
                                "width": 1,
                                "text": "y",
                                "value": "y",
                                "valueText": "y",
                                "hasTrailingTrivia": true,
                                "trailingTrivia": [
                                    {
                                        "kind": "WhitespaceTrivia",
                                        "text": " "
                                    }
                                ]
                            },
                            "equalsValueClause": {
                                "kind": "EqualsValueClause",
                                "fullStart": 317,
                                "fullEnd": 322,
                                "start": 317,
                                "end": 322,
                                "fullWidth": 5,
                                "width": 5,
                                "equalsToken": {
                                    "kind": "EqualsToken",
                                    "fullStart": 317,
                                    "fullEnd": 319,
                                    "start": 317,
                                    "end": 318,
                                    "fullWidth": 2,
                                    "width": 1,
                                    "text": "=",
                                    "value": "=",
                                    "valueText": "=",
                                    "hasTrailingTrivia": true,
                                    "trailingTrivia": [
                                        {
                                            "kind": "WhitespaceTrivia",
                                            "text": " "
                                        }
                                    ]
                                },
                                "value": {
                                    "kind": "PostDecrementExpression",
                                    "fullStart": 319,
                                    "fullEnd": 322,
                                    "start": 319,
                                    "end": 322,
                                    "fullWidth": 3,
                                    "width": 3,
                                    "operand": {
                                        "kind": "IdentifierName",
                                        "fullStart": 319,
                                        "fullEnd": 320,
                                        "start": 319,
                                        "end": 320,
                                        "fullWidth": 1,
                                        "width": 1,
                                        "text": "x",
                                        "value": "x",
                                        "valueText": "x"
                                    },
                                    "operatorToken": {
                                        "kind": "MinusMinusToken",
                                        "fullStart": 320,
                                        "fullEnd": 322,
                                        "start": 320,
                                        "end": 322,
                                        "fullWidth": 2,
                                        "width": 2,
                                        "text": "--",
                                        "value": "--",
                                        "valueText": "--"
                                    }
                                }
                            }
                        }
                    ]
                },
                "semicolonToken": {
                    "kind": "SemicolonToken",
                    "fullStart": 322,
                    "fullEnd": 325,
                    "start": 322,
                    "end": 323,
                    "fullWidth": 3,
                    "width": 1,
                    "text": ";",
                    "value": ";",
                    "valueText": ";",
                    "hasTrailingTrivia": true,
                    "hasTrailingNewLine": true,
                    "trailingTrivia": [
                        {
                            "kind": "WhitespaceTrivia",
                            "text": " "
                        },
                        {
                            "kind": "NewLineTrivia",
                            "text": "\n"
                        }
                    ]
                }
            },
            {
                "kind": "IfStatement",
                "fullStart": 325,
                "fullEnd": 410,
                "start": 325,
                "end": 409,
                "fullWidth": 85,
                "width": 84,
                "ifKeyword": {
                    "kind": "IfKeyword",
                    "fullStart": 325,
                    "fullEnd": 328,
                    "start": 325,
                    "end": 327,
                    "fullWidth": 3,
                    "width": 2,
                    "text": "if",
                    "value": "if",
                    "valueText": "if",
                    "hasTrailingTrivia": true,
                    "trailingTrivia": [
                        {
                            "kind": "WhitespaceTrivia",
                            "text": " "
                        }
                    ]
                },
                "openParenToken": {
                    "kind": "OpenParenToken",
                    "fullStart": 328,
                    "fullEnd": 329,
                    "start": 328,
                    "end": 329,
                    "fullWidth": 1,
                    "width": 1,
                    "text": "(",
                    "value": "(",
                    "valueText": "("
                },
                "condition": {
                    "kind": "NotEqualsExpression",
                    "fullStart": 329,
                    "fullEnd": 336,
                    "start": 329,
                    "end": 336,
                    "fullWidth": 7,
                    "width": 7,
                    "left": {
                        "kind": "IdentifierName",
                        "fullStart": 329,
                        "fullEnd": 331,
                        "start": 329,
                        "end": 330,
                        "fullWidth": 2,
                        "width": 1,
                        "text": "y",
                        "value": "y",
                        "valueText": "y",
                        "hasTrailingTrivia": true,
                        "trailingTrivia": [
                            {
                                "kind": "WhitespaceTrivia",
                                "text": " "
                            }
                        ]
                    },
                    "operatorToken": {
                        "kind": "ExclamationEqualsEqualsToken",
                        "fullStart": 331,
                        "fullEnd": 335,
                        "start": 331,
                        "end": 334,
                        "fullWidth": 4,
                        "width": 3,
                        "text": "!==",
                        "value": "!==",
                        "valueText": "!==",
                        "hasTrailingTrivia": true,
                        "trailingTrivia": [
                            {
                                "kind": "WhitespaceTrivia",
                                "text": " "
                            }
                        ]
                    },
                    "right": {
                        "kind": "NumericLiteral",
                        "fullStart": 335,
                        "fullEnd": 336,
                        "start": 335,
                        "end": 336,
                        "fullWidth": 1,
                        "width": 1,
                        "text": "1",
                        "value": 1,
                        "valueText": "1"
                    }
                },
                "closeParenToken": {
                    "kind": "CloseParenToken",
                    "fullStart": 336,
                    "fullEnd": 338,
                    "start": 336,
                    "end": 337,
                    "fullWidth": 2,
                    "width": 1,
                    "text": ")",
                    "value": ")",
                    "valueText": ")",
                    "hasTrailingTrivia": true,
                    "trailingTrivia": [
                        {
                            "kind": "WhitespaceTrivia",
                            "text": " "
                        }
                    ]
                },
                "statement": {
                    "kind": "Block",
                    "fullStart": 338,
                    "fullEnd": 410,
                    "start": 338,
                    "end": 409,
                    "fullWidth": 72,
                    "width": 71,
                    "openBraceToken": {
                        "kind": "OpenBraceToken",
                        "fullStart": 338,
                        "fullEnd": 340,
                        "start": 338,
                        "end": 339,
                        "fullWidth": 2,
                        "width": 1,
                        "text": "{",
                        "value": "{",
                        "valueText": "{",
                        "hasTrailingTrivia": true,
                        "hasTrailingNewLine": true,
                        "trailingTrivia": [
                            {
                                "kind": "NewLineTrivia",
                                "text": "\n"
                            }
                        ]
                    },
                    "statements": [
                        {
                            "kind": "ExpressionStatement",
                            "fullStart": 340,
                            "fullEnd": 408,
                            "start": 342,
                            "end": 407,
                            "fullWidth": 68,
                            "width": 65,
                            "expression": {
                                "kind": "InvocationExpression",
                                "fullStart": 340,
                                "fullEnd": 406,
                                "start": 342,
                                "end": 406,
                                "fullWidth": 66,
                                "width": 64,
                                "expression": {
                                    "kind": "IdentifierName",
                                    "fullStart": 340,
                                    "fullEnd": 348,
                                    "start": 342,
                                    "end": 348,
                                    "fullWidth": 8,
                                    "width": 6,
                                    "text": "$ERROR",
                                    "value": "$ERROR",
                                    "valueText": "$ERROR",
                                    "hasLeadingTrivia": true,
                                    "leadingTrivia": [
                                        {
                                            "kind": "WhitespaceTrivia",
                                            "text": "  "
                                        }
                                    ]
                                },
                                "argumentList": {
                                    "kind": "ArgumentList",
                                    "fullStart": 348,
                                    "fullEnd": 406,
                                    "start": 348,
                                    "end": 406,
                                    "fullWidth": 58,
                                    "width": 58,
                                    "openParenToken": {
                                        "kind": "OpenParenToken",
                                        "fullStart": 348,
                                        "fullEnd": 349,
                                        "start": 348,
                                        "end": 349,
                                        "fullWidth": 1,
                                        "width": 1,
                                        "text": "(",
                                        "value": "(",
                                        "valueText": "("
                                    },
                                    "arguments": [
                                        {
                                            "kind": "AddExpression",
                                            "fullStart": 349,
                                            "fullEnd": 405,
                                            "start": 349,
                                            "end": 405,
                                            "fullWidth": 56,
                                            "width": 56,
                                            "left": {
                                                "kind": "StringLiteral",
                                                "fullStart": 349,
                                                "fullEnd": 400,
                                                "start": 349,
                                                "end": 399,
                                                "fullWidth": 51,
                                                "width": 50,
                                                "text": "'#1: var x = true; var y = x--; y === 1. Actual: '",
                                                "value": "#1: var x = true; var y = x--; y === 1. Actual: ",
                                                "valueText": "#1: var x = true; var y = x--; y === 1. Actual: ",
                                                "hasTrailingTrivia": true,
                                                "trailingTrivia": [
                                                    {
                                                        "kind": "WhitespaceTrivia",
                                                        "text": " "
                                                    }
                                                ]
                                            },
                                            "operatorToken": {
                                                "kind": "PlusToken",
                                                "fullStart": 400,
                                                "fullEnd": 402,
                                                "start": 400,
                                                "end": 401,
                                                "fullWidth": 2,
                                                "width": 1,
                                                "text": "+",
                                                "value": "+",
                                                "valueText": "+",
                                                "hasTrailingTrivia": true,
                                                "trailingTrivia": [
                                                    {
                                                        "kind": "WhitespaceTrivia",
                                                        "text": " "
                                                    }
                                                ]
                                            },
                                            "right": {
                                                "kind": "ParenthesizedExpression",
                                                "fullStart": 402,
                                                "fullEnd": 405,
                                                "start": 402,
                                                "end": 405,
                                                "fullWidth": 3,
                                                "width": 3,
                                                "openParenToken": {
                                                    "kind": "OpenParenToken",
                                                    "fullStart": 402,
                                                    "fullEnd": 403,
                                                    "start": 402,
                                                    "end": 403,
                                                    "fullWidth": 1,
                                                    "width": 1,
                                                    "text": "(",
                                                    "value": "(",
                                                    "valueText": "("
                                                },
                                                "expression": {
                                                    "kind": "IdentifierName",
                                                    "fullStart": 403,
                                                    "fullEnd": 404,
                                                    "start": 403,
                                                    "end": 404,
                                                    "fullWidth": 1,
                                                    "width": 1,
                                                    "text": "y",
                                                    "value": "y",
                                                    "valueText": "y"
                                                },
                                                "closeParenToken": {
                                                    "kind": "CloseParenToken",
                                                    "fullStart": 404,
                                                    "fullEnd": 405,
                                                    "start": 404,
                                                    "end": 405,
                                                    "fullWidth": 1,
                                                    "width": 1,
                                                    "text": ")",
                                                    "value": ")",
                                                    "valueText": ")"
                                                }
                                            }
                                        }
                                    ],
                                    "closeParenToken": {
                                        "kind": "CloseParenToken",
                                        "fullStart": 405,
                                        "fullEnd": 406,
                                        "start": 405,
                                        "end": 406,
                                        "fullWidth": 1,
                                        "width": 1,
                                        "text": ")",
                                        "value": ")",
                                        "valueText": ")"
                                    }
                                }
                            },
                            "semicolonToken": {
                                "kind": "SemicolonToken",
                                "fullStart": 406,
                                "fullEnd": 408,
                                "start": 406,
                                "end": 407,
                                "fullWidth": 2,
                                "width": 1,
                                "text": ";",
                                "value": ";",
                                "valueText": ";",
                                "hasTrailingTrivia": true,
                                "hasTrailingNewLine": true,
                                "trailingTrivia": [
                                    {
                                        "kind": "NewLineTrivia",
                                        "text": "\n"
                                    }
                                ]
                            }
                        }
                    ],
                    "closeBraceToken": {
                        "kind": "CloseBraceToken",
                        "fullStart": 408,
                        "fullEnd": 410,
                        "start": 408,
                        "end": 409,
                        "fullWidth": 2,
                        "width": 1,
                        "text": "}",
                        "value": "}",
                        "valueText": "}",
                        "hasTrailingTrivia": true,
                        "hasTrailingNewLine": true,
                        "trailingTrivia": [
                            {
                                "kind": "NewLineTrivia",
                                "text": "\n"
                            }
                        ]
                    }
                }
            },
            {
                "kind": "VariableStatement",
                "fullStart": 410,
                "fullEnd": 449,
                "start": 421,
                "end": 448,
                "fullWidth": 39,
                "width": 27,
                "modifiers": [],
                "variableDeclaration": {
                    "kind": "VariableDeclaration",
                    "fullStart": 410,
                    "fullEnd": 447,
                    "start": 421,
                    "end": 447,
                    "fullWidth": 37,
                    "width": 26,
                    "varKeyword": {
                        "kind": "VarKeyword",
                        "fullStart": 410,
                        "fullEnd": 425,
                        "start": 421,
                        "end": 424,
                        "fullWidth": 15,
                        "width": 3,
                        "text": "var",
                        "value": "var",
                        "valueText": "var",
                        "hasLeadingTrivia": true,
                        "hasLeadingComment": true,
                        "hasLeadingNewLine": true,
                        "hasTrailingTrivia": true,
                        "leadingTrivia": [
                            {
                                "kind": "NewLineTrivia",
                                "text": "\n"
                            },
                            {
                                "kind": "SingleLineCommentTrivia",
                                "text": "//CHECK#2"
                            },
                            {
                                "kind": "NewLineTrivia",
                                "text": "\n"
                            }
                        ],
                        "trailingTrivia": [
                            {
                                "kind": "WhitespaceTrivia",
                                "text": " "
                            }
                        ]
                    },
                    "variableDeclarators": [
                        {
                            "kind": "VariableDeclarator",
                            "fullStart": 425,
                            "fullEnd": 447,
                            "start": 425,
                            "end": 447,
                            "fullWidth": 22,
<<<<<<< HEAD
                            "width": 22,
                            "identifier": {
=======
                            "propertyName": {
>>>>>>> 85e84683
                                "kind": "IdentifierName",
                                "fullStart": 425,
                                "fullEnd": 427,
                                "start": 425,
                                "end": 426,
                                "fullWidth": 2,
                                "width": 1,
                                "text": "x",
                                "value": "x",
                                "valueText": "x",
                                "hasTrailingTrivia": true,
                                "trailingTrivia": [
                                    {
                                        "kind": "WhitespaceTrivia",
                                        "text": " "
                                    }
                                ]
                            },
                            "equalsValueClause": {
                                "kind": "EqualsValueClause",
                                "fullStart": 427,
                                "fullEnd": 447,
                                "start": 427,
                                "end": 447,
                                "fullWidth": 20,
                                "width": 20,
                                "equalsToken": {
                                    "kind": "EqualsToken",
                                    "fullStart": 427,
                                    "fullEnd": 429,
                                    "start": 427,
                                    "end": 428,
                                    "fullWidth": 2,
                                    "width": 1,
                                    "text": "=",
                                    "value": "=",
                                    "valueText": "=",
                                    "hasTrailingTrivia": true,
                                    "trailingTrivia": [
                                        {
                                            "kind": "WhitespaceTrivia",
                                            "text": " "
                                        }
                                    ]
                                },
                                "value": {
                                    "kind": "ObjectCreationExpression",
                                    "fullStart": 429,
                                    "fullEnd": 447,
                                    "start": 429,
                                    "end": 447,
                                    "fullWidth": 18,
                                    "width": 18,
                                    "newKeyword": {
                                        "kind": "NewKeyword",
                                        "fullStart": 429,
                                        "fullEnd": 433,
                                        "start": 429,
                                        "end": 432,
                                        "fullWidth": 4,
                                        "width": 3,
                                        "text": "new",
                                        "value": "new",
                                        "valueText": "new",
                                        "hasTrailingTrivia": true,
                                        "trailingTrivia": [
                                            {
                                                "kind": "WhitespaceTrivia",
                                                "text": " "
                                            }
                                        ]
                                    },
                                    "expression": {
                                        "kind": "IdentifierName",
                                        "fullStart": 433,
                                        "fullEnd": 440,
                                        "start": 433,
                                        "end": 440,
                                        "fullWidth": 7,
                                        "width": 7,
                                        "text": "Boolean",
                                        "value": "Boolean",
                                        "valueText": "Boolean"
                                    },
                                    "argumentList": {
                                        "kind": "ArgumentList",
                                        "fullStart": 440,
                                        "fullEnd": 447,
                                        "start": 440,
                                        "end": 447,
                                        "fullWidth": 7,
                                        "width": 7,
                                        "openParenToken": {
                                            "kind": "OpenParenToken",
                                            "fullStart": 440,
                                            "fullEnd": 441,
                                            "start": 440,
                                            "end": 441,
                                            "fullWidth": 1,
                                            "width": 1,
                                            "text": "(",
                                            "value": "(",
                                            "valueText": "("
                                        },
                                        "arguments": [
                                            {
                                                "kind": "FalseKeyword",
                                                "fullStart": 441,
                                                "fullEnd": 446,
                                                "start": 441,
                                                "end": 446,
                                                "fullWidth": 5,
                                                "width": 5,
                                                "text": "false",
                                                "value": false,
                                                "valueText": "false"
                                            }
                                        ],
                                        "closeParenToken": {
                                            "kind": "CloseParenToken",
                                            "fullStart": 446,
                                            "fullEnd": 447,
                                            "start": 446,
                                            "end": 447,
                                            "fullWidth": 1,
                                            "width": 1,
                                            "text": ")",
                                            "value": ")",
                                            "valueText": ")"
                                        }
                                    }
                                }
                            }
                        }
                    ]
                },
                "semicolonToken": {
                    "kind": "SemicolonToken",
                    "fullStart": 447,
                    "fullEnd": 449,
                    "start": 447,
                    "end": 448,
                    "fullWidth": 2,
                    "width": 1,
                    "text": ";",
                    "value": ";",
                    "valueText": ";",
                    "hasTrailingTrivia": true,
                    "hasTrailingNewLine": true,
                    "trailingTrivia": [
                        {
                            "kind": "NewLineTrivia",
                            "text": "\n"
                        }
                    ]
                }
            },
            {
                "kind": "VariableStatement",
                "fullStart": 449,
                "fullEnd": 462,
                "start": 449,
                "end": 461,
                "fullWidth": 13,
                "width": 12,
                "modifiers": [],
                "variableDeclaration": {
                    "kind": "VariableDeclaration",
                    "fullStart": 449,
                    "fullEnd": 460,
                    "start": 449,
                    "end": 460,
                    "fullWidth": 11,
                    "width": 11,
                    "varKeyword": {
                        "kind": "VarKeyword",
                        "fullStart": 449,
                        "fullEnd": 453,
                        "start": 449,
                        "end": 452,
                        "fullWidth": 4,
                        "width": 3,
                        "text": "var",
                        "value": "var",
                        "valueText": "var",
                        "hasTrailingTrivia": true,
                        "trailingTrivia": [
                            {
                                "kind": "WhitespaceTrivia",
                                "text": " "
                            }
                        ]
                    },
                    "variableDeclarators": [
                        {
                            "kind": "VariableDeclarator",
                            "fullStart": 453,
                            "fullEnd": 460,
                            "start": 453,
                            "end": 460,
                            "fullWidth": 7,
<<<<<<< HEAD
                            "width": 7,
                            "identifier": {
=======
                            "propertyName": {
>>>>>>> 85e84683
                                "kind": "IdentifierName",
                                "fullStart": 453,
                                "fullEnd": 455,
                                "start": 453,
                                "end": 454,
                                "fullWidth": 2,
                                "width": 1,
                                "text": "y",
                                "value": "y",
                                "valueText": "y",
                                "hasTrailingTrivia": true,
                                "trailingTrivia": [
                                    {
                                        "kind": "WhitespaceTrivia",
                                        "text": " "
                                    }
                                ]
                            },
                            "equalsValueClause": {
                                "kind": "EqualsValueClause",
                                "fullStart": 455,
                                "fullEnd": 460,
                                "start": 455,
                                "end": 460,
                                "fullWidth": 5,
                                "width": 5,
                                "equalsToken": {
                                    "kind": "EqualsToken",
                                    "fullStart": 455,
                                    "fullEnd": 457,
                                    "start": 455,
                                    "end": 456,
                                    "fullWidth": 2,
                                    "width": 1,
                                    "text": "=",
                                    "value": "=",
                                    "valueText": "=",
                                    "hasTrailingTrivia": true,
                                    "trailingTrivia": [
                                        {
                                            "kind": "WhitespaceTrivia",
                                            "text": " "
                                        }
                                    ]
                                },
                                "value": {
                                    "kind": "PostDecrementExpression",
                                    "fullStart": 457,
                                    "fullEnd": 460,
                                    "start": 457,
                                    "end": 460,
                                    "fullWidth": 3,
                                    "width": 3,
                                    "operand": {
                                        "kind": "IdentifierName",
                                        "fullStart": 457,
                                        "fullEnd": 458,
                                        "start": 457,
                                        "end": 458,
                                        "fullWidth": 1,
                                        "width": 1,
                                        "text": "x",
                                        "value": "x",
                                        "valueText": "x"
                                    },
                                    "operatorToken": {
                                        "kind": "MinusMinusToken",
                                        "fullStart": 458,
                                        "fullEnd": 460,
                                        "start": 458,
                                        "end": 460,
                                        "fullWidth": 2,
                                        "width": 2,
                                        "text": "--",
                                        "value": "--",
                                        "valueText": "--"
                                    }
                                }
                            }
                        }
                    ]
                },
                "semicolonToken": {
                    "kind": "SemicolonToken",
                    "fullStart": 460,
                    "fullEnd": 462,
                    "start": 460,
                    "end": 461,
                    "fullWidth": 2,
                    "width": 1,
                    "text": ";",
                    "value": ";",
                    "valueText": ";",
                    "hasTrailingTrivia": true,
                    "hasTrailingNewLine": true,
                    "trailingTrivia": [
                        {
                            "kind": "NewLineTrivia",
                            "text": "\n"
                        }
                    ]
                }
            },
            {
                "kind": "IfStatement",
                "fullStart": 462,
                "fullEnd": 561,
                "start": 462,
                "end": 560,
                "fullWidth": 99,
                "width": 98,
                "ifKeyword": {
                    "kind": "IfKeyword",
                    "fullStart": 462,
                    "fullEnd": 465,
                    "start": 462,
                    "end": 464,
                    "fullWidth": 3,
                    "width": 2,
                    "text": "if",
                    "value": "if",
                    "valueText": "if",
                    "hasTrailingTrivia": true,
                    "trailingTrivia": [
                        {
                            "kind": "WhitespaceTrivia",
                            "text": " "
                        }
                    ]
                },
                "openParenToken": {
                    "kind": "OpenParenToken",
                    "fullStart": 465,
                    "fullEnd": 466,
                    "start": 465,
                    "end": 466,
                    "fullWidth": 1,
                    "width": 1,
                    "text": "(",
                    "value": "(",
                    "valueText": "("
                },
                "condition": {
                    "kind": "NotEqualsExpression",
                    "fullStart": 466,
                    "fullEnd": 473,
                    "start": 466,
                    "end": 473,
                    "fullWidth": 7,
                    "width": 7,
                    "left": {
                        "kind": "IdentifierName",
                        "fullStart": 466,
                        "fullEnd": 468,
                        "start": 466,
                        "end": 467,
                        "fullWidth": 2,
                        "width": 1,
                        "text": "y",
                        "value": "y",
                        "valueText": "y",
                        "hasTrailingTrivia": true,
                        "trailingTrivia": [
                            {
                                "kind": "WhitespaceTrivia",
                                "text": " "
                            }
                        ]
                    },
                    "operatorToken": {
                        "kind": "ExclamationEqualsEqualsToken",
                        "fullStart": 468,
                        "fullEnd": 472,
                        "start": 468,
                        "end": 471,
                        "fullWidth": 4,
                        "width": 3,
                        "text": "!==",
                        "value": "!==",
                        "valueText": "!==",
                        "hasTrailingTrivia": true,
                        "trailingTrivia": [
                            {
                                "kind": "WhitespaceTrivia",
                                "text": " "
                            }
                        ]
                    },
                    "right": {
                        "kind": "NumericLiteral",
                        "fullStart": 472,
                        "fullEnd": 473,
                        "start": 472,
                        "end": 473,
                        "fullWidth": 1,
                        "width": 1,
                        "text": "0",
                        "value": 0,
                        "valueText": "0"
                    }
                },
                "closeParenToken": {
                    "kind": "CloseParenToken",
                    "fullStart": 473,
                    "fullEnd": 475,
                    "start": 473,
                    "end": 474,
                    "fullWidth": 2,
                    "width": 1,
                    "text": ")",
                    "value": ")",
                    "valueText": ")",
                    "hasTrailingTrivia": true,
                    "trailingTrivia": [
                        {
                            "kind": "WhitespaceTrivia",
                            "text": " "
                        }
                    ]
                },
                "statement": {
                    "kind": "Block",
                    "fullStart": 475,
                    "fullEnd": 561,
                    "start": 475,
                    "end": 560,
                    "fullWidth": 86,
                    "width": 85,
                    "openBraceToken": {
                        "kind": "OpenBraceToken",
                        "fullStart": 475,
                        "fullEnd": 477,
                        "start": 475,
                        "end": 476,
                        "fullWidth": 2,
                        "width": 1,
                        "text": "{",
                        "value": "{",
                        "valueText": "{",
                        "hasTrailingTrivia": true,
                        "hasTrailingNewLine": true,
                        "trailingTrivia": [
                            {
                                "kind": "NewLineTrivia",
                                "text": "\n"
                            }
                        ]
                    },
                    "statements": [
                        {
                            "kind": "ExpressionStatement",
                            "fullStart": 477,
                            "fullEnd": 559,
                            "start": 479,
                            "end": 558,
                            "fullWidth": 82,
                            "width": 79,
                            "expression": {
                                "kind": "InvocationExpression",
                                "fullStart": 477,
                                "fullEnd": 557,
                                "start": 479,
                                "end": 557,
                                "fullWidth": 80,
                                "width": 78,
                                "expression": {
                                    "kind": "IdentifierName",
                                    "fullStart": 477,
                                    "fullEnd": 485,
                                    "start": 479,
                                    "end": 485,
                                    "fullWidth": 8,
                                    "width": 6,
                                    "text": "$ERROR",
                                    "value": "$ERROR",
                                    "valueText": "$ERROR",
                                    "hasLeadingTrivia": true,
                                    "leadingTrivia": [
                                        {
                                            "kind": "WhitespaceTrivia",
                                            "text": "  "
                                        }
                                    ]
                                },
                                "argumentList": {
                                    "kind": "ArgumentList",
                                    "fullStart": 485,
                                    "fullEnd": 557,
                                    "start": 485,
                                    "end": 557,
                                    "fullWidth": 72,
                                    "width": 72,
                                    "openParenToken": {
                                        "kind": "OpenParenToken",
                                        "fullStart": 485,
                                        "fullEnd": 486,
                                        "start": 485,
                                        "end": 486,
                                        "fullWidth": 1,
                                        "width": 1,
                                        "text": "(",
                                        "value": "(",
                                        "valueText": "("
                                    },
                                    "arguments": [
                                        {
                                            "kind": "AddExpression",
                                            "fullStart": 486,
                                            "fullEnd": 556,
                                            "start": 486,
                                            "end": 556,
                                            "fullWidth": 70,
                                            "width": 70,
                                            "left": {
                                                "kind": "StringLiteral",
                                                "fullStart": 486,
                                                "fullEnd": 551,
                                                "start": 486,
                                                "end": 550,
                                                "fullWidth": 65,
                                                "width": 64,
                                                "text": "'#2: var x = new Boolean(false); var y = x--; y === 0. Actual: '",
                                                "value": "#2: var x = new Boolean(false); var y = x--; y === 0. Actual: ",
                                                "valueText": "#2: var x = new Boolean(false); var y = x--; y === 0. Actual: ",
                                                "hasTrailingTrivia": true,
                                                "trailingTrivia": [
                                                    {
                                                        "kind": "WhitespaceTrivia",
                                                        "text": " "
                                                    }
                                                ]
                                            },
                                            "operatorToken": {
                                                "kind": "PlusToken",
                                                "fullStart": 551,
                                                "fullEnd": 553,
                                                "start": 551,
                                                "end": 552,
                                                "fullWidth": 2,
                                                "width": 1,
                                                "text": "+",
                                                "value": "+",
                                                "valueText": "+",
                                                "hasTrailingTrivia": true,
                                                "trailingTrivia": [
                                                    {
                                                        "kind": "WhitespaceTrivia",
                                                        "text": " "
                                                    }
                                                ]
                                            },
                                            "right": {
                                                "kind": "ParenthesizedExpression",
                                                "fullStart": 553,
                                                "fullEnd": 556,
                                                "start": 553,
                                                "end": 556,
                                                "fullWidth": 3,
                                                "width": 3,
                                                "openParenToken": {
                                                    "kind": "OpenParenToken",
                                                    "fullStart": 553,
                                                    "fullEnd": 554,
                                                    "start": 553,
                                                    "end": 554,
                                                    "fullWidth": 1,
                                                    "width": 1,
                                                    "text": "(",
                                                    "value": "(",
                                                    "valueText": "("
                                                },
                                                "expression": {
                                                    "kind": "IdentifierName",
                                                    "fullStart": 554,
                                                    "fullEnd": 555,
                                                    "start": 554,
                                                    "end": 555,
                                                    "fullWidth": 1,
                                                    "width": 1,
                                                    "text": "y",
                                                    "value": "y",
                                                    "valueText": "y"
                                                },
                                                "closeParenToken": {
                                                    "kind": "CloseParenToken",
                                                    "fullStart": 555,
                                                    "fullEnd": 556,
                                                    "start": 555,
                                                    "end": 556,
                                                    "fullWidth": 1,
                                                    "width": 1,
                                                    "text": ")",
                                                    "value": ")",
                                                    "valueText": ")"
                                                }
                                            }
                                        }
                                    ],
                                    "closeParenToken": {
                                        "kind": "CloseParenToken",
                                        "fullStart": 556,
                                        "fullEnd": 557,
                                        "start": 556,
                                        "end": 557,
                                        "fullWidth": 1,
                                        "width": 1,
                                        "text": ")",
                                        "value": ")",
                                        "valueText": ")"
                                    }
                                }
                            },
                            "semicolonToken": {
                                "kind": "SemicolonToken",
                                "fullStart": 557,
                                "fullEnd": 559,
                                "start": 557,
                                "end": 558,
                                "fullWidth": 2,
                                "width": 1,
                                "text": ";",
                                "value": ";",
                                "valueText": ";",
                                "hasTrailingTrivia": true,
                                "hasTrailingNewLine": true,
                                "trailingTrivia": [
                                    {
                                        "kind": "NewLineTrivia",
                                        "text": "\n"
                                    }
                                ]
                            }
                        }
                    ],
                    "closeBraceToken": {
                        "kind": "CloseBraceToken",
                        "fullStart": 559,
                        "fullEnd": 561,
                        "start": 559,
                        "end": 560,
                        "fullWidth": 2,
                        "width": 1,
                        "text": "}",
                        "value": "}",
                        "valueText": "}",
                        "hasTrailingTrivia": true,
                        "hasTrailingNewLine": true,
                        "trailingTrivia": [
                            {
                                "kind": "NewLineTrivia",
                                "text": "\n"
                            }
                        ]
                    }
                }
            }
        ],
        "endOfFileToken": {
            "kind": "EndOfFileToken",
            "fullStart": 561,
            "fullEnd": 562,
            "start": 562,
            "end": 562,
            "fullWidth": 1,
            "width": 0,
            "text": "",
            "hasLeadingTrivia": true,
            "hasLeadingNewLine": true,
            "leadingTrivia": [
                {
                    "kind": "NewLineTrivia",
                    "text": "\n"
                }
            ]
        }
    },
    "lineMap": {
        "lineStarts": [
            0,
            61,
            132,
            133,
            137,
            173,
            176,
            219,
            282,
            286,
            287,
            297,
            311,
            325,
            340,
            408,
            410,
            411,
            421,
            449,
            462,
            477,
            559,
            561,
            562
        ],
        "length": 562
    }
}<|MERGE_RESOLUTION|>--- conflicted
+++ resolved
@@ -102,12 +102,8 @@
                             "start": 301,
                             "end": 309,
                             "fullWidth": 8,
-<<<<<<< HEAD
                             "width": 8,
-                            "identifier": {
-=======
                             "propertyName": {
->>>>>>> 85e84683
                                 "kind": "IdentifierName",
                                 "fullStart": 301,
                                 "fullEnd": 303,
@@ -234,12 +230,8 @@
                             "start": 315,
                             "end": 322,
                             "fullWidth": 7,
-<<<<<<< HEAD
                             "width": 7,
-                            "identifier": {
-=======
                             "propertyName": {
->>>>>>> 85e84683
                                 "kind": "IdentifierName",
                                 "fullStart": 315,
                                 "fullEnd": 317,
@@ -761,12 +753,8 @@
                             "start": 425,
                             "end": 447,
                             "fullWidth": 22,
-<<<<<<< HEAD
                             "width": 22,
-                            "identifier": {
-=======
                             "propertyName": {
->>>>>>> 85e84683
                                 "kind": "IdentifierName",
                                 "fullStart": 425,
                                 "fullEnd": 427,
@@ -968,12 +956,8 @@
                             "start": 453,
                             "end": 460,
                             "fullWidth": 7,
-<<<<<<< HEAD
                             "width": 7,
-                            "identifier": {
-=======
                             "propertyName": {
->>>>>>> 85e84683
                                 "kind": "IdentifierName",
                                 "fullStart": 453,
                                 "fullEnd": 455,
