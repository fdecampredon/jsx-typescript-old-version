--- conflicted
+++ resolved
@@ -102,12 +102,8 @@
                             "start": 299,
                             "end": 306,
                             "fullWidth": 7,
-<<<<<<< HEAD
                             "width": 7,
-                            "identifier": {
-=======
                             "propertyName": {
->>>>>>> 85e84683
                                 "kind": "IdentifierName",
                                 "fullStart": 299,
                                 "fullEnd": 301,
@@ -238,12 +234,8 @@
                             "start": 313,
                             "end": 320,
                             "fullWidth": 7,
-<<<<<<< HEAD
                             "width": 7,
-                            "identifier": {
-=======
                             "propertyName": {
->>>>>>> 85e84683
                                 "kind": "IdentifierName",
                                 "fullStart": 313,
                                 "fullEnd": 315,
@@ -761,12 +753,8 @@
                             "start": 421,
                             "end": 428,
                             "fullWidth": 7,
-<<<<<<< HEAD
                             "width": 7,
-                            "identifier": {
-=======
                             "propertyName": {
->>>>>>> 85e84683
                                 "kind": "IdentifierName",
                                 "fullStart": 421,
                                 "fullEnd": 423,
@@ -893,12 +881,8 @@
                             "start": 434,
                             "end": 441,
                             "fullWidth": 7,
-<<<<<<< HEAD
                             "width": 7,
-                            "identifier": {
-=======
                             "propertyName": {
->>>>>>> 85e84683
                                 "kind": "IdentifierName",
                                 "fullStart": 434,
                                 "fullEnd": 436,
@@ -1472,12 +1456,8 @@
                             "start": 563,
                             "end": 583,
                             "fullWidth": 20,
-<<<<<<< HEAD
                             "width": 20,
-                            "identifier": {
-=======
                             "propertyName": {
->>>>>>> 85e84683
                                 "kind": "IdentifierName",
                                 "fullStart": 563,
                                 "fullEnd": 565,
@@ -1679,12 +1659,8 @@
                             "start": 589,
                             "end": 596,
                             "fullWidth": 7,
-<<<<<<< HEAD
                             "width": 7,
-                            "identifier": {
-=======
                             "propertyName": {
->>>>>>> 85e84683
                                 "kind": "IdentifierName",
                                 "fullStart": 589,
                                 "fullEnd": 591,
