--- conflicted
+++ resolved
@@ -102,12 +102,8 @@
                             "start": 307,
                             "end": 314,
                             "fullWidth": 7,
-<<<<<<< HEAD
                             "width": 7,
-                            "identifier": {
-=======
                             "propertyName": {
->>>>>>> 85e84683
                                 "kind": "IdentifierName",
                                 "fullStart": 307,
                                 "fullEnd": 309,
@@ -721,12 +717,8 @@
                             "start": 422,
                             "end": 429,
                             "fullWidth": 7,
-<<<<<<< HEAD
                             "width": 7,
-                            "identifier": {
-=======
                             "propertyName": {
->>>>>>> 85e84683
                                 "kind": "IdentifierName",
                                 "fullStart": 422,
                                 "fullEnd": 424,
@@ -1349,12 +1341,8 @@
                             "start": 550,
                             "end": 570,
                             "fullWidth": 20,
-<<<<<<< HEAD
                             "width": 20,
-                            "identifier": {
-=======
                             "propertyName": {
->>>>>>> 85e84683
                                 "kind": "IdentifierName",
                                 "fullStart": 550,
                                 "fullEnd": 552,
