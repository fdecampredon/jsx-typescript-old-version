{
    "isDeclaration": false,
    "languageVersion": "EcmaScript5",
    "parseOptions": {
        "allowAutomaticSemicolonInsertion": true
    },
    "sourceUnit": {
        "kind": "SourceUnit",
        "fullStart": 0,
        "fullEnd": 563,
        "start": 295,
        "end": 563,
        "fullWidth": 563,
        "width": 268,
        "moduleElements": [
            {
                "kind": "VariableStatement",
                "fullStart": 0,
                "fullEnd": 308,
                "start": 295,
                "end": 307,
                "fullWidth": 308,
                "width": 12,
                "modifiers": [],
                "variableDeclaration": {
                    "kind": "VariableDeclaration",
                    "fullStart": 0,
                    "fullEnd": 306,
                    "start": 295,
                    "end": 306,
                    "fullWidth": 306,
                    "width": 11,
                    "varKeyword": {
                        "kind": "VarKeyword",
                        "fullStart": 0,
                        "fullEnd": 299,
                        "start": 295,
                        "end": 298,
                        "fullWidth": 299,
                        "width": 3,
                        "text": "var",
                        "value": "var",
                        "valueText": "var",
                        "hasLeadingTrivia": true,
                        "hasLeadingComment": true,
                        "hasLeadingNewLine": true,
                        "hasTrailingTrivia": true,
                        "leadingTrivia": [
                            {
                                "kind": "SingleLineCommentTrivia",
                                "text": "// Copyright 2009 the Sputnik authors.  All rights reserved."
                            },
                            {
                                "kind": "NewLineTrivia",
                                "text": "\n"
                            },
                            {
                                "kind": "SingleLineCommentTrivia",
                                "text": "// This code is governed by the BSD license found in the LICENSE file."
                            },
                            {
                                "kind": "NewLineTrivia",
                                "text": "\n"
                            },
                            {
                                "kind": "NewLineTrivia",
                                "text": "\n"
                            },
                            {
                                "kind": "MultiLineCommentTrivia",
                                "text": "/**\n * Operator x-- returns ToNumber(x)\n *\n * @path ch11/11.3/11.3.2/S11.3.2_A4_T2.js\n * @description Type(x) is number primitive or Number object\n */"
                            },
                            {
                                "kind": "NewLineTrivia",
                                "text": "\n"
                            },
                            {
                                "kind": "NewLineTrivia",
                                "text": "\n"
                            },
                            {
                                "kind": "SingleLineCommentTrivia",
                                "text": "//CHECK#1"
                            },
                            {
                                "kind": "NewLineTrivia",
                                "text": "\n"
                            }
                        ],
                        "trailingTrivia": [
                            {
                                "kind": "WhitespaceTrivia",
                                "text": " "
                            }
                        ]
                    },
                    "variableDeclarators": [
                        {
                            "kind": "VariableDeclarator",
                            "fullStart": 299,
                            "fullEnd": 306,
                            "start": 299,
                            "end": 306,
                            "fullWidth": 7,
<<<<<<< HEAD
                            "width": 7,
                            "identifier": {
=======
                            "propertyName": {
>>>>>>> 85e84683
                                "kind": "IdentifierName",
                                "fullStart": 299,
                                "fullEnd": 301,
                                "start": 299,
                                "end": 300,
                                "fullWidth": 2,
                                "width": 1,
                                "text": "x",
                                "value": "x",
                                "valueText": "x",
                                "hasTrailingTrivia": true,
                                "trailingTrivia": [
                                    {
                                        "kind": "WhitespaceTrivia",
                                        "text": " "
                                    }
                                ]
                            },
                            "equalsValueClause": {
                                "kind": "EqualsValueClause",
                                "fullStart": 301,
                                "fullEnd": 306,
                                "start": 301,
                                "end": 306,
                                "fullWidth": 5,
                                "width": 5,
                                "equalsToken": {
                                    "kind": "EqualsToken",
                                    "fullStart": 301,
                                    "fullEnd": 303,
                                    "start": 301,
                                    "end": 302,
                                    "fullWidth": 2,
                                    "width": 1,
                                    "text": "=",
                                    "value": "=",
                                    "valueText": "=",
                                    "hasTrailingTrivia": true,
                                    "trailingTrivia": [
                                        {
                                            "kind": "WhitespaceTrivia",
                                            "text": " "
                                        }
                                    ]
                                },
                                "value": {
                                    "kind": "NumericLiteral",
                                    "fullStart": 303,
                                    "fullEnd": 306,
                                    "start": 303,
                                    "end": 306,
                                    "fullWidth": 3,
                                    "width": 3,
                                    "text": "1.1",
                                    "value": 1.1,
                                    "valueText": "1.1"
                                }
                            }
                        }
                    ]
                },
                "semicolonToken": {
                    "kind": "SemicolonToken",
                    "fullStart": 306,
                    "fullEnd": 308,
                    "start": 306,
                    "end": 307,
                    "fullWidth": 2,
                    "width": 1,
                    "text": ";",
                    "value": ";",
                    "valueText": ";",
                    "hasTrailingTrivia": true,
                    "hasTrailingNewLine": true,
                    "trailingTrivia": [
                        {
                            "kind": "NewLineTrivia",
                            "text": "\n"
                        }
                    ]
                }
            },
            {
                "kind": "VariableStatement",
                "fullStart": 308,
                "fullEnd": 321,
                "start": 308,
                "end": 320,
                "fullWidth": 13,
                "width": 12,
                "modifiers": [],
                "variableDeclaration": {
                    "kind": "VariableDeclaration",
                    "fullStart": 308,
                    "fullEnd": 319,
                    "start": 308,
                    "end": 319,
                    "fullWidth": 11,
                    "width": 11,
                    "varKeyword": {
                        "kind": "VarKeyword",
                        "fullStart": 308,
                        "fullEnd": 312,
                        "start": 308,
                        "end": 311,
                        "fullWidth": 4,
                        "width": 3,
                        "text": "var",
                        "value": "var",
                        "valueText": "var",
                        "hasTrailingTrivia": true,
                        "trailingTrivia": [
                            {
                                "kind": "WhitespaceTrivia",
                                "text": " "
                            }
                        ]
                    },
                    "variableDeclarators": [
                        {
                            "kind": "VariableDeclarator",
                            "fullStart": 312,
                            "fullEnd": 319,
                            "start": 312,
                            "end": 319,
                            "fullWidth": 7,
<<<<<<< HEAD
                            "width": 7,
                            "identifier": {
=======
                            "propertyName": {
>>>>>>> 85e84683
                                "kind": "IdentifierName",
                                "fullStart": 312,
                                "fullEnd": 314,
                                "start": 312,
                                "end": 313,
                                "fullWidth": 2,
                                "width": 1,
                                "text": "y",
                                "value": "y",
                                "valueText": "y",
                                "hasTrailingTrivia": true,
                                "trailingTrivia": [
                                    {
                                        "kind": "WhitespaceTrivia",
                                        "text": " "
                                    }
                                ]
                            },
                            "equalsValueClause": {
                                "kind": "EqualsValueClause",
                                "fullStart": 314,
                                "fullEnd": 319,
                                "start": 314,
                                "end": 319,
                                "fullWidth": 5,
                                "width": 5,
                                "equalsToken": {
                                    "kind": "EqualsToken",
                                    "fullStart": 314,
                                    "fullEnd": 316,
                                    "start": 314,
                                    "end": 315,
                                    "fullWidth": 2,
                                    "width": 1,
                                    "text": "=",
                                    "value": "=",
                                    "valueText": "=",
                                    "hasTrailingTrivia": true,
                                    "trailingTrivia": [
                                        {
                                            "kind": "WhitespaceTrivia",
                                            "text": " "
                                        }
                                    ]
                                },
                                "value": {
                                    "kind": "PostDecrementExpression",
                                    "fullStart": 316,
                                    "fullEnd": 319,
                                    "start": 316,
                                    "end": 319,
                                    "fullWidth": 3,
                                    "width": 3,
                                    "operand": {
                                        "kind": "IdentifierName",
                                        "fullStart": 316,
                                        "fullEnd": 317,
                                        "start": 316,
                                        "end": 317,
                                        "fullWidth": 1,
                                        "width": 1,
                                        "text": "x",
                                        "value": "x",
                                        "valueText": "x"
                                    },
                                    "operatorToken": {
                                        "kind": "MinusMinusToken",
                                        "fullStart": 317,
                                        "fullEnd": 319,
                                        "start": 317,
                                        "end": 319,
                                        "fullWidth": 2,
                                        "width": 2,
                                        "text": "--",
                                        "value": "--",
                                        "valueText": "--"
                                    }
                                }
                            }
                        }
                    ]
                },
                "semicolonToken": {
                    "kind": "SemicolonToken",
                    "fullStart": 319,
                    "fullEnd": 321,
                    "start": 319,
                    "end": 320,
                    "fullWidth": 2,
                    "width": 1,
                    "text": ";",
                    "value": ";",
                    "valueText": ";",
                    "hasTrailingTrivia": true,
                    "hasTrailingNewLine": true,
                    "trailingTrivia": [
                        {
                            "kind": "NewLineTrivia",
                            "text": "\n"
                        }
                    ]
                }
            },
            {
                "kind": "IfStatement",
                "fullStart": 321,
                "fullEnd": 409,
                "start": 321,
                "end": 408,
                "fullWidth": 88,
                "width": 87,
                "ifKeyword": {
                    "kind": "IfKeyword",
                    "fullStart": 321,
                    "fullEnd": 324,
                    "start": 321,
                    "end": 323,
                    "fullWidth": 3,
                    "width": 2,
                    "text": "if",
                    "value": "if",
                    "valueText": "if",
                    "hasTrailingTrivia": true,
                    "trailingTrivia": [
                        {
                            "kind": "WhitespaceTrivia",
                            "text": " "
                        }
                    ]
                },
                "openParenToken": {
                    "kind": "OpenParenToken",
                    "fullStart": 324,
                    "fullEnd": 325,
                    "start": 324,
                    "end": 325,
                    "fullWidth": 1,
                    "width": 1,
                    "text": "(",
                    "value": "(",
                    "valueText": "("
                },
                "condition": {
                    "kind": "NotEqualsExpression",
                    "fullStart": 325,
                    "fullEnd": 334,
                    "start": 325,
                    "end": 334,
                    "fullWidth": 9,
                    "width": 9,
                    "left": {
                        "kind": "IdentifierName",
                        "fullStart": 325,
                        "fullEnd": 327,
                        "start": 325,
                        "end": 326,
                        "fullWidth": 2,
                        "width": 1,
                        "text": "y",
                        "value": "y",
                        "valueText": "y",
                        "hasTrailingTrivia": true,
                        "trailingTrivia": [
                            {
                                "kind": "WhitespaceTrivia",
                                "text": " "
                            }
                        ]
                    },
                    "operatorToken": {
                        "kind": "ExclamationEqualsEqualsToken",
                        "fullStart": 327,
                        "fullEnd": 331,
                        "start": 327,
                        "end": 330,
                        "fullWidth": 4,
                        "width": 3,
                        "text": "!==",
                        "value": "!==",
                        "valueText": "!==",
                        "hasTrailingTrivia": true,
                        "trailingTrivia": [
                            {
                                "kind": "WhitespaceTrivia",
                                "text": " "
                            }
                        ]
                    },
                    "right": {
                        "kind": "NumericLiteral",
                        "fullStart": 331,
                        "fullEnd": 334,
                        "start": 331,
                        "end": 334,
                        "fullWidth": 3,
                        "width": 3,
                        "text": "1.1",
                        "value": 1.1,
                        "valueText": "1.1"
                    }
                },
                "closeParenToken": {
                    "kind": "CloseParenToken",
                    "fullStart": 334,
                    "fullEnd": 336,
                    "start": 334,
                    "end": 335,
                    "fullWidth": 2,
                    "width": 1,
                    "text": ")",
                    "value": ")",
                    "valueText": ")",
                    "hasTrailingTrivia": true,
                    "trailingTrivia": [
                        {
                            "kind": "WhitespaceTrivia",
                            "text": " "
                        }
                    ]
                },
                "statement": {
                    "kind": "Block",
                    "fullStart": 336,
                    "fullEnd": 409,
                    "start": 336,
                    "end": 408,
                    "fullWidth": 73,
                    "width": 72,
                    "openBraceToken": {
                        "kind": "OpenBraceToken",
                        "fullStart": 336,
                        "fullEnd": 338,
                        "start": 336,
                        "end": 337,
                        "fullWidth": 2,
                        "width": 1,
                        "text": "{",
                        "value": "{",
                        "valueText": "{",
                        "hasTrailingTrivia": true,
                        "hasTrailingNewLine": true,
                        "trailingTrivia": [
                            {
                                "kind": "NewLineTrivia",
                                "text": "\n"
                            }
                        ]
                    },
                    "statements": [
                        {
                            "kind": "ExpressionStatement",
                            "fullStart": 338,
                            "fullEnd": 407,
                            "start": 340,
                            "end": 406,
                            "fullWidth": 69,
                            "width": 66,
                            "expression": {
                                "kind": "InvocationExpression",
                                "fullStart": 338,
                                "fullEnd": 405,
                                "start": 340,
                                "end": 405,
                                "fullWidth": 67,
                                "width": 65,
                                "expression": {
                                    "kind": "IdentifierName",
                                    "fullStart": 338,
                                    "fullEnd": 346,
                                    "start": 340,
                                    "end": 346,
                                    "fullWidth": 8,
                                    "width": 6,
                                    "text": "$ERROR",
                                    "value": "$ERROR",
                                    "valueText": "$ERROR",
                                    "hasLeadingTrivia": true,
                                    "leadingTrivia": [
                                        {
                                            "kind": "WhitespaceTrivia",
                                            "text": "  "
                                        }
                                    ]
                                },
                                "argumentList": {
                                    "kind": "ArgumentList",
                                    "fullStart": 346,
                                    "fullEnd": 405,
                                    "start": 346,
                                    "end": 405,
                                    "fullWidth": 59,
                                    "width": 59,
                                    "openParenToken": {
                                        "kind": "OpenParenToken",
                                        "fullStart": 346,
                                        "fullEnd": 347,
                                        "start": 346,
                                        "end": 347,
                                        "fullWidth": 1,
                                        "width": 1,
                                        "text": "(",
                                        "value": "(",
                                        "valueText": "("
                                    },
                                    "arguments": [
                                        {
                                            "kind": "AddExpression",
                                            "fullStart": 347,
                                            "fullEnd": 404,
                                            "start": 347,
                                            "end": 404,
                                            "fullWidth": 57,
                                            "width": 57,
                                            "left": {
                                                "kind": "StringLiteral",
                                                "fullStart": 347,
                                                "fullEnd": 399,
                                                "start": 347,
                                                "end": 398,
                                                "fullWidth": 52,
                                                "width": 51,
                                                "text": "'#1: var x = 1.1; var y = x--; y === 1.1. Actual: '",
                                                "value": "#1: var x = 1.1; var y = x--; y === 1.1. Actual: ",
                                                "valueText": "#1: var x = 1.1; var y = x--; y === 1.1. Actual: ",
                                                "hasTrailingTrivia": true,
                                                "trailingTrivia": [
                                                    {
                                                        "kind": "WhitespaceTrivia",
                                                        "text": " "
                                                    }
                                                ]
                                            },
                                            "operatorToken": {
                                                "kind": "PlusToken",
                                                "fullStart": 399,
                                                "fullEnd": 401,
                                                "start": 399,
                                                "end": 400,
                                                "fullWidth": 2,
                                                "width": 1,
                                                "text": "+",
                                                "value": "+",
                                                "valueText": "+",
                                                "hasTrailingTrivia": true,
                                                "trailingTrivia": [
                                                    {
                                                        "kind": "WhitespaceTrivia",
                                                        "text": " "
                                                    }
                                                ]
                                            },
                                            "right": {
                                                "kind": "ParenthesizedExpression",
                                                "fullStart": 401,
                                                "fullEnd": 404,
                                                "start": 401,
                                                "end": 404,
                                                "fullWidth": 3,
                                                "width": 3,
                                                "openParenToken": {
                                                    "kind": "OpenParenToken",
                                                    "fullStart": 401,
                                                    "fullEnd": 402,
                                                    "start": 401,
                                                    "end": 402,
                                                    "fullWidth": 1,
                                                    "width": 1,
                                                    "text": "(",
                                                    "value": "(",
                                                    "valueText": "("
                                                },
                                                "expression": {
                                                    "kind": "IdentifierName",
                                                    "fullStart": 402,
                                                    "fullEnd": 403,
                                                    "start": 402,
                                                    "end": 403,
                                                    "fullWidth": 1,
                                                    "width": 1,
                                                    "text": "y",
                                                    "value": "y",
                                                    "valueText": "y"
                                                },
                                                "closeParenToken": {
                                                    "kind": "CloseParenToken",
                                                    "fullStart": 403,
                                                    "fullEnd": 404,
                                                    "start": 403,
                                                    "end": 404,
                                                    "fullWidth": 1,
                                                    "width": 1,
                                                    "text": ")",
                                                    "value": ")",
                                                    "valueText": ")"
                                                }
                                            }
                                        }
                                    ],
                                    "closeParenToken": {
                                        "kind": "CloseParenToken",
                                        "fullStart": 404,
                                        "fullEnd": 405,
                                        "start": 404,
                                        "end": 405,
                                        "fullWidth": 1,
                                        "width": 1,
                                        "text": ")",
                                        "value": ")",
                                        "valueText": ")"
                                    }
                                }
                            },
                            "semicolonToken": {
                                "kind": "SemicolonToken",
                                "fullStart": 405,
                                "fullEnd": 407,
                                "start": 405,
                                "end": 406,
                                "fullWidth": 2,
                                "width": 1,
                                "text": ";",
                                "value": ";",
                                "valueText": ";",
                                "hasTrailingTrivia": true,
                                "hasTrailingNewLine": true,
                                "trailingTrivia": [
                                    {
                                        "kind": "NewLineTrivia",
                                        "text": "\n"
                                    }
                                ]
                            }
                        }
                    ],
                    "closeBraceToken": {
                        "kind": "CloseBraceToken",
                        "fullStart": 407,
                        "fullEnd": 409,
                        "start": 407,
                        "end": 408,
                        "fullWidth": 2,
                        "width": 1,
                        "text": "}",
                        "value": "}",
                        "valueText": "}",
                        "hasTrailingTrivia": true,
                        "hasTrailingNewLine": true,
                        "trailingTrivia": [
                            {
                                "kind": "NewLineTrivia",
                                "text": "\n"
                            }
                        ]
                    }
                }
            },
            {
                "kind": "VariableStatement",
                "fullStart": 409,
                "fullEnd": 446,
                "start": 420,
                "end": 445,
                "fullWidth": 37,
                "width": 25,
                "modifiers": [],
                "variableDeclaration": {
                    "kind": "VariableDeclaration",
                    "fullStart": 409,
                    "fullEnd": 444,
                    "start": 420,
                    "end": 444,
                    "fullWidth": 35,
                    "width": 24,
                    "varKeyword": {
                        "kind": "VarKeyword",
                        "fullStart": 409,
                        "fullEnd": 424,
                        "start": 420,
                        "end": 423,
                        "fullWidth": 15,
                        "width": 3,
                        "text": "var",
                        "value": "var",
                        "valueText": "var",
                        "hasLeadingTrivia": true,
                        "hasLeadingComment": true,
                        "hasLeadingNewLine": true,
                        "hasTrailingTrivia": true,
                        "leadingTrivia": [
                            {
                                "kind": "NewLineTrivia",
                                "text": "\n"
                            },
                            {
                                "kind": "SingleLineCommentTrivia",
                                "text": "//CHECK#2"
                            },
                            {
                                "kind": "NewLineTrivia",
                                "text": "\n"
                            }
                        ],
                        "trailingTrivia": [
                            {
                                "kind": "WhitespaceTrivia",
                                "text": " "
                            }
                        ]
                    },
                    "variableDeclarators": [
                        {
                            "kind": "VariableDeclarator",
                            "fullStart": 424,
                            "fullEnd": 444,
                            "start": 424,
                            "end": 444,
                            "fullWidth": 20,
<<<<<<< HEAD
                            "width": 20,
                            "identifier": {
=======
                            "propertyName": {
>>>>>>> 85e84683
                                "kind": "IdentifierName",
                                "fullStart": 424,
                                "fullEnd": 426,
                                "start": 424,
                                "end": 425,
                                "fullWidth": 2,
                                "width": 1,
                                "text": "x",
                                "value": "x",
                                "valueText": "x",
                                "hasTrailingTrivia": true,
                                "trailingTrivia": [
                                    {
                                        "kind": "WhitespaceTrivia",
                                        "text": " "
                                    }
                                ]
                            },
                            "equalsValueClause": {
                                "kind": "EqualsValueClause",
                                "fullStart": 426,
                                "fullEnd": 444,
                                "start": 426,
                                "end": 444,
                                "fullWidth": 18,
                                "width": 18,
                                "equalsToken": {
                                    "kind": "EqualsToken",
                                    "fullStart": 426,
                                    "fullEnd": 428,
                                    "start": 426,
                                    "end": 427,
                                    "fullWidth": 2,
                                    "width": 1,
                                    "text": "=",
                                    "value": "=",
                                    "valueText": "=",
                                    "hasTrailingTrivia": true,
                                    "trailingTrivia": [
                                        {
                                            "kind": "WhitespaceTrivia",
                                            "text": " "
                                        }
                                    ]
                                },
                                "value": {
                                    "kind": "ObjectCreationExpression",
                                    "fullStart": 428,
                                    "fullEnd": 444,
                                    "start": 428,
                                    "end": 444,
                                    "fullWidth": 16,
                                    "width": 16,
                                    "newKeyword": {
                                        "kind": "NewKeyword",
                                        "fullStart": 428,
                                        "fullEnd": 432,
                                        "start": 428,
                                        "end": 431,
                                        "fullWidth": 4,
                                        "width": 3,
                                        "text": "new",
                                        "value": "new",
                                        "valueText": "new",
                                        "hasTrailingTrivia": true,
                                        "trailingTrivia": [
                                            {
                                                "kind": "WhitespaceTrivia",
                                                "text": " "
                                            }
                                        ]
                                    },
                                    "expression": {
                                        "kind": "IdentifierName",
                                        "fullStart": 432,
                                        "fullEnd": 438,
                                        "start": 432,
                                        "end": 438,
                                        "fullWidth": 6,
                                        "width": 6,
                                        "text": "Number",
                                        "value": "Number",
                                        "valueText": "Number"
                                    },
                                    "argumentList": {
                                        "kind": "ArgumentList",
                                        "fullStart": 438,
                                        "fullEnd": 444,
                                        "start": 438,
                                        "end": 444,
                                        "fullWidth": 6,
                                        "width": 6,
                                        "openParenToken": {
                                            "kind": "OpenParenToken",
                                            "fullStart": 438,
                                            "fullEnd": 439,
                                            "start": 438,
                                            "end": 439,
                                            "fullWidth": 1,
                                            "width": 1,
                                            "text": "(",
                                            "value": "(",
                                            "valueText": "("
                                        },
                                        "arguments": [
                                            {
                                                "kind": "NegateExpression",
                                                "fullStart": 439,
                                                "fullEnd": 443,
                                                "start": 439,
                                                "end": 443,
                                                "fullWidth": 4,
                                                "width": 4,
                                                "operatorToken": {
                                                    "kind": "MinusToken",
                                                    "fullStart": 439,
                                                    "fullEnd": 440,
                                                    "start": 439,
                                                    "end": 440,
                                                    "fullWidth": 1,
                                                    "width": 1,
                                                    "text": "-",
                                                    "value": "-",
                                                    "valueText": "-"
                                                },
                                                "operand": {
                                                    "kind": "NumericLiteral",
                                                    "fullStart": 440,
                                                    "fullEnd": 443,
                                                    "start": 440,
                                                    "end": 443,
                                                    "fullWidth": 3,
                                                    "width": 3,
                                                    "text": "0.1",
                                                    "value": 0.1,
                                                    "valueText": "0.1"
                                                }
                                            }
                                        ],
                                        "closeParenToken": {
                                            "kind": "CloseParenToken",
                                            "fullStart": 443,
                                            "fullEnd": 444,
                                            "start": 443,
                                            "end": 444,
                                            "fullWidth": 1,
                                            "width": 1,
                                            "text": ")",
                                            "value": ")",
                                            "valueText": ")"
                                        }
                                    }
                                }
                            }
                        }
                    ]
                },
                "semicolonToken": {
                    "kind": "SemicolonToken",
                    "fullStart": 444,
                    "fullEnd": 446,
                    "start": 444,
                    "end": 445,
                    "fullWidth": 2,
                    "width": 1,
                    "text": ";",
                    "value": ";",
                    "valueText": ";",
                    "hasTrailingTrivia": true,
                    "hasTrailingNewLine": true,
                    "trailingTrivia": [
                        {
                            "kind": "NewLineTrivia",
                            "text": "\n"
                        }
                    ]
                }
            },
            {
                "kind": "VariableStatement",
                "fullStart": 446,
                "fullEnd": 459,
                "start": 446,
                "end": 458,
                "fullWidth": 13,
                "width": 12,
                "modifiers": [],
                "variableDeclaration": {
                    "kind": "VariableDeclaration",
                    "fullStart": 446,
                    "fullEnd": 457,
                    "start": 446,
                    "end": 457,
                    "fullWidth": 11,
                    "width": 11,
                    "varKeyword": {
                        "kind": "VarKeyword",
                        "fullStart": 446,
                        "fullEnd": 450,
                        "start": 446,
                        "end": 449,
                        "fullWidth": 4,
                        "width": 3,
                        "text": "var",
                        "value": "var",
                        "valueText": "var",
                        "hasTrailingTrivia": true,
                        "trailingTrivia": [
                            {
                                "kind": "WhitespaceTrivia",
                                "text": " "
                            }
                        ]
                    },
                    "variableDeclarators": [
                        {
                            "kind": "VariableDeclarator",
                            "fullStart": 450,
                            "fullEnd": 457,
                            "start": 450,
                            "end": 457,
                            "fullWidth": 7,
<<<<<<< HEAD
                            "width": 7,
                            "identifier": {
=======
                            "propertyName": {
>>>>>>> 85e84683
                                "kind": "IdentifierName",
                                "fullStart": 450,
                                "fullEnd": 452,
                                "start": 450,
                                "end": 451,
                                "fullWidth": 2,
                                "width": 1,
                                "text": "y",
                                "value": "y",
                                "valueText": "y",
                                "hasTrailingTrivia": true,
                                "trailingTrivia": [
                                    {
                                        "kind": "WhitespaceTrivia",
                                        "text": " "
                                    }
                                ]
                            },
                            "equalsValueClause": {
                                "kind": "EqualsValueClause",
                                "fullStart": 452,
                                "fullEnd": 457,
                                "start": 452,
                                "end": 457,
                                "fullWidth": 5,
                                "width": 5,
                                "equalsToken": {
                                    "kind": "EqualsToken",
                                    "fullStart": 452,
                                    "fullEnd": 454,
                                    "start": 452,
                                    "end": 453,
                                    "fullWidth": 2,
                                    "width": 1,
                                    "text": "=",
                                    "value": "=",
                                    "valueText": "=",
                                    "hasTrailingTrivia": true,
                                    "trailingTrivia": [
                                        {
                                            "kind": "WhitespaceTrivia",
                                            "text": " "
                                        }
                                    ]
                                },
                                "value": {
                                    "kind": "PostDecrementExpression",
                                    "fullStart": 454,
                                    "fullEnd": 457,
                                    "start": 454,
                                    "end": 457,
                                    "fullWidth": 3,
                                    "width": 3,
                                    "operand": {
                                        "kind": "IdentifierName",
                                        "fullStart": 454,
                                        "fullEnd": 455,
                                        "start": 454,
                                        "end": 455,
                                        "fullWidth": 1,
                                        "width": 1,
                                        "text": "x",
                                        "value": "x",
                                        "valueText": "x"
                                    },
                                    "operatorToken": {
                                        "kind": "MinusMinusToken",
                                        "fullStart": 455,
                                        "fullEnd": 457,
                                        "start": 455,
                                        "end": 457,
                                        "fullWidth": 2,
                                        "width": 2,
                                        "text": "--",
                                        "value": "--",
                                        "valueText": "--"
                                    }
                                }
                            }
                        }
                    ]
                },
                "semicolonToken": {
                    "kind": "SemicolonToken",
                    "fullStart": 457,
                    "fullEnd": 459,
                    "start": 457,
                    "end": 458,
                    "fullWidth": 2,
                    "width": 1,
                    "text": ";",
                    "value": ";",
                    "valueText": ";",
                    "hasTrailingTrivia": true,
                    "hasTrailingNewLine": true,
                    "trailingTrivia": [
                        {
                            "kind": "NewLineTrivia",
                            "text": "\n"
                        }
                    ]
                }
            },
            {
                "kind": "IfStatement",
                "fullStart": 459,
                "fullEnd": 562,
                "start": 459,
                "end": 561,
                "fullWidth": 103,
                "width": 102,
                "ifKeyword": {
                    "kind": "IfKeyword",
                    "fullStart": 459,
                    "fullEnd": 462,
                    "start": 459,
                    "end": 461,
                    "fullWidth": 3,
                    "width": 2,
                    "text": "if",
                    "value": "if",
                    "valueText": "if",
                    "hasTrailingTrivia": true,
                    "trailingTrivia": [
                        {
                            "kind": "WhitespaceTrivia",
                            "text": " "
                        }
                    ]
                },
                "openParenToken": {
                    "kind": "OpenParenToken",
                    "fullStart": 462,
                    "fullEnd": 463,
                    "start": 462,
                    "end": 463,
                    "fullWidth": 1,
                    "width": 1,
                    "text": "(",
                    "value": "(",
                    "valueText": "("
                },
                "condition": {
                    "kind": "NotEqualsExpression",
                    "fullStart": 463,
                    "fullEnd": 473,
                    "start": 463,
                    "end": 473,
                    "fullWidth": 10,
                    "width": 10,
                    "left": {
                        "kind": "IdentifierName",
                        "fullStart": 463,
                        "fullEnd": 465,
                        "start": 463,
                        "end": 464,
                        "fullWidth": 2,
                        "width": 1,
                        "text": "y",
                        "value": "y",
                        "valueText": "y",
                        "hasTrailingTrivia": true,
                        "trailingTrivia": [
                            {
                                "kind": "WhitespaceTrivia",
                                "text": " "
                            }
                        ]
                    },
                    "operatorToken": {
                        "kind": "ExclamationEqualsEqualsToken",
                        "fullStart": 465,
                        "fullEnd": 469,
                        "start": 465,
                        "end": 468,
                        "fullWidth": 4,
                        "width": 3,
                        "text": "!==",
                        "value": "!==",
                        "valueText": "!==",
                        "hasTrailingTrivia": true,
                        "trailingTrivia": [
                            {
                                "kind": "WhitespaceTrivia",
                                "text": " "
                            }
                        ]
                    },
                    "right": {
                        "kind": "NegateExpression",
                        "fullStart": 469,
                        "fullEnd": 473,
                        "start": 469,
                        "end": 473,
                        "fullWidth": 4,
                        "width": 4,
                        "operatorToken": {
                            "kind": "MinusToken",
                            "fullStart": 469,
                            "fullEnd": 470,
                            "start": 469,
                            "end": 470,
                            "fullWidth": 1,
                            "width": 1,
                            "text": "-",
                            "value": "-",
                            "valueText": "-"
                        },
                        "operand": {
                            "kind": "NumericLiteral",
                            "fullStart": 470,
                            "fullEnd": 473,
                            "start": 470,
                            "end": 473,
                            "fullWidth": 3,
                            "width": 3,
                            "text": "0.1",
                            "value": 0.1,
                            "valueText": "0.1"
                        }
                    }
                },
                "closeParenToken": {
                    "kind": "CloseParenToken",
                    "fullStart": 473,
                    "fullEnd": 475,
                    "start": 473,
                    "end": 474,
                    "fullWidth": 2,
                    "width": 1,
                    "text": ")",
                    "value": ")",
                    "valueText": ")",
                    "hasTrailingTrivia": true,
                    "trailingTrivia": [
                        {
                            "kind": "WhitespaceTrivia",
                            "text": " "
                        }
                    ]
                },
                "statement": {
                    "kind": "Block",
                    "fullStart": 475,
                    "fullEnd": 562,
                    "start": 475,
                    "end": 561,
                    "fullWidth": 87,
                    "width": 86,
                    "openBraceToken": {
                        "kind": "OpenBraceToken",
                        "fullStart": 475,
                        "fullEnd": 477,
                        "start": 475,
                        "end": 476,
                        "fullWidth": 2,
                        "width": 1,
                        "text": "{",
                        "value": "{",
                        "valueText": "{",
                        "hasTrailingTrivia": true,
                        "hasTrailingNewLine": true,
                        "trailingTrivia": [
                            {
                                "kind": "NewLineTrivia",
                                "text": "\n"
                            }
                        ]
                    },
                    "statements": [
                        {
                            "kind": "ExpressionStatement",
                            "fullStart": 477,
                            "fullEnd": 560,
                            "start": 479,
                            "end": 559,
                            "fullWidth": 83,
                            "width": 80,
                            "expression": {
                                "kind": "InvocationExpression",
                                "fullStart": 477,
                                "fullEnd": 558,
                                "start": 479,
                                "end": 558,
                                "fullWidth": 81,
                                "width": 79,
                                "expression": {
                                    "kind": "IdentifierName",
                                    "fullStart": 477,
                                    "fullEnd": 485,
                                    "start": 479,
                                    "end": 485,
                                    "fullWidth": 8,
                                    "width": 6,
                                    "text": "$ERROR",
                                    "value": "$ERROR",
                                    "valueText": "$ERROR",
                                    "hasLeadingTrivia": true,
                                    "leadingTrivia": [
                                        {
                                            "kind": "WhitespaceTrivia",
                                            "text": "  "
                                        }
                                    ]
                                },
                                "argumentList": {
                                    "kind": "ArgumentList",
                                    "fullStart": 485,
                                    "fullEnd": 558,
                                    "start": 485,
                                    "end": 558,
                                    "fullWidth": 73,
                                    "width": 73,
                                    "openParenToken": {
                                        "kind": "OpenParenToken",
                                        "fullStart": 485,
                                        "fullEnd": 486,
                                        "start": 485,
                                        "end": 486,
                                        "fullWidth": 1,
                                        "width": 1,
                                        "text": "(",
                                        "value": "(",
                                        "valueText": "("
                                    },
                                    "arguments": [
                                        {
                                            "kind": "AddExpression",
                                            "fullStart": 486,
                                            "fullEnd": 557,
                                            "start": 486,
                                            "end": 557,
                                            "fullWidth": 71,
                                            "width": 71,
                                            "left": {
                                                "kind": "StringLiteral",
                                                "fullStart": 486,
                                                "fullEnd": 552,
                                                "start": 486,
                                                "end": 551,
                                                "fullWidth": 66,
                                                "width": 65,
                                                "text": "'#2: var x = new Number(-0.1); var y = x--; y === -0.1. Actual: '",
                                                "value": "#2: var x = new Number(-0.1); var y = x--; y === -0.1. Actual: ",
                                                "valueText": "#2: var x = new Number(-0.1); var y = x--; y === -0.1. Actual: ",
                                                "hasTrailingTrivia": true,
                                                "trailingTrivia": [
                                                    {
                                                        "kind": "WhitespaceTrivia",
                                                        "text": " "
                                                    }
                                                ]
                                            },
                                            "operatorToken": {
                                                "kind": "PlusToken",
                                                "fullStart": 552,
                                                "fullEnd": 554,
                                                "start": 552,
                                                "end": 553,
                                                "fullWidth": 2,
                                                "width": 1,
                                                "text": "+",
                                                "value": "+",
                                                "valueText": "+",
                                                "hasTrailingTrivia": true,
                                                "trailingTrivia": [
                                                    {
                                                        "kind": "WhitespaceTrivia",
                                                        "text": " "
                                                    }
                                                ]
                                            },
                                            "right": {
                                                "kind": "ParenthesizedExpression",
                                                "fullStart": 554,
                                                "fullEnd": 557,
                                                "start": 554,
                                                "end": 557,
                                                "fullWidth": 3,
                                                "width": 3,
                                                "openParenToken": {
                                                    "kind": "OpenParenToken",
                                                    "fullStart": 554,
                                                    "fullEnd": 555,
                                                    "start": 554,
                                                    "end": 555,
                                                    "fullWidth": 1,
                                                    "width": 1,
                                                    "text": "(",
                                                    "value": "(",
                                                    "valueText": "("
                                                },
                                                "expression": {
                                                    "kind": "IdentifierName",
                                                    "fullStart": 555,
                                                    "fullEnd": 556,
                                                    "start": 555,
                                                    "end": 556,
                                                    "fullWidth": 1,
                                                    "width": 1,
                                                    "text": "y",
                                                    "value": "y",
                                                    "valueText": "y"
                                                },
                                                "closeParenToken": {
                                                    "kind": "CloseParenToken",
                                                    "fullStart": 556,
                                                    "fullEnd": 557,
                                                    "start": 556,
                                                    "end": 557,
                                                    "fullWidth": 1,
                                                    "width": 1,
                                                    "text": ")",
                                                    "value": ")",
                                                    "valueText": ")"
                                                }
                                            }
                                        }
                                    ],
                                    "closeParenToken": {
                                        "kind": "CloseParenToken",
                                        "fullStart": 557,
                                        "fullEnd": 558,
                                        "start": 557,
                                        "end": 558,
                                        "fullWidth": 1,
                                        "width": 1,
                                        "text": ")",
                                        "value": ")",
                                        "valueText": ")"
                                    }
                                }
                            },
                            "semicolonToken": {
                                "kind": "SemicolonToken",
                                "fullStart": 558,
                                "fullEnd": 560,
                                "start": 558,
                                "end": 559,
                                "fullWidth": 2,
                                "width": 1,
                                "text": ";",
                                "value": ";",
                                "valueText": ";",
                                "hasTrailingTrivia": true,
                                "hasTrailingNewLine": true,
                                "trailingTrivia": [
                                    {
                                        "kind": "NewLineTrivia",
                                        "text": "\n"
                                    }
                                ]
                            }
                        }
                    ],
                    "closeBraceToken": {
                        "kind": "CloseBraceToken",
                        "fullStart": 560,
                        "fullEnd": 562,
                        "start": 560,
                        "end": 561,
                        "fullWidth": 2,
                        "width": 1,
                        "text": "}",
                        "value": "}",
                        "valueText": "}",
                        "hasTrailingTrivia": true,
                        "hasTrailingNewLine": true,
                        "trailingTrivia": [
                            {
                                "kind": "NewLineTrivia",
                                "text": "\n"
                            }
                        ]
                    }
                }
            }
        ],
        "endOfFileToken": {
            "kind": "EndOfFileToken",
            "fullStart": 562,
            "fullEnd": 563,
            "start": 563,
            "end": 563,
            "fullWidth": 1,
            "width": 0,
            "text": "",
            "hasLeadingTrivia": true,
            "hasLeadingNewLine": true,
            "leadingTrivia": [
                {
                    "kind": "NewLineTrivia",
                    "text": "\n"
                }
            ]
        }
    },
    "lineMap": {
        "lineStarts": [
            0,
            61,
            132,
            133,
            137,
            173,
            176,
            219,
            280,
            284,
            285,
            295,
            308,
            321,
            338,
            407,
            409,
            410,
            420,
            446,
            459,
            477,
            560,
            562,
            563
        ],
        "length": 563
    }
}<|MERGE_RESOLUTION|>--- conflicted
+++ resolved
@@ -102,12 +102,8 @@
                             "start": 299,
                             "end": 306,
                             "fullWidth": 7,
-<<<<<<< HEAD
                             "width": 7,
-                            "identifier": {
-=======
                             "propertyName": {
->>>>>>> 85e84683
                                 "kind": "IdentifierName",
                                 "fullStart": 299,
                                 "fullEnd": 301,
@@ -234,12 +230,8 @@
                             "start": 312,
                             "end": 319,
                             "fullWidth": 7,
-<<<<<<< HEAD
                             "width": 7,
-                            "identifier": {
-=======
                             "propertyName": {
->>>>>>> 85e84683
                                 "kind": "IdentifierName",
                                 "fullStart": 312,
                                 "fullEnd": 314,
@@ -757,12 +749,8 @@
                             "start": 424,
                             "end": 444,
                             "fullWidth": 20,
-<<<<<<< HEAD
                             "width": 20,
-                            "identifier": {
-=======
                             "propertyName": {
->>>>>>> 85e84683
                                 "kind": "IdentifierName",
                                 "fullStart": 424,
                                 "fullEnd": 426,
@@ -985,12 +973,8 @@
                             "start": 450,
                             "end": 457,
                             "fullWidth": 7,
-<<<<<<< HEAD
                             "width": 7,
-                            "identifier": {
-=======
                             "propertyName": {
->>>>>>> 85e84683
                                 "kind": "IdentifierName",
                                 "fullStart": 450,
                                 "fullEnd": 452,
