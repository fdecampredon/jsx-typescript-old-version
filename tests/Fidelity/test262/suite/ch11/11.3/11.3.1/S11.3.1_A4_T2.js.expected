{
    "isDeclaration": false,
    "languageVersion": "EcmaScript5",
    "parseOptions": {
        "allowAutomaticSemicolonInsertion": true
    },
    "sourceUnit": {
        "kind": "SourceUnit",
        "fullStart": 0,
        "fullEnd": 563,
        "start": 295,
        "end": 563,
        "fullWidth": 563,
        "width": 268,
        "moduleElements": [
            {
                "kind": "VariableStatement",
                "fullStart": 0,
                "fullEnd": 309,
                "start": 295,
                "end": 308,
                "fullWidth": 309,
                "width": 13,
                "modifiers": [],
                "variableDeclaration": {
                    "kind": "VariableDeclaration",
                    "fullStart": 0,
                    "fullEnd": 307,
                    "start": 295,
                    "end": 307,
                    "fullWidth": 307,
                    "width": 12,
                    "varKeyword": {
                        "kind": "VarKeyword",
                        "fullStart": 0,
                        "fullEnd": 299,
                        "start": 295,
                        "end": 298,
                        "fullWidth": 299,
                        "width": 3,
                        "text": "var",
                        "value": "var",
                        "valueText": "var",
                        "hasLeadingTrivia": true,
                        "hasLeadingComment": true,
                        "hasLeadingNewLine": true,
                        "hasTrailingTrivia": true,
                        "leadingTrivia": [
                            {
                                "kind": "SingleLineCommentTrivia",
                                "text": "// Copyright 2009 the Sputnik authors.  All rights reserved."
                            },
                            {
                                "kind": "NewLineTrivia",
                                "text": "\n"
                            },
                            {
                                "kind": "SingleLineCommentTrivia",
                                "text": "// This code is governed by the BSD license found in the LICENSE file."
                            },
                            {
                                "kind": "NewLineTrivia",
                                "text": "\n"
                            },
                            {
                                "kind": "NewLineTrivia",
                                "text": "\n"
                            },
                            {
                                "kind": "MultiLineCommentTrivia",
                                "text": "/**\n * Operator x++ returns ToNumber(x)\n *\n * @path ch11/11.3/11.3.1/S11.3.1_A4_T2.js\n * @description Type(x) is number primitive or Number object\n */"
                            },
                            {
                                "kind": "NewLineTrivia",
                                "text": "\n"
                            },
                            {
                                "kind": "NewLineTrivia",
                                "text": "\n"
                            },
                            {
                                "kind": "SingleLineCommentTrivia",
                                "text": "//CHECK#1"
                            },
                            {
                                "kind": "NewLineTrivia",
                                "text": "\n"
                            }
                        ],
                        "trailingTrivia": [
                            {
                                "kind": "WhitespaceTrivia",
                                "text": " "
                            }
                        ]
                    },
                    "variableDeclarators": [
                        {
                            "kind": "VariableDeclarator",
                            "fullStart": 299,
                            "fullEnd": 307,
                            "start": 299,
                            "end": 307,
                            "fullWidth": 8,
<<<<<<< HEAD
                            "width": 8,
                            "identifier": {
=======
                            "propertyName": {
>>>>>>> 85e84683
                                "kind": "IdentifierName",
                                "fullStart": 299,
                                "fullEnd": 301,
                                "start": 299,
                                "end": 300,
                                "fullWidth": 2,
                                "width": 1,
                                "text": "x",
                                "value": "x",
                                "valueText": "x",
                                "hasTrailingTrivia": true,
                                "trailingTrivia": [
                                    {
                                        "kind": "WhitespaceTrivia",
                                        "text": " "
                                    }
                                ]
                            },
                            "equalsValueClause": {
                                "kind": "EqualsValueClause",
                                "fullStart": 301,
                                "fullEnd": 307,
                                "start": 301,
                                "end": 307,
                                "fullWidth": 6,
                                "width": 6,
                                "equalsToken": {
                                    "kind": "EqualsToken",
                                    "fullStart": 301,
                                    "fullEnd": 303,
                                    "start": 301,
                                    "end": 302,
                                    "fullWidth": 2,
                                    "width": 1,
                                    "text": "=",
                                    "value": "=",
                                    "valueText": "=",
                                    "hasTrailingTrivia": true,
                                    "trailingTrivia": [
                                        {
                                            "kind": "WhitespaceTrivia",
                                            "text": " "
                                        }
                                    ]
                                },
                                "value": {
                                    "kind": "NegateExpression",
                                    "fullStart": 303,
                                    "fullEnd": 307,
                                    "start": 303,
                                    "end": 307,
                                    "fullWidth": 4,
                                    "width": 4,
                                    "operatorToken": {
                                        "kind": "MinusToken",
                                        "fullStart": 303,
                                        "fullEnd": 304,
                                        "start": 303,
                                        "end": 304,
                                        "fullWidth": 1,
                                        "width": 1,
                                        "text": "-",
                                        "value": "-",
                                        "valueText": "-"
                                    },
                                    "operand": {
                                        "kind": "NumericLiteral",
                                        "fullStart": 304,
                                        "fullEnd": 307,
                                        "start": 304,
                                        "end": 307,
                                        "fullWidth": 3,
                                        "width": 3,
                                        "text": "0.1",
                                        "value": 0.1,
                                        "valueText": "0.1"
                                    }
                                }
                            }
                        }
                    ]
                },
                "semicolonToken": {
                    "kind": "SemicolonToken",
                    "fullStart": 307,
                    "fullEnd": 309,
                    "start": 307,
                    "end": 308,
                    "fullWidth": 2,
                    "width": 1,
                    "text": ";",
                    "value": ";",
                    "valueText": ";",
                    "hasTrailingTrivia": true,
                    "hasTrailingNewLine": true,
                    "trailingTrivia": [
                        {
                            "kind": "NewLineTrivia",
                            "text": "\n"
                        }
                    ]
                }
            },
            {
                "kind": "VariableStatement",
                "fullStart": 309,
                "fullEnd": 322,
                "start": 309,
                "end": 321,
                "fullWidth": 13,
                "width": 12,
                "modifiers": [],
                "variableDeclaration": {
                    "kind": "VariableDeclaration",
                    "fullStart": 309,
                    "fullEnd": 320,
                    "start": 309,
                    "end": 320,
                    "fullWidth": 11,
                    "width": 11,
                    "varKeyword": {
                        "kind": "VarKeyword",
                        "fullStart": 309,
                        "fullEnd": 313,
                        "start": 309,
                        "end": 312,
                        "fullWidth": 4,
                        "width": 3,
                        "text": "var",
                        "value": "var",
                        "valueText": "var",
                        "hasTrailingTrivia": true,
                        "trailingTrivia": [
                            {
                                "kind": "WhitespaceTrivia",
                                "text": " "
                            }
                        ]
                    },
                    "variableDeclarators": [
                        {
                            "kind": "VariableDeclarator",
                            "fullStart": 313,
                            "fullEnd": 320,
                            "start": 313,
                            "end": 320,
                            "fullWidth": 7,
<<<<<<< HEAD
                            "width": 7,
                            "identifier": {
=======
                            "propertyName": {
>>>>>>> 85e84683
                                "kind": "IdentifierName",
                                "fullStart": 313,
                                "fullEnd": 315,
                                "start": 313,
                                "end": 314,
                                "fullWidth": 2,
                                "width": 1,
                                "text": "y",
                                "value": "y",
                                "valueText": "y",
                                "hasTrailingTrivia": true,
                                "trailingTrivia": [
                                    {
                                        "kind": "WhitespaceTrivia",
                                        "text": " "
                                    }
                                ]
                            },
                            "equalsValueClause": {
                                "kind": "EqualsValueClause",
                                "fullStart": 315,
                                "fullEnd": 320,
                                "start": 315,
                                "end": 320,
                                "fullWidth": 5,
                                "width": 5,
                                "equalsToken": {
                                    "kind": "EqualsToken",
                                    "fullStart": 315,
                                    "fullEnd": 317,
                                    "start": 315,
                                    "end": 316,
                                    "fullWidth": 2,
                                    "width": 1,
                                    "text": "=",
                                    "value": "=",
                                    "valueText": "=",
                                    "hasTrailingTrivia": true,
                                    "trailingTrivia": [
                                        {
                                            "kind": "WhitespaceTrivia",
                                            "text": " "
                                        }
                                    ]
                                },
                                "value": {
                                    "kind": "PostIncrementExpression",
                                    "fullStart": 317,
                                    "fullEnd": 320,
                                    "start": 317,
                                    "end": 320,
                                    "fullWidth": 3,
                                    "width": 3,
                                    "operand": {
                                        "kind": "IdentifierName",
                                        "fullStart": 317,
                                        "fullEnd": 318,
                                        "start": 317,
                                        "end": 318,
                                        "fullWidth": 1,
                                        "width": 1,
                                        "text": "x",
                                        "value": "x",
                                        "valueText": "x"
                                    },
                                    "operatorToken": {
                                        "kind": "PlusPlusToken",
                                        "fullStart": 318,
                                        "fullEnd": 320,
                                        "start": 318,
                                        "end": 320,
                                        "fullWidth": 2,
                                        "width": 2,
                                        "text": "++",
                                        "value": "++",
                                        "valueText": "++"
                                    }
                                }
                            }
                        }
                    ]
                },
                "semicolonToken": {
                    "kind": "SemicolonToken",
                    "fullStart": 320,
                    "fullEnd": 322,
                    "start": 320,
                    "end": 321,
                    "fullWidth": 2,
                    "width": 1,
                    "text": ";",
                    "value": ";",
                    "valueText": ";",
                    "hasTrailingTrivia": true,
                    "hasTrailingNewLine": true,
                    "trailingTrivia": [
                        {
                            "kind": "NewLineTrivia",
                            "text": "\n"
                        }
                    ]
                }
            },
            {
                "kind": "IfStatement",
                "fullStart": 322,
                "fullEnd": 413,
                "start": 322,
                "end": 412,
                "fullWidth": 91,
                "width": 90,
                "ifKeyword": {
                    "kind": "IfKeyword",
                    "fullStart": 322,
                    "fullEnd": 325,
                    "start": 322,
                    "end": 324,
                    "fullWidth": 3,
                    "width": 2,
                    "text": "if",
                    "value": "if",
                    "valueText": "if",
                    "hasTrailingTrivia": true,
                    "trailingTrivia": [
                        {
                            "kind": "WhitespaceTrivia",
                            "text": " "
                        }
                    ]
                },
                "openParenToken": {
                    "kind": "OpenParenToken",
                    "fullStart": 325,
                    "fullEnd": 326,
                    "start": 325,
                    "end": 326,
                    "fullWidth": 1,
                    "width": 1,
                    "text": "(",
                    "value": "(",
                    "valueText": "("
                },
                "condition": {
                    "kind": "NotEqualsExpression",
                    "fullStart": 326,
                    "fullEnd": 336,
                    "start": 326,
                    "end": 336,
                    "fullWidth": 10,
                    "width": 10,
                    "left": {
                        "kind": "IdentifierName",
                        "fullStart": 326,
                        "fullEnd": 328,
                        "start": 326,
                        "end": 327,
                        "fullWidth": 2,
                        "width": 1,
                        "text": "y",
                        "value": "y",
                        "valueText": "y",
                        "hasTrailingTrivia": true,
                        "trailingTrivia": [
                            {
                                "kind": "WhitespaceTrivia",
                                "text": " "
                            }
                        ]
                    },
                    "operatorToken": {
                        "kind": "ExclamationEqualsEqualsToken",
                        "fullStart": 328,
                        "fullEnd": 332,
                        "start": 328,
                        "end": 331,
                        "fullWidth": 4,
                        "width": 3,
                        "text": "!==",
                        "value": "!==",
                        "valueText": "!==",
                        "hasTrailingTrivia": true,
                        "trailingTrivia": [
                            {
                                "kind": "WhitespaceTrivia",
                                "text": " "
                            }
                        ]
                    },
                    "right": {
                        "kind": "NegateExpression",
                        "fullStart": 332,
                        "fullEnd": 336,
                        "start": 332,
                        "end": 336,
                        "fullWidth": 4,
                        "width": 4,
                        "operatorToken": {
                            "kind": "MinusToken",
                            "fullStart": 332,
                            "fullEnd": 333,
                            "start": 332,
                            "end": 333,
                            "fullWidth": 1,
                            "width": 1,
                            "text": "-",
                            "value": "-",
                            "valueText": "-"
                        },
                        "operand": {
                            "kind": "NumericLiteral",
                            "fullStart": 333,
                            "fullEnd": 336,
                            "start": 333,
                            "end": 336,
                            "fullWidth": 3,
                            "width": 3,
                            "text": "0.1",
                            "value": 0.1,
                            "valueText": "0.1"
                        }
                    }
                },
                "closeParenToken": {
                    "kind": "CloseParenToken",
                    "fullStart": 336,
                    "fullEnd": 338,
                    "start": 336,
                    "end": 337,
                    "fullWidth": 2,
                    "width": 1,
                    "text": ")",
                    "value": ")",
                    "valueText": ")",
                    "hasTrailingTrivia": true,
                    "trailingTrivia": [
                        {
                            "kind": "WhitespaceTrivia",
                            "text": " "
                        }
                    ]
                },
                "statement": {
                    "kind": "Block",
                    "fullStart": 338,
                    "fullEnd": 413,
                    "start": 338,
                    "end": 412,
                    "fullWidth": 75,
                    "width": 74,
                    "openBraceToken": {
                        "kind": "OpenBraceToken",
                        "fullStart": 338,
                        "fullEnd": 340,
                        "start": 338,
                        "end": 339,
                        "fullWidth": 2,
                        "width": 1,
                        "text": "{",
                        "value": "{",
                        "valueText": "{",
                        "hasTrailingTrivia": true,
                        "hasTrailingNewLine": true,
                        "trailingTrivia": [
                            {
                                "kind": "NewLineTrivia",
                                "text": "\n"
                            }
                        ]
                    },
                    "statements": [
                        {
                            "kind": "ExpressionStatement",
                            "fullStart": 340,
                            "fullEnd": 411,
                            "start": 342,
                            "end": 410,
                            "fullWidth": 71,
                            "width": 68,
                            "expression": {
                                "kind": "InvocationExpression",
                                "fullStart": 340,
                                "fullEnd": 409,
                                "start": 342,
                                "end": 409,
                                "fullWidth": 69,
                                "width": 67,
                                "expression": {
                                    "kind": "IdentifierName",
                                    "fullStart": 340,
                                    "fullEnd": 348,
                                    "start": 342,
                                    "end": 348,
                                    "fullWidth": 8,
                                    "width": 6,
                                    "text": "$ERROR",
                                    "value": "$ERROR",
                                    "valueText": "$ERROR",
                                    "hasLeadingTrivia": true,
                                    "leadingTrivia": [
                                        {
                                            "kind": "WhitespaceTrivia",
                                            "text": "  "
                                        }
                                    ]
                                },
                                "argumentList": {
                                    "kind": "ArgumentList",
                                    "fullStart": 348,
                                    "fullEnd": 409,
                                    "start": 348,
                                    "end": 409,
                                    "fullWidth": 61,
                                    "width": 61,
                                    "openParenToken": {
                                        "kind": "OpenParenToken",
                                        "fullStart": 348,
                                        "fullEnd": 349,
                                        "start": 348,
                                        "end": 349,
                                        "fullWidth": 1,
                                        "width": 1,
                                        "text": "(",
                                        "value": "(",
                                        "valueText": "("
                                    },
                                    "arguments": [
                                        {
                                            "kind": "AddExpression",
                                            "fullStart": 349,
                                            "fullEnd": 408,
                                            "start": 349,
                                            "end": 408,
                                            "fullWidth": 59,
                                            "width": 59,
                                            "left": {
                                                "kind": "StringLiteral",
                                                "fullStart": 349,
                                                "fullEnd": 403,
                                                "start": 349,
                                                "end": 402,
                                                "fullWidth": 54,
                                                "width": 53,
                                                "text": "'#1: var x = -0.1; var y = x++; y === -0.1. Actual: '",
                                                "value": "#1: var x = -0.1; var y = x++; y === -0.1. Actual: ",
                                                "valueText": "#1: var x = -0.1; var y = x++; y === -0.1. Actual: ",
                                                "hasTrailingTrivia": true,
                                                "trailingTrivia": [
                                                    {
                                                        "kind": "WhitespaceTrivia",
                                                        "text": " "
                                                    }
                                                ]
                                            },
                                            "operatorToken": {
                                                "kind": "PlusToken",
                                                "fullStart": 403,
                                                "fullEnd": 405,
                                                "start": 403,
                                                "end": 404,
                                                "fullWidth": 2,
                                                "width": 1,
                                                "text": "+",
                                                "value": "+",
                                                "valueText": "+",
                                                "hasTrailingTrivia": true,
                                                "trailingTrivia": [
                                                    {
                                                        "kind": "WhitespaceTrivia",
                                                        "text": " "
                                                    }
                                                ]
                                            },
                                            "right": {
                                                "kind": "ParenthesizedExpression",
                                                "fullStart": 405,
                                                "fullEnd": 408,
                                                "start": 405,
                                                "end": 408,
                                                "fullWidth": 3,
                                                "width": 3,
                                                "openParenToken": {
                                                    "kind": "OpenParenToken",
                                                    "fullStart": 405,
                                                    "fullEnd": 406,
                                                    "start": 405,
                                                    "end": 406,
                                                    "fullWidth": 1,
                                                    "width": 1,
                                                    "text": "(",
                                                    "value": "(",
                                                    "valueText": "("
                                                },
                                                "expression": {
                                                    "kind": "IdentifierName",
                                                    "fullStart": 406,
                                                    "fullEnd": 407,
                                                    "start": 406,
                                                    "end": 407,
                                                    "fullWidth": 1,
                                                    "width": 1,
                                                    "text": "y",
                                                    "value": "y",
                                                    "valueText": "y"
                                                },
                                                "closeParenToken": {
                                                    "kind": "CloseParenToken",
                                                    "fullStart": 407,
                                                    "fullEnd": 408,
                                                    "start": 407,
                                                    "end": 408,
                                                    "fullWidth": 1,
                                                    "width": 1,
                                                    "text": ")",
                                                    "value": ")",
                                                    "valueText": ")"
                                                }
                                            }
                                        }
                                    ],
                                    "closeParenToken": {
                                        "kind": "CloseParenToken",
                                        "fullStart": 408,
                                        "fullEnd": 409,
                                        "start": 408,
                                        "end": 409,
                                        "fullWidth": 1,
                                        "width": 1,
                                        "text": ")",
                                        "value": ")",
                                        "valueText": ")"
                                    }
                                }
                            },
                            "semicolonToken": {
                                "kind": "SemicolonToken",
                                "fullStart": 409,
                                "fullEnd": 411,
                                "start": 409,
                                "end": 410,
                                "fullWidth": 2,
                                "width": 1,
                                "text": ";",
                                "value": ";",
                                "valueText": ";",
                                "hasTrailingTrivia": true,
                                "hasTrailingNewLine": true,
                                "trailingTrivia": [
                                    {
                                        "kind": "NewLineTrivia",
                                        "text": "\n"
                                    }
                                ]
                            }
                        }
                    ],
                    "closeBraceToken": {
                        "kind": "CloseBraceToken",
                        "fullStart": 411,
                        "fullEnd": 413,
                        "start": 411,
                        "end": 412,
                        "fullWidth": 2,
                        "width": 1,
                        "text": "}",
                        "value": "}",
                        "valueText": "}",
                        "hasTrailingTrivia": true,
                        "hasTrailingNewLine": true,
                        "trailingTrivia": [
                            {
                                "kind": "NewLineTrivia",
                                "text": "\n"
                            }
                        ]
                    }
                }
            },
            {
                "kind": "VariableStatement",
                "fullStart": 413,
                "fullEnd": 449,
                "start": 424,
                "end": 448,
                "fullWidth": 36,
                "width": 24,
                "modifiers": [],
                "variableDeclaration": {
                    "kind": "VariableDeclaration",
                    "fullStart": 413,
                    "fullEnd": 447,
                    "start": 424,
                    "end": 447,
                    "fullWidth": 34,
                    "width": 23,
                    "varKeyword": {
                        "kind": "VarKeyword",
                        "fullStart": 413,
                        "fullEnd": 428,
                        "start": 424,
                        "end": 427,
                        "fullWidth": 15,
                        "width": 3,
                        "text": "var",
                        "value": "var",
                        "valueText": "var",
                        "hasLeadingTrivia": true,
                        "hasLeadingComment": true,
                        "hasLeadingNewLine": true,
                        "hasTrailingTrivia": true,
                        "leadingTrivia": [
                            {
                                "kind": "NewLineTrivia",
                                "text": "\n"
                            },
                            {
                                "kind": "SingleLineCommentTrivia",
                                "text": "//CHECK#2"
                            },
                            {
                                "kind": "NewLineTrivia",
                                "text": "\n"
                            }
                        ],
                        "trailingTrivia": [
                            {
                                "kind": "WhitespaceTrivia",
                                "text": " "
                            }
                        ]
                    },
                    "variableDeclarators": [
                        {
                            "kind": "VariableDeclarator",
                            "fullStart": 428,
                            "fullEnd": 447,
                            "start": 428,
                            "end": 447,
                            "fullWidth": 19,
<<<<<<< HEAD
                            "width": 19,
                            "identifier": {
=======
                            "propertyName": {
>>>>>>> 85e84683
                                "kind": "IdentifierName",
                                "fullStart": 428,
                                "fullEnd": 430,
                                "start": 428,
                                "end": 429,
                                "fullWidth": 2,
                                "width": 1,
                                "text": "x",
                                "value": "x",
                                "valueText": "x",
                                "hasTrailingTrivia": true,
                                "trailingTrivia": [
                                    {
                                        "kind": "WhitespaceTrivia",
                                        "text": " "
                                    }
                                ]
                            },
                            "equalsValueClause": {
                                "kind": "EqualsValueClause",
                                "fullStart": 430,
                                "fullEnd": 447,
                                "start": 430,
                                "end": 447,
                                "fullWidth": 17,
                                "width": 17,
                                "equalsToken": {
                                    "kind": "EqualsToken",
                                    "fullStart": 430,
                                    "fullEnd": 432,
                                    "start": 430,
                                    "end": 431,
                                    "fullWidth": 2,
                                    "width": 1,
                                    "text": "=",
                                    "value": "=",
                                    "valueText": "=",
                                    "hasTrailingTrivia": true,
                                    "trailingTrivia": [
                                        {
                                            "kind": "WhitespaceTrivia",
                                            "text": " "
                                        }
                                    ]
                                },
                                "value": {
                                    "kind": "ObjectCreationExpression",
                                    "fullStart": 432,
                                    "fullEnd": 447,
                                    "start": 432,
                                    "end": 447,
                                    "fullWidth": 15,
                                    "width": 15,
                                    "newKeyword": {
                                        "kind": "NewKeyword",
                                        "fullStart": 432,
                                        "fullEnd": 436,
                                        "start": 432,
                                        "end": 435,
                                        "fullWidth": 4,
                                        "width": 3,
                                        "text": "new",
                                        "value": "new",
                                        "valueText": "new",
                                        "hasTrailingTrivia": true,
                                        "trailingTrivia": [
                                            {
                                                "kind": "WhitespaceTrivia",
                                                "text": " "
                                            }
                                        ]
                                    },
                                    "expression": {
                                        "kind": "IdentifierName",
                                        "fullStart": 436,
                                        "fullEnd": 442,
                                        "start": 436,
                                        "end": 442,
                                        "fullWidth": 6,
                                        "width": 6,
                                        "text": "Number",
                                        "value": "Number",
                                        "valueText": "Number"
                                    },
                                    "argumentList": {
                                        "kind": "ArgumentList",
                                        "fullStart": 442,
                                        "fullEnd": 447,
                                        "start": 442,
                                        "end": 447,
                                        "fullWidth": 5,
                                        "width": 5,
                                        "openParenToken": {
                                            "kind": "OpenParenToken",
                                            "fullStart": 442,
                                            "fullEnd": 443,
                                            "start": 442,
                                            "end": 443,
                                            "fullWidth": 1,
                                            "width": 1,
                                            "text": "(",
                                            "value": "(",
                                            "valueText": "("
                                        },
                                        "arguments": [
                                            {
                                                "kind": "NumericLiteral",
                                                "fullStart": 443,
                                                "fullEnd": 446,
                                                "start": 443,
                                                "end": 446,
                                                "fullWidth": 3,
                                                "width": 3,
                                                "text": "1.1",
                                                "value": 1.1,
                                                "valueText": "1.1"
                                            }
                                        ],
                                        "closeParenToken": {
                                            "kind": "CloseParenToken",
                                            "fullStart": 446,
                                            "fullEnd": 447,
                                            "start": 446,
                                            "end": 447,
                                            "fullWidth": 1,
                                            "width": 1,
                                            "text": ")",
                                            "value": ")",
                                            "valueText": ")"
                                        }
                                    }
                                }
                            }
                        }
                    ]
                },
                "semicolonToken": {
                    "kind": "SemicolonToken",
                    "fullStart": 447,
                    "fullEnd": 449,
                    "start": 447,
                    "end": 448,
                    "fullWidth": 2,
                    "width": 1,
                    "text": ";",
                    "value": ";",
                    "valueText": ";",
                    "hasTrailingTrivia": true,
                    "hasTrailingNewLine": true,
                    "trailingTrivia": [
                        {
                            "kind": "NewLineTrivia",
                            "text": "\n"
                        }
                    ]
                }
            },
            {
                "kind": "VariableStatement",
                "fullStart": 449,
                "fullEnd": 462,
                "start": 449,
                "end": 461,
                "fullWidth": 13,
                "width": 12,
                "modifiers": [],
                "variableDeclaration": {
                    "kind": "VariableDeclaration",
                    "fullStart": 449,
                    "fullEnd": 460,
                    "start": 449,
                    "end": 460,
                    "fullWidth": 11,
                    "width": 11,
                    "varKeyword": {
                        "kind": "VarKeyword",
                        "fullStart": 449,
                        "fullEnd": 453,
                        "start": 449,
                        "end": 452,
                        "fullWidth": 4,
                        "width": 3,
                        "text": "var",
                        "value": "var",
                        "valueText": "var",
                        "hasTrailingTrivia": true,
                        "trailingTrivia": [
                            {
                                "kind": "WhitespaceTrivia",
                                "text": " "
                            }
                        ]
                    },
                    "variableDeclarators": [
                        {
                            "kind": "VariableDeclarator",
                            "fullStart": 453,
                            "fullEnd": 460,
                            "start": 453,
                            "end": 460,
                            "fullWidth": 7,
<<<<<<< HEAD
                            "width": 7,
                            "identifier": {
=======
                            "propertyName": {
>>>>>>> 85e84683
                                "kind": "IdentifierName",
                                "fullStart": 453,
                                "fullEnd": 455,
                                "start": 453,
                                "end": 454,
                                "fullWidth": 2,
                                "width": 1,
                                "text": "y",
                                "value": "y",
                                "valueText": "y",
                                "hasTrailingTrivia": true,
                                "trailingTrivia": [
                                    {
                                        "kind": "WhitespaceTrivia",
                                        "text": " "
                                    }
                                ]
                            },
                            "equalsValueClause": {
                                "kind": "EqualsValueClause",
                                "fullStart": 455,
                                "fullEnd": 460,
                                "start": 455,
                                "end": 460,
                                "fullWidth": 5,
                                "width": 5,
                                "equalsToken": {
                                    "kind": "EqualsToken",
                                    "fullStart": 455,
                                    "fullEnd": 457,
                                    "start": 455,
                                    "end": 456,
                                    "fullWidth": 2,
                                    "width": 1,
                                    "text": "=",
                                    "value": "=",
                                    "valueText": "=",
                                    "hasTrailingTrivia": true,
                                    "trailingTrivia": [
                                        {
                                            "kind": "WhitespaceTrivia",
                                            "text": " "
                                        }
                                    ]
                                },
                                "value": {
                                    "kind": "PostIncrementExpression",
                                    "fullStart": 457,
                                    "fullEnd": 460,
                                    "start": 457,
                                    "end": 460,
                                    "fullWidth": 3,
                                    "width": 3,
                                    "operand": {
                                        "kind": "IdentifierName",
                                        "fullStart": 457,
                                        "fullEnd": 458,
                                        "start": 457,
                                        "end": 458,
                                        "fullWidth": 1,
                                        "width": 1,
                                        "text": "x",
                                        "value": "x",
                                        "valueText": "x"
                                    },
                                    "operatorToken": {
                                        "kind": "PlusPlusToken",
                                        "fullStart": 458,
                                        "fullEnd": 460,
                                        "start": 458,
                                        "end": 460,
                                        "fullWidth": 2,
                                        "width": 2,
                                        "text": "++",
                                        "value": "++",
                                        "valueText": "++"
                                    }
                                }
                            }
                        }
                    ]
                },
                "semicolonToken": {
                    "kind": "SemicolonToken",
                    "fullStart": 460,
                    "fullEnd": 462,
                    "start": 460,
                    "end": 461,
                    "fullWidth": 2,
                    "width": 1,
                    "text": ";",
                    "value": ";",
                    "valueText": ";",
                    "hasTrailingTrivia": true,
                    "hasTrailingNewLine": true,
                    "trailingTrivia": [
                        {
                            "kind": "NewLineTrivia",
                            "text": "\n"
                        }
                    ]
                }
            },
            {
                "kind": "IfStatement",
                "fullStart": 462,
                "fullEnd": 562,
                "start": 462,
                "end": 561,
                "fullWidth": 100,
                "width": 99,
                "ifKeyword": {
                    "kind": "IfKeyword",
                    "fullStart": 462,
                    "fullEnd": 465,
                    "start": 462,
                    "end": 464,
                    "fullWidth": 3,
                    "width": 2,
                    "text": "if",
                    "value": "if",
                    "valueText": "if",
                    "hasTrailingTrivia": true,
                    "trailingTrivia": [
                        {
                            "kind": "WhitespaceTrivia",
                            "text": " "
                        }
                    ]
                },
                "openParenToken": {
                    "kind": "OpenParenToken",
                    "fullStart": 465,
                    "fullEnd": 466,
                    "start": 465,
                    "end": 466,
                    "fullWidth": 1,
                    "width": 1,
                    "text": "(",
                    "value": "(",
                    "valueText": "("
                },
                "condition": {
                    "kind": "NotEqualsExpression",
                    "fullStart": 466,
                    "fullEnd": 475,
                    "start": 466,
                    "end": 475,
                    "fullWidth": 9,
                    "width": 9,
                    "left": {
                        "kind": "IdentifierName",
                        "fullStart": 466,
                        "fullEnd": 468,
                        "start": 466,
                        "end": 467,
                        "fullWidth": 2,
                        "width": 1,
                        "text": "y",
                        "value": "y",
                        "valueText": "y",
                        "hasTrailingTrivia": true,
                        "trailingTrivia": [
                            {
                                "kind": "WhitespaceTrivia",
                                "text": " "
                            }
                        ]
                    },
                    "operatorToken": {
                        "kind": "ExclamationEqualsEqualsToken",
                        "fullStart": 468,
                        "fullEnd": 472,
                        "start": 468,
                        "end": 471,
                        "fullWidth": 4,
                        "width": 3,
                        "text": "!==",
                        "value": "!==",
                        "valueText": "!==",
                        "hasTrailingTrivia": true,
                        "trailingTrivia": [
                            {
                                "kind": "WhitespaceTrivia",
                                "text": " "
                            }
                        ]
                    },
                    "right": {
                        "kind": "NumericLiteral",
                        "fullStart": 472,
                        "fullEnd": 475,
                        "start": 472,
                        "end": 475,
                        "fullWidth": 3,
                        "width": 3,
                        "text": "1.1",
                        "value": 1.1,
                        "valueText": "1.1"
                    }
                },
                "closeParenToken": {
                    "kind": "CloseParenToken",
                    "fullStart": 475,
                    "fullEnd": 477,
                    "start": 475,
                    "end": 476,
                    "fullWidth": 2,
                    "width": 1,
                    "text": ")",
                    "value": ")",
                    "valueText": ")",
                    "hasTrailingTrivia": true,
                    "trailingTrivia": [
                        {
                            "kind": "WhitespaceTrivia",
                            "text": " "
                        }
                    ]
                },
                "statement": {
                    "kind": "Block",
                    "fullStart": 477,
                    "fullEnd": 562,
                    "start": 477,
                    "end": 561,
                    "fullWidth": 85,
                    "width": 84,
                    "openBraceToken": {
                        "kind": "OpenBraceToken",
                        "fullStart": 477,
                        "fullEnd": 479,
                        "start": 477,
                        "end": 478,
                        "fullWidth": 2,
                        "width": 1,
                        "text": "{",
                        "value": "{",
                        "valueText": "{",
                        "hasTrailingTrivia": true,
                        "hasTrailingNewLine": true,
                        "trailingTrivia": [
                            {
                                "kind": "NewLineTrivia",
                                "text": "\n"
                            }
                        ]
                    },
                    "statements": [
                        {
                            "kind": "ExpressionStatement",
                            "fullStart": 479,
                            "fullEnd": 560,
                            "start": 481,
                            "end": 559,
                            "fullWidth": 81,
                            "width": 78,
                            "expression": {
                                "kind": "InvocationExpression",
                                "fullStart": 479,
                                "fullEnd": 558,
                                "start": 481,
                                "end": 558,
                                "fullWidth": 79,
                                "width": 77,
                                "expression": {
                                    "kind": "IdentifierName",
                                    "fullStart": 479,
                                    "fullEnd": 487,
                                    "start": 481,
                                    "end": 487,
                                    "fullWidth": 8,
                                    "width": 6,
                                    "text": "$ERROR",
                                    "value": "$ERROR",
                                    "valueText": "$ERROR",
                                    "hasLeadingTrivia": true,
                                    "leadingTrivia": [
                                        {
                                            "kind": "WhitespaceTrivia",
                                            "text": "  "
                                        }
                                    ]
                                },
                                "argumentList": {
                                    "kind": "ArgumentList",
                                    "fullStart": 487,
                                    "fullEnd": 558,
                                    "start": 487,
                                    "end": 558,
                                    "fullWidth": 71,
                                    "width": 71,
                                    "openParenToken": {
                                        "kind": "OpenParenToken",
                                        "fullStart": 487,
                                        "fullEnd": 488,
                                        "start": 487,
                                        "end": 488,
                                        "fullWidth": 1,
                                        "width": 1,
                                        "text": "(",
                                        "value": "(",
                                        "valueText": "("
                                    },
                                    "arguments": [
                                        {
                                            "kind": "AddExpression",
                                            "fullStart": 488,
                                            "fullEnd": 557,
                                            "start": 488,
                                            "end": 557,
                                            "fullWidth": 69,
                                            "width": 69,
                                            "left": {
                                                "kind": "StringLiteral",
                                                "fullStart": 488,
                                                "fullEnd": 552,
                                                "start": 488,
                                                "end": 551,
                                                "fullWidth": 64,
                                                "width": 63,
                                                "text": "'#2: var x = new Number(1.1); var y = x++; y === 1.1. Actual: '",
                                                "value": "#2: var x = new Number(1.1); var y = x++; y === 1.1. Actual: ",
                                                "valueText": "#2: var x = new Number(1.1); var y = x++; y === 1.1. Actual: ",
                                                "hasTrailingTrivia": true,
                                                "trailingTrivia": [
                                                    {
                                                        "kind": "WhitespaceTrivia",
                                                        "text": " "
                                                    }
                                                ]
                                            },
                                            "operatorToken": {
                                                "kind": "PlusToken",
                                                "fullStart": 552,
                                                "fullEnd": 554,
                                                "start": 552,
                                                "end": 553,
                                                "fullWidth": 2,
                                                "width": 1,
                                                "text": "+",
                                                "value": "+",
                                                "valueText": "+",
                                                "hasTrailingTrivia": true,
                                                "trailingTrivia": [
                                                    {
                                                        "kind": "WhitespaceTrivia",
                                                        "text": " "
                                                    }
                                                ]
                                            },
                                            "right": {
                                                "kind": "ParenthesizedExpression",
                                                "fullStart": 554,
                                                "fullEnd": 557,
                                                "start": 554,
                                                "end": 557,
                                                "fullWidth": 3,
                                                "width": 3,
                                                "openParenToken": {
                                                    "kind": "OpenParenToken",
                                                    "fullStart": 554,
                                                    "fullEnd": 555,
                                                    "start": 554,
                                                    "end": 555,
                                                    "fullWidth": 1,
                                                    "width": 1,
                                                    "text": "(",
                                                    "value": "(",
                                                    "valueText": "("
                                                },
                                                "expression": {
                                                    "kind": "IdentifierName",
                                                    "fullStart": 555,
                                                    "fullEnd": 556,
                                                    "start": 555,
                                                    "end": 556,
                                                    "fullWidth": 1,
                                                    "width": 1,
                                                    "text": "y",
                                                    "value": "y",
                                                    "valueText": "y"
                                                },
                                                "closeParenToken": {
                                                    "kind": "CloseParenToken",
                                                    "fullStart": 556,
                                                    "fullEnd": 557,
                                                    "start": 556,
                                                    "end": 557,
                                                    "fullWidth": 1,
                                                    "width": 1,
                                                    "text": ")",
                                                    "value": ")",
                                                    "valueText": ")"
                                                }
                                            }
                                        }
                                    ],
                                    "closeParenToken": {
                                        "kind": "CloseParenToken",
                                        "fullStart": 557,
                                        "fullEnd": 558,
                                        "start": 557,
                                        "end": 558,
                                        "fullWidth": 1,
                                        "width": 1,
                                        "text": ")",
                                        "value": ")",
                                        "valueText": ")"
                                    }
                                }
                            },
                            "semicolonToken": {
                                "kind": "SemicolonToken",
                                "fullStart": 558,
                                "fullEnd": 560,
                                "start": 558,
                                "end": 559,
                                "fullWidth": 2,
                                "width": 1,
                                "text": ";",
                                "value": ";",
                                "valueText": ";",
                                "hasTrailingTrivia": true,
                                "hasTrailingNewLine": true,
                                "trailingTrivia": [
                                    {
                                        "kind": "NewLineTrivia",
                                        "text": "\n"
                                    }
                                ]
                            }
                        }
                    ],
                    "closeBraceToken": {
                        "kind": "CloseBraceToken",
                        "fullStart": 560,
                        "fullEnd": 562,
                        "start": 560,
                        "end": 561,
                        "fullWidth": 2,
                        "width": 1,
                        "text": "}",
                        "value": "}",
                        "valueText": "}",
                        "hasTrailingTrivia": true,
                        "hasTrailingNewLine": true,
                        "trailingTrivia": [
                            {
                                "kind": "NewLineTrivia",
                                "text": "\n"
                            }
                        ]
                    }
                }
            }
        ],
        "endOfFileToken": {
            "kind": "EndOfFileToken",
            "fullStart": 562,
            "fullEnd": 563,
            "start": 563,
            "end": 563,
            "fullWidth": 1,
            "width": 0,
            "text": "",
            "hasLeadingTrivia": true,
            "hasLeadingNewLine": true,
            "leadingTrivia": [
                {
                    "kind": "NewLineTrivia",
                    "text": "\n"
                }
            ]
        }
    },
    "lineMap": {
        "lineStarts": [
            0,
            61,
            132,
            133,
            137,
            173,
            176,
            219,
            280,
            284,
            285,
            295,
            309,
            322,
            340,
            411,
            413,
            414,
            424,
            449,
            462,
            479,
            560,
            562,
            563
        ],
        "length": 563
    }
}<|MERGE_RESOLUTION|>--- conflicted
+++ resolved
@@ -102,12 +102,8 @@
                             "start": 299,
                             "end": 307,
                             "fullWidth": 8,
-<<<<<<< HEAD
                             "width": 8,
-                            "identifier": {
-=======
                             "propertyName": {
->>>>>>> 85e84683
                                 "kind": "IdentifierName",
                                 "fullStart": 299,
                                 "fullEnd": 301,
@@ -255,12 +251,8 @@
                             "start": 313,
                             "end": 320,
                             "fullWidth": 7,
-<<<<<<< HEAD
                             "width": 7,
-                            "identifier": {
-=======
                             "propertyName": {
->>>>>>> 85e84683
                                 "kind": "IdentifierName",
                                 "fullStart": 313,
                                 "fullEnd": 315,
@@ -799,12 +791,8 @@
                             "start": 428,
                             "end": 447,
                             "fullWidth": 19,
-<<<<<<< HEAD
                             "width": 19,
-                            "identifier": {
-=======
                             "propertyName": {
->>>>>>> 85e84683
                                 "kind": "IdentifierName",
                                 "fullStart": 428,
                                 "fullEnd": 430,
@@ -1006,12 +994,8 @@
                             "start": 453,
                             "end": 460,
                             "fullWidth": 7,
-<<<<<<< HEAD
                             "width": 7,
-                            "identifier": {
-=======
                             "propertyName": {
->>>>>>> 85e84683
                                 "kind": "IdentifierName",
                                 "fullStart": 453,
                                 "fullEnd": 455,
