--- conflicted
+++ resolved
@@ -842,12 +842,8 @@
                             "start": 482,
                             "end": 504,
                             "fullWidth": 22,
-<<<<<<< HEAD
                             "width": 22,
-                            "identifier": {
-=======
                             "propertyName": {
->>>>>>> 85e84683
                                 "kind": "IdentifierName",
                                 "fullStart": 482,
                                 "fullEnd": 484,
@@ -1419,12 +1415,8 @@
                             "start": 607,
                             "end": 628,
                             "fullWidth": 21,
-<<<<<<< HEAD
                             "width": 21,
-                            "identifier": {
-=======
                             "propertyName": {
->>>>>>> 85e84683
                                 "kind": "IdentifierName",
                                 "fullStart": 607,
                                 "fullEnd": 609,
@@ -1996,12 +1988,8 @@
                             "start": 732,
                             "end": 754,
                             "fullWidth": 22,
-<<<<<<< HEAD
                             "width": 22,
-                            "identifier": {
-=======
                             "propertyName": {
->>>>>>> 85e84683
                                 "kind": "IdentifierName",
                                 "fullStart": 732,
                                 "fullEnd": 734,
@@ -2203,12 +2191,8 @@
                             "start": 760,
                             "end": 781,
                             "fullWidth": 21,
-<<<<<<< HEAD
                             "width": 21,
-                            "identifier": {
-=======
                             "propertyName": {
->>>>>>> 85e84683
                                 "kind": "IdentifierName",
                                 "fullStart": 760,
                                 "fullEnd": 762,
@@ -2780,12 +2764,8 @@
                             "start": 909,
                             "end": 918,
                             "fullWidth": 9,
-<<<<<<< HEAD
                             "width": 9,
-                            "identifier": {
-=======
                             "propertyName": {
->>>>>>> 85e84683
                                 "kind": "IdentifierName",
                                 "fullStart": 909,
                                 "fullEnd": 911,
@@ -2912,12 +2892,8 @@
                             "start": 924,
                             "end": 945,
                             "fullWidth": 21,
-<<<<<<< HEAD
                             "width": 21,
-                            "identifier": {
-=======
                             "propertyName": {
->>>>>>> 85e84683
                                 "kind": "IdentifierName",
                                 "fullStart": 924,
                                 "fullEnd": 926,
@@ -3489,12 +3465,8 @@
                             "start": 1060,
                             "end": 1082,
                             "fullWidth": 22,
-<<<<<<< HEAD
                             "width": 22,
-                            "identifier": {
-=======
                             "propertyName": {
->>>>>>> 85e84683
                                 "kind": "IdentifierName",
                                 "fullStart": 1060,
                                 "fullEnd": 1068,
@@ -3683,12 +3655,8 @@
                             "start": 1088,
                             "end": 1110,
                             "fullWidth": 22,
-<<<<<<< HEAD
                             "width": 22,
-                            "identifier": {
-=======
                             "propertyName": {
->>>>>>> 85e84683
                                 "kind": "IdentifierName",
                                 "fullStart": 1088,
                                 "fullEnd": 1096,
@@ -4588,12 +4556,8 @@
                             "start": 1387,
                             "end": 1409,
                             "fullWidth": 22,
-<<<<<<< HEAD
                             "width": 22,
-                            "identifier": {
-=======
                             "propertyName": {
->>>>>>> 85e84683
                                 "kind": "IdentifierName",
                                 "fullStart": 1387,
                                 "fullEnd": 1395,
@@ -4782,12 +4746,8 @@
                             "start": 1415,
                             "end": 1437,
                             "fullWidth": 22,
-<<<<<<< HEAD
                             "width": 22,
-                            "identifier": {
-=======
                             "propertyName": {
->>>>>>> 85e84683
                                 "kind": "IdentifierName",
                                 "fullStart": 1415,
                                 "fullEnd": 1423,
