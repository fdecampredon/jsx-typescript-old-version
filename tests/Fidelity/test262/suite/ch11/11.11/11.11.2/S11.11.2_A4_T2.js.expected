--- conflicted
+++ resolved
@@ -1375,12 +1375,8 @@
                             "start": 564,
                             "end": 582,
                             "fullWidth": 18,
-<<<<<<< HEAD
                             "width": 18,
-                            "identifier": {
-=======
                             "propertyName": {
->>>>>>> 85e84683
                                 "kind": "IdentifierName",
                                 "fullStart": 564,
                                 "fullEnd": 566,
@@ -2048,12 +2044,8 @@
                             "start": 705,
                             "end": 724,
                             "fullWidth": 19,
-<<<<<<< HEAD
                             "width": 19,
-                            "identifier": {
-=======
                             "propertyName": {
->>>>>>> 85e84683
                                 "kind": "IdentifierName",
                                 "fullStart": 705,
                                 "fullEnd": 707,
@@ -2700,12 +2692,8 @@
                             "start": 847,
                             "end": 864,
                             "fullWidth": 17,
-<<<<<<< HEAD
                             "width": 17,
-                            "identifier": {
-=======
                             "propertyName": {
->>>>>>> 85e84683
                                 "kind": "IdentifierName",
                                 "fullStart": 847,
                                 "fullEnd": 849,
