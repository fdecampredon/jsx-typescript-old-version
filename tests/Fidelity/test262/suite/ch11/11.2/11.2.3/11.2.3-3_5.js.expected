{
    "isDeclaration": false,
    "languageVersion": "EcmaScript5",
    "parseOptions": {
        "allowAutomaticSemicolonInsertion": true
    },
    "sourceUnit": {
        "kind": "SourceUnit",
        "fullStart": 0,
        "fullEnd": 892,
        "start": 558,
        "end": 892,
        "fullWidth": 892,
        "width": 334,
        "isIncrementallyUnusable": true,
        "moduleElements": [
            {
                "kind": "FunctionDeclaration",
                "fullStart": 0,
                "fullEnd": 868,
                "start": 558,
                "end": 866,
                "fullWidth": 868,
                "width": 308,
                "modifiers": [],
                "functionKeyword": {
                    "kind": "FunctionKeyword",
                    "fullStart": 0,
                    "fullEnd": 567,
                    "start": 558,
                    "end": 566,
                    "fullWidth": 567,
                    "width": 8,
                    "text": "function",
                    "value": "function",
                    "valueText": "function",
                    "hasLeadingTrivia": true,
                    "hasLeadingComment": true,
                    "hasLeadingNewLine": true,
                    "hasTrailingTrivia": true,
                    "leadingTrivia": [
                        {
                            "kind": "SingleLineCommentTrivia",
                            "text": "/// Copyright (c) 2012 Ecma International.  All rights reserved. "
                        },
                        {
                            "kind": "NewLineTrivia",
                            "text": "\r\n"
                        },
                        {
                            "kind": "SingleLineCommentTrivia",
                            "text": "/// Ecma International makes this code available under the terms and conditions set"
                        },
                        {
                            "kind": "NewLineTrivia",
                            "text": "\r\n"
                        },
                        {
                            "kind": "SingleLineCommentTrivia",
                            "text": "/// forth on http://hg.ecmascript.org/tests/test262/raw-file/tip/LICENSE (the "
                        },
                        {
                            "kind": "NewLineTrivia",
                            "text": "\r\n"
                        },
                        {
                            "kind": "SingleLineCommentTrivia",
                            "text": "/// \"Use Terms\").   Any redistribution of this code must retain the above "
                        },
                        {
                            "kind": "NewLineTrivia",
                            "text": "\r\n"
                        },
                        {
                            "kind": "SingleLineCommentTrivia",
                            "text": "/// copyright and this notice and otherwise comply with the Use Terms."
                        },
                        {
                            "kind": "NewLineTrivia",
                            "text": "\r\n"
                        },
                        {
                            "kind": "MultiLineCommentTrivia",
                            "text": "/**\r\n * @path ch11/11.2/11.2.3/11.2.3-3_5.js\r\n * @description Call arguments are evaluated before the check is made to see if the object is actually callable (eval'ed)\r\n */"
                        },
                        {
                            "kind": "NewLineTrivia",
                            "text": "\r\n"
                        },
                        {
                            "kind": "NewLineTrivia",
                            "text": "\r\n"
                        },
                        {
                            "kind": "NewLineTrivia",
                            "text": "\r\n"
                        }
                    ],
                    "trailingTrivia": [
                        {
                            "kind": "WhitespaceTrivia",
                            "text": " "
                        }
                    ]
                },
                "identifier": {
                    "kind": "IdentifierName",
                    "fullStart": 567,
                    "fullEnd": 575,
                    "start": 567,
                    "end": 575,
                    "fullWidth": 8,
                    "width": 8,
                    "text": "testcase",
                    "value": "testcase",
                    "valueText": "testcase"
                },
                "callSignature": {
                    "kind": "CallSignature",
                    "fullStart": 575,
                    "fullEnd": 578,
                    "start": 575,
                    "end": 577,
                    "fullWidth": 3,
                    "width": 2,
                    "parameterList": {
                        "kind": "ParameterList",
                        "fullStart": 575,
                        "fullEnd": 578,
                        "start": 575,
                        "end": 577,
                        "fullWidth": 3,
                        "width": 2,
                        "openParenToken": {
                            "kind": "OpenParenToken",
                            "fullStart": 575,
                            "fullEnd": 576,
                            "start": 575,
                            "end": 576,
                            "fullWidth": 1,
                            "width": 1,
                            "text": "(",
                            "value": "(",
                            "valueText": "("
                        },
                        "parameters": [],
                        "closeParenToken": {
                            "kind": "CloseParenToken",
                            "fullStart": 576,
                            "fullEnd": 578,
                            "start": 576,
                            "end": 577,
                            "fullWidth": 2,
                            "width": 1,
                            "text": ")",
                            "value": ")",
                            "valueText": ")",
                            "hasTrailingTrivia": true,
                            "trailingTrivia": [
                                {
                                    "kind": "WhitespaceTrivia",
                                    "text": " "
                                }
                            ]
                        }
                    }
                },
                "block": {
                    "kind": "Block",
                    "fullStart": 578,
                    "fullEnd": 868,
                    "start": 578,
                    "end": 866,
                    "fullWidth": 290,
                    "width": 288,
                    "openBraceToken": {
                        "kind": "OpenBraceToken",
                        "fullStart": 578,
                        "fullEnd": 581,
                        "start": 578,
                        "end": 579,
                        "fullWidth": 3,
                        "width": 1,
                        "text": "{",
                        "value": "{",
                        "valueText": "{",
                        "hasTrailingTrivia": true,
                        "hasTrailingNewLine": true,
                        "trailingTrivia": [
                            {
                                "kind": "NewLineTrivia",
                                "text": "\r\n"
                            }
                        ]
                    },
                    "statements": [
                        {
                            "kind": "VariableStatement",
                            "fullStart": 581,
                            "fullEnd": 609,
                            "start": 585,
                            "end": 607,
                            "fullWidth": 28,
                            "width": 22,
                            "modifiers": [],
                            "variableDeclaration": {
                                "kind": "VariableDeclaration",
                                "fullStart": 581,
                                "fullEnd": 606,
                                "start": 585,
                                "end": 606,
                                "fullWidth": 25,
                                "width": 21,
                                "varKeyword": {
                                    "kind": "VarKeyword",
                                    "fullStart": 581,
                                    "fullEnd": 589,
                                    "start": 585,
                                    "end": 588,
                                    "fullWidth": 8,
                                    "width": 3,
                                    "text": "var",
                                    "value": "var",
                                    "valueText": "var",
                                    "hasLeadingTrivia": true,
                                    "hasTrailingTrivia": true,
                                    "leadingTrivia": [
                                        {
                                            "kind": "WhitespaceTrivia",
                                            "text": "    "
                                        }
                                    ],
                                    "trailingTrivia": [
                                        {
                                            "kind": "WhitespaceTrivia",
                                            "text": " "
                                        }
                                    ]
                                },
                                "variableDeclarators": [
                                    {
                                        "kind": "VariableDeclarator",
                                        "fullStart": 589,
                                        "fullEnd": 606,
                                        "start": 589,
                                        "end": 606,
                                        "fullWidth": 17,
<<<<<<< HEAD
                                        "width": 17,
                                        "identifier": {
=======
                                        "propertyName": {
>>>>>>> 85e84683
                                            "kind": "IdentifierName",
                                            "fullStart": 589,
                                            "fullEnd": 599,
                                            "start": 589,
                                            "end": 598,
                                            "fullWidth": 10,
                                            "width": 9,
                                            "text": "fooCalled",
                                            "value": "fooCalled",
                                            "valueText": "fooCalled",
                                            "hasTrailingTrivia": true,
                                            "trailingTrivia": [
                                                {
                                                    "kind": "WhitespaceTrivia",
                                                    "text": " "
                                                }
                                            ]
                                        },
                                        "equalsValueClause": {
                                            "kind": "EqualsValueClause",
                                            "fullStart": 599,
                                            "fullEnd": 606,
                                            "start": 599,
                                            "end": 606,
                                            "fullWidth": 7,
                                            "width": 7,
                                            "equalsToken": {
                                                "kind": "EqualsToken",
                                                "fullStart": 599,
                                                "fullEnd": 601,
                                                "start": 599,
                                                "end": 600,
                                                "fullWidth": 2,
                                                "width": 1,
                                                "text": "=",
                                                "value": "=",
                                                "valueText": "=",
                                                "hasTrailingTrivia": true,
                                                "trailingTrivia": [
                                                    {
                                                        "kind": "WhitespaceTrivia",
                                                        "text": " "
                                                    }
                                                ]
                                            },
                                            "value": {
                                                "kind": "FalseKeyword",
                                                "fullStart": 601,
                                                "fullEnd": 606,
                                                "start": 601,
                                                "end": 606,
                                                "fullWidth": 5,
                                                "width": 5,
                                                "text": "false",
                                                "value": false,
                                                "valueText": "false"
                                            }
                                        }
                                    }
                                ]
                            },
                            "semicolonToken": {
                                "kind": "SemicolonToken",
                                "fullStart": 606,
                                "fullEnd": 609,
                                "start": 606,
                                "end": 607,
                                "fullWidth": 3,
                                "width": 1,
                                "text": ";",
                                "value": ";",
                                "valueText": ";",
                                "hasTrailingTrivia": true,
                                "hasTrailingNewLine": true,
                                "trailingTrivia": [
                                    {
                                        "kind": "NewLineTrivia",
                                        "text": "\r\n"
                                    }
                                ]
                            }
                        },
                        {
                            "kind": "FunctionDeclaration",
                            "fullStart": 609,
                            "fullEnd": 651,
                            "start": 613,
                            "end": 648,
                            "fullWidth": 42,
                            "width": 35,
                            "modifiers": [],
                            "functionKeyword": {
                                "kind": "FunctionKeyword",
                                "fullStart": 609,
                                "fullEnd": 622,
                                "start": 613,
                                "end": 621,
                                "fullWidth": 13,
                                "width": 8,
                                "text": "function",
                                "value": "function",
                                "valueText": "function",
                                "hasLeadingTrivia": true,
                                "hasTrailingTrivia": true,
                                "leadingTrivia": [
                                    {
                                        "kind": "WhitespaceTrivia",
                                        "text": "    "
                                    }
                                ],
                                "trailingTrivia": [
                                    {
                                        "kind": "WhitespaceTrivia",
                                        "text": " "
                                    }
                                ]
                            },
                            "identifier": {
                                "kind": "IdentifierName",
                                "fullStart": 622,
                                "fullEnd": 625,
                                "start": 622,
                                "end": 625,
                                "fullWidth": 3,
                                "width": 3,
                                "text": "foo",
                                "value": "foo",
                                "valueText": "foo"
                            },
                            "callSignature": {
                                "kind": "CallSignature",
                                "fullStart": 625,
                                "fullEnd": 627,
                                "start": 625,
                                "end": 627,
                                "fullWidth": 2,
                                "width": 2,
                                "parameterList": {
                                    "kind": "ParameterList",
                                    "fullStart": 625,
                                    "fullEnd": 627,
                                    "start": 625,
                                    "end": 627,
                                    "fullWidth": 2,
                                    "width": 2,
                                    "openParenToken": {
                                        "kind": "OpenParenToken",
                                        "fullStart": 625,
                                        "fullEnd": 626,
                                        "start": 625,
                                        "end": 626,
                                        "fullWidth": 1,
                                        "width": 1,
                                        "text": "(",
                                        "value": "(",
                                        "valueText": "("
                                    },
                                    "parameters": [],
                                    "closeParenToken": {
                                        "kind": "CloseParenToken",
                                        "fullStart": 626,
                                        "fullEnd": 627,
                                        "start": 626,
                                        "end": 627,
                                        "fullWidth": 1,
                                        "width": 1,
                                        "text": ")",
                                        "value": ")",
                                        "valueText": ")"
                                    }
                                }
                            },
                            "block": {
                                "kind": "Block",
                                "fullStart": 627,
                                "fullEnd": 651,
                                "start": 627,
                                "end": 648,
                                "fullWidth": 24,
                                "width": 21,
                                "openBraceToken": {
                                    "kind": "OpenBraceToken",
                                    "fullStart": 627,
                                    "fullEnd": 629,
                                    "start": 627,
                                    "end": 628,
                                    "fullWidth": 2,
                                    "width": 1,
                                    "text": "{",
                                    "value": "{",
                                    "valueText": "{",
                                    "hasTrailingTrivia": true,
                                    "trailingTrivia": [
                                        {
                                            "kind": "WhitespaceTrivia",
                                            "text": " "
                                        }
                                    ]
                                },
                                "statements": [
                                    {
                                        "kind": "ExpressionStatement",
                                        "fullStart": 629,
                                        "fullEnd": 647,
                                        "start": 629,
                                        "end": 646,
                                        "fullWidth": 18,
                                        "width": 17,
                                        "expression": {
                                            "kind": "AssignmentExpression",
                                            "fullStart": 629,
                                            "fullEnd": 645,
                                            "start": 629,
                                            "end": 645,
                                            "fullWidth": 16,
                                            "width": 16,
                                            "left": {
                                                "kind": "IdentifierName",
                                                "fullStart": 629,
                                                "fullEnd": 639,
                                                "start": 629,
                                                "end": 638,
                                                "fullWidth": 10,
                                                "width": 9,
                                                "text": "fooCalled",
                                                "value": "fooCalled",
                                                "valueText": "fooCalled",
                                                "hasTrailingTrivia": true,
                                                "trailingTrivia": [
                                                    {
                                                        "kind": "WhitespaceTrivia",
                                                        "text": " "
                                                    }
                                                ]
                                            },
                                            "operatorToken": {
                                                "kind": "EqualsToken",
                                                "fullStart": 639,
                                                "fullEnd": 641,
                                                "start": 639,
                                                "end": 640,
                                                "fullWidth": 2,
                                                "width": 1,
                                                "text": "=",
                                                "value": "=",
                                                "valueText": "=",
                                                "hasTrailingTrivia": true,
                                                "trailingTrivia": [
                                                    {
                                                        "kind": "WhitespaceTrivia",
                                                        "text": " "
                                                    }
                                                ]
                                            },
                                            "right": {
                                                "kind": "TrueKeyword",
                                                "fullStart": 641,
                                                "fullEnd": 645,
                                                "start": 641,
                                                "end": 645,
                                                "fullWidth": 4,
                                                "width": 4,
                                                "text": "true",
                                                "value": true,
                                                "valueText": "true"
                                            }
                                        },
                                        "semicolonToken": {
                                            "kind": "SemicolonToken",
                                            "fullStart": 645,
                                            "fullEnd": 647,
                                            "start": 645,
                                            "end": 646,
                                            "fullWidth": 2,
                                            "width": 1,
                                            "text": ";",
                                            "value": ";",
                                            "valueText": ";",
                                            "hasTrailingTrivia": true,
                                            "trailingTrivia": [
                                                {
                                                    "kind": "WhitespaceTrivia",
                                                    "text": " "
                                                }
                                            ]
                                        }
                                    }
                                ],
                                "closeBraceToken": {
                                    "kind": "CloseBraceToken",
                                    "fullStart": 647,
                                    "fullEnd": 651,
                                    "start": 647,
                                    "end": 648,
                                    "fullWidth": 4,
                                    "width": 1,
                                    "text": "}",
                                    "value": "}",
                                    "valueText": "}",
                                    "hasTrailingTrivia": true,
                                    "hasTrailingNewLine": true,
                                    "trailingTrivia": [
                                        {
                                            "kind": "WhitespaceTrivia",
                                            "text": " "
                                        },
                                        {
                                            "kind": "NewLineTrivia",
                                            "text": "\r\n"
                                        }
                                    ]
                                }
                            }
                        },
                        {
                            "kind": "VariableStatement",
                            "fullStart": 651,
                            "fullEnd": 676,
                            "start": 661,
                            "end": 673,
                            "fullWidth": 25,
                            "width": 12,
                            "modifiers": [],
                            "variableDeclaration": {
                                "kind": "VariableDeclaration",
                                "fullStart": 651,
                                "fullEnd": 672,
                                "start": 661,
                                "end": 672,
                                "fullWidth": 21,
                                "width": 11,
                                "varKeyword": {
                                    "kind": "VarKeyword",
                                    "fullStart": 651,
                                    "fullEnd": 665,
                                    "start": 661,
                                    "end": 664,
                                    "fullWidth": 14,
                                    "width": 3,
                                    "text": "var",
                                    "value": "var",
                                    "valueText": "var",
                                    "hasLeadingTrivia": true,
                                    "hasLeadingNewLine": true,
                                    "hasTrailingTrivia": true,
                                    "leadingTrivia": [
                                        {
                                            "kind": "WhitespaceTrivia",
                                            "text": "    "
                                        },
                                        {
                                            "kind": "NewLineTrivia",
                                            "text": "\r\n"
                                        },
                                        {
                                            "kind": "WhitespaceTrivia",
                                            "text": "    "
                                        }
                                    ],
                                    "trailingTrivia": [
                                        {
                                            "kind": "WhitespaceTrivia",
                                            "text": " "
                                        }
                                    ]
                                },
                                "variableDeclarators": [
                                    {
                                        "kind": "VariableDeclarator",
                                        "fullStart": 665,
                                        "fullEnd": 672,
                                        "start": 665,
                                        "end": 672,
                                        "fullWidth": 7,
<<<<<<< HEAD
                                        "width": 7,
                                        "identifier": {
=======
                                        "propertyName": {
>>>>>>> 85e84683
                                            "kind": "IdentifierName",
                                            "fullStart": 665,
                                            "fullEnd": 667,
                                            "start": 665,
                                            "end": 666,
                                            "fullWidth": 2,
                                            "width": 1,
                                            "text": "o",
                                            "value": "o",
                                            "valueText": "o",
                                            "hasTrailingTrivia": true,
                                            "trailingTrivia": [
                                                {
                                                    "kind": "WhitespaceTrivia",
                                                    "text": " "
                                                }
                                            ]
                                        },
                                        "equalsValueClause": {
                                            "kind": "EqualsValueClause",
                                            "fullStart": 667,
                                            "fullEnd": 672,
                                            "start": 667,
                                            "end": 672,
                                            "fullWidth": 5,
                                            "width": 5,
                                            "equalsToken": {
                                                "kind": "EqualsToken",
                                                "fullStart": 667,
                                                "fullEnd": 669,
                                                "start": 667,
                                                "end": 668,
                                                "fullWidth": 2,
                                                "width": 1,
                                                "text": "=",
                                                "value": "=",
                                                "valueText": "=",
                                                "hasTrailingTrivia": true,
                                                "trailingTrivia": [
                                                    {
                                                        "kind": "WhitespaceTrivia",
                                                        "text": " "
                                                    }
                                                ]
                                            },
                                            "value": {
                                                "kind": "ObjectLiteralExpression",
                                                "fullStart": 669,
                                                "fullEnd": 672,
                                                "start": 669,
                                                "end": 672,
                                                "fullWidth": 3,
                                                "width": 3,
                                                "openBraceToken": {
                                                    "kind": "OpenBraceToken",
                                                    "fullStart": 669,
                                                    "fullEnd": 671,
                                                    "start": 669,
                                                    "end": 670,
                                                    "fullWidth": 2,
                                                    "width": 1,
                                                    "text": "{",
                                                    "value": "{",
                                                    "valueText": "{",
                                                    "hasTrailingTrivia": true,
                                                    "trailingTrivia": [
                                                        {
                                                            "kind": "WhitespaceTrivia",
                                                            "text": " "
                                                        }
                                                    ]
                                                },
                                                "propertyAssignments": [],
                                                "closeBraceToken": {
                                                    "kind": "CloseBraceToken",
                                                    "fullStart": 671,
                                                    "fullEnd": 672,
                                                    "start": 671,
                                                    "end": 672,
                                                    "fullWidth": 1,
                                                    "width": 1,
                                                    "text": "}",
                                                    "value": "}",
                                                    "valueText": "}"
                                                }
                                            }
                                        }
                                    }
                                ]
                            },
                            "semicolonToken": {
                                "kind": "SemicolonToken",
                                "fullStart": 672,
                                "fullEnd": 676,
                                "start": 672,
                                "end": 673,
                                "fullWidth": 4,
                                "width": 1,
                                "text": ";",
                                "value": ";",
                                "valueText": ";",
                                "hasTrailingTrivia": true,
                                "hasTrailingNewLine": true,
                                "trailingTrivia": [
                                    {
                                        "kind": "WhitespaceTrivia",
                                        "text": " "
                                    },
                                    {
                                        "kind": "NewLineTrivia",
                                        "text": "\r\n"
                                    }
                                ]
                            }
                        },
                        {
                            "kind": "TryStatement",
                            "fullStart": 676,
                            "fullEnd": 865,
                            "start": 680,
                            "end": 863,
                            "fullWidth": 189,
                            "width": 183,
                            "tryKeyword": {
                                "kind": "TryKeyword",
                                "fullStart": 676,
                                "fullEnd": 684,
                                "start": 680,
                                "end": 683,
                                "fullWidth": 8,
                                "width": 3,
                                "text": "try",
                                "value": "try",
                                "valueText": "try",
                                "hasLeadingTrivia": true,
                                "hasTrailingTrivia": true,
                                "leadingTrivia": [
                                    {
                                        "kind": "WhitespaceTrivia",
                                        "text": "    "
                                    }
                                ],
                                "trailingTrivia": [
                                    {
                                        "kind": "WhitespaceTrivia",
                                        "text": " "
                                    }
                                ]
                            },
                            "block": {
                                "kind": "Block",
                                "fullStart": 684,
                                "fullEnd": 782,
                                "start": 684,
                                "end": 781,
                                "fullWidth": 98,
                                "width": 97,
                                "openBraceToken": {
                                    "kind": "OpenBraceToken",
                                    "fullStart": 684,
                                    "fullEnd": 687,
                                    "start": 684,
                                    "end": 685,
                                    "fullWidth": 3,
                                    "width": 1,
                                    "text": "{",
                                    "value": "{",
                                    "valueText": "{",
                                    "hasTrailingTrivia": true,
                                    "hasTrailingNewLine": true,
                                    "trailingTrivia": [
                                        {
                                            "kind": "NewLineTrivia",
                                            "text": "\r\n"
                                        }
                                    ]
                                },
                                "statements": [
                                    {
                                        "kind": "ExpressionStatement",
                                        "fullStart": 687,
                                        "fullEnd": 721,
                                        "start": 695,
                                        "end": 719,
                                        "fullWidth": 34,
                                        "width": 24,
                                        "expression": {
                                            "kind": "InvocationExpression",
                                            "fullStart": 687,
                                            "fullEnd": 718,
                                            "start": 695,
                                            "end": 718,
                                            "fullWidth": 31,
                                            "width": 23,
                                            "expression": {
                                                "kind": "IdentifierName",
                                                "fullStart": 687,
                                                "fullEnd": 699,
                                                "start": 695,
                                                "end": 699,
                                                "fullWidth": 12,
                                                "width": 4,
                                                "text": "eval",
                                                "value": "eval",
                                                "valueText": "eval",
                                                "hasLeadingTrivia": true,
                                                "leadingTrivia": [
                                                    {
                                                        "kind": "WhitespaceTrivia",
                                                        "text": "        "
                                                    }
                                                ]
                                            },
                                            "argumentList": {
                                                "kind": "ArgumentList",
                                                "fullStart": 699,
                                                "fullEnd": 718,
                                                "start": 699,
                                                "end": 718,
                                                "fullWidth": 19,
                                                "width": 19,
                                                "openParenToken": {
                                                    "kind": "OpenParenToken",
                                                    "fullStart": 699,
                                                    "fullEnd": 700,
                                                    "start": 699,
                                                    "end": 700,
                                                    "fullWidth": 1,
                                                    "width": 1,
                                                    "text": "(",
                                                    "value": "(",
                                                    "valueText": "("
                                                },
                                                "arguments": [
                                                    {
                                                        "kind": "StringLiteral",
                                                        "fullStart": 700,
                                                        "fullEnd": 717,
                                                        "start": 700,
                                                        "end": 717,
                                                        "fullWidth": 17,
                                                        "width": 17,
                                                        "text": "\"o.bar( foo() );\"",
                                                        "value": "o.bar( foo() );",
                                                        "valueText": "o.bar( foo() );"
                                                    }
                                                ],
                                                "closeParenToken": {
                                                    "kind": "CloseParenToken",
                                                    "fullStart": 717,
                                                    "fullEnd": 718,
                                                    "start": 717,
                                                    "end": 718,
                                                    "fullWidth": 1,
                                                    "width": 1,
                                                    "text": ")",
                                                    "value": ")",
                                                    "valueText": ")"
                                                }
                                            }
                                        },
                                        "semicolonToken": {
                                            "kind": "SemicolonToken",
                                            "fullStart": 718,
                                            "fullEnd": 721,
                                            "start": 718,
                                            "end": 719,
                                            "fullWidth": 3,
                                            "width": 1,
                                            "text": ";",
                                            "value": ";",
                                            "valueText": ";",
                                            "hasTrailingTrivia": true,
                                            "hasTrailingNewLine": true,
                                            "trailingTrivia": [
                                                {
                                                    "kind": "NewLineTrivia",
                                                    "text": "\r\n"
                                                }
                                            ]
                                        }
                                    },
                                    {
                                        "kind": "ThrowStatement",
                                        "fullStart": 721,
                                        "fullEnd": 776,
                                        "start": 729,
                                        "end": 774,
                                        "fullWidth": 55,
                                        "width": 45,
                                        "throwKeyword": {
                                            "kind": "ThrowKeyword",
                                            "fullStart": 721,
                                            "fullEnd": 735,
                                            "start": 729,
                                            "end": 734,
                                            "fullWidth": 14,
                                            "width": 5,
                                            "text": "throw",
                                            "value": "throw",
                                            "valueText": "throw",
                                            "hasLeadingTrivia": true,
                                            "hasTrailingTrivia": true,
                                            "leadingTrivia": [
                                                {
                                                    "kind": "WhitespaceTrivia",
                                                    "text": "        "
                                                }
                                            ],
                                            "trailingTrivia": [
                                                {
                                                    "kind": "WhitespaceTrivia",
                                                    "text": " "
                                                }
                                            ]
                                        },
                                        "expression": {
                                            "kind": "ObjectCreationExpression",
                                            "fullStart": 735,
                                            "fullEnd": 773,
                                            "start": 735,
                                            "end": 773,
                                            "fullWidth": 38,
                                            "width": 38,
                                            "newKeyword": {
                                                "kind": "NewKeyword",
                                                "fullStart": 735,
                                                "fullEnd": 739,
                                                "start": 735,
                                                "end": 738,
                                                "fullWidth": 4,
                                                "width": 3,
                                                "text": "new",
                                                "value": "new",
                                                "valueText": "new",
                                                "hasTrailingTrivia": true,
                                                "trailingTrivia": [
                                                    {
                                                        "kind": "WhitespaceTrivia",
                                                        "text": " "
                                                    }
                                                ]
                                            },
                                            "expression": {
                                                "kind": "IdentifierName",
                                                "fullStart": 739,
                                                "fullEnd": 748,
                                                "start": 739,
                                                "end": 748,
                                                "fullWidth": 9,
                                                "width": 9,
                                                "text": "Exception",
                                                "value": "Exception",
                                                "valueText": "Exception"
                                            },
                                            "argumentList": {
                                                "kind": "ArgumentList",
                                                "fullStart": 748,
                                                "fullEnd": 773,
                                                "start": 748,
                                                "end": 773,
                                                "fullWidth": 25,
                                                "width": 25,
                                                "openParenToken": {
                                                    "kind": "OpenParenToken",
                                                    "fullStart": 748,
                                                    "fullEnd": 749,
                                                    "start": 748,
                                                    "end": 749,
                                                    "fullWidth": 1,
                                                    "width": 1,
                                                    "text": "(",
                                                    "value": "(",
                                                    "valueText": "("
                                                },
                                                "arguments": [
                                                    {
                                                        "kind": "StringLiteral",
                                                        "fullStart": 749,
                                                        "fullEnd": 772,
                                                        "start": 749,
                                                        "end": 772,
                                                        "fullWidth": 23,
                                                        "width": 23,
                                                        "text": "\"o.bar does not exist!\"",
                                                        "value": "o.bar does not exist!",
                                                        "valueText": "o.bar does not exist!"
                                                    }
                                                ],
                                                "closeParenToken": {
                                                    "kind": "CloseParenToken",
                                                    "fullStart": 772,
                                                    "fullEnd": 773,
                                                    "start": 772,
                                                    "end": 773,
                                                    "fullWidth": 1,
                                                    "width": 1,
                                                    "text": ")",
                                                    "value": ")",
                                                    "valueText": ")"
                                                }
                                            }
                                        },
                                        "semicolonToken": {
                                            "kind": "SemicolonToken",
                                            "fullStart": 773,
                                            "fullEnd": 776,
                                            "start": 773,
                                            "end": 774,
                                            "fullWidth": 3,
                                            "width": 1,
                                            "text": ";",
                                            "value": ";",
                                            "valueText": ";",
                                            "hasTrailingTrivia": true,
                                            "hasTrailingNewLine": true,
                                            "trailingTrivia": [
                                                {
                                                    "kind": "NewLineTrivia",
                                                    "text": "\r\n"
                                                }
                                            ]
                                        }
                                    }
                                ],
                                "closeBraceToken": {
                                    "kind": "CloseBraceToken",
                                    "fullStart": 776,
                                    "fullEnd": 782,
                                    "start": 780,
                                    "end": 781,
                                    "fullWidth": 6,
                                    "width": 1,
                                    "text": "}",
                                    "value": "}",
                                    "valueText": "}",
                                    "hasLeadingTrivia": true,
                                    "hasTrailingTrivia": true,
                                    "leadingTrivia": [
                                        {
                                            "kind": "WhitespaceTrivia",
                                            "text": "    "
                                        }
                                    ],
                                    "trailingTrivia": [
                                        {
                                            "kind": "WhitespaceTrivia",
                                            "text": " "
                                        }
                                    ]
                                }
                            },
                            "catchClause": {
                                "kind": "CatchClause",
                                "fullStart": 782,
                                "fullEnd": 865,
                                "start": 782,
                                "end": 863,
                                "fullWidth": 83,
                                "width": 81,
                                "catchKeyword": {
                                    "kind": "CatchKeyword",
                                    "fullStart": 782,
                                    "fullEnd": 787,
                                    "start": 782,
                                    "end": 787,
                                    "fullWidth": 5,
                                    "width": 5,
                                    "text": "catch",
                                    "value": "catch",
                                    "valueText": "catch"
                                },
                                "openParenToken": {
                                    "kind": "OpenParenToken",
                                    "fullStart": 787,
                                    "fullEnd": 788,
                                    "start": 787,
                                    "end": 788,
                                    "fullWidth": 1,
                                    "width": 1,
                                    "text": "(",
                                    "value": "(",
                                    "valueText": "("
                                },
                                "identifier": {
                                    "kind": "IdentifierName",
                                    "fullStart": 788,
                                    "fullEnd": 789,
                                    "start": 788,
                                    "end": 789,
                                    "fullWidth": 1,
                                    "width": 1,
                                    "text": "e",
                                    "value": "e",
                                    "valueText": "e"
                                },
                                "closeParenToken": {
                                    "kind": "CloseParenToken",
                                    "fullStart": 789,
                                    "fullEnd": 791,
                                    "start": 789,
                                    "end": 790,
                                    "fullWidth": 2,
                                    "width": 1,
                                    "text": ")",
                                    "value": ")",
                                    "valueText": ")",
                                    "hasTrailingTrivia": true,
                                    "trailingTrivia": [
                                        {
                                            "kind": "WhitespaceTrivia",
                                            "text": " "
                                        }
                                    ]
                                },
                                "block": {
                                    "kind": "Block",
                                    "fullStart": 791,
                                    "fullEnd": 865,
                                    "start": 791,
                                    "end": 863,
                                    "fullWidth": 74,
                                    "width": 72,
                                    "openBraceToken": {
                                        "kind": "OpenBraceToken",
                                        "fullStart": 791,
                                        "fullEnd": 794,
                                        "start": 791,
                                        "end": 792,
                                        "fullWidth": 3,
                                        "width": 1,
                                        "text": "{",
                                        "value": "{",
                                        "valueText": "{",
                                        "hasTrailingTrivia": true,
                                        "hasTrailingNewLine": true,
                                        "trailingTrivia": [
                                            {
                                                "kind": "NewLineTrivia",
                                                "text": "\r\n"
                                            }
                                        ]
                                    },
                                    "statements": [
                                        {
                                            "kind": "ReturnStatement",
                                            "fullStart": 794,
                                            "fullEnd": 858,
                                            "start": 802,
                                            "end": 856,
                                            "fullWidth": 64,
                                            "width": 54,
                                            "returnKeyword": {
                                                "kind": "ReturnKeyword",
                                                "fullStart": 794,
                                                "fullEnd": 809,
                                                "start": 802,
                                                "end": 808,
                                                "fullWidth": 15,
                                                "width": 6,
                                                "text": "return",
                                                "value": "return",
                                                "valueText": "return",
                                                "hasLeadingTrivia": true,
                                                "hasTrailingTrivia": true,
                                                "leadingTrivia": [
                                                    {
                                                        "kind": "WhitespaceTrivia",
                                                        "text": "        "
                                                    }
                                                ],
                                                "trailingTrivia": [
                                                    {
                                                        "kind": "WhitespaceTrivia",
                                                        "text": " "
                                                    }
                                                ]
                                            },
                                            "expression": {
                                                "kind": "LogicalAndExpression",
                                                "fullStart": 809,
                                                "fullEnd": 855,
                                                "start": 809,
                                                "end": 855,
                                                "fullWidth": 46,
                                                "width": 46,
                                                "left": {
                                                    "kind": "ParenthesizedExpression",
                                                    "fullStart": 809,
                                                    "fullEnd": 834,
                                                    "start": 809,
                                                    "end": 833,
                                                    "fullWidth": 25,
                                                    "width": 24,
                                                    "openParenToken": {
                                                        "kind": "OpenParenToken",
                                                        "fullStart": 809,
                                                        "fullEnd": 810,
                                                        "start": 809,
                                                        "end": 810,
                                                        "fullWidth": 1,
                                                        "width": 1,
                                                        "text": "(",
                                                        "value": "(",
                                                        "valueText": "("
                                                    },
                                                    "expression": {
                                                        "kind": "InstanceOfExpression",
                                                        "fullStart": 810,
                                                        "fullEnd": 832,
                                                        "start": 810,
                                                        "end": 832,
                                                        "fullWidth": 22,
                                                        "width": 22,
                                                        "left": {
                                                            "kind": "IdentifierName",
                                                            "fullStart": 810,
                                                            "fullEnd": 812,
                                                            "start": 810,
                                                            "end": 811,
                                                            "fullWidth": 2,
                                                            "width": 1,
                                                            "text": "e",
                                                            "value": "e",
                                                            "valueText": "e",
                                                            "hasTrailingTrivia": true,
                                                            "trailingTrivia": [
                                                                {
                                                                    "kind": "WhitespaceTrivia",
                                                                    "text": " "
                                                                }
                                                            ]
                                                        },
                                                        "operatorToken": {
                                                            "kind": "InstanceOfKeyword",
                                                            "fullStart": 812,
                                                            "fullEnd": 823,
                                                            "start": 812,
                                                            "end": 822,
                                                            "fullWidth": 11,
                                                            "width": 10,
                                                            "text": "instanceof",
                                                            "value": "instanceof",
                                                            "valueText": "instanceof",
                                                            "hasTrailingTrivia": true,
                                                            "trailingTrivia": [
                                                                {
                                                                    "kind": "WhitespaceTrivia",
                                                                    "text": " "
                                                                }
                                                            ]
                                                        },
                                                        "right": {
                                                            "kind": "IdentifierName",
                                                            "fullStart": 823,
                                                            "fullEnd": 832,
                                                            "start": 823,
                                                            "end": 832,
                                                            "fullWidth": 9,
                                                            "width": 9,
                                                            "text": "TypeError",
                                                            "value": "TypeError",
                                                            "valueText": "TypeError"
                                                        }
                                                    },
                                                    "closeParenToken": {
                                                        "kind": "CloseParenToken",
                                                        "fullStart": 832,
                                                        "fullEnd": 834,
                                                        "start": 832,
                                                        "end": 833,
                                                        "fullWidth": 2,
                                                        "width": 1,
                                                        "text": ")",
                                                        "value": ")",
                                                        "valueText": ")",
                                                        "hasTrailingTrivia": true,
                                                        "trailingTrivia": [
                                                            {
                                                                "kind": "WhitespaceTrivia",
                                                                "text": " "
                                                            }
                                                        ]
                                                    }
                                                },
                                                "operatorToken": {
                                                    "kind": "AmpersandAmpersandToken",
                                                    "fullStart": 834,
                                                    "fullEnd": 837,
                                                    "start": 834,
                                                    "end": 836,
                                                    "fullWidth": 3,
                                                    "width": 2,
                                                    "text": "&&",
                                                    "value": "&&",
                                                    "valueText": "&&",
                                                    "hasTrailingTrivia": true,
                                                    "trailingTrivia": [
                                                        {
                                                            "kind": "WhitespaceTrivia",
                                                            "text": " "
                                                        }
                                                    ]
                                                },
                                                "right": {
                                                    "kind": "ParenthesizedExpression",
                                                    "fullStart": 837,
                                                    "fullEnd": 855,
                                                    "start": 837,
                                                    "end": 855,
                                                    "fullWidth": 18,
                                                    "width": 18,
                                                    "openParenToken": {
                                                        "kind": "OpenParenToken",
                                                        "fullStart": 837,
                                                        "fullEnd": 838,
                                                        "start": 837,
                                                        "end": 838,
                                                        "fullWidth": 1,
                                                        "width": 1,
                                                        "text": "(",
                                                        "value": "(",
                                                        "valueText": "("
                                                    },
                                                    "expression": {
                                                        "kind": "EqualsExpression",
                                                        "fullStart": 838,
                                                        "fullEnd": 854,
                                                        "start": 838,
                                                        "end": 854,
                                                        "fullWidth": 16,
                                                        "width": 16,
                                                        "left": {
                                                            "kind": "IdentifierName",
                                                            "fullStart": 838,
                                                            "fullEnd": 847,
                                                            "start": 838,
                                                            "end": 847,
                                                            "fullWidth": 9,
                                                            "width": 9,
                                                            "text": "fooCalled",
                                                            "value": "fooCalled",
                                                            "valueText": "fooCalled"
                                                        },
                                                        "operatorToken": {
                                                            "kind": "EqualsEqualsEqualsToken",
                                                            "fullStart": 847,
                                                            "fullEnd": 850,
                                                            "start": 847,
                                                            "end": 850,
                                                            "fullWidth": 3,
                                                            "width": 3,
                                                            "text": "===",
                                                            "value": "===",
                                                            "valueText": "==="
                                                        },
                                                        "right": {
                                                            "kind": "TrueKeyword",
                                                            "fullStart": 850,
                                                            "fullEnd": 854,
                                                            "start": 850,
                                                            "end": 854,
                                                            "fullWidth": 4,
                                                            "width": 4,
                                                            "text": "true",
                                                            "value": true,
                                                            "valueText": "true"
                                                        }
                                                    },
                                                    "closeParenToken": {
                                                        "kind": "CloseParenToken",
                                                        "fullStart": 854,
                                                        "fullEnd": 855,
                                                        "start": 854,
                                                        "end": 855,
                                                        "fullWidth": 1,
                                                        "width": 1,
                                                        "text": ")",
                                                        "value": ")",
                                                        "valueText": ")"
                                                    }
                                                }
                                            },
                                            "semicolonToken": {
                                                "kind": "SemicolonToken",
                                                "fullStart": 855,
                                                "fullEnd": 858,
                                                "start": 855,
                                                "end": 856,
                                                "fullWidth": 3,
                                                "width": 1,
                                                "text": ";",
                                                "value": ";",
                                                "valueText": ";",
                                                "hasTrailingTrivia": true,
                                                "hasTrailingNewLine": true,
                                                "trailingTrivia": [
                                                    {
                                                        "kind": "NewLineTrivia",
                                                        "text": "\r\n"
                                                    }
                                                ]
                                            }
                                        }
                                    ],
                                    "closeBraceToken": {
                                        "kind": "CloseBraceToken",
                                        "fullStart": 858,
                                        "fullEnd": 865,
                                        "start": 862,
                                        "end": 863,
                                        "fullWidth": 7,
                                        "width": 1,
                                        "text": "}",
                                        "value": "}",
                                        "valueText": "}",
                                        "hasLeadingTrivia": true,
                                        "hasTrailingTrivia": true,
                                        "hasTrailingNewLine": true,
                                        "leadingTrivia": [
                                            {
                                                "kind": "WhitespaceTrivia",
                                                "text": "    "
                                            }
                                        ],
                                        "trailingTrivia": [
                                            {
                                                "kind": "NewLineTrivia",
                                                "text": "\r\n"
                                            }
                                        ]
                                    }
                                }
                            }
                        }
                    ],
                    "closeBraceToken": {
                        "kind": "CloseBraceToken",
                        "fullStart": 865,
                        "fullEnd": 868,
                        "start": 865,
                        "end": 866,
                        "fullWidth": 3,
                        "width": 1,
                        "text": "}",
                        "value": "}",
                        "valueText": "}",
                        "hasTrailingTrivia": true,
                        "hasTrailingNewLine": true,
                        "trailingTrivia": [
                            {
                                "kind": "NewLineTrivia",
                                "text": "\r\n"
                            }
                        ]
                    }
                }
            },
            {
                "kind": "ExpressionStatement",
                "fullStart": 868,
                "fullEnd": 892,
                "start": 868,
                "end": 890,
                "fullWidth": 24,
                "width": 22,
                "expression": {
                    "kind": "InvocationExpression",
                    "fullStart": 868,
                    "fullEnd": 889,
                    "start": 868,
                    "end": 889,
                    "fullWidth": 21,
                    "width": 21,
                    "expression": {
                        "kind": "IdentifierName",
                        "fullStart": 868,
                        "fullEnd": 879,
                        "start": 868,
                        "end": 879,
                        "fullWidth": 11,
                        "width": 11,
                        "text": "runTestCase",
                        "value": "runTestCase",
                        "valueText": "runTestCase"
                    },
                    "argumentList": {
                        "kind": "ArgumentList",
                        "fullStart": 879,
                        "fullEnd": 889,
                        "start": 879,
                        "end": 889,
                        "fullWidth": 10,
                        "width": 10,
                        "openParenToken": {
                            "kind": "OpenParenToken",
                            "fullStart": 879,
                            "fullEnd": 880,
                            "start": 879,
                            "end": 880,
                            "fullWidth": 1,
                            "width": 1,
                            "text": "(",
                            "value": "(",
                            "valueText": "("
                        },
                        "arguments": [
                            {
                                "kind": "IdentifierName",
                                "fullStart": 880,
                                "fullEnd": 888,
                                "start": 880,
                                "end": 888,
                                "fullWidth": 8,
                                "width": 8,
                                "text": "testcase",
                                "value": "testcase",
                                "valueText": "testcase"
                            }
                        ],
                        "closeParenToken": {
                            "kind": "CloseParenToken",
                            "fullStart": 888,
                            "fullEnd": 889,
                            "start": 888,
                            "end": 889,
                            "fullWidth": 1,
                            "width": 1,
                            "text": ")",
                            "value": ")",
                            "valueText": ")"
                        }
                    }
                },
                "semicolonToken": {
                    "kind": "SemicolonToken",
                    "fullStart": 889,
                    "fullEnd": 892,
                    "start": 889,
                    "end": 890,
                    "fullWidth": 3,
                    "width": 1,
                    "text": ";",
                    "value": ";",
                    "valueText": ";",
                    "hasTrailingTrivia": true,
                    "hasTrailingNewLine": true,
                    "trailingTrivia": [
                        {
                            "kind": "NewLineTrivia",
                            "text": "\r\n"
                        }
                    ]
                }
            }
        ],
        "endOfFileToken": {
            "kind": "EndOfFileToken",
            "fullStart": 892,
            "fullEnd": 892,
            "start": 892,
            "end": 892,
            "fullWidth": 0,
            "width": 0,
            "text": ""
        }
    },
    "lineMap": {
        "lineStarts": [
            0,
            67,
            152,
            232,
            308,
            380,
            385,
            426,
            549,
            554,
            556,
            558,
            581,
            609,
            651,
            657,
            676,
            687,
            721,
            776,
            794,
            858,
            865,
            868,
            892
        ],
        "length": 892
    }
}<|MERGE_RESOLUTION|>--- conflicted
+++ resolved
@@ -245,12 +245,8 @@
                                         "start": 589,
                                         "end": 606,
                                         "fullWidth": 17,
-<<<<<<< HEAD
                                         "width": 17,
-                                        "identifier": {
-=======
                                         "propertyName": {
->>>>>>> 85e84683
                                             "kind": "IdentifierName",
                                             "fullStart": 589,
                                             "fullEnd": 599,
@@ -625,12 +621,8 @@
                                         "start": 665,
                                         "end": 672,
                                         "fullWidth": 7,
-<<<<<<< HEAD
                                         "width": 7,
-                                        "identifier": {
-=======
                                         "propertyName": {
->>>>>>> 85e84683
                                             "kind": "IdentifierName",
                                             "fullStart": 665,
                                             "fullEnd": 667,
