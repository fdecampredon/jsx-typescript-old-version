{
    "isDeclaration": false,
    "languageVersion": "EcmaScript5",
    "parseOptions": {
        "allowAutomaticSemicolonInsertion": true
    },
    "sourceUnit": {
        "kind": "SourceUnit",
        "fullStart": 0,
        "fullEnd": 736,
        "start": 301,
        "end": 736,
        "fullWidth": 736,
        "width": 435,
        "moduleElements": [
            {
                "kind": "TryStatement",
                "fullStart": 0,
                "fullEnd": 495,
                "start": 301,
                "end": 494,
                "fullWidth": 495,
                "width": 193,
                "tryKeyword": {
                    "kind": "TryKeyword",
                    "fullStart": 0,
                    "fullEnd": 305,
                    "start": 301,
                    "end": 304,
                    "fullWidth": 305,
                    "width": 3,
                    "text": "try",
                    "value": "try",
                    "valueText": "try",
                    "hasLeadingTrivia": true,
                    "hasLeadingComment": true,
                    "hasLeadingNewLine": true,
                    "hasTrailingTrivia": true,
                    "leadingTrivia": [
                        {
                            "kind": "SingleLineCommentTrivia",
                            "text": "// Copyright 2009 the Sputnik authors.  All rights reserved."
                        },
                        {
                            "kind": "NewLineTrivia",
                            "text": "\n"
                        },
                        {
                            "kind": "SingleLineCommentTrivia",
                            "text": "// This code is governed by the BSD license found in the LICENSE file."
                        },
                        {
                            "kind": "NewLineTrivia",
                            "text": "\n"
                        },
                        {
                            "kind": "NewLineTrivia",
                            "text": "\n"
                        },
                        {
                            "kind": "MultiLineCommentTrivia",
                            "text": "/**\n * If MemberExpression is not Object, throw TypeError\n *\n * @path ch11/11.2/11.2.3/S11.2.3_A3_T2.js\n * @description Checking \"number primitive\" case\n */"
                        },
                        {
                            "kind": "NewLineTrivia",
                            "text": "\n"
                        },
                        {
                            "kind": "NewLineTrivia",
                            "text": "\n"
                        },
                        {
                            "kind": "SingleLineCommentTrivia",
                            "text": "//CHECK#1"
                        },
                        {
                            "kind": "NewLineTrivia",
                            "text": "\n"
                        }
                    ],
                    "trailingTrivia": [
                        {
                            "kind": "WhitespaceTrivia",
                            "text": " "
                        }
                    ]
                },
                "block": {
                    "kind": "Block",
                    "fullStart": 305,
                    "fullEnd": 376,
                    "start": 305,
                    "end": 375,
                    "fullWidth": 71,
                    "width": 70,
                    "openBraceToken": {
                        "kind": "OpenBraceToken",
                        "fullStart": 305,
                        "fullEnd": 307,
                        "start": 305,
                        "end": 306,
                        "fullWidth": 2,
                        "width": 1,
                        "text": "{",
                        "value": "{",
                        "valueText": "{",
                        "hasTrailingTrivia": true,
                        "hasTrailingNewLine": true,
                        "trailingTrivia": [
                            {
                                "kind": "NewLineTrivia",
                                "text": "\n"
                            }
                        ]
                    },
                    "statements": [
                        {
                            "kind": "ExpressionStatement",
                            "fullStart": 307,
                            "fullEnd": 314,
                            "start": 309,
                            "end": 313,
                            "fullWidth": 7,
                            "width": 4,
                            "expression": {
                                "kind": "InvocationExpression",
                                "fullStart": 307,
                                "fullEnd": 312,
                                "start": 309,
                                "end": 312,
                                "fullWidth": 5,
                                "width": 3,
                                "expression": {
                                    "kind": "NumericLiteral",
                                    "fullStart": 307,
                                    "fullEnd": 310,
                                    "start": 309,
                                    "end": 310,
                                    "fullWidth": 3,
                                    "width": 1,
                                    "text": "1",
                                    "value": 1,
                                    "valueText": "1",
                                    "hasLeadingTrivia": true,
                                    "leadingTrivia": [
                                        {
                                            "kind": "WhitespaceTrivia",
                                            "text": "  "
                                        }
                                    ]
                                },
                                "argumentList": {
                                    "kind": "ArgumentList",
                                    "fullStart": 310,
                                    "fullEnd": 312,
                                    "start": 310,
                                    "end": 312,
                                    "fullWidth": 2,
                                    "width": 2,
                                    "openParenToken": {
                                        "kind": "OpenParenToken",
                                        "fullStart": 310,
                                        "fullEnd": 311,
                                        "start": 310,
                                        "end": 311,
                                        "fullWidth": 1,
                                        "width": 1,
                                        "text": "(",
                                        "value": "(",
                                        "valueText": "("
                                    },
                                    "arguments": [],
                                    "closeParenToken": {
                                        "kind": "CloseParenToken",
                                        "fullStart": 311,
                                        "fullEnd": 312,
                                        "start": 311,
                                        "end": 312,
                                        "fullWidth": 1,
                                        "width": 1,
                                        "text": ")",
                                        "value": ")",
                                        "valueText": ")"
                                    }
                                }
                            },
                            "semicolonToken": {
                                "kind": "SemicolonToken",
                                "fullStart": 312,
                                "fullEnd": 314,
                                "start": 312,
                                "end": 313,
                                "fullWidth": 2,
                                "width": 1,
                                "text": ";",
                                "value": ";",
                                "valueText": ";",
                                "hasTrailingTrivia": true,
                                "hasTrailingNewLine": true,
                                "trailingTrivia": [
                                    {
                                        "kind": "NewLineTrivia",
                                        "text": "\n"
                                    }
                                ]
                            }
                        },
                        {
                            "kind": "ExpressionStatement",
                            "fullStart": 314,
                            "fullEnd": 374,
                            "start": 318,
                            "end": 372,
                            "fullWidth": 60,
                            "width": 54,
                            "expression": {
                                "kind": "InvocationExpression",
                                "fullStart": 314,
                                "fullEnd": 371,
                                "start": 318,
                                "end": 371,
                                "fullWidth": 57,
                                "width": 53,
                                "expression": {
                                    "kind": "IdentifierName",
                                    "fullStart": 314,
                                    "fullEnd": 324,
                                    "start": 318,
                                    "end": 324,
                                    "fullWidth": 10,
                                    "width": 6,
                                    "text": "$ERROR",
                                    "value": "$ERROR",
                                    "valueText": "$ERROR",
                                    "hasLeadingTrivia": true,
                                    "leadingTrivia": [
                                        {
                                            "kind": "WhitespaceTrivia",
                                            "text": "    "
                                        }
                                    ]
                                },
                                "argumentList": {
                                    "kind": "ArgumentList",
                                    "fullStart": 324,
                                    "fullEnd": 371,
                                    "start": 324,
                                    "end": 371,
                                    "fullWidth": 47,
                                    "width": 47,
                                    "openParenToken": {
                                        "kind": "OpenParenToken",
                                        "fullStart": 324,
                                        "fullEnd": 325,
                                        "start": 324,
                                        "end": 325,
                                        "fullWidth": 1,
                                        "width": 1,
                                        "text": "(",
                                        "value": "(",
                                        "valueText": "("
                                    },
                                    "arguments": [
                                        {
                                            "kind": "AddExpression",
                                            "fullStart": 325,
                                            "fullEnd": 370,
                                            "start": 325,
                                            "end": 370,
                                            "fullWidth": 45,
                                            "width": 45,
                                            "left": {
                                                "kind": "StringLiteral",
                                                "fullStart": 325,
                                                "fullEnd": 363,
                                                "start": 325,
                                                "end": 362,
                                                "fullWidth": 38,
                                                "width": 37,
                                                "text": "'#1.1: 1() throw TypeError. Actual: '",
                                                "value": "#1.1: 1() throw TypeError. Actual: ",
                                                "valueText": "#1.1: 1() throw TypeError. Actual: ",
                                                "hasTrailingTrivia": true,
                                                "trailingTrivia": [
                                                    {
                                                        "kind": "WhitespaceTrivia",
                                                        "text": " "
                                                    }
                                                ]
                                            },
                                            "operatorToken": {
                                                "kind": "PlusToken",
                                                "fullStart": 363,
                                                "fullEnd": 365,
                                                "start": 363,
                                                "end": 364,
                                                "fullWidth": 2,
                                                "width": 1,
                                                "text": "+",
                                                "value": "+",
                                                "valueText": "+",
                                                "hasTrailingTrivia": true,
                                                "trailingTrivia": [
                                                    {
                                                        "kind": "WhitespaceTrivia",
                                                        "text": " "
                                                    }
                                                ]
                                            },
                                            "right": {
                                                "kind": "ParenthesizedExpression",
                                                "fullStart": 365,
                                                "fullEnd": 370,
                                                "start": 365,
                                                "end": 370,
                                                "fullWidth": 5,
                                                "width": 5,
                                                "openParenToken": {
                                                    "kind": "OpenParenToken",
                                                    "fullStart": 365,
                                                    "fullEnd": 366,
                                                    "start": 365,
                                                    "end": 366,
                                                    "fullWidth": 1,
                                                    "width": 1,
                                                    "text": "(",
                                                    "value": "(",
                                                    "valueText": "("
                                                },
                                                "expression": {
                                                    "kind": "InvocationExpression",
                                                    "fullStart": 366,
                                                    "fullEnd": 369,
                                                    "start": 366,
                                                    "end": 369,
                                                    "fullWidth": 3,
                                                    "width": 3,
                                                    "expression": {
                                                        "kind": "NumericLiteral",
                                                        "fullStart": 366,
                                                        "fullEnd": 367,
                                                        "start": 366,
                                                        "end": 367,
                                                        "fullWidth": 1,
                                                        "width": 1,
                                                        "text": "1",
                                                        "value": 1,
                                                        "valueText": "1"
                                                    },
                                                    "argumentList": {
                                                        "kind": "ArgumentList",
                                                        "fullStart": 367,
                                                        "fullEnd": 369,
                                                        "start": 367,
                                                        "end": 369,
                                                        "fullWidth": 2,
                                                        "width": 2,
                                                        "openParenToken": {
                                                            "kind": "OpenParenToken",
                                                            "fullStart": 367,
                                                            "fullEnd": 368,
                                                            "start": 367,
                                                            "end": 368,
                                                            "fullWidth": 1,
                                                            "width": 1,
                                                            "text": "(",
                                                            "value": "(",
                                                            "valueText": "("
                                                        },
                                                        "arguments": [],
                                                        "closeParenToken": {
                                                            "kind": "CloseParenToken",
                                                            "fullStart": 368,
                                                            "fullEnd": 369,
                                                            "start": 368,
                                                            "end": 369,
                                                            "fullWidth": 1,
                                                            "width": 1,
                                                            "text": ")",
                                                            "value": ")",
                                                            "valueText": ")"
                                                        }
                                                    }
                                                },
                                                "closeParenToken": {
                                                    "kind": "CloseParenToken",
                                                    "fullStart": 369,
                                                    "fullEnd": 370,
                                                    "start": 369,
                                                    "end": 370,
                                                    "fullWidth": 1,
                                                    "width": 1,
                                                    "text": ")",
                                                    "value": ")",
                                                    "valueText": ")"
                                                }
                                            }
                                        }
                                    ],
                                    "closeParenToken": {
                                        "kind": "CloseParenToken",
                                        "fullStart": 370,
                                        "fullEnd": 371,
                                        "start": 370,
                                        "end": 371,
                                        "fullWidth": 1,
                                        "width": 1,
                                        "text": ")",
                                        "value": ")",
                                        "valueText": ")"
                                    }
                                }
                            },
                            "semicolonToken": {
                                "kind": "SemicolonToken",
                                "fullStart": 371,
                                "fullEnd": 374,
                                "start": 371,
                                "end": 372,
                                "fullWidth": 3,
                                "width": 1,
                                "text": ";",
                                "value": ";",
                                "valueText": ";",
                                "hasTrailingTrivia": true,
                                "hasTrailingNewLine": true,
                                "trailingTrivia": [
                                    {
                                        "kind": "WhitespaceTrivia",
                                        "text": "\t"
                                    },
                                    {
                                        "kind": "NewLineTrivia",
                                        "text": "\n"
                                    }
                                ]
                            }
                        }
                    ],
                    "closeBraceToken": {
                        "kind": "CloseBraceToken",
                        "fullStart": 374,
                        "fullEnd": 376,
                        "start": 374,
                        "end": 375,
                        "fullWidth": 2,
                        "width": 1,
                        "text": "}",
                        "value": "}",
                        "valueText": "}",
                        "hasTrailingTrivia": true,
                        "hasTrailingNewLine": true,
                        "trailingTrivia": [
                            {
                                "kind": "NewLineTrivia",
                                "text": "\n"
                            }
                        ]
                    }
                },
                "catchClause": {
                    "kind": "CatchClause",
                    "fullStart": 376,
                    "fullEnd": 495,
                    "start": 376,
                    "end": 494,
                    "fullWidth": 119,
                    "width": 118,
                    "catchKeyword": {
                        "kind": "CatchKeyword",
                        "fullStart": 376,
                        "fullEnd": 382,
                        "start": 376,
                        "end": 381,
                        "fullWidth": 6,
                        "width": 5,
                        "text": "catch",
                        "value": "catch",
                        "valueText": "catch",
                        "hasTrailingTrivia": true,
                        "trailingTrivia": [
                            {
                                "kind": "WhitespaceTrivia",
                                "text": " "
                            }
                        ]
                    },
                    "openParenToken": {
                        "kind": "OpenParenToken",
                        "fullStart": 382,
                        "fullEnd": 383,
                        "start": 382,
                        "end": 383,
                        "fullWidth": 1,
                        "width": 1,
                        "text": "(",
                        "value": "(",
                        "valueText": "("
                    },
                    "identifier": {
                        "kind": "IdentifierName",
                        "fullStart": 383,
                        "fullEnd": 384,
                        "start": 383,
                        "end": 384,
                        "fullWidth": 1,
                        "width": 1,
                        "text": "e",
                        "value": "e",
                        "valueText": "e"
                    },
                    "closeParenToken": {
                        "kind": "CloseParenToken",
                        "fullStart": 384,
                        "fullEnd": 386,
                        "start": 384,
                        "end": 385,
                        "fullWidth": 2,
                        "width": 1,
                        "text": ")",
                        "value": ")",
                        "valueText": ")",
                        "hasTrailingTrivia": true,
                        "trailingTrivia": [
                            {
                                "kind": "WhitespaceTrivia",
                                "text": " "
                            }
                        ]
                    },
                    "block": {
                        "kind": "Block",
                        "fullStart": 386,
                        "fullEnd": 495,
                        "start": 386,
                        "end": 494,
                        "fullWidth": 109,
                        "width": 108,
                        "openBraceToken": {
                            "kind": "OpenBraceToken",
                            "fullStart": 386,
                            "fullEnd": 388,
                            "start": 386,
                            "end": 387,
                            "fullWidth": 2,
                            "width": 1,
                            "text": "{",
                            "value": "{",
                            "valueText": "{",
                            "hasTrailingTrivia": true,
                            "hasTrailingNewLine": true,
                            "trailingTrivia": [
                                {
                                    "kind": "NewLineTrivia",
                                    "text": "\n"
                                }
                            ]
                        },
                        "statements": [
                            {
                                "kind": "IfStatement",
                                "fullStart": 388,
                                "fullEnd": 493,
                                "start": 390,
                                "end": 492,
                                "fullWidth": 105,
                                "width": 102,
                                "ifKeyword": {
                                    "kind": "IfKeyword",
                                    "fullStart": 388,
                                    "fullEnd": 393,
                                    "start": 390,
                                    "end": 392,
                                    "fullWidth": 5,
                                    "width": 2,
                                    "text": "if",
                                    "value": "if",
                                    "valueText": "if",
                                    "hasLeadingTrivia": true,
                                    "hasTrailingTrivia": true,
                                    "leadingTrivia": [
                                        {
                                            "kind": "WhitespaceTrivia",
                                            "text": "  "
                                        }
                                    ],
                                    "trailingTrivia": [
                                        {
                                            "kind": "WhitespaceTrivia",
                                            "text": " "
                                        }
                                    ]
                                },
                                "openParenToken": {
                                    "kind": "OpenParenToken",
                                    "fullStart": 393,
                                    "fullEnd": 394,
                                    "start": 393,
                                    "end": 394,
                                    "fullWidth": 1,
                                    "width": 1,
                                    "text": "(",
                                    "value": "(",
                                    "valueText": "("
                                },
                                "condition": {
                                    "kind": "NotEqualsExpression",
                                    "fullStart": 394,
                                    "fullEnd": 427,
                                    "start": 394,
                                    "end": 427,
                                    "fullWidth": 33,
                                    "width": 33,
                                    "left": {
                                        "kind": "ParenthesizedExpression",
                                        "fullStart": 394,
                                        "fullEnd": 419,
                                        "start": 394,
                                        "end": 418,
                                        "fullWidth": 25,
                                        "width": 24,
                                        "openParenToken": {
                                            "kind": "OpenParenToken",
                                            "fullStart": 394,
                                            "fullEnd": 395,
                                            "start": 394,
                                            "end": 395,
                                            "fullWidth": 1,
                                            "width": 1,
                                            "text": "(",
                                            "value": "(",
                                            "valueText": "("
                                        },
                                        "expression": {
                                            "kind": "InstanceOfExpression",
                                            "fullStart": 395,
                                            "fullEnd": 417,
                                            "start": 395,
                                            "end": 417,
                                            "fullWidth": 22,
                                            "width": 22,
                                            "left": {
                                                "kind": "IdentifierName",
                                                "fullStart": 395,
                                                "fullEnd": 397,
                                                "start": 395,
                                                "end": 396,
                                                "fullWidth": 2,
                                                "width": 1,
                                                "text": "e",
                                                "value": "e",
                                                "valueText": "e",
                                                "hasTrailingTrivia": true,
                                                "trailingTrivia": [
                                                    {
                                                        "kind": "WhitespaceTrivia",
                                                        "text": " "
                                                    }
                                                ]
                                            },
                                            "operatorToken": {
                                                "kind": "InstanceOfKeyword",
                                                "fullStart": 397,
                                                "fullEnd": 408,
                                                "start": 397,
                                                "end": 407,
                                                "fullWidth": 11,
                                                "width": 10,
                                                "text": "instanceof",
                                                "value": "instanceof",
                                                "valueText": "instanceof",
                                                "hasTrailingTrivia": true,
                                                "trailingTrivia": [
                                                    {
                                                        "kind": "WhitespaceTrivia",
                                                        "text": " "
                                                    }
                                                ]
                                            },
                                            "right": {
                                                "kind": "IdentifierName",
                                                "fullStart": 408,
                                                "fullEnd": 417,
                                                "start": 408,
                                                "end": 417,
                                                "fullWidth": 9,
                                                "width": 9,
                                                "text": "TypeError",
                                                "value": "TypeError",
                                                "valueText": "TypeError"
                                            }
                                        },
                                        "closeParenToken": {
                                            "kind": "CloseParenToken",
                                            "fullStart": 417,
                                            "fullEnd": 419,
                                            "start": 417,
                                            "end": 418,
                                            "fullWidth": 2,
                                            "width": 1,
                                            "text": ")",
                                            "value": ")",
                                            "valueText": ")",
                                            "hasTrailingTrivia": true,
                                            "trailingTrivia": [
                                                {
                                                    "kind": "WhitespaceTrivia",
                                                    "text": " "
                                                }
                                            ]
                                        }
                                    },
                                    "operatorToken": {
                                        "kind": "ExclamationEqualsEqualsToken",
                                        "fullStart": 419,
                                        "fullEnd": 423,
                                        "start": 419,
                                        "end": 422,
                                        "fullWidth": 4,
                                        "width": 3,
                                        "text": "!==",
                                        "value": "!==",
                                        "valueText": "!==",
                                        "hasTrailingTrivia": true,
                                        "trailingTrivia": [
                                            {
                                                "kind": "WhitespaceTrivia",
                                                "text": " "
                                            }
                                        ]
                                    },
                                    "right": {
                                        "kind": "TrueKeyword",
                                        "fullStart": 423,
                                        "fullEnd": 427,
                                        "start": 423,
                                        "end": 427,
                                        "fullWidth": 4,
                                        "width": 4,
                                        "text": "true",
                                        "value": true,
                                        "valueText": "true"
                                    }
                                },
                                "closeParenToken": {
                                    "kind": "CloseParenToken",
                                    "fullStart": 427,
                                    "fullEnd": 429,
                                    "start": 427,
                                    "end": 428,
                                    "fullWidth": 2,
                                    "width": 1,
                                    "text": ")",
                                    "value": ")",
                                    "valueText": ")",
                                    "hasTrailingTrivia": true,
                                    "trailingTrivia": [
                                        {
                                            "kind": "WhitespaceTrivia",
                                            "text": " "
                                        }
                                    ]
                                },
                                "statement": {
                                    "kind": "Block",
                                    "fullStart": 429,
                                    "fullEnd": 493,
                                    "start": 429,
                                    "end": 492,
                                    "fullWidth": 64,
                                    "width": 63,
                                    "openBraceToken": {
                                        "kind": "OpenBraceToken",
                                        "fullStart": 429,
                                        "fullEnd": 431,
                                        "start": 429,
                                        "end": 430,
                                        "fullWidth": 2,
                                        "width": 1,
                                        "text": "{",
                                        "value": "{",
                                        "valueText": "{",
                                        "hasTrailingTrivia": true,
                                        "hasTrailingNewLine": true,
                                        "trailingTrivia": [
                                            {
                                                "kind": "NewLineTrivia",
                                                "text": "\n"
                                            }
                                        ]
                                    },
                                    "statements": [
                                        {
                                            "kind": "ExpressionStatement",
                                            "fullStart": 431,
                                            "fullEnd": 489,
                                            "start": 435,
                                            "end": 487,
                                            "fullWidth": 58,
                                            "width": 52,
                                            "expression": {
                                                "kind": "InvocationExpression",
                                                "fullStart": 431,
                                                "fullEnd": 486,
                                                "start": 435,
                                                "end": 486,
                                                "fullWidth": 55,
                                                "width": 51,
                                                "expression": {
                                                    "kind": "IdentifierName",
                                                    "fullStart": 431,
                                                    "fullEnd": 441,
                                                    "start": 435,
                                                    "end": 441,
                                                    "fullWidth": 10,
                                                    "width": 6,
                                                    "text": "$ERROR",
                                                    "value": "$ERROR",
                                                    "valueText": "$ERROR",
                                                    "hasLeadingTrivia": true,
                                                    "leadingTrivia": [
                                                        {
                                                            "kind": "WhitespaceTrivia",
                                                            "text": "    "
                                                        }
                                                    ]
                                                },
                                                "argumentList": {
                                                    "kind": "ArgumentList",
                                                    "fullStart": 441,
                                                    "fullEnd": 486,
                                                    "start": 441,
                                                    "end": 486,
                                                    "fullWidth": 45,
                                                    "width": 45,
                                                    "openParenToken": {
                                                        "kind": "OpenParenToken",
                                                        "fullStart": 441,
                                                        "fullEnd": 442,
                                                        "start": 441,
                                                        "end": 442,
                                                        "fullWidth": 1,
                                                        "width": 1,
                                                        "text": "(",
                                                        "value": "(",
                                                        "valueText": "("
                                                    },
                                                    "arguments": [
                                                        {
                                                            "kind": "AddExpression",
                                                            "fullStart": 442,
                                                            "fullEnd": 485,
                                                            "start": 442,
                                                            "end": 485,
                                                            "fullWidth": 43,
                                                            "width": 43,
                                                            "left": {
                                                                "kind": "StringLiteral",
                                                                "fullStart": 442,
                                                                "fullEnd": 480,
                                                                "start": 442,
                                                                "end": 479,
                                                                "fullWidth": 38,
                                                                "width": 37,
                                                                "text": "'#1.2: 1() throw TypeError. Actual: '",
                                                                "value": "#1.2: 1() throw TypeError. Actual: ",
                                                                "valueText": "#1.2: 1() throw TypeError. Actual: ",
                                                                "hasTrailingTrivia": true,
                                                                "trailingTrivia": [
                                                                    {
                                                                        "kind": "WhitespaceTrivia",
                                                                        "text": " "
                                                                    }
                                                                ]
                                                            },
                                                            "operatorToken": {
                                                                "kind": "PlusToken",
                                                                "fullStart": 480,
                                                                "fullEnd": 482,
                                                                "start": 480,
                                                                "end": 481,
                                                                "fullWidth": 2,
                                                                "width": 1,
                                                                "text": "+",
                                                                "value": "+",
                                                                "valueText": "+",
                                                                "hasTrailingTrivia": true,
                                                                "trailingTrivia": [
                                                                    {
                                                                        "kind": "WhitespaceTrivia",
                                                                        "text": " "
                                                                    }
                                                                ]
                                                            },
                                                            "right": {
                                                                "kind": "ParenthesizedExpression",
                                                                "fullStart": 482,
                                                                "fullEnd": 485,
                                                                "start": 482,
                                                                "end": 485,
                                                                "fullWidth": 3,
                                                                "width": 3,
                                                                "openParenToken": {
                                                                    "kind": "OpenParenToken",
                                                                    "fullStart": 482,
                                                                    "fullEnd": 483,
                                                                    "start": 482,
                                                                    "end": 483,
                                                                    "fullWidth": 1,
                                                                    "width": 1,
                                                                    "text": "(",
                                                                    "value": "(",
                                                                    "valueText": "("
                                                                },
                                                                "expression": {
                                                                    "kind": "IdentifierName",
                                                                    "fullStart": 483,
                                                                    "fullEnd": 484,
                                                                    "start": 483,
                                                                    "end": 484,
                                                                    "fullWidth": 1,
                                                                    "width": 1,
                                                                    "text": "e",
                                                                    "value": "e",
                                                                    "valueText": "e"
                                                                },
                                                                "closeParenToken": {
                                                                    "kind": "CloseParenToken",
                                                                    "fullStart": 484,
                                                                    "fullEnd": 485,
                                                                    "start": 484,
                                                                    "end": 485,
                                                                    "fullWidth": 1,
                                                                    "width": 1,
                                                                    "text": ")",
                                                                    "value": ")",
                                                                    "valueText": ")"
                                                                }
                                                            }
                                                        }
                                                    ],
                                                    "closeParenToken": {
                                                        "kind": "CloseParenToken",
                                                        "fullStart": 485,
                                                        "fullEnd": 486,
                                                        "start": 485,
                                                        "end": 486,
                                                        "fullWidth": 1,
                                                        "width": 1,
                                                        "text": ")",
                                                        "value": ")",
                                                        "valueText": ")"
                                                    }
                                                }
                                            },
                                            "semicolonToken": {
                                                "kind": "SemicolonToken",
                                                "fullStart": 486,
                                                "fullEnd": 489,
                                                "start": 486,
                                                "end": 487,
                                                "fullWidth": 3,
                                                "width": 1,
                                                "text": ";",
                                                "value": ";",
                                                "valueText": ";",
                                                "hasTrailingTrivia": true,
                                                "hasTrailingNewLine": true,
                                                "trailingTrivia": [
                                                    {
                                                        "kind": "WhitespaceTrivia",
                                                        "text": "\t"
                                                    },
                                                    {
                                                        "kind": "NewLineTrivia",
                                                        "text": "\n"
                                                    }
                                                ]
                                            }
                                        }
                                    ],
                                    "closeBraceToken": {
                                        "kind": "CloseBraceToken",
                                        "fullStart": 489,
                                        "fullEnd": 493,
                                        "start": 491,
                                        "end": 492,
                                        "fullWidth": 4,
                                        "width": 1,
                                        "text": "}",
                                        "value": "}",
                                        "valueText": "}",
                                        "hasLeadingTrivia": true,
                                        "hasTrailingTrivia": true,
                                        "hasTrailingNewLine": true,
                                        "leadingTrivia": [
                                            {
                                                "kind": "WhitespaceTrivia",
                                                "text": "  "
                                            }
                                        ],
                                        "trailingTrivia": [
                                            {
                                                "kind": "NewLineTrivia",
                                                "text": "\n"
                                            }
                                        ]
                                    }
                                }
                            }
                        ],
                        "closeBraceToken": {
                            "kind": "CloseBraceToken",
                            "fullStart": 493,
                            "fullEnd": 495,
                            "start": 493,
                            "end": 494,
                            "fullWidth": 2,
                            "width": 1,
                            "text": "}",
                            "value": "}",
                            "valueText": "}",
                            "hasTrailingTrivia": true,
                            "hasTrailingNewLine": true,
                            "trailingTrivia": [
                                {
                                    "kind": "NewLineTrivia",
                                    "text": "\n"
                                }
                            ]
                        }
                    }
                }
            },
            {
                "kind": "TryStatement",
                "fullStart": 495,
                "fullEnd": 735,
                "start": 506,
                "end": 734,
                "fullWidth": 240,
                "width": 228,
                "tryKeyword": {
                    "kind": "TryKeyword",
                    "fullStart": 495,
                    "fullEnd": 510,
                    "start": 506,
                    "end": 509,
                    "fullWidth": 15,
                    "width": 3,
                    "text": "try",
                    "value": "try",
                    "valueText": "try",
                    "hasLeadingTrivia": true,
                    "hasLeadingComment": true,
                    "hasLeadingNewLine": true,
                    "hasTrailingTrivia": true,
                    "leadingTrivia": [
                        {
                            "kind": "NewLineTrivia",
                            "text": "\n"
                        },
                        {
                            "kind": "SingleLineCommentTrivia",
                            "text": "//CHECK#2"
                        },
                        {
                            "kind": "NewLineTrivia",
                            "text": "\n"
                        }
                    ],
                    "trailingTrivia": [
                        {
                            "kind": "WhitespaceTrivia",
                            "text": " "
                        }
                    ]
                },
                "block": {
                    "kind": "Block",
                    "fullStart": 510,
                    "fullEnd": 605,
                    "start": 510,
                    "end": 604,
                    "fullWidth": 95,
                    "width": 94,
                    "openBraceToken": {
                        "kind": "OpenBraceToken",
                        "fullStart": 510,
                        "fullEnd": 512,
                        "start": 510,
                        "end": 511,
                        "fullWidth": 2,
                        "width": 1,
                        "text": "{",
                        "value": "{",
                        "valueText": "{",
                        "hasTrailingTrivia": true,
                        "hasTrailingNewLine": true,
                        "trailingTrivia": [
                            {
                                "kind": "NewLineTrivia",
                                "text": "\n"
                            }
                        ]
                    },
                    "statements": [
                        {
                            "kind": "VariableStatement",
                            "fullStart": 512,
                            "fullEnd": 525,
                            "start": 514,
                            "end": 524,
                            "fullWidth": 13,
                            "width": 10,
                            "modifiers": [],
                            "variableDeclaration": {
                                "kind": "VariableDeclaration",
                                "fullStart": 512,
                                "fullEnd": 523,
                                "start": 514,
                                "end": 523,
                                "fullWidth": 11,
                                "width": 9,
                                "varKeyword": {
                                    "kind": "VarKeyword",
                                    "fullStart": 512,
                                    "fullEnd": 518,
                                    "start": 514,
                                    "end": 517,
                                    "fullWidth": 6,
                                    "width": 3,
                                    "text": "var",
                                    "value": "var",
                                    "valueText": "var",
                                    "hasLeadingTrivia": true,
                                    "hasTrailingTrivia": true,
                                    "leadingTrivia": [
                                        {
                                            "kind": "WhitespaceTrivia",
                                            "text": "  "
                                        }
                                    ],
                                    "trailingTrivia": [
                                        {
                                            "kind": "WhitespaceTrivia",
                                            "text": " "
                                        }
                                    ]
                                },
                                "variableDeclarators": [
                                    {
                                        "kind": "VariableDeclarator",
                                        "fullStart": 518,
                                        "fullEnd": 523,
                                        "start": 518,
                                        "end": 523,
                                        "fullWidth": 5,
<<<<<<< HEAD
                                        "width": 5,
                                        "identifier": {
=======
                                        "propertyName": {
>>>>>>> 85e84683
                                            "kind": "IdentifierName",
                                            "fullStart": 518,
                                            "fullEnd": 520,
                                            "start": 518,
                                            "end": 519,
                                            "fullWidth": 2,
                                            "width": 1,
                                            "text": "x",
                                            "value": "x",
                                            "valueText": "x",
                                            "hasTrailingTrivia": true,
                                            "trailingTrivia": [
                                                {
                                                    "kind": "WhitespaceTrivia",
                                                    "text": " "
                                                }
                                            ]
                                        },
                                        "equalsValueClause": {
                                            "kind": "EqualsValueClause",
                                            "fullStart": 520,
                                            "fullEnd": 523,
                                            "start": 520,
                                            "end": 523,
                                            "fullWidth": 3,
                                            "width": 3,
                                            "equalsToken": {
                                                "kind": "EqualsToken",
                                                "fullStart": 520,
                                                "fullEnd": 522,
                                                "start": 520,
                                                "end": 521,
                                                "fullWidth": 2,
                                                "width": 1,
                                                "text": "=",
                                                "value": "=",
                                                "valueText": "=",
                                                "hasTrailingTrivia": true,
                                                "trailingTrivia": [
                                                    {
                                                        "kind": "WhitespaceTrivia",
                                                        "text": " "
                                                    }
                                                ]
                                            },
                                            "value": {
                                                "kind": "NumericLiteral",
                                                "fullStart": 522,
                                                "fullEnd": 523,
                                                "start": 522,
                                                "end": 523,
                                                "fullWidth": 1,
                                                "width": 1,
                                                "text": "1",
                                                "value": 1,
                                                "valueText": "1"
                                            }
                                        }
                                    }
                                ]
                            },
                            "semicolonToken": {
                                "kind": "SemicolonToken",
                                "fullStart": 523,
                                "fullEnd": 525,
                                "start": 523,
                                "end": 524,
                                "fullWidth": 2,
                                "width": 1,
                                "text": ";",
                                "value": ";",
                                "valueText": ";",
                                "hasTrailingTrivia": true,
                                "hasTrailingNewLine": true,
                                "trailingTrivia": [
                                    {
                                        "kind": "NewLineTrivia",
                                        "text": "\n"
                                    }
                                ]
                            }
                        },
                        {
                            "kind": "ExpressionStatement",
                            "fullStart": 525,
                            "fullEnd": 532,
                            "start": 527,
                            "end": 531,
                            "fullWidth": 7,
                            "width": 4,
                            "expression": {
                                "kind": "InvocationExpression",
                                "fullStart": 525,
                                "fullEnd": 530,
                                "start": 527,
                                "end": 530,
                                "fullWidth": 5,
                                "width": 3,
                                "expression": {
                                    "kind": "IdentifierName",
                                    "fullStart": 525,
                                    "fullEnd": 528,
                                    "start": 527,
                                    "end": 528,
                                    "fullWidth": 3,
                                    "width": 1,
                                    "text": "x",
                                    "value": "x",
                                    "valueText": "x",
                                    "hasLeadingTrivia": true,
                                    "leadingTrivia": [
                                        {
                                            "kind": "WhitespaceTrivia",
                                            "text": "  "
                                        }
                                    ]
                                },
                                "argumentList": {
                                    "kind": "ArgumentList",
                                    "fullStart": 528,
                                    "fullEnd": 530,
                                    "start": 528,
                                    "end": 530,
                                    "fullWidth": 2,
                                    "width": 2,
                                    "openParenToken": {
                                        "kind": "OpenParenToken",
                                        "fullStart": 528,
                                        "fullEnd": 529,
                                        "start": 528,
                                        "end": 529,
                                        "fullWidth": 1,
                                        "width": 1,
                                        "text": "(",
                                        "value": "(",
                                        "valueText": "("
                                    },
                                    "arguments": [],
                                    "closeParenToken": {
                                        "kind": "CloseParenToken",
                                        "fullStart": 529,
                                        "fullEnd": 530,
                                        "start": 529,
                                        "end": 530,
                                        "fullWidth": 1,
                                        "width": 1,
                                        "text": ")",
                                        "value": ")",
                                        "valueText": ")"
                                    }
                                }
                            },
                            "semicolonToken": {
                                "kind": "SemicolonToken",
                                "fullStart": 530,
                                "fullEnd": 532,
                                "start": 530,
                                "end": 531,
                                "fullWidth": 2,
                                "width": 1,
                                "text": ";",
                                "value": ";",
                                "valueText": ";",
                                "hasTrailingTrivia": true,
                                "hasTrailingNewLine": true,
                                "trailingTrivia": [
                                    {
                                        "kind": "NewLineTrivia",
                                        "text": "\n"
                                    }
                                ]
                            }
                        },
                        {
                            "kind": "ExpressionStatement",
                            "fullStart": 532,
                            "fullEnd": 603,
                            "start": 536,
                            "end": 601,
                            "fullWidth": 71,
                            "width": 65,
                            "expression": {
                                "kind": "InvocationExpression",
                                "fullStart": 532,
                                "fullEnd": 600,
                                "start": 536,
                                "end": 600,
                                "fullWidth": 68,
                                "width": 64,
                                "expression": {
                                    "kind": "IdentifierName",
                                    "fullStart": 532,
                                    "fullEnd": 542,
                                    "start": 536,
                                    "end": 542,
                                    "fullWidth": 10,
                                    "width": 6,
                                    "text": "$ERROR",
                                    "value": "$ERROR",
                                    "valueText": "$ERROR",
                                    "hasLeadingTrivia": true,
                                    "leadingTrivia": [
                                        {
                                            "kind": "WhitespaceTrivia",
                                            "text": "    "
                                        }
                                    ]
                                },
                                "argumentList": {
                                    "kind": "ArgumentList",
                                    "fullStart": 542,
                                    "fullEnd": 600,
                                    "start": 542,
                                    "end": 600,
                                    "fullWidth": 58,
                                    "width": 58,
                                    "openParenToken": {
                                        "kind": "OpenParenToken",
                                        "fullStart": 542,
                                        "fullEnd": 543,
                                        "start": 542,
                                        "end": 543,
                                        "fullWidth": 1,
                                        "width": 1,
                                        "text": "(",
                                        "value": "(",
                                        "valueText": "("
                                    },
                                    "arguments": [
                                        {
                                            "kind": "AddExpression",
                                            "fullStart": 543,
                                            "fullEnd": 599,
                                            "start": 543,
                                            "end": 599,
                                            "fullWidth": 56,
                                            "width": 56,
                                            "left": {
                                                "kind": "StringLiteral",
                                                "fullStart": 543,
                                                "fullEnd": 592,
                                                "start": 543,
                                                "end": 591,
                                                "fullWidth": 49,
                                                "width": 48,
                                                "text": "'#2.1: var x = 1; x() throw TypeError. Actual: '",
                                                "value": "#2.1: var x = 1; x() throw TypeError. Actual: ",
                                                "valueText": "#2.1: var x = 1; x() throw TypeError. Actual: ",
                                                "hasTrailingTrivia": true,
                                                "trailingTrivia": [
                                                    {
                                                        "kind": "WhitespaceTrivia",
                                                        "text": " "
                                                    }
                                                ]
                                            },
                                            "operatorToken": {
                                                "kind": "PlusToken",
                                                "fullStart": 592,
                                                "fullEnd": 594,
                                                "start": 592,
                                                "end": 593,
                                                "fullWidth": 2,
                                                "width": 1,
                                                "text": "+",
                                                "value": "+",
                                                "valueText": "+",
                                                "hasTrailingTrivia": true,
                                                "trailingTrivia": [
                                                    {
                                                        "kind": "WhitespaceTrivia",
                                                        "text": " "
                                                    }
                                                ]
                                            },
                                            "right": {
                                                "kind": "ParenthesizedExpression",
                                                "fullStart": 594,
                                                "fullEnd": 599,
                                                "start": 594,
                                                "end": 599,
                                                "fullWidth": 5,
                                                "width": 5,
                                                "openParenToken": {
                                                    "kind": "OpenParenToken",
                                                    "fullStart": 594,
                                                    "fullEnd": 595,
                                                    "start": 594,
                                                    "end": 595,
                                                    "fullWidth": 1,
                                                    "width": 1,
                                                    "text": "(",
                                                    "value": "(",
                                                    "valueText": "("
                                                },
                                                "expression": {
                                                    "kind": "InvocationExpression",
                                                    "fullStart": 595,
                                                    "fullEnd": 598,
                                                    "start": 595,
                                                    "end": 598,
                                                    "fullWidth": 3,
                                                    "width": 3,
                                                    "expression": {
                                                        "kind": "IdentifierName",
                                                        "fullStart": 595,
                                                        "fullEnd": 596,
                                                        "start": 595,
                                                        "end": 596,
                                                        "fullWidth": 1,
                                                        "width": 1,
                                                        "text": "x",
                                                        "value": "x",
                                                        "valueText": "x"
                                                    },
                                                    "argumentList": {
                                                        "kind": "ArgumentList",
                                                        "fullStart": 596,
                                                        "fullEnd": 598,
                                                        "start": 596,
                                                        "end": 598,
                                                        "fullWidth": 2,
                                                        "width": 2,
                                                        "openParenToken": {
                                                            "kind": "OpenParenToken",
                                                            "fullStart": 596,
                                                            "fullEnd": 597,
                                                            "start": 596,
                                                            "end": 597,
                                                            "fullWidth": 1,
                                                            "width": 1,
                                                            "text": "(",
                                                            "value": "(",
                                                            "valueText": "("
                                                        },
                                                        "arguments": [],
                                                        "closeParenToken": {
                                                            "kind": "CloseParenToken",
                                                            "fullStart": 597,
                                                            "fullEnd": 598,
                                                            "start": 597,
                                                            "end": 598,
                                                            "fullWidth": 1,
                                                            "width": 1,
                                                            "text": ")",
                                                            "value": ")",
                                                            "valueText": ")"
                                                        }
                                                    }
                                                },
                                                "closeParenToken": {
                                                    "kind": "CloseParenToken",
                                                    "fullStart": 598,
                                                    "fullEnd": 599,
                                                    "start": 598,
                                                    "end": 599,
                                                    "fullWidth": 1,
                                                    "width": 1,
                                                    "text": ")",
                                                    "value": ")",
                                                    "valueText": ")"
                                                }
                                            }
                                        }
                                    ],
                                    "closeParenToken": {
                                        "kind": "CloseParenToken",
                                        "fullStart": 599,
                                        "fullEnd": 600,
                                        "start": 599,
                                        "end": 600,
                                        "fullWidth": 1,
                                        "width": 1,
                                        "text": ")",
                                        "value": ")",
                                        "valueText": ")"
                                    }
                                }
                            },
                            "semicolonToken": {
                                "kind": "SemicolonToken",
                                "fullStart": 600,
                                "fullEnd": 603,
                                "start": 600,
                                "end": 601,
                                "fullWidth": 3,
                                "width": 1,
                                "text": ";",
                                "value": ";",
                                "valueText": ";",
                                "hasTrailingTrivia": true,
                                "hasTrailingNewLine": true,
                                "trailingTrivia": [
                                    {
                                        "kind": "WhitespaceTrivia",
                                        "text": "\t"
                                    },
                                    {
                                        "kind": "NewLineTrivia",
                                        "text": "\n"
                                    }
                                ]
                            }
                        }
                    ],
                    "closeBraceToken": {
                        "kind": "CloseBraceToken",
                        "fullStart": 603,
                        "fullEnd": 605,
                        "start": 603,
                        "end": 604,
                        "fullWidth": 2,
                        "width": 1,
                        "text": "}",
                        "value": "}",
                        "valueText": "}",
                        "hasTrailingTrivia": true,
                        "hasTrailingNewLine": true,
                        "trailingTrivia": [
                            {
                                "kind": "NewLineTrivia",
                                "text": "\n"
                            }
                        ]
                    }
                },
                "catchClause": {
                    "kind": "CatchClause",
                    "fullStart": 605,
                    "fullEnd": 735,
                    "start": 605,
                    "end": 734,
                    "fullWidth": 130,
                    "width": 129,
                    "catchKeyword": {
                        "kind": "CatchKeyword",
                        "fullStart": 605,
                        "fullEnd": 611,
                        "start": 605,
                        "end": 610,
                        "fullWidth": 6,
                        "width": 5,
                        "text": "catch",
                        "value": "catch",
                        "valueText": "catch",
                        "hasTrailingTrivia": true,
                        "trailingTrivia": [
                            {
                                "kind": "WhitespaceTrivia",
                                "text": " "
                            }
                        ]
                    },
                    "openParenToken": {
                        "kind": "OpenParenToken",
                        "fullStart": 611,
                        "fullEnd": 612,
                        "start": 611,
                        "end": 612,
                        "fullWidth": 1,
                        "width": 1,
                        "text": "(",
                        "value": "(",
                        "valueText": "("
                    },
                    "identifier": {
                        "kind": "IdentifierName",
                        "fullStart": 612,
                        "fullEnd": 613,
                        "start": 612,
                        "end": 613,
                        "fullWidth": 1,
                        "width": 1,
                        "text": "e",
                        "value": "e",
                        "valueText": "e"
                    },
                    "closeParenToken": {
                        "kind": "CloseParenToken",
                        "fullStart": 613,
                        "fullEnd": 615,
                        "start": 613,
                        "end": 614,
                        "fullWidth": 2,
                        "width": 1,
                        "text": ")",
                        "value": ")",
                        "valueText": ")",
                        "hasTrailingTrivia": true,
                        "trailingTrivia": [
                            {
                                "kind": "WhitespaceTrivia",
                                "text": " "
                            }
                        ]
                    },
                    "block": {
                        "kind": "Block",
                        "fullStart": 615,
                        "fullEnd": 735,
                        "start": 615,
                        "end": 734,
                        "fullWidth": 120,
                        "width": 119,
                        "openBraceToken": {
                            "kind": "OpenBraceToken",
                            "fullStart": 615,
                            "fullEnd": 617,
                            "start": 615,
                            "end": 616,
                            "fullWidth": 2,
                            "width": 1,
                            "text": "{",
                            "value": "{",
                            "valueText": "{",
                            "hasTrailingTrivia": true,
                            "hasTrailingNewLine": true,
                            "trailingTrivia": [
                                {
                                    "kind": "NewLineTrivia",
                                    "text": "\n"
                                }
                            ]
                        },
                        "statements": [
                            {
                                "kind": "IfStatement",
                                "fullStart": 617,
                                "fullEnd": 733,
                                "start": 619,
                                "end": 732,
                                "fullWidth": 116,
                                "width": 113,
                                "ifKeyword": {
                                    "kind": "IfKeyword",
                                    "fullStart": 617,
                                    "fullEnd": 622,
                                    "start": 619,
                                    "end": 621,
                                    "fullWidth": 5,
                                    "width": 2,
                                    "text": "if",
                                    "value": "if",
                                    "valueText": "if",
                                    "hasLeadingTrivia": true,
                                    "hasTrailingTrivia": true,
                                    "leadingTrivia": [
                                        {
                                            "kind": "WhitespaceTrivia",
                                            "text": "  "
                                        }
                                    ],
                                    "trailingTrivia": [
                                        {
                                            "kind": "WhitespaceTrivia",
                                            "text": " "
                                        }
                                    ]
                                },
                                "openParenToken": {
                                    "kind": "OpenParenToken",
                                    "fullStart": 622,
                                    "fullEnd": 623,
                                    "start": 622,
                                    "end": 623,
                                    "fullWidth": 1,
                                    "width": 1,
                                    "text": "(",
                                    "value": "(",
                                    "valueText": "("
                                },
                                "condition": {
                                    "kind": "NotEqualsExpression",
                                    "fullStart": 623,
                                    "fullEnd": 656,
                                    "start": 623,
                                    "end": 656,
                                    "fullWidth": 33,
                                    "width": 33,
                                    "left": {
                                        "kind": "ParenthesizedExpression",
                                        "fullStart": 623,
                                        "fullEnd": 648,
                                        "start": 623,
                                        "end": 647,
                                        "fullWidth": 25,
                                        "width": 24,
                                        "openParenToken": {
                                            "kind": "OpenParenToken",
                                            "fullStart": 623,
                                            "fullEnd": 624,
                                            "start": 623,
                                            "end": 624,
                                            "fullWidth": 1,
                                            "width": 1,
                                            "text": "(",
                                            "value": "(",
                                            "valueText": "("
                                        },
                                        "expression": {
                                            "kind": "InstanceOfExpression",
                                            "fullStart": 624,
                                            "fullEnd": 646,
                                            "start": 624,
                                            "end": 646,
                                            "fullWidth": 22,
                                            "width": 22,
                                            "left": {
                                                "kind": "IdentifierName",
                                                "fullStart": 624,
                                                "fullEnd": 626,
                                                "start": 624,
                                                "end": 625,
                                                "fullWidth": 2,
                                                "width": 1,
                                                "text": "e",
                                                "value": "e",
                                                "valueText": "e",
                                                "hasTrailingTrivia": true,
                                                "trailingTrivia": [
                                                    {
                                                        "kind": "WhitespaceTrivia",
                                                        "text": " "
                                                    }
                                                ]
                                            },
                                            "operatorToken": {
                                                "kind": "InstanceOfKeyword",
                                                "fullStart": 626,
                                                "fullEnd": 637,
                                                "start": 626,
                                                "end": 636,
                                                "fullWidth": 11,
                                                "width": 10,
                                                "text": "instanceof",
                                                "value": "instanceof",
                                                "valueText": "instanceof",
                                                "hasTrailingTrivia": true,
                                                "trailingTrivia": [
                                                    {
                                                        "kind": "WhitespaceTrivia",
                                                        "text": " "
                                                    }
                                                ]
                                            },
                                            "right": {
                                                "kind": "IdentifierName",
                                                "fullStart": 637,
                                                "fullEnd": 646,
                                                "start": 637,
                                                "end": 646,
                                                "fullWidth": 9,
                                                "width": 9,
                                                "text": "TypeError",
                                                "value": "TypeError",
                                                "valueText": "TypeError"
                                            }
                                        },
                                        "closeParenToken": {
                                            "kind": "CloseParenToken",
                                            "fullStart": 646,
                                            "fullEnd": 648,
                                            "start": 646,
                                            "end": 647,
                                            "fullWidth": 2,
                                            "width": 1,
                                            "text": ")",
                                            "value": ")",
                                            "valueText": ")",
                                            "hasTrailingTrivia": true,
                                            "trailingTrivia": [
                                                {
                                                    "kind": "WhitespaceTrivia",
                                                    "text": " "
                                                }
                                            ]
                                        }
                                    },
                                    "operatorToken": {
                                        "kind": "ExclamationEqualsEqualsToken",
                                        "fullStart": 648,
                                        "fullEnd": 652,
                                        "start": 648,
                                        "end": 651,
                                        "fullWidth": 4,
                                        "width": 3,
                                        "text": "!==",
                                        "value": "!==",
                                        "valueText": "!==",
                                        "hasTrailingTrivia": true,
                                        "trailingTrivia": [
                                            {
                                                "kind": "WhitespaceTrivia",
                                                "text": " "
                                            }
                                        ]
                                    },
                                    "right": {
                                        "kind": "TrueKeyword",
                                        "fullStart": 652,
                                        "fullEnd": 656,
                                        "start": 652,
                                        "end": 656,
                                        "fullWidth": 4,
                                        "width": 4,
                                        "text": "true",
                                        "value": true,
                                        "valueText": "true"
                                    }
                                },
                                "closeParenToken": {
                                    "kind": "CloseParenToken",
                                    "fullStart": 656,
                                    "fullEnd": 658,
                                    "start": 656,
                                    "end": 657,
                                    "fullWidth": 2,
                                    "width": 1,
                                    "text": ")",
                                    "value": ")",
                                    "valueText": ")",
                                    "hasTrailingTrivia": true,
                                    "trailingTrivia": [
                                        {
                                            "kind": "WhitespaceTrivia",
                                            "text": " "
                                        }
                                    ]
                                },
                                "statement": {
                                    "kind": "Block",
                                    "fullStart": 658,
                                    "fullEnd": 733,
                                    "start": 658,
                                    "end": 732,
                                    "fullWidth": 75,
                                    "width": 74,
                                    "openBraceToken": {
                                        "kind": "OpenBraceToken",
                                        "fullStart": 658,
                                        "fullEnd": 660,
                                        "start": 658,
                                        "end": 659,
                                        "fullWidth": 2,
                                        "width": 1,
                                        "text": "{",
                                        "value": "{",
                                        "valueText": "{",
                                        "hasTrailingTrivia": true,
                                        "hasTrailingNewLine": true,
                                        "trailingTrivia": [
                                            {
                                                "kind": "NewLineTrivia",
                                                "text": "\n"
                                            }
                                        ]
                                    },
                                    "statements": [
                                        {
                                            "kind": "ExpressionStatement",
                                            "fullStart": 660,
                                            "fullEnd": 729,
                                            "start": 664,
                                            "end": 727,
                                            "fullWidth": 69,
                                            "width": 63,
                                            "expression": {
                                                "kind": "InvocationExpression",
                                                "fullStart": 660,
                                                "fullEnd": 726,
                                                "start": 664,
                                                "end": 726,
                                                "fullWidth": 66,
                                                "width": 62,
                                                "expression": {
                                                    "kind": "IdentifierName",
                                                    "fullStart": 660,
                                                    "fullEnd": 670,
                                                    "start": 664,
                                                    "end": 670,
                                                    "fullWidth": 10,
                                                    "width": 6,
                                                    "text": "$ERROR",
                                                    "value": "$ERROR",
                                                    "valueText": "$ERROR",
                                                    "hasLeadingTrivia": true,
                                                    "leadingTrivia": [
                                                        {
                                                            "kind": "WhitespaceTrivia",
                                                            "text": "    "
                                                        }
                                                    ]
                                                },
                                                "argumentList": {
                                                    "kind": "ArgumentList",
                                                    "fullStart": 670,
                                                    "fullEnd": 726,
                                                    "start": 670,
                                                    "end": 726,
                                                    "fullWidth": 56,
                                                    "width": 56,
                                                    "openParenToken": {
                                                        "kind": "OpenParenToken",
                                                        "fullStart": 670,
                                                        "fullEnd": 671,
                                                        "start": 670,
                                                        "end": 671,
                                                        "fullWidth": 1,
                                                        "width": 1,
                                                        "text": "(",
                                                        "value": "(",
                                                        "valueText": "("
                                                    },
                                                    "arguments": [
                                                        {
                                                            "kind": "AddExpression",
                                                            "fullStart": 671,
                                                            "fullEnd": 725,
                                                            "start": 671,
                                                            "end": 725,
                                                            "fullWidth": 54,
                                                            "width": 54,
                                                            "left": {
                                                                "kind": "StringLiteral",
                                                                "fullStart": 671,
                                                                "fullEnd": 720,
                                                                "start": 671,
                                                                "end": 719,
                                                                "fullWidth": 49,
                                                                "width": 48,
                                                                "text": "'#2.2: var x = 1; x() throw TypeError. Actual: '",
                                                                "value": "#2.2: var x = 1; x() throw TypeError. Actual: ",
                                                                "valueText": "#2.2: var x = 1; x() throw TypeError. Actual: ",
                                                                "hasTrailingTrivia": true,
                                                                "trailingTrivia": [
                                                                    {
                                                                        "kind": "WhitespaceTrivia",
                                                                        "text": " "
                                                                    }
                                                                ]
                                                            },
                                                            "operatorToken": {
                                                                "kind": "PlusToken",
                                                                "fullStart": 720,
                                                                "fullEnd": 722,
                                                                "start": 720,
                                                                "end": 721,
                                                                "fullWidth": 2,
                                                                "width": 1,
                                                                "text": "+",
                                                                "value": "+",
                                                                "valueText": "+",
                                                                "hasTrailingTrivia": true,
                                                                "trailingTrivia": [
                                                                    {
                                                                        "kind": "WhitespaceTrivia",
                                                                        "text": " "
                                                                    }
                                                                ]
                                                            },
                                                            "right": {
                                                                "kind": "ParenthesizedExpression",
                                                                "fullStart": 722,
                                                                "fullEnd": 725,
                                                                "start": 722,
                                                                "end": 725,
                                                                "fullWidth": 3,
                                                                "width": 3,
                                                                "openParenToken": {
                                                                    "kind": "OpenParenToken",
                                                                    "fullStart": 722,
                                                                    "fullEnd": 723,
                                                                    "start": 722,
                                                                    "end": 723,
                                                                    "fullWidth": 1,
                                                                    "width": 1,
                                                                    "text": "(",
                                                                    "value": "(",
                                                                    "valueText": "("
                                                                },
                                                                "expression": {
                                                                    "kind": "IdentifierName",
                                                                    "fullStart": 723,
                                                                    "fullEnd": 724,
                                                                    "start": 723,
                                                                    "end": 724,
                                                                    "fullWidth": 1,
                                                                    "width": 1,
                                                                    "text": "e",
                                                                    "value": "e",
                                                                    "valueText": "e"
                                                                },
                                                                "closeParenToken": {
                                                                    "kind": "CloseParenToken",
                                                                    "fullStart": 724,
                                                                    "fullEnd": 725,
                                                                    "start": 724,
                                                                    "end": 725,
                                                                    "fullWidth": 1,
                                                                    "width": 1,
                                                                    "text": ")",
                                                                    "value": ")",
                                                                    "valueText": ")"
                                                                }
                                                            }
                                                        }
                                                    ],
                                                    "closeParenToken": {
                                                        "kind": "CloseParenToken",
                                                        "fullStart": 725,
                                                        "fullEnd": 726,
                                                        "start": 725,
                                                        "end": 726,
                                                        "fullWidth": 1,
                                                        "width": 1,
                                                        "text": ")",
                                                        "value": ")",
                                                        "valueText": ")"
                                                    }
                                                }
                                            },
                                            "semicolonToken": {
                                                "kind": "SemicolonToken",
                                                "fullStart": 726,
                                                "fullEnd": 729,
                                                "start": 726,
                                                "end": 727,
                                                "fullWidth": 3,
                                                "width": 1,
                                                "text": ";",
                                                "value": ";",
                                                "valueText": ";",
                                                "hasTrailingTrivia": true,
                                                "hasTrailingNewLine": true,
                                                "trailingTrivia": [
                                                    {
                                                        "kind": "WhitespaceTrivia",
                                                        "text": "\t"
                                                    },
                                                    {
                                                        "kind": "NewLineTrivia",
                                                        "text": "\n"
                                                    }
                                                ]
                                            }
                                        }
                                    ],
                                    "closeBraceToken": {
                                        "kind": "CloseBraceToken",
                                        "fullStart": 729,
                                        "fullEnd": 733,
                                        "start": 731,
                                        "end": 732,
                                        "fullWidth": 4,
                                        "width": 1,
                                        "text": "}",
                                        "value": "}",
                                        "valueText": "}",
                                        "hasLeadingTrivia": true,
                                        "hasTrailingTrivia": true,
                                        "hasTrailingNewLine": true,
                                        "leadingTrivia": [
                                            {
                                                "kind": "WhitespaceTrivia",
                                                "text": "  "
                                            }
                                        ],
                                        "trailingTrivia": [
                                            {
                                                "kind": "NewLineTrivia",
                                                "text": "\n"
                                            }
                                        ]
                                    }
                                }
                            }
                        ],
                        "closeBraceToken": {
                            "kind": "CloseBraceToken",
                            "fullStart": 733,
                            "fullEnd": 735,
                            "start": 733,
                            "end": 734,
                            "fullWidth": 2,
                            "width": 1,
                            "text": "}",
                            "value": "}",
                            "valueText": "}",
                            "hasTrailingTrivia": true,
                            "hasTrailingNewLine": true,
                            "trailingTrivia": [
                                {
                                    "kind": "NewLineTrivia",
                                    "text": "\n"
                                }
                            ]
                        }
                    }
                }
            }
        ],
        "endOfFileToken": {
            "kind": "EndOfFileToken",
            "fullStart": 735,
            "fullEnd": 736,
            "start": 736,
            "end": 736,
            "fullWidth": 1,
            "width": 0,
            "text": "",
            "hasLeadingTrivia": true,
            "hasLeadingNewLine": true,
            "leadingTrivia": [
                {
                    "kind": "NewLineTrivia",
                    "text": "\n"
                }
            ]
        }
    },
    "lineMap": {
        "lineStarts": [
            0,
            61,
            132,
            133,
            137,
            191,
            194,
            237,
            286,
            290,
            291,
            301,
            307,
            314,
            374,
            376,
            388,
            431,
            489,
            493,
            495,
            496,
            506,
            512,
            525,
            532,
            603,
            605,
            617,
            660,
            729,
            733,
            735,
            736
        ],
        "length": 736
    }
}<|MERGE_RESOLUTION|>--- conflicted
+++ resolved
@@ -1156,12 +1156,8 @@
                                         "start": 518,
                                         "end": 523,
                                         "fullWidth": 5,
-<<<<<<< HEAD
                                         "width": 5,
-                                        "identifier": {
-=======
                                         "propertyName": {
->>>>>>> 85e84683
                                             "kind": "IdentifierName",
                                             "fullStart": 518,
                                             "fullEnd": 520,
