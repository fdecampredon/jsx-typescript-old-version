{
    "isDeclaration": false,
    "languageVersion": "EcmaScript5",
    "parseOptions": {
        "allowAutomaticSemicolonInsertion": true
    },
    "sourceUnit": {
        "kind": "SourceUnit",
        "fullStart": 0,
        "fullEnd": 877,
        "start": 331,
        "end": 877,
        "fullWidth": 877,
        "width": 546,
        "moduleElements": [
            {
                "kind": "TryStatement",
                "fullStart": 0,
                "fullEnd": 589,
                "start": 331,
                "end": 588,
                "fullWidth": 589,
                "width": 257,
                "tryKeyword": {
                    "kind": "TryKeyword",
                    "fullStart": 0,
                    "fullEnd": 335,
                    "start": 331,
                    "end": 334,
                    "fullWidth": 335,
                    "width": 3,
                    "text": "try",
                    "value": "try",
                    "valueText": "try",
                    "hasLeadingTrivia": true,
                    "hasLeadingComment": true,
                    "hasLeadingNewLine": true,
                    "hasTrailingTrivia": true,
                    "leadingTrivia": [
                        {
                            "kind": "SingleLineCommentTrivia",
                            "text": "// Copyright 2009 the Sputnik authors.  All rights reserved."
                        },
                        {
                            "kind": "NewLineTrivia",
                            "text": "\n"
                        },
                        {
                            "kind": "SingleLineCommentTrivia",
                            "text": "// This code is governed by the BSD license found in the LICENSE file."
                        },
                        {
                            "kind": "NewLineTrivia",
                            "text": "\n"
                        },
                        {
                            "kind": "NewLineTrivia",
                            "text": "\n"
                        },
                        {
                            "kind": "MultiLineCommentTrivia",
                            "text": "/**\n * If MemberExpression does not implement the internal [[Call]] method, throw TypeError\n *\n * @path ch11/11.2/11.2.3/S11.2.3_A4_T1.js\n * @description Checking Boolean object case\n */"
                        },
                        {
                            "kind": "NewLineTrivia",
                            "text": "\n"
                        },
                        {
                            "kind": "NewLineTrivia",
                            "text": "\n"
                        },
                        {
                            "kind": "SingleLineCommentTrivia",
                            "text": "//CHECK#1"
                        },
                        {
                            "kind": "NewLineTrivia",
                            "text": "\n"
                        }
                    ],
                    "trailingTrivia": [
                        {
                            "kind": "WhitespaceTrivia",
                            "text": " "
                        }
                    ]
                },
                "block": {
                    "kind": "Block",
                    "fullStart": 335,
                    "fullEnd": 453,
                    "start": 335,
                    "end": 452,
                    "fullWidth": 118,
                    "width": 117,
                    "openBraceToken": {
                        "kind": "OpenBraceToken",
                        "fullStart": 335,
                        "fullEnd": 337,
                        "start": 335,
                        "end": 336,
                        "fullWidth": 2,
                        "width": 1,
                        "text": "{",
                        "value": "{",
                        "valueText": "{",
                        "hasTrailingTrivia": true,
                        "hasTrailingNewLine": true,
                        "trailingTrivia": [
                            {
                                "kind": "NewLineTrivia",
                                "text": "\n"
                            }
                        ]
                    },
                    "statements": [
                        {
                            "kind": "ExpressionStatement",
                            "fullStart": 337,
                            "fullEnd": 360,
                            "start": 339,
                            "end": 359,
                            "fullWidth": 23,
                            "width": 20,
                            "expression": {
                                "kind": "InvocationExpression",
                                "fullStart": 337,
                                "fullEnd": 358,
                                "start": 339,
                                "end": 358,
                                "fullWidth": 21,
                                "width": 19,
                                "expression": {
                                    "kind": "ObjectCreationExpression",
                                    "fullStart": 337,
                                    "fullEnd": 356,
                                    "start": 339,
                                    "end": 356,
                                    "fullWidth": 19,
                                    "width": 17,
                                    "newKeyword": {
                                        "kind": "NewKeyword",
                                        "fullStart": 337,
                                        "fullEnd": 343,
                                        "start": 339,
                                        "end": 342,
                                        "fullWidth": 6,
                                        "width": 3,
                                        "text": "new",
                                        "value": "new",
                                        "valueText": "new",
                                        "hasLeadingTrivia": true,
                                        "hasTrailingTrivia": true,
                                        "leadingTrivia": [
                                            {
                                                "kind": "WhitespaceTrivia",
                                                "text": "  "
                                            }
                                        ],
                                        "trailingTrivia": [
                                            {
                                                "kind": "WhitespaceTrivia",
                                                "text": " "
                                            }
                                        ]
                                    },
                                    "expression": {
                                        "kind": "IdentifierName",
                                        "fullStart": 343,
                                        "fullEnd": 350,
                                        "start": 343,
                                        "end": 350,
                                        "fullWidth": 7,
                                        "width": 7,
                                        "text": "Boolean",
                                        "value": "Boolean",
                                        "valueText": "Boolean"
                                    },
                                    "argumentList": {
                                        "kind": "ArgumentList",
                                        "fullStart": 350,
                                        "fullEnd": 356,
                                        "start": 350,
                                        "end": 356,
                                        "fullWidth": 6,
                                        "width": 6,
                                        "openParenToken": {
                                            "kind": "OpenParenToken",
                                            "fullStart": 350,
                                            "fullEnd": 351,
                                            "start": 350,
                                            "end": 351,
                                            "fullWidth": 1,
                                            "width": 1,
                                            "text": "(",
                                            "value": "(",
                                            "valueText": "("
                                        },
                                        "arguments": [
                                            {
                                                "kind": "TrueKeyword",
                                                "fullStart": 351,
                                                "fullEnd": 355,
                                                "start": 351,
                                                "end": 355,
                                                "fullWidth": 4,
                                                "width": 4,
                                                "text": "true",
                                                "value": true,
                                                "valueText": "true"
                                            }
                                        ],
                                        "closeParenToken": {
                                            "kind": "CloseParenToken",
                                            "fullStart": 355,
                                            "fullEnd": 356,
                                            "start": 355,
                                            "end": 356,
                                            "fullWidth": 1,
                                            "width": 1,
                                            "text": ")",
                                            "value": ")",
                                            "valueText": ")"
                                        }
                                    }
                                },
                                "argumentList": {
                                    "kind": "ArgumentList",
                                    "fullStart": 356,
                                    "fullEnd": 358,
                                    "start": 356,
                                    "end": 358,
                                    "fullWidth": 2,
                                    "width": 2,
                                    "openParenToken": {
                                        "kind": "OpenParenToken",
                                        "fullStart": 356,
                                        "fullEnd": 357,
                                        "start": 356,
                                        "end": 357,
                                        "fullWidth": 1,
                                        "width": 1,
                                        "text": "(",
                                        "value": "(",
                                        "valueText": "("
                                    },
                                    "arguments": [],
                                    "closeParenToken": {
                                        "kind": "CloseParenToken",
                                        "fullStart": 357,
                                        "fullEnd": 358,
                                        "start": 357,
                                        "end": 358,
                                        "fullWidth": 1,
                                        "width": 1,
                                        "text": ")",
                                        "value": ")",
                                        "valueText": ")"
                                    }
                                }
                            },
                            "semicolonToken": {
                                "kind": "SemicolonToken",
                                "fullStart": 358,
                                "fullEnd": 360,
                                "start": 358,
                                "end": 359,
                                "fullWidth": 2,
                                "width": 1,
                                "text": ";",
                                "value": ";",
                                "valueText": ";",
                                "hasTrailingTrivia": true,
                                "hasTrailingNewLine": true,
                                "trailingTrivia": [
                                    {
                                        "kind": "NewLineTrivia",
                                        "text": "\n"
                                    }
                                ]
                            }
                        },
                        {
                            "kind": "ExpressionStatement",
                            "fullStart": 360,
                            "fullEnd": 451,
                            "start": 362,
                            "end": 448,
                            "fullWidth": 91,
                            "width": 86,
                            "expression": {
                                "kind": "InvocationExpression",
                                "fullStart": 360,
                                "fullEnd": 447,
                                "start": 362,
                                "end": 447,
                                "fullWidth": 87,
                                "width": 85,
                                "expression": {
                                    "kind": "IdentifierName",
                                    "fullStart": 360,
                                    "fullEnd": 368,
                                    "start": 362,
                                    "end": 368,
                                    "fullWidth": 8,
                                    "width": 6,
                                    "text": "$ERROR",
                                    "value": "$ERROR",
                                    "valueText": "$ERROR",
                                    "hasLeadingTrivia": true,
                                    "leadingTrivia": [
                                        {
                                            "kind": "WhitespaceTrivia",
                                            "text": "  "
                                        }
                                    ]
                                },
                                "argumentList": {
                                    "kind": "ArgumentList",
                                    "fullStart": 368,
                                    "fullEnd": 447,
                                    "start": 368,
                                    "end": 447,
                                    "fullWidth": 79,
                                    "width": 79,
                                    "openParenToken": {
                                        "kind": "OpenParenToken",
                                        "fullStart": 368,
                                        "fullEnd": 369,
                                        "start": 368,
                                        "end": 369,
                                        "fullWidth": 1,
                                        "width": 1,
                                        "text": "(",
                                        "value": "(",
                                        "valueText": "("
                                    },
                                    "arguments": [
                                        {
                                            "kind": "AddExpression",
                                            "fullStart": 369,
                                            "fullEnd": 446,
                                            "start": 369,
                                            "end": 446,
                                            "fullWidth": 77,
                                            "width": 77,
                                            "left": {
                                                "kind": "StringLiteral",
                                                "fullStart": 369,
                                                "fullEnd": 423,
                                                "start": 369,
                                                "end": 422,
                                                "fullWidth": 54,
                                                "width": 53,
                                                "text": "'#1.1: new Boolean(true)() throw TypeError. Actual: '",
                                                "value": "#1.1: new Boolean(true)() throw TypeError. Actual: ",
                                                "valueText": "#1.1: new Boolean(true)() throw TypeError. Actual: ",
                                                "hasTrailingTrivia": true,
                                                "trailingTrivia": [
                                                    {
                                                        "kind": "WhitespaceTrivia",
                                                        "text": " "
                                                    }
                                                ]
                                            },
                                            "operatorToken": {
                                                "kind": "PlusToken",
                                                "fullStart": 423,
                                                "fullEnd": 425,
                                                "start": 423,
                                                "end": 424,
                                                "fullWidth": 2,
                                                "width": 1,
                                                "text": "+",
                                                "value": "+",
                                                "valueText": "+",
                                                "hasTrailingTrivia": true,
                                                "trailingTrivia": [
                                                    {
                                                        "kind": "WhitespaceTrivia",
                                                        "text": " "
                                                    }
                                                ]
                                            },
                                            "right": {
                                                "kind": "ParenthesizedExpression",
                                                "fullStart": 425,
                                                "fullEnd": 446,
                                                "start": 425,
                                                "end": 446,
                                                "fullWidth": 21,
                                                "width": 21,
                                                "openParenToken": {
                                                    "kind": "OpenParenToken",
                                                    "fullStart": 425,
                                                    "fullEnd": 426,
                                                    "start": 425,
                                                    "end": 426,
                                                    "fullWidth": 1,
                                                    "width": 1,
                                                    "text": "(",
                                                    "value": "(",
                                                    "valueText": "("
                                                },
                                                "expression": {
                                                    "kind": "InvocationExpression",
                                                    "fullStart": 426,
                                                    "fullEnd": 445,
                                                    "start": 426,
                                                    "end": 445,
                                                    "fullWidth": 19,
                                                    "width": 19,
                                                    "expression": {
                                                        "kind": "ObjectCreationExpression",
                                                        "fullStart": 426,
                                                        "fullEnd": 443,
                                                        "start": 426,
                                                        "end": 443,
                                                        "fullWidth": 17,
                                                        "width": 17,
                                                        "newKeyword": {
                                                            "kind": "NewKeyword",
                                                            "fullStart": 426,
                                                            "fullEnd": 430,
                                                            "start": 426,
                                                            "end": 429,
                                                            "fullWidth": 4,
                                                            "width": 3,
                                                            "text": "new",
                                                            "value": "new",
                                                            "valueText": "new",
                                                            "hasTrailingTrivia": true,
                                                            "trailingTrivia": [
                                                                {
                                                                    "kind": "WhitespaceTrivia",
                                                                    "text": " "
                                                                }
                                                            ]
                                                        },
                                                        "expression": {
                                                            "kind": "IdentifierName",
                                                            "fullStart": 430,
                                                            "fullEnd": 437,
                                                            "start": 430,
                                                            "end": 437,
                                                            "fullWidth": 7,
                                                            "width": 7,
                                                            "text": "Boolean",
                                                            "value": "Boolean",
                                                            "valueText": "Boolean"
                                                        },
                                                        "argumentList": {
                                                            "kind": "ArgumentList",
                                                            "fullStart": 437,
                                                            "fullEnd": 443,
                                                            "start": 437,
                                                            "end": 443,
                                                            "fullWidth": 6,
                                                            "width": 6,
                                                            "openParenToken": {
                                                                "kind": "OpenParenToken",
                                                                "fullStart": 437,
                                                                "fullEnd": 438,
                                                                "start": 437,
                                                                "end": 438,
                                                                "fullWidth": 1,
                                                                "width": 1,
                                                                "text": "(",
                                                                "value": "(",
                                                                "valueText": "("
                                                            },
                                                            "arguments": [
                                                                {
                                                                    "kind": "TrueKeyword",
                                                                    "fullStart": 438,
                                                                    "fullEnd": 442,
                                                                    "start": 438,
                                                                    "end": 442,
                                                                    "fullWidth": 4,
                                                                    "width": 4,
                                                                    "text": "true",
                                                                    "value": true,
                                                                    "valueText": "true"
                                                                }
                                                            ],
                                                            "closeParenToken": {
                                                                "kind": "CloseParenToken",
                                                                "fullStart": 442,
                                                                "fullEnd": 443,
                                                                "start": 442,
                                                                "end": 443,
                                                                "fullWidth": 1,
                                                                "width": 1,
                                                                "text": ")",
                                                                "value": ")",
                                                                "valueText": ")"
                                                            }
                                                        }
                                                    },
                                                    "argumentList": {
                                                        "kind": "ArgumentList",
                                                        "fullStart": 443,
                                                        "fullEnd": 445,
                                                        "start": 443,
                                                        "end": 445,
                                                        "fullWidth": 2,
                                                        "width": 2,
                                                        "openParenToken": {
                                                            "kind": "OpenParenToken",
                                                            "fullStart": 443,
                                                            "fullEnd": 444,
                                                            "start": 443,
                                                            "end": 444,
                                                            "fullWidth": 1,
                                                            "width": 1,
                                                            "text": "(",
                                                            "value": "(",
                                                            "valueText": "("
                                                        },
                                                        "arguments": [],
                                                        "closeParenToken": {
                                                            "kind": "CloseParenToken",
                                                            "fullStart": 444,
                                                            "fullEnd": 445,
                                                            "start": 444,
                                                            "end": 445,
                                                            "fullWidth": 1,
                                                            "width": 1,
                                                            "text": ")",
                                                            "value": ")",
                                                            "valueText": ")"
                                                        }
                                                    }
                                                },
                                                "closeParenToken": {
                                                    "kind": "CloseParenToken",
                                                    "fullStart": 445,
                                                    "fullEnd": 446,
                                                    "start": 445,
                                                    "end": 446,
                                                    "fullWidth": 1,
                                                    "width": 1,
                                                    "text": ")",
                                                    "value": ")",
                                                    "valueText": ")"
                                                }
                                            }
                                        }
                                    ],
                                    "closeParenToken": {
                                        "kind": "CloseParenToken",
                                        "fullStart": 446,
                                        "fullEnd": 447,
                                        "start": 446,
                                        "end": 447,
                                        "fullWidth": 1,
                                        "width": 1,
                                        "text": ")",
                                        "value": ")",
                                        "valueText": ")"
                                    }
                                }
                            },
                            "semicolonToken": {
                                "kind": "SemicolonToken",
                                "fullStart": 447,
                                "fullEnd": 451,
                                "start": 447,
                                "end": 448,
                                "fullWidth": 4,
                                "width": 1,
                                "text": ";",
                                "value": ";",
                                "valueText": ";",
                                "hasTrailingTrivia": true,
                                "hasTrailingNewLine": true,
                                "trailingTrivia": [
                                    {
                                        "kind": "WhitespaceTrivia",
                                        "text": "  "
                                    },
                                    {
                                        "kind": "NewLineTrivia",
                                        "text": "\n"
                                    }
                                ]
                            }
                        }
                    ],
                    "closeBraceToken": {
                        "kind": "CloseBraceToken",
                        "fullStart": 451,
                        "fullEnd": 453,
                        "start": 451,
                        "end": 452,
                        "fullWidth": 2,
                        "width": 1,
                        "text": "}",
                        "value": "}",
                        "valueText": "}",
                        "hasTrailingTrivia": true,
                        "hasTrailingNewLine": true,
                        "trailingTrivia": [
                            {
                                "kind": "NewLineTrivia",
                                "text": "\n"
                            }
                        ]
                    }
                },
                "catchClause": {
                    "kind": "CatchClause",
                    "fullStart": 453,
                    "fullEnd": 589,
                    "start": 453,
                    "end": 588,
                    "fullWidth": 136,
                    "width": 135,
                    "catchKeyword": {
                        "kind": "CatchKeyword",
                        "fullStart": 453,
                        "fullEnd": 459,
                        "start": 453,
                        "end": 458,
                        "fullWidth": 6,
                        "width": 5,
                        "text": "catch",
                        "value": "catch",
                        "valueText": "catch",
                        "hasTrailingTrivia": true,
                        "trailingTrivia": [
                            {
                                "kind": "WhitespaceTrivia",
                                "text": " "
                            }
                        ]
                    },
                    "openParenToken": {
                        "kind": "OpenParenToken",
                        "fullStart": 459,
                        "fullEnd": 460,
                        "start": 459,
                        "end": 460,
                        "fullWidth": 1,
                        "width": 1,
                        "text": "(",
                        "value": "(",
                        "valueText": "("
                    },
                    "identifier": {
                        "kind": "IdentifierName",
                        "fullStart": 460,
                        "fullEnd": 461,
                        "start": 460,
                        "end": 461,
                        "fullWidth": 1,
                        "width": 1,
                        "text": "e",
                        "value": "e",
                        "valueText": "e"
                    },
                    "closeParenToken": {
                        "kind": "CloseParenToken",
                        "fullStart": 461,
                        "fullEnd": 463,
                        "start": 461,
                        "end": 462,
                        "fullWidth": 2,
                        "width": 1,
                        "text": ")",
                        "value": ")",
                        "valueText": ")",
                        "hasTrailingTrivia": true,
                        "trailingTrivia": [
                            {
                                "kind": "WhitespaceTrivia",
                                "text": " "
                            }
                        ]
                    },
                    "block": {
                        "kind": "Block",
                        "fullStart": 463,
                        "fullEnd": 589,
                        "start": 463,
                        "end": 588,
                        "fullWidth": 126,
                        "width": 125,
                        "openBraceToken": {
                            "kind": "OpenBraceToken",
                            "fullStart": 463,
                            "fullEnd": 465,
                            "start": 463,
                            "end": 464,
                            "fullWidth": 2,
                            "width": 1,
                            "text": "{",
                            "value": "{",
                            "valueText": "{",
                            "hasTrailingTrivia": true,
                            "hasTrailingNewLine": true,
                            "trailingTrivia": [
                                {
                                    "kind": "NewLineTrivia",
                                    "text": "\n"
                                }
                            ]
                        },
                        "statements": [
                            {
                                "kind": "IfStatement",
                                "fullStart": 465,
                                "fullEnd": 587,
                                "start": 467,
                                "end": 586,
                                "fullWidth": 122,
                                "width": 119,
                                "ifKeyword": {
                                    "kind": "IfKeyword",
                                    "fullStart": 465,
                                    "fullEnd": 470,
                                    "start": 467,
                                    "end": 469,
                                    "fullWidth": 5,
                                    "width": 2,
                                    "text": "if",
                                    "value": "if",
                                    "valueText": "if",
                                    "hasLeadingTrivia": true,
                                    "hasTrailingTrivia": true,
                                    "leadingTrivia": [
                                        {
                                            "kind": "WhitespaceTrivia",
                                            "text": "  "
                                        }
                                    ],
                                    "trailingTrivia": [
                                        {
                                            "kind": "WhitespaceTrivia",
                                            "text": " "
                                        }
                                    ]
                                },
                                "openParenToken": {
                                    "kind": "OpenParenToken",
                                    "fullStart": 470,
                                    "fullEnd": 471,
                                    "start": 470,
                                    "end": 471,
                                    "fullWidth": 1,
                                    "width": 1,
                                    "text": "(",
                                    "value": "(",
                                    "valueText": "("
                                },
                                "condition": {
                                    "kind": "NotEqualsExpression",
                                    "fullStart": 471,
                                    "fullEnd": 504,
                                    "start": 471,
                                    "end": 504,
                                    "fullWidth": 33,
                                    "width": 33,
                                    "left": {
                                        "kind": "ParenthesizedExpression",
                                        "fullStart": 471,
                                        "fullEnd": 496,
                                        "start": 471,
                                        "end": 495,
                                        "fullWidth": 25,
                                        "width": 24,
                                        "openParenToken": {
                                            "kind": "OpenParenToken",
                                            "fullStart": 471,
                                            "fullEnd": 472,
                                            "start": 471,
                                            "end": 472,
                                            "fullWidth": 1,
                                            "width": 1,
                                            "text": "(",
                                            "value": "(",
                                            "valueText": "("
                                        },
                                        "expression": {
                                            "kind": "InstanceOfExpression",
                                            "fullStart": 472,
                                            "fullEnd": 494,
                                            "start": 472,
                                            "end": 494,
                                            "fullWidth": 22,
                                            "width": 22,
                                            "left": {
                                                "kind": "IdentifierName",
                                                "fullStart": 472,
                                                "fullEnd": 474,
                                                "start": 472,
                                                "end": 473,
                                                "fullWidth": 2,
                                                "width": 1,
                                                "text": "e",
                                                "value": "e",
                                                "valueText": "e",
                                                "hasTrailingTrivia": true,
                                                "trailingTrivia": [
                                                    {
                                                        "kind": "WhitespaceTrivia",
                                                        "text": " "
                                                    }
                                                ]
                                            },
                                            "operatorToken": {
                                                "kind": "InstanceOfKeyword",
                                                "fullStart": 474,
                                                "fullEnd": 485,
                                                "start": 474,
                                                "end": 484,
                                                "fullWidth": 11,
                                                "width": 10,
                                                "text": "instanceof",
                                                "value": "instanceof",
                                                "valueText": "instanceof",
                                                "hasTrailingTrivia": true,
                                                "trailingTrivia": [
                                                    {
                                                        "kind": "WhitespaceTrivia",
                                                        "text": " "
                                                    }
                                                ]
                                            },
                                            "right": {
                                                "kind": "IdentifierName",
                                                "fullStart": 485,
                                                "fullEnd": 494,
                                                "start": 485,
                                                "end": 494,
                                                "fullWidth": 9,
                                                "width": 9,
                                                "text": "TypeError",
                                                "value": "TypeError",
                                                "valueText": "TypeError"
                                            }
                                        },
                                        "closeParenToken": {
                                            "kind": "CloseParenToken",
                                            "fullStart": 494,
                                            "fullEnd": 496,
                                            "start": 494,
                                            "end": 495,
                                            "fullWidth": 2,
                                            "width": 1,
                                            "text": ")",
                                            "value": ")",
                                            "valueText": ")",
                                            "hasTrailingTrivia": true,
                                            "trailingTrivia": [
                                                {
                                                    "kind": "WhitespaceTrivia",
                                                    "text": " "
                                                }
                                            ]
                                        }
                                    },
                                    "operatorToken": {
                                        "kind": "ExclamationEqualsEqualsToken",
                                        "fullStart": 496,
                                        "fullEnd": 500,
                                        "start": 496,
                                        "end": 499,
                                        "fullWidth": 4,
                                        "width": 3,
                                        "text": "!==",
                                        "value": "!==",
                                        "valueText": "!==",
                                        "hasTrailingTrivia": true,
                                        "trailingTrivia": [
                                            {
                                                "kind": "WhitespaceTrivia",
                                                "text": " "
                                            }
                                        ]
                                    },
                                    "right": {
                                        "kind": "TrueKeyword",
                                        "fullStart": 500,
                                        "fullEnd": 504,
                                        "start": 500,
                                        "end": 504,
                                        "fullWidth": 4,
                                        "width": 4,
                                        "text": "true",
                                        "value": true,
                                        "valueText": "true"
                                    }
                                },
                                "closeParenToken": {
                                    "kind": "CloseParenToken",
                                    "fullStart": 504,
                                    "fullEnd": 506,
                                    "start": 504,
                                    "end": 505,
                                    "fullWidth": 2,
                                    "width": 1,
                                    "text": ")",
                                    "value": ")",
                                    "valueText": ")",
                                    "hasTrailingTrivia": true,
                                    "trailingTrivia": [
                                        {
                                            "kind": "WhitespaceTrivia",
                                            "text": " "
                                        }
                                    ]
                                },
                                "statement": {
                                    "kind": "Block",
                                    "fullStart": 506,
                                    "fullEnd": 587,
                                    "start": 506,
                                    "end": 586,
                                    "fullWidth": 81,
                                    "width": 80,
                                    "openBraceToken": {
                                        "kind": "OpenBraceToken",
                                        "fullStart": 506,
                                        "fullEnd": 508,
                                        "start": 506,
                                        "end": 507,
                                        "fullWidth": 2,
                                        "width": 1,
                                        "text": "{",
                                        "value": "{",
                                        "valueText": "{",
                                        "hasTrailingTrivia": true,
                                        "hasTrailingNewLine": true,
                                        "trailingTrivia": [
                                            {
                                                "kind": "NewLineTrivia",
                                                "text": "\n"
                                            }
                                        ]
                                    },
                                    "statements": [
                                        {
                                            "kind": "ExpressionStatement",
                                            "fullStart": 508,
                                            "fullEnd": 583,
                                            "start": 512,
                                            "end": 580,
                                            "fullWidth": 75,
                                            "width": 68,
                                            "expression": {
                                                "kind": "InvocationExpression",
                                                "fullStart": 508,
                                                "fullEnd": 579,
                                                "start": 512,
                                                "end": 579,
                                                "fullWidth": 71,
                                                "width": 67,
                                                "expression": {
                                                    "kind": "IdentifierName",
                                                    "fullStart": 508,
                                                    "fullEnd": 518,
                                                    "start": 512,
                                                    "end": 518,
                                                    "fullWidth": 10,
                                                    "width": 6,
                                                    "text": "$ERROR",
                                                    "value": "$ERROR",
                                                    "valueText": "$ERROR",
                                                    "hasLeadingTrivia": true,
                                                    "leadingTrivia": [
                                                        {
                                                            "kind": "WhitespaceTrivia",
                                                            "text": "    "
                                                        }
                                                    ]
                                                },
                                                "argumentList": {
                                                    "kind": "ArgumentList",
                                                    "fullStart": 518,
                                                    "fullEnd": 579,
                                                    "start": 518,
                                                    "end": 579,
                                                    "fullWidth": 61,
                                                    "width": 61,
                                                    "openParenToken": {
                                                        "kind": "OpenParenToken",
                                                        "fullStart": 518,
                                                        "fullEnd": 519,
                                                        "start": 518,
                                                        "end": 519,
                                                        "fullWidth": 1,
                                                        "width": 1,
                                                        "text": "(",
                                                        "value": "(",
                                                        "valueText": "("
                                                    },
                                                    "arguments": [
                                                        {
                                                            "kind": "AddExpression",
                                                            "fullStart": 519,
                                                            "fullEnd": 578,
                                                            "start": 519,
                                                            "end": 578,
                                                            "fullWidth": 59,
                                                            "width": 59,
                                                            "left": {
                                                                "kind": "StringLiteral",
                                                                "fullStart": 519,
                                                                "fullEnd": 573,
                                                                "start": 519,
                                                                "end": 572,
                                                                "fullWidth": 54,
                                                                "width": 53,
                                                                "text": "'#1.2: new Boolean(true)() throw TypeError. Actual: '",
                                                                "value": "#1.2: new Boolean(true)() throw TypeError. Actual: ",
                                                                "valueText": "#1.2: new Boolean(true)() throw TypeError. Actual: ",
                                                                "hasTrailingTrivia": true,
                                                                "trailingTrivia": [
                                                                    {
                                                                        "kind": "WhitespaceTrivia",
                                                                        "text": " "
                                                                    }
                                                                ]
                                                            },
                                                            "operatorToken": {
                                                                "kind": "PlusToken",
                                                                "fullStart": 573,
                                                                "fullEnd": 575,
                                                                "start": 573,
                                                                "end": 574,
                                                                "fullWidth": 2,
                                                                "width": 1,
                                                                "text": "+",
                                                                "value": "+",
                                                                "valueText": "+",
                                                                "hasTrailingTrivia": true,
                                                                "trailingTrivia": [
                                                                    {
                                                                        "kind": "WhitespaceTrivia",
                                                                        "text": " "
                                                                    }
                                                                ]
                                                            },
                                                            "right": {
                                                                "kind": "ParenthesizedExpression",
                                                                "fullStart": 575,
                                                                "fullEnd": 578,
                                                                "start": 575,
                                                                "end": 578,
                                                                "fullWidth": 3,
                                                                "width": 3,
                                                                "openParenToken": {
                                                                    "kind": "OpenParenToken",
                                                                    "fullStart": 575,
                                                                    "fullEnd": 576,
                                                                    "start": 575,
                                                                    "end": 576,
                                                                    "fullWidth": 1,
                                                                    "width": 1,
                                                                    "text": "(",
                                                                    "value": "(",
                                                                    "valueText": "("
                                                                },
                                                                "expression": {
                                                                    "kind": "IdentifierName",
                                                                    "fullStart": 576,
                                                                    "fullEnd": 577,
                                                                    "start": 576,
                                                                    "end": 577,
                                                                    "fullWidth": 1,
                                                                    "width": 1,
                                                                    "text": "e",
                                                                    "value": "e",
                                                                    "valueText": "e"
                                                                },
                                                                "closeParenToken": {
                                                                    "kind": "CloseParenToken",
                                                                    "fullStart": 577,
                                                                    "fullEnd": 578,
                                                                    "start": 577,
                                                                    "end": 578,
                                                                    "fullWidth": 1,
                                                                    "width": 1,
                                                                    "text": ")",
                                                                    "value": ")",
                                                                    "valueText": ")"
                                                                }
                                                            }
                                                        }
                                                    ],
                                                    "closeParenToken": {
                                                        "kind": "CloseParenToken",
                                                        "fullStart": 578,
                                                        "fullEnd": 579,
                                                        "start": 578,
                                                        "end": 579,
                                                        "fullWidth": 1,
                                                        "width": 1,
                                                        "text": ")",
                                                        "value": ")",
                                                        "valueText": ")"
                                                    }
                                                }
                                            },
                                            "semicolonToken": {
                                                "kind": "SemicolonToken",
                                                "fullStart": 579,
                                                "fullEnd": 583,
                                                "start": 579,
                                                "end": 580,
                                                "fullWidth": 4,
                                                "width": 1,
                                                "text": ";",
                                                "value": ";",
                                                "valueText": ";",
                                                "hasTrailingTrivia": true,
                                                "hasTrailingNewLine": true,
                                                "trailingTrivia": [
                                                    {
                                                        "kind": "WhitespaceTrivia",
                                                        "text": "  "
                                                    },
                                                    {
                                                        "kind": "NewLineTrivia",
                                                        "text": "\n"
                                                    }
                                                ]
                                            }
                                        }
                                    ],
                                    "closeBraceToken": {
                                        "kind": "CloseBraceToken",
                                        "fullStart": 583,
                                        "fullEnd": 587,
                                        "start": 585,
                                        "end": 586,
                                        "fullWidth": 4,
                                        "width": 1,
                                        "text": "}",
                                        "value": "}",
                                        "valueText": "}",
                                        "hasLeadingTrivia": true,
                                        "hasTrailingTrivia": true,
                                        "hasTrailingNewLine": true,
                                        "leadingTrivia": [
                                            {
                                                "kind": "WhitespaceTrivia",
                                                "text": "  "
                                            }
                                        ],
                                        "trailingTrivia": [
                                            {
                                                "kind": "NewLineTrivia",
                                                "text": "\n"
                                            }
                                        ]
                                    }
                                }
                            }
                        ],
                        "closeBraceToken": {
                            "kind": "CloseBraceToken",
                            "fullStart": 587,
                            "fullEnd": 589,
                            "start": 587,
                            "end": 588,
                            "fullWidth": 2,
                            "width": 1,
                            "text": "}",
                            "value": "}",
                            "valueText": "}",
                            "hasTrailingTrivia": true,
                            "hasTrailingNewLine": true,
                            "trailingTrivia": [
                                {
                                    "kind": "NewLineTrivia",
                                    "text": "\n"
                                }
                            ]
                        }
                    }
                }
            },
            {
                "kind": "TryStatement",
                "fullStart": 589,
                "fullEnd": 875,
                "start": 600,
                "end": 874,
                "fullWidth": 286,
                "width": 274,
                "tryKeyword": {
                    "kind": "TryKeyword",
                    "fullStart": 589,
                    "fullEnd": 604,
                    "start": 600,
                    "end": 603,
                    "fullWidth": 15,
                    "width": 3,
                    "text": "try",
                    "value": "try",
                    "valueText": "try",
                    "hasLeadingTrivia": true,
                    "hasLeadingComment": true,
                    "hasLeadingNewLine": true,
                    "hasTrailingTrivia": true,
                    "leadingTrivia": [
                        {
                            "kind": "NewLineTrivia",
                            "text": "\n"
                        },
                        {
                            "kind": "SingleLineCommentTrivia",
                            "text": "//CHECK#2"
                        },
                        {
                            "kind": "NewLineTrivia",
                            "text": "\n"
                        }
                    ],
                    "trailingTrivia": [
                        {
                            "kind": "WhitespaceTrivia",
                            "text": " "
                        }
                    ]
                },
                "block": {
                    "kind": "Block",
                    "fullStart": 604,
                    "fullEnd": 729,
                    "start": 604,
                    "end": 728,
                    "fullWidth": 125,
                    "width": 124,
                    "openBraceToken": {
                        "kind": "OpenBraceToken",
                        "fullStart": 604,
                        "fullEnd": 606,
                        "start": 604,
                        "end": 605,
                        "fullWidth": 2,
                        "width": 1,
                        "text": "{",
                        "value": "{",
                        "valueText": "{",
                        "hasTrailingTrivia": true,
                        "hasTrailingNewLine": true,
                        "trailingTrivia": [
                            {
                                "kind": "NewLineTrivia",
                                "text": "\n"
                            }
                        ]
                    },
                    "statements": [
                        {
                            "kind": "VariableStatement",
                            "fullStart": 606,
                            "fullEnd": 635,
                            "start": 608,
                            "end": 634,
                            "fullWidth": 29,
                            "width": 26,
                            "modifiers": [],
                            "variableDeclaration": {
                                "kind": "VariableDeclaration",
                                "fullStart": 606,
                                "fullEnd": 633,
                                "start": 608,
                                "end": 633,
                                "fullWidth": 27,
                                "width": 25,
                                "varKeyword": {
                                    "kind": "VarKeyword",
                                    "fullStart": 606,
                                    "fullEnd": 612,
                                    "start": 608,
                                    "end": 611,
                                    "fullWidth": 6,
                                    "width": 3,
                                    "text": "var",
                                    "value": "var",
                                    "valueText": "var",
                                    "hasLeadingTrivia": true,
                                    "hasTrailingTrivia": true,
                                    "leadingTrivia": [
                                        {
                                            "kind": "WhitespaceTrivia",
                                            "text": "  "
                                        }
                                    ],
                                    "trailingTrivia": [
                                        {
                                            "kind": "WhitespaceTrivia",
                                            "text": " "
                                        }
                                    ]
                                },
                                "variableDeclarators": [
                                    {
                                        "kind": "VariableDeclarator",
                                        "fullStart": 612,
                                        "fullEnd": 633,
                                        "start": 612,
                                        "end": 633,
                                        "fullWidth": 21,
<<<<<<< HEAD
                                        "width": 21,
                                        "identifier": {
=======
                                        "propertyName": {
>>>>>>> 85e84683
                                            "kind": "IdentifierName",
                                            "fullStart": 612,
                                            "fullEnd": 614,
                                            "start": 612,
                                            "end": 613,
                                            "fullWidth": 2,
                                            "width": 1,
                                            "text": "x",
                                            "value": "x",
                                            "valueText": "x",
                                            "hasTrailingTrivia": true,
                                            "trailingTrivia": [
                                                {
                                                    "kind": "WhitespaceTrivia",
                                                    "text": " "
                                                }
                                            ]
                                        },
                                        "equalsValueClause": {
                                            "kind": "EqualsValueClause",
                                            "fullStart": 614,
                                            "fullEnd": 633,
                                            "start": 614,
                                            "end": 633,
                                            "fullWidth": 19,
                                            "width": 19,
                                            "equalsToken": {
                                                "kind": "EqualsToken",
                                                "fullStart": 614,
                                                "fullEnd": 616,
                                                "start": 614,
                                                "end": 615,
                                                "fullWidth": 2,
                                                "width": 1,
                                                "text": "=",
                                                "value": "=",
                                                "valueText": "=",
                                                "hasTrailingTrivia": true,
                                                "trailingTrivia": [
                                                    {
                                                        "kind": "WhitespaceTrivia",
                                                        "text": " "
                                                    }
                                                ]
                                            },
                                            "value": {
                                                "kind": "ObjectCreationExpression",
                                                "fullStart": 616,
                                                "fullEnd": 633,
                                                "start": 616,
                                                "end": 633,
                                                "fullWidth": 17,
                                                "width": 17,
                                                "newKeyword": {
                                                    "kind": "NewKeyword",
                                                    "fullStart": 616,
                                                    "fullEnd": 620,
                                                    "start": 616,
                                                    "end": 619,
                                                    "fullWidth": 4,
                                                    "width": 3,
                                                    "text": "new",
                                                    "value": "new",
                                                    "valueText": "new",
                                                    "hasTrailingTrivia": true,
                                                    "trailingTrivia": [
                                                        {
                                                            "kind": "WhitespaceTrivia",
                                                            "text": " "
                                                        }
                                                    ]
                                                },
                                                "expression": {
                                                    "kind": "IdentifierName",
                                                    "fullStart": 620,
                                                    "fullEnd": 627,
                                                    "start": 620,
                                                    "end": 627,
                                                    "fullWidth": 7,
                                                    "width": 7,
                                                    "text": "Boolean",
                                                    "value": "Boolean",
                                                    "valueText": "Boolean"
                                                },
                                                "argumentList": {
                                                    "kind": "ArgumentList",
                                                    "fullStart": 627,
                                                    "fullEnd": 633,
                                                    "start": 627,
                                                    "end": 633,
                                                    "fullWidth": 6,
                                                    "width": 6,
                                                    "openParenToken": {
                                                        "kind": "OpenParenToken",
                                                        "fullStart": 627,
                                                        "fullEnd": 628,
                                                        "start": 627,
                                                        "end": 628,
                                                        "fullWidth": 1,
                                                        "width": 1,
                                                        "text": "(",
                                                        "value": "(",
                                                        "valueText": "("
                                                    },
                                                    "arguments": [
                                                        {
                                                            "kind": "TrueKeyword",
                                                            "fullStart": 628,
                                                            "fullEnd": 632,
                                                            "start": 628,
                                                            "end": 632,
                                                            "fullWidth": 4,
                                                            "width": 4,
                                                            "text": "true",
                                                            "value": true,
                                                            "valueText": "true"
                                                        }
                                                    ],
                                                    "closeParenToken": {
                                                        "kind": "CloseParenToken",
                                                        "fullStart": 632,
                                                        "fullEnd": 633,
                                                        "start": 632,
                                                        "end": 633,
                                                        "fullWidth": 1,
                                                        "width": 1,
                                                        "text": ")",
                                                        "value": ")",
                                                        "valueText": ")"
                                                    }
                                                }
                                            }
                                        }
                                    }
                                ]
                            },
                            "semicolonToken": {
                                "kind": "SemicolonToken",
                                "fullStart": 633,
                                "fullEnd": 635,
                                "start": 633,
                                "end": 634,
                                "fullWidth": 2,
                                "width": 1,
                                "text": ";",
                                "value": ";",
                                "valueText": ";",
                                "hasTrailingTrivia": true,
                                "hasTrailingNewLine": true,
                                "trailingTrivia": [
                                    {
                                        "kind": "NewLineTrivia",
                                        "text": "\n"
                                    }
                                ]
                            }
                        },
                        {
                            "kind": "ExpressionStatement",
                            "fullStart": 635,
                            "fullEnd": 642,
                            "start": 637,
                            "end": 641,
                            "fullWidth": 7,
                            "width": 4,
                            "expression": {
                                "kind": "InvocationExpression",
                                "fullStart": 635,
                                "fullEnd": 640,
                                "start": 637,
                                "end": 640,
                                "fullWidth": 5,
                                "width": 3,
                                "expression": {
                                    "kind": "IdentifierName",
                                    "fullStart": 635,
                                    "fullEnd": 638,
                                    "start": 637,
                                    "end": 638,
                                    "fullWidth": 3,
                                    "width": 1,
                                    "text": "x",
                                    "value": "x",
                                    "valueText": "x",
                                    "hasLeadingTrivia": true,
                                    "leadingTrivia": [
                                        {
                                            "kind": "WhitespaceTrivia",
                                            "text": "  "
                                        }
                                    ]
                                },
                                "argumentList": {
                                    "kind": "ArgumentList",
                                    "fullStart": 638,
                                    "fullEnd": 640,
                                    "start": 638,
                                    "end": 640,
                                    "fullWidth": 2,
                                    "width": 2,
                                    "openParenToken": {
                                        "kind": "OpenParenToken",
                                        "fullStart": 638,
                                        "fullEnd": 639,
                                        "start": 638,
                                        "end": 639,
                                        "fullWidth": 1,
                                        "width": 1,
                                        "text": "(",
                                        "value": "(",
                                        "valueText": "("
                                    },
                                    "arguments": [],
                                    "closeParenToken": {
                                        "kind": "CloseParenToken",
                                        "fullStart": 639,
                                        "fullEnd": 640,
                                        "start": 639,
                                        "end": 640,
                                        "fullWidth": 1,
                                        "width": 1,
                                        "text": ")",
                                        "value": ")",
                                        "valueText": ")"
                                    }
                                }
                            },
                            "semicolonToken": {
                                "kind": "SemicolonToken",
                                "fullStart": 640,
                                "fullEnd": 642,
                                "start": 640,
                                "end": 641,
                                "fullWidth": 2,
                                "width": 1,
                                "text": ";",
                                "value": ";",
                                "valueText": ";",
                                "hasTrailingTrivia": true,
                                "hasTrailingNewLine": true,
                                "trailingTrivia": [
                                    {
                                        "kind": "NewLineTrivia",
                                        "text": "\n"
                                    }
                                ]
                            }
                        },
                        {
                            "kind": "ExpressionStatement",
                            "fullStart": 642,
                            "fullEnd": 727,
                            "start": 644,
                            "end": 725,
                            "fullWidth": 85,
                            "width": 81,
                            "expression": {
                                "kind": "InvocationExpression",
                                "fullStart": 642,
                                "fullEnd": 724,
                                "start": 644,
                                "end": 724,
                                "fullWidth": 82,
                                "width": 80,
                                "expression": {
                                    "kind": "IdentifierName",
                                    "fullStart": 642,
                                    "fullEnd": 650,
                                    "start": 644,
                                    "end": 650,
                                    "fullWidth": 8,
                                    "width": 6,
                                    "text": "$ERROR",
                                    "value": "$ERROR",
                                    "valueText": "$ERROR",
                                    "hasLeadingTrivia": true,
                                    "leadingTrivia": [
                                        {
                                            "kind": "WhitespaceTrivia",
                                            "text": "  "
                                        }
                                    ]
                                },
                                "argumentList": {
                                    "kind": "ArgumentList",
                                    "fullStart": 650,
                                    "fullEnd": 724,
                                    "start": 650,
                                    "end": 724,
                                    "fullWidth": 74,
                                    "width": 74,
                                    "openParenToken": {
                                        "kind": "OpenParenToken",
                                        "fullStart": 650,
                                        "fullEnd": 651,
                                        "start": 650,
                                        "end": 651,
                                        "fullWidth": 1,
                                        "width": 1,
                                        "text": "(",
                                        "value": "(",
                                        "valueText": "("
                                    },
                                    "arguments": [
                                        {
                                            "kind": "AddExpression",
                                            "fullStart": 651,
                                            "fullEnd": 723,
                                            "start": 651,
                                            "end": 723,
                                            "fullWidth": 72,
                                            "width": 72,
                                            "left": {
                                                "kind": "StringLiteral",
                                                "fullStart": 651,
                                                "fullEnd": 716,
                                                "start": 651,
                                                "end": 715,
                                                "fullWidth": 65,
                                                "width": 64,
                                                "text": "'#2.1: var x = new Boolean(true); x() throw TypeError. Actual: '",
                                                "value": "#2.1: var x = new Boolean(true); x() throw TypeError. Actual: ",
                                                "valueText": "#2.1: var x = new Boolean(true); x() throw TypeError. Actual: ",
                                                "hasTrailingTrivia": true,
                                                "trailingTrivia": [
                                                    {
                                                        "kind": "WhitespaceTrivia",
                                                        "text": " "
                                                    }
                                                ]
                                            },
                                            "operatorToken": {
                                                "kind": "PlusToken",
                                                "fullStart": 716,
                                                "fullEnd": 718,
                                                "start": 716,
                                                "end": 717,
                                                "fullWidth": 2,
                                                "width": 1,
                                                "text": "+",
                                                "value": "+",
                                                "valueText": "+",
                                                "hasTrailingTrivia": true,
                                                "trailingTrivia": [
                                                    {
                                                        "kind": "WhitespaceTrivia",
                                                        "text": " "
                                                    }
                                                ]
                                            },
                                            "right": {
                                                "kind": "ParenthesizedExpression",
                                                "fullStart": 718,
                                                "fullEnd": 723,
                                                "start": 718,
                                                "end": 723,
                                                "fullWidth": 5,
                                                "width": 5,
                                                "openParenToken": {
                                                    "kind": "OpenParenToken",
                                                    "fullStart": 718,
                                                    "fullEnd": 719,
                                                    "start": 718,
                                                    "end": 719,
                                                    "fullWidth": 1,
                                                    "width": 1,
                                                    "text": "(",
                                                    "value": "(",
                                                    "valueText": "("
                                                },
                                                "expression": {
                                                    "kind": "InvocationExpression",
                                                    "fullStart": 719,
                                                    "fullEnd": 722,
                                                    "start": 719,
                                                    "end": 722,
                                                    "fullWidth": 3,
                                                    "width": 3,
                                                    "expression": {
                                                        "kind": "IdentifierName",
                                                        "fullStart": 719,
                                                        "fullEnd": 720,
                                                        "start": 719,
                                                        "end": 720,
                                                        "fullWidth": 1,
                                                        "width": 1,
                                                        "text": "x",
                                                        "value": "x",
                                                        "valueText": "x"
                                                    },
                                                    "argumentList": {
                                                        "kind": "ArgumentList",
                                                        "fullStart": 720,
                                                        "fullEnd": 722,
                                                        "start": 720,
                                                        "end": 722,
                                                        "fullWidth": 2,
                                                        "width": 2,
                                                        "openParenToken": {
                                                            "kind": "OpenParenToken",
                                                            "fullStart": 720,
                                                            "fullEnd": 721,
                                                            "start": 720,
                                                            "end": 721,
                                                            "fullWidth": 1,
                                                            "width": 1,
                                                            "text": "(",
                                                            "value": "(",
                                                            "valueText": "("
                                                        },
                                                        "arguments": [],
                                                        "closeParenToken": {
                                                            "kind": "CloseParenToken",
                                                            "fullStart": 721,
                                                            "fullEnd": 722,
                                                            "start": 721,
                                                            "end": 722,
                                                            "fullWidth": 1,
                                                            "width": 1,
                                                            "text": ")",
                                                            "value": ")",
                                                            "valueText": ")"
                                                        }
                                                    }
                                                },
                                                "closeParenToken": {
                                                    "kind": "CloseParenToken",
                                                    "fullStart": 722,
                                                    "fullEnd": 723,
                                                    "start": 722,
                                                    "end": 723,
                                                    "fullWidth": 1,
                                                    "width": 1,
                                                    "text": ")",
                                                    "value": ")",
                                                    "valueText": ")"
                                                }
                                            }
                                        }
                                    ],
                                    "closeParenToken": {
                                        "kind": "CloseParenToken",
                                        "fullStart": 723,
                                        "fullEnd": 724,
                                        "start": 723,
                                        "end": 724,
                                        "fullWidth": 1,
                                        "width": 1,
                                        "text": ")",
                                        "value": ")",
                                        "valueText": ")"
                                    }
                                }
                            },
                            "semicolonToken": {
                                "kind": "SemicolonToken",
                                "fullStart": 724,
                                "fullEnd": 727,
                                "start": 724,
                                "end": 725,
                                "fullWidth": 3,
                                "width": 1,
                                "text": ";",
                                "value": ";",
                                "valueText": ";",
                                "hasTrailingTrivia": true,
                                "hasTrailingNewLine": true,
                                "trailingTrivia": [
                                    {
                                        "kind": "WhitespaceTrivia",
                                        "text": "\t"
                                    },
                                    {
                                        "kind": "NewLineTrivia",
                                        "text": "\n"
                                    }
                                ]
                            }
                        }
                    ],
                    "closeBraceToken": {
                        "kind": "CloseBraceToken",
                        "fullStart": 727,
                        "fullEnd": 729,
                        "start": 727,
                        "end": 728,
                        "fullWidth": 2,
                        "width": 1,
                        "text": "}",
                        "value": "}",
                        "valueText": "}",
                        "hasTrailingTrivia": true,
                        "hasTrailingNewLine": true,
                        "trailingTrivia": [
                            {
                                "kind": "NewLineTrivia",
                                "text": "\n"
                            }
                        ]
                    }
                },
                "catchClause": {
                    "kind": "CatchClause",
                    "fullStart": 729,
                    "fullEnd": 875,
                    "start": 729,
                    "end": 874,
                    "fullWidth": 146,
                    "width": 145,
                    "catchKeyword": {
                        "kind": "CatchKeyword",
                        "fullStart": 729,
                        "fullEnd": 735,
                        "start": 729,
                        "end": 734,
                        "fullWidth": 6,
                        "width": 5,
                        "text": "catch",
                        "value": "catch",
                        "valueText": "catch",
                        "hasTrailingTrivia": true,
                        "trailingTrivia": [
                            {
                                "kind": "WhitespaceTrivia",
                                "text": " "
                            }
                        ]
                    },
                    "openParenToken": {
                        "kind": "OpenParenToken",
                        "fullStart": 735,
                        "fullEnd": 736,
                        "start": 735,
                        "end": 736,
                        "fullWidth": 1,
                        "width": 1,
                        "text": "(",
                        "value": "(",
                        "valueText": "("
                    },
                    "identifier": {
                        "kind": "IdentifierName",
                        "fullStart": 736,
                        "fullEnd": 737,
                        "start": 736,
                        "end": 737,
                        "fullWidth": 1,
                        "width": 1,
                        "text": "e",
                        "value": "e",
                        "valueText": "e"
                    },
                    "closeParenToken": {
                        "kind": "CloseParenToken",
                        "fullStart": 737,
                        "fullEnd": 739,
                        "start": 737,
                        "end": 738,
                        "fullWidth": 2,
                        "width": 1,
                        "text": ")",
                        "value": ")",
                        "valueText": ")",
                        "hasTrailingTrivia": true,
                        "trailingTrivia": [
                            {
                                "kind": "WhitespaceTrivia",
                                "text": " "
                            }
                        ]
                    },
                    "block": {
                        "kind": "Block",
                        "fullStart": 739,
                        "fullEnd": 875,
                        "start": 739,
                        "end": 874,
                        "fullWidth": 136,
                        "width": 135,
                        "openBraceToken": {
                            "kind": "OpenBraceToken",
                            "fullStart": 739,
                            "fullEnd": 741,
                            "start": 739,
                            "end": 740,
                            "fullWidth": 2,
                            "width": 1,
                            "text": "{",
                            "value": "{",
                            "valueText": "{",
                            "hasTrailingTrivia": true,
                            "hasTrailingNewLine": true,
                            "trailingTrivia": [
                                {
                                    "kind": "NewLineTrivia",
                                    "text": "\n"
                                }
                            ]
                        },
                        "statements": [
                            {
                                "kind": "IfStatement",
                                "fullStart": 741,
                                "fullEnd": 873,
                                "start": 743,
                                "end": 872,
                                "fullWidth": 132,
                                "width": 129,
                                "ifKeyword": {
                                    "kind": "IfKeyword",
                                    "fullStart": 741,
                                    "fullEnd": 746,
                                    "start": 743,
                                    "end": 745,
                                    "fullWidth": 5,
                                    "width": 2,
                                    "text": "if",
                                    "value": "if",
                                    "valueText": "if",
                                    "hasLeadingTrivia": true,
                                    "hasTrailingTrivia": true,
                                    "leadingTrivia": [
                                        {
                                            "kind": "WhitespaceTrivia",
                                            "text": "  "
                                        }
                                    ],
                                    "trailingTrivia": [
                                        {
                                            "kind": "WhitespaceTrivia",
                                            "text": " "
                                        }
                                    ]
                                },
                                "openParenToken": {
                                    "kind": "OpenParenToken",
                                    "fullStart": 746,
                                    "fullEnd": 747,
                                    "start": 746,
                                    "end": 747,
                                    "fullWidth": 1,
                                    "width": 1,
                                    "text": "(",
                                    "value": "(",
                                    "valueText": "("
                                },
                                "condition": {
                                    "kind": "NotEqualsExpression",
                                    "fullStart": 747,
                                    "fullEnd": 780,
                                    "start": 747,
                                    "end": 780,
                                    "fullWidth": 33,
                                    "width": 33,
                                    "left": {
                                        "kind": "ParenthesizedExpression",
                                        "fullStart": 747,
                                        "fullEnd": 772,
                                        "start": 747,
                                        "end": 771,
                                        "fullWidth": 25,
                                        "width": 24,
                                        "openParenToken": {
                                            "kind": "OpenParenToken",
                                            "fullStart": 747,
                                            "fullEnd": 748,
                                            "start": 747,
                                            "end": 748,
                                            "fullWidth": 1,
                                            "width": 1,
                                            "text": "(",
                                            "value": "(",
                                            "valueText": "("
                                        },
                                        "expression": {
                                            "kind": "InstanceOfExpression",
                                            "fullStart": 748,
                                            "fullEnd": 770,
                                            "start": 748,
                                            "end": 770,
                                            "fullWidth": 22,
                                            "width": 22,
                                            "left": {
                                                "kind": "IdentifierName",
                                                "fullStart": 748,
                                                "fullEnd": 750,
                                                "start": 748,
                                                "end": 749,
                                                "fullWidth": 2,
                                                "width": 1,
                                                "text": "e",
                                                "value": "e",
                                                "valueText": "e",
                                                "hasTrailingTrivia": true,
                                                "trailingTrivia": [
                                                    {
                                                        "kind": "WhitespaceTrivia",
                                                        "text": " "
                                                    }
                                                ]
                                            },
                                            "operatorToken": {
                                                "kind": "InstanceOfKeyword",
                                                "fullStart": 750,
                                                "fullEnd": 761,
                                                "start": 750,
                                                "end": 760,
                                                "fullWidth": 11,
                                                "width": 10,
                                                "text": "instanceof",
                                                "value": "instanceof",
                                                "valueText": "instanceof",
                                                "hasTrailingTrivia": true,
                                                "trailingTrivia": [
                                                    {
                                                        "kind": "WhitespaceTrivia",
                                                        "text": " "
                                                    }
                                                ]
                                            },
                                            "right": {
                                                "kind": "IdentifierName",
                                                "fullStart": 761,
                                                "fullEnd": 770,
                                                "start": 761,
                                                "end": 770,
                                                "fullWidth": 9,
                                                "width": 9,
                                                "text": "TypeError",
                                                "value": "TypeError",
                                                "valueText": "TypeError"
                                            }
                                        },
                                        "closeParenToken": {
                                            "kind": "CloseParenToken",
                                            "fullStart": 770,
                                            "fullEnd": 772,
                                            "start": 770,
                                            "end": 771,
                                            "fullWidth": 2,
                                            "width": 1,
                                            "text": ")",
                                            "value": ")",
                                            "valueText": ")",
                                            "hasTrailingTrivia": true,
                                            "trailingTrivia": [
                                                {
                                                    "kind": "WhitespaceTrivia",
                                                    "text": " "
                                                }
                                            ]
                                        }
                                    },
                                    "operatorToken": {
                                        "kind": "ExclamationEqualsEqualsToken",
                                        "fullStart": 772,
                                        "fullEnd": 776,
                                        "start": 772,
                                        "end": 775,
                                        "fullWidth": 4,
                                        "width": 3,
                                        "text": "!==",
                                        "value": "!==",
                                        "valueText": "!==",
                                        "hasTrailingTrivia": true,
                                        "trailingTrivia": [
                                            {
                                                "kind": "WhitespaceTrivia",
                                                "text": " "
                                            }
                                        ]
                                    },
                                    "right": {
                                        "kind": "TrueKeyword",
                                        "fullStart": 776,
                                        "fullEnd": 780,
                                        "start": 776,
                                        "end": 780,
                                        "fullWidth": 4,
                                        "width": 4,
                                        "text": "true",
                                        "value": true,
                                        "valueText": "true"
                                    }
                                },
                                "closeParenToken": {
                                    "kind": "CloseParenToken",
                                    "fullStart": 780,
                                    "fullEnd": 782,
                                    "start": 780,
                                    "end": 781,
                                    "fullWidth": 2,
                                    "width": 1,
                                    "text": ")",
                                    "value": ")",
                                    "valueText": ")",
                                    "hasTrailingTrivia": true,
                                    "trailingTrivia": [
                                        {
                                            "kind": "WhitespaceTrivia",
                                            "text": " "
                                        }
                                    ]
                                },
                                "statement": {
                                    "kind": "Block",
                                    "fullStart": 782,
                                    "fullEnd": 873,
                                    "start": 782,
                                    "end": 872,
                                    "fullWidth": 91,
                                    "width": 90,
                                    "openBraceToken": {
                                        "kind": "OpenBraceToken",
                                        "fullStart": 782,
                                        "fullEnd": 784,
                                        "start": 782,
                                        "end": 783,
                                        "fullWidth": 2,
                                        "width": 1,
                                        "text": "{",
                                        "value": "{",
                                        "valueText": "{",
                                        "hasTrailingTrivia": true,
                                        "hasTrailingNewLine": true,
                                        "trailingTrivia": [
                                            {
                                                "kind": "NewLineTrivia",
                                                "text": "\n"
                                            }
                                        ]
                                    },
                                    "statements": [
                                        {
                                            "kind": "ExpressionStatement",
                                            "fullStart": 784,
                                            "fullEnd": 869,
                                            "start": 788,
                                            "end": 867,
                                            "fullWidth": 85,
                                            "width": 79,
                                            "expression": {
                                                "kind": "InvocationExpression",
                                                "fullStart": 784,
                                                "fullEnd": 866,
                                                "start": 788,
                                                "end": 866,
                                                "fullWidth": 82,
                                                "width": 78,
                                                "expression": {
                                                    "kind": "IdentifierName",
                                                    "fullStart": 784,
                                                    "fullEnd": 794,
                                                    "start": 788,
                                                    "end": 794,
                                                    "fullWidth": 10,
                                                    "width": 6,
                                                    "text": "$ERROR",
                                                    "value": "$ERROR",
                                                    "valueText": "$ERROR",
                                                    "hasLeadingTrivia": true,
                                                    "leadingTrivia": [
                                                        {
                                                            "kind": "WhitespaceTrivia",
                                                            "text": "    "
                                                        }
                                                    ]
                                                },
                                                "argumentList": {
                                                    "kind": "ArgumentList",
                                                    "fullStart": 794,
                                                    "fullEnd": 866,
                                                    "start": 794,
                                                    "end": 866,
                                                    "fullWidth": 72,
                                                    "width": 72,
                                                    "openParenToken": {
                                                        "kind": "OpenParenToken",
                                                        "fullStart": 794,
                                                        "fullEnd": 795,
                                                        "start": 794,
                                                        "end": 795,
                                                        "fullWidth": 1,
                                                        "width": 1,
                                                        "text": "(",
                                                        "value": "(",
                                                        "valueText": "("
                                                    },
                                                    "arguments": [
                                                        {
                                                            "kind": "AddExpression",
                                                            "fullStart": 795,
                                                            "fullEnd": 865,
                                                            "start": 795,
                                                            "end": 865,
                                                            "fullWidth": 70,
                                                            "width": 70,
                                                            "left": {
                                                                "kind": "StringLiteral",
                                                                "fullStart": 795,
                                                                "fullEnd": 860,
                                                                "start": 795,
                                                                "end": 859,
                                                                "fullWidth": 65,
                                                                "width": 64,
                                                                "text": "'#2.2: var x = new Boolean(true); x() throw TypeError. Actual: '",
                                                                "value": "#2.2: var x = new Boolean(true); x() throw TypeError. Actual: ",
                                                                "valueText": "#2.2: var x = new Boolean(true); x() throw TypeError. Actual: ",
                                                                "hasTrailingTrivia": true,
                                                                "trailingTrivia": [
                                                                    {
                                                                        "kind": "WhitespaceTrivia",
                                                                        "text": " "
                                                                    }
                                                                ]
                                                            },
                                                            "operatorToken": {
                                                                "kind": "PlusToken",
                                                                "fullStart": 860,
                                                                "fullEnd": 862,
                                                                "start": 860,
                                                                "end": 861,
                                                                "fullWidth": 2,
                                                                "width": 1,
                                                                "text": "+",
                                                                "value": "+",
                                                                "valueText": "+",
                                                                "hasTrailingTrivia": true,
                                                                "trailingTrivia": [
                                                                    {
                                                                        "kind": "WhitespaceTrivia",
                                                                        "text": " "
                                                                    }
                                                                ]
                                                            },
                                                            "right": {
                                                                "kind": "ParenthesizedExpression",
                                                                "fullStart": 862,
                                                                "fullEnd": 865,
                                                                "start": 862,
                                                                "end": 865,
                                                                "fullWidth": 3,
                                                                "width": 3,
                                                                "openParenToken": {
                                                                    "kind": "OpenParenToken",
                                                                    "fullStart": 862,
                                                                    "fullEnd": 863,
                                                                    "start": 862,
                                                                    "end": 863,
                                                                    "fullWidth": 1,
                                                                    "width": 1,
                                                                    "text": "(",
                                                                    "value": "(",
                                                                    "valueText": "("
                                                                },
                                                                "expression": {
                                                                    "kind": "IdentifierName",
                                                                    "fullStart": 863,
                                                                    "fullEnd": 864,
                                                                    "start": 863,
                                                                    "end": 864,
                                                                    "fullWidth": 1,
                                                                    "width": 1,
                                                                    "text": "e",
                                                                    "value": "e",
                                                                    "valueText": "e"
                                                                },
                                                                "closeParenToken": {
                                                                    "kind": "CloseParenToken",
                                                                    "fullStart": 864,
                                                                    "fullEnd": 865,
                                                                    "start": 864,
                                                                    "end": 865,
                                                                    "fullWidth": 1,
                                                                    "width": 1,
                                                                    "text": ")",
                                                                    "value": ")",
                                                                    "valueText": ")"
                                                                }
                                                            }
                                                        }
                                                    ],
                                                    "closeParenToken": {
                                                        "kind": "CloseParenToken",
                                                        "fullStart": 865,
                                                        "fullEnd": 866,
                                                        "start": 865,
                                                        "end": 866,
                                                        "fullWidth": 1,
                                                        "width": 1,
                                                        "text": ")",
                                                        "value": ")",
                                                        "valueText": ")"
                                                    }
                                                }
                                            },
                                            "semicolonToken": {
                                                "kind": "SemicolonToken",
                                                "fullStart": 866,
                                                "fullEnd": 869,
                                                "start": 866,
                                                "end": 867,
                                                "fullWidth": 3,
                                                "width": 1,
                                                "text": ";",
                                                "value": ";",
                                                "valueText": ";",
                                                "hasTrailingTrivia": true,
                                                "hasTrailingNewLine": true,
                                                "trailingTrivia": [
                                                    {
                                                        "kind": "WhitespaceTrivia",
                                                        "text": "\t"
                                                    },
                                                    {
                                                        "kind": "NewLineTrivia",
                                                        "text": "\n"
                                                    }
                                                ]
                                            }
                                        }
                                    ],
                                    "closeBraceToken": {
                                        "kind": "CloseBraceToken",
                                        "fullStart": 869,
                                        "fullEnd": 873,
                                        "start": 871,
                                        "end": 872,
                                        "fullWidth": 4,
                                        "width": 1,
                                        "text": "}",
                                        "value": "}",
                                        "valueText": "}",
                                        "hasLeadingTrivia": true,
                                        "hasTrailingTrivia": true,
                                        "hasTrailingNewLine": true,
                                        "leadingTrivia": [
                                            {
                                                "kind": "WhitespaceTrivia",
                                                "text": "  "
                                            }
                                        ],
                                        "trailingTrivia": [
                                            {
                                                "kind": "NewLineTrivia",
                                                "text": "\n"
                                            }
                                        ]
                                    }
                                }
                            }
                        ],
                        "closeBraceToken": {
                            "kind": "CloseBraceToken",
                            "fullStart": 873,
                            "fullEnd": 875,
                            "start": 873,
                            "end": 874,
                            "fullWidth": 2,
                            "width": 1,
                            "text": "}",
                            "value": "}",
                            "valueText": "}",
                            "hasTrailingTrivia": true,
                            "hasTrailingNewLine": true,
                            "trailingTrivia": [
                                {
                                    "kind": "NewLineTrivia",
                                    "text": "\n"
                                }
                            ]
                        }
                    }
                }
            }
        ],
        "endOfFileToken": {
            "kind": "EndOfFileToken",
            "fullStart": 875,
            "fullEnd": 877,
            "start": 877,
            "end": 877,
            "fullWidth": 2,
            "width": 0,
            "text": "",
            "hasLeadingTrivia": true,
            "hasLeadingNewLine": true,
            "leadingTrivia": [
                {
                    "kind": "NewLineTrivia",
                    "text": "\n"
                },
                {
                    "kind": "NewLineTrivia",
                    "text": "\n"
                }
            ]
        }
    },
    "lineMap": {
        "lineStarts": [
            0,
            61,
            132,
            133,
            137,
            225,
            228,
            271,
            316,
            320,
            321,
            331,
            337,
            360,
            451,
            453,
            465,
            508,
            583,
            587,
            589,
            590,
            600,
            606,
            635,
            642,
            727,
            729,
            741,
            784,
            869,
            873,
            875,
            876,
            877
        ],
        "length": 877
    }
}<|MERGE_RESOLUTION|>--- conflicted
+++ resolved
@@ -1306,12 +1306,8 @@
                                         "start": 612,
                                         "end": 633,
                                         "fullWidth": 21,
-<<<<<<< HEAD
                                         "width": 21,
-                                        "identifier": {
-=======
                                         "propertyName": {
->>>>>>> 85e84683
                                             "kind": "IdentifierName",
                                             "fullStart": 612,
                                             "fullEnd": 614,
