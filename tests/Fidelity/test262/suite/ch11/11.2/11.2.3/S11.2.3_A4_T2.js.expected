--- conflicted
+++ resolved
@@ -1306,12 +1306,8 @@
                                         "start": 593,
                                         "end": 610,
                                         "fullWidth": 17,
-<<<<<<< HEAD
                                         "width": 17,
-                                        "identifier": {
-=======
                                         "propertyName": {
->>>>>>> 85e84683
                                             "kind": "IdentifierName",
                                             "fullStart": 593,
                                             "fullEnd": 595,
