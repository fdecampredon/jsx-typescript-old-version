--- conflicted
+++ resolved
@@ -247,12 +247,8 @@
                                         "start": 590,
                                         "end": 607,
                                         "fullWidth": 17,
-<<<<<<< HEAD
                                         "width": 17,
-                                        "identifier": {
-=======
                                         "propertyName": {
->>>>>>> 85e84683
                                             "kind": "IdentifierName",
                                             "fullStart": 590,
                                             "fullEnd": 600,
@@ -627,12 +623,8 @@
                                         "start": 666,
                                         "end": 673,
                                         "fullWidth": 7,
-<<<<<<< HEAD
                                         "width": 7,
-                                        "identifier": {
-=======
                                         "propertyName": {
->>>>>>> 85e84683
                                             "kind": "IdentifierName",
                                             "fullStart": 666,
                                             "fullEnd": 668,
