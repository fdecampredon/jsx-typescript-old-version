{
    "isDeclaration": false,
    "languageVersion": "EcmaScript5",
    "parseOptions": {
        "allowAutomaticSemicolonInsertion": true
    },
    "sourceUnit": {
        "kind": "SourceUnit",
        "fullStart": 0,
        "fullEnd": 656,
        "start": 287,
        "end": 656,
        "fullWidth": 656,
        "width": 369,
        "moduleElements": [
            {
                "kind": "IfStatement",
                "fullStart": 0,
                "fullEnd": 377,
                "start": 287,
                "end": 376,
                "fullWidth": 377,
                "width": 89,
                "ifKeyword": {
                    "kind": "IfKeyword",
                    "fullStart": 0,
                    "fullEnd": 290,
                    "start": 287,
                    "end": 289,
                    "fullWidth": 290,
                    "width": 2,
                    "text": "if",
                    "value": "if",
                    "valueText": "if",
                    "hasLeadingTrivia": true,
                    "hasLeadingComment": true,
                    "hasLeadingNewLine": true,
                    "hasTrailingTrivia": true,
                    "leadingTrivia": [
                        {
                            "kind": "SingleLineCommentTrivia",
                            "text": "// Copyright 2009 the Sputnik authors.  All rights reserved."
                        },
                        {
                            "kind": "NewLineTrivia",
                            "text": "\n"
                        },
                        {
                            "kind": "SingleLineCommentTrivia",
                            "text": "// This code is governed by the BSD license found in the LICENSE file."
                        },
                        {
                            "kind": "NewLineTrivia",
                            "text": "\n"
                        },
                        {
                            "kind": "NewLineTrivia",
                            "text": "\n"
                        },
                        {
                            "kind": "MultiLineCommentTrivia",
                            "text": "/**\n * If ToBoolean(x) is true, return y\n *\n * @path ch11/11.12/S11.12_A4_T1.js\n * @description Type(y) and Type(z) are boolean primitives\n */"
                        },
                        {
                            "kind": "NewLineTrivia",
                            "text": "\n"
                        },
                        {
                            "kind": "NewLineTrivia",
                            "text": "\n"
                        },
                        {
                            "kind": "SingleLineCommentTrivia",
                            "text": "//CHECK#1"
                        },
                        {
                            "kind": "NewLineTrivia",
                            "text": "\n"
                        }
                    ],
                    "trailingTrivia": [
                        {
                            "kind": "WhitespaceTrivia",
                            "text": " "
                        }
                    ]
                },
                "openParenToken": {
                    "kind": "OpenParenToken",
                    "fullStart": 290,
                    "fullEnd": 291,
                    "start": 290,
                    "end": 291,
                    "fullWidth": 1,
                    "width": 1,
                    "text": "(",
                    "value": "(",
                    "valueText": "("
                },
                "condition": {
                    "kind": "NotEqualsExpression",
                    "fullStart": 291,
                    "fullEnd": 322,
                    "start": 291,
                    "end": 322,
                    "fullWidth": 31,
                    "width": 31,
                    "left": {
                        "kind": "ParenthesizedExpression",
                        "fullStart": 291,
                        "fullEnd": 313,
                        "start": 291,
                        "end": 312,
                        "fullWidth": 22,
                        "width": 21,
                        "openParenToken": {
                            "kind": "OpenParenToken",
                            "fullStart": 291,
                            "fullEnd": 292,
                            "start": 291,
                            "end": 292,
                            "fullWidth": 1,
                            "width": 1,
                            "text": "(",
                            "value": "(",
                            "valueText": "("
                        },
                        "expression": {
                            "kind": "ConditionalExpression",
                            "fullStart": 292,
                            "fullEnd": 311,
                            "start": 292,
                            "end": 311,
                            "fullWidth": 19,
                            "width": 19,
                            "condition": {
                                "kind": "TrueKeyword",
                                "fullStart": 292,
                                "fullEnd": 297,
                                "start": 292,
                                "end": 296,
                                "fullWidth": 5,
                                "width": 4,
                                "text": "true",
                                "value": true,
                                "valueText": "true",
                                "hasTrailingTrivia": true,
                                "trailingTrivia": [
                                    {
                                        "kind": "WhitespaceTrivia",
                                        "text": " "
                                    }
                                ]
                            },
                            "questionToken": {
                                "kind": "QuestionToken",
                                "fullStart": 297,
                                "fullEnd": 299,
                                "start": 297,
                                "end": 298,
                                "fullWidth": 2,
                                "width": 1,
                                "text": "?",
                                "value": "?",
                                "valueText": "?",
                                "hasTrailingTrivia": true,
                                "trailingTrivia": [
                                    {
                                        "kind": "WhitespaceTrivia",
                                        "text": " "
                                    }
                                ]
                            },
                            "whenTrue": {
                                "kind": "FalseKeyword",
                                "fullStart": 299,
                                "fullEnd": 305,
                                "start": 299,
                                "end": 304,
                                "fullWidth": 6,
                                "width": 5,
                                "text": "false",
                                "value": false,
                                "valueText": "false",
                                "hasTrailingTrivia": true,
                                "trailingTrivia": [
                                    {
                                        "kind": "WhitespaceTrivia",
                                        "text": " "
                                    }
                                ]
                            },
                            "colonToken": {
                                "kind": "ColonToken",
                                "fullStart": 305,
                                "fullEnd": 307,
                                "start": 305,
                                "end": 306,
                                "fullWidth": 2,
                                "width": 1,
                                "text": ":",
                                "value": ":",
                                "valueText": ":",
                                "hasTrailingTrivia": true,
                                "trailingTrivia": [
                                    {
                                        "kind": "WhitespaceTrivia",
                                        "text": " "
                                    }
                                ]
                            },
                            "whenFalse": {
                                "kind": "TrueKeyword",
                                "fullStart": 307,
                                "fullEnd": 311,
                                "start": 307,
                                "end": 311,
                                "fullWidth": 4,
                                "width": 4,
                                "text": "true",
                                "value": true,
                                "valueText": "true"
                            }
                        },
                        "closeParenToken": {
                            "kind": "CloseParenToken",
                            "fullStart": 311,
                            "fullEnd": 313,
                            "start": 311,
                            "end": 312,
                            "fullWidth": 2,
                            "width": 1,
                            "text": ")",
                            "value": ")",
                            "valueText": ")",
                            "hasTrailingTrivia": true,
                            "trailingTrivia": [
                                {
                                    "kind": "WhitespaceTrivia",
                                    "text": " "
                                }
                            ]
                        }
                    },
                    "operatorToken": {
                        "kind": "ExclamationEqualsEqualsToken",
                        "fullStart": 313,
                        "fullEnd": 317,
                        "start": 313,
                        "end": 316,
                        "fullWidth": 4,
                        "width": 3,
                        "text": "!==",
                        "value": "!==",
                        "valueText": "!==",
                        "hasTrailingTrivia": true,
                        "trailingTrivia": [
                            {
                                "kind": "WhitespaceTrivia",
                                "text": " "
                            }
                        ]
                    },
                    "right": {
                        "kind": "FalseKeyword",
                        "fullStart": 317,
                        "fullEnd": 322,
                        "start": 317,
                        "end": 322,
                        "fullWidth": 5,
                        "width": 5,
                        "text": "false",
                        "value": false,
                        "valueText": "false"
                    }
                },
                "closeParenToken": {
                    "kind": "CloseParenToken",
                    "fullStart": 322,
                    "fullEnd": 324,
                    "start": 322,
                    "end": 323,
                    "fullWidth": 2,
                    "width": 1,
                    "text": ")",
                    "value": ")",
                    "valueText": ")",
                    "hasTrailingTrivia": true,
                    "trailingTrivia": [
                        {
                            "kind": "WhitespaceTrivia",
                            "text": " "
                        }
                    ]
                },
                "statement": {
                    "kind": "Block",
                    "fullStart": 324,
                    "fullEnd": 377,
                    "start": 324,
                    "end": 376,
                    "fullWidth": 53,
                    "width": 52,
                    "openBraceToken": {
                        "kind": "OpenBraceToken",
                        "fullStart": 324,
                        "fullEnd": 326,
                        "start": 324,
                        "end": 325,
                        "fullWidth": 2,
                        "width": 1,
                        "text": "{",
                        "value": "{",
                        "valueText": "{",
                        "hasTrailingTrivia": true,
                        "hasTrailingNewLine": true,
                        "trailingTrivia": [
                            {
                                "kind": "NewLineTrivia",
                                "text": "\n"
                            }
                        ]
                    },
                    "statements": [
                        {
                            "kind": "ExpressionStatement",
                            "fullStart": 326,
                            "fullEnd": 375,
                            "start": 328,
                            "end": 374,
                            "fullWidth": 49,
                            "width": 46,
                            "expression": {
                                "kind": "InvocationExpression",
                                "fullStart": 326,
                                "fullEnd": 373,
                                "start": 328,
                                "end": 373,
                                "fullWidth": 47,
                                "width": 45,
                                "expression": {
                                    "kind": "IdentifierName",
                                    "fullStart": 326,
                                    "fullEnd": 334,
                                    "start": 328,
                                    "end": 334,
                                    "fullWidth": 8,
                                    "width": 6,
                                    "text": "$ERROR",
                                    "value": "$ERROR",
                                    "valueText": "$ERROR",
                                    "hasLeadingTrivia": true,
                                    "leadingTrivia": [
                                        {
                                            "kind": "WhitespaceTrivia",
                                            "text": "  "
                                        }
                                    ]
                                },
                                "argumentList": {
                                    "kind": "ArgumentList",
                                    "fullStart": 334,
                                    "fullEnd": 373,
                                    "start": 334,
                                    "end": 373,
                                    "fullWidth": 39,
                                    "width": 39,
                                    "openParenToken": {
                                        "kind": "OpenParenToken",
                                        "fullStart": 334,
                                        "fullEnd": 335,
                                        "start": 334,
                                        "end": 335,
                                        "fullWidth": 1,
                                        "width": 1,
                                        "text": "(",
                                        "value": "(",
                                        "valueText": "("
                                    },
                                    "arguments": [
                                        {
                                            "kind": "StringLiteral",
                                            "fullStart": 335,
                                            "fullEnd": 372,
                                            "start": 335,
                                            "end": 372,
                                            "fullWidth": 37,
                                            "width": 37,
                                            "text": "'#1: (true ? false : true) === false'",
                                            "value": "#1: (true ? false : true) === false",
                                            "valueText": "#1: (true ? false : true) === false"
                                        }
                                    ],
                                    "closeParenToken": {
                                        "kind": "CloseParenToken",
                                        "fullStart": 372,
                                        "fullEnd": 373,
                                        "start": 372,
                                        "end": 373,
                                        "fullWidth": 1,
                                        "width": 1,
                                        "text": ")",
                                        "value": ")",
                                        "valueText": ")"
                                    }
                                }
                            },
                            "semicolonToken": {
                                "kind": "SemicolonToken",
                                "fullStart": 373,
                                "fullEnd": 375,
                                "start": 373,
                                "end": 374,
                                "fullWidth": 2,
                                "width": 1,
                                "text": ";",
                                "value": ";",
                                "valueText": ";",
                                "hasTrailingTrivia": true,
                                "hasTrailingNewLine": true,
                                "trailingTrivia": [
                                    {
                                        "kind": "NewLineTrivia",
                                        "text": "\n"
                                    }
                                ]
                            }
                        }
                    ],
                    "closeBraceToken": {
                        "kind": "CloseBraceToken",
                        "fullStart": 375,
                        "fullEnd": 377,
                        "start": 375,
                        "end": 376,
                        "fullWidth": 2,
                        "width": 1,
                        "text": "}",
                        "value": "}",
                        "valueText": "}",
                        "hasTrailingTrivia": true,
                        "hasTrailingNewLine": true,
                        "trailingTrivia": [
                            {
                                "kind": "NewLineTrivia",
                                "text": "\n"
                            }
                        ]
                    }
                }
            },
            {
                "kind": "VariableStatement",
                "fullStart": 377,
                "fullEnd": 415,
                "start": 388,
                "end": 414,
                "fullWidth": 38,
                "width": 26,
                "modifiers": [],
                "variableDeclaration": {
                    "kind": "VariableDeclaration",
                    "fullStart": 377,
                    "fullEnd": 413,
                    "start": 388,
                    "end": 413,
                    "fullWidth": 36,
                    "width": 25,
                    "varKeyword": {
                        "kind": "VarKeyword",
                        "fullStart": 377,
                        "fullEnd": 392,
                        "start": 388,
                        "end": 391,
                        "fullWidth": 15,
                        "width": 3,
                        "text": "var",
                        "value": "var",
                        "valueText": "var",
                        "hasLeadingTrivia": true,
                        "hasLeadingComment": true,
                        "hasLeadingNewLine": true,
                        "hasTrailingTrivia": true,
                        "leadingTrivia": [
                            {
                                "kind": "NewLineTrivia",
                                "text": "\n"
                            },
                            {
                                "kind": "SingleLineCommentTrivia",
                                "text": "//CHECK#2"
                            },
                            {
                                "kind": "NewLineTrivia",
                                "text": "\n"
                            }
                        ],
                        "trailingTrivia": [
                            {
                                "kind": "WhitespaceTrivia",
                                "text": " "
                            }
                        ]
                    },
                    "variableDeclarators": [
                        {
                            "kind": "VariableDeclarator",
                            "fullStart": 392,
                            "fullEnd": 413,
                            "start": 392,
                            "end": 413,
                            "fullWidth": 21,
<<<<<<< HEAD
                            "width": 21,
                            "identifier": {
=======
                            "propertyName": {
>>>>>>> 85e84683
                                "kind": "IdentifierName",
                                "fullStart": 392,
                                "fullEnd": 394,
                                "start": 392,
                                "end": 393,
                                "fullWidth": 2,
                                "width": 1,
                                "text": "y",
                                "value": "y",
                                "valueText": "y",
                                "hasTrailingTrivia": true,
                                "trailingTrivia": [
                                    {
                                        "kind": "WhitespaceTrivia",
                                        "text": " "
                                    }
                                ]
                            },
                            "equalsValueClause": {
                                "kind": "EqualsValueClause",
                                "fullStart": 394,
                                "fullEnd": 413,
                                "start": 394,
                                "end": 413,
                                "fullWidth": 19,
                                "width": 19,
                                "equalsToken": {
                                    "kind": "EqualsToken",
                                    "fullStart": 394,
                                    "fullEnd": 396,
                                    "start": 394,
                                    "end": 395,
                                    "fullWidth": 2,
                                    "width": 1,
                                    "text": "=",
                                    "value": "=",
                                    "valueText": "=",
                                    "hasTrailingTrivia": true,
                                    "trailingTrivia": [
                                        {
                                            "kind": "WhitespaceTrivia",
                                            "text": " "
                                        }
                                    ]
                                },
                                "value": {
                                    "kind": "ObjectCreationExpression",
                                    "fullStart": 396,
                                    "fullEnd": 413,
                                    "start": 396,
                                    "end": 413,
                                    "fullWidth": 17,
                                    "width": 17,
                                    "newKeyword": {
                                        "kind": "NewKeyword",
                                        "fullStart": 396,
                                        "fullEnd": 400,
                                        "start": 396,
                                        "end": 399,
                                        "fullWidth": 4,
                                        "width": 3,
                                        "text": "new",
                                        "value": "new",
                                        "valueText": "new",
                                        "hasTrailingTrivia": true,
                                        "trailingTrivia": [
                                            {
                                                "kind": "WhitespaceTrivia",
                                                "text": " "
                                            }
                                        ]
                                    },
                                    "expression": {
                                        "kind": "IdentifierName",
                                        "fullStart": 400,
                                        "fullEnd": 407,
                                        "start": 400,
                                        "end": 407,
                                        "fullWidth": 7,
                                        "width": 7,
                                        "text": "Boolean",
                                        "value": "Boolean",
                                        "valueText": "Boolean"
                                    },
                                    "argumentList": {
                                        "kind": "ArgumentList",
                                        "fullStart": 407,
                                        "fullEnd": 413,
                                        "start": 407,
                                        "end": 413,
                                        "fullWidth": 6,
                                        "width": 6,
                                        "openParenToken": {
                                            "kind": "OpenParenToken",
                                            "fullStart": 407,
                                            "fullEnd": 408,
                                            "start": 407,
                                            "end": 408,
                                            "fullWidth": 1,
                                            "width": 1,
                                            "text": "(",
                                            "value": "(",
                                            "valueText": "("
                                        },
                                        "arguments": [
                                            {
                                                "kind": "TrueKeyword",
                                                "fullStart": 408,
                                                "fullEnd": 412,
                                                "start": 408,
                                                "end": 412,
                                                "fullWidth": 4,
                                                "width": 4,
                                                "text": "true",
                                                "value": true,
                                                "valueText": "true"
                                            }
                                        ],
                                        "closeParenToken": {
                                            "kind": "CloseParenToken",
                                            "fullStart": 412,
                                            "fullEnd": 413,
                                            "start": 412,
                                            "end": 413,
                                            "fullWidth": 1,
                                            "width": 1,
                                            "text": ")",
                                            "value": ")",
                                            "valueText": ")"
                                        }
                                    }
                                }
                            }
                        }
                    ]
                },
                "semicolonToken": {
                    "kind": "SemicolonToken",
                    "fullStart": 413,
                    "fullEnd": 415,
                    "start": 413,
                    "end": 414,
                    "fullWidth": 2,
                    "width": 1,
                    "text": ";",
                    "value": ";",
                    "valueText": ";",
                    "hasTrailingTrivia": true,
                    "hasTrailingNewLine": true,
                    "trailingTrivia": [
                        {
                            "kind": "NewLineTrivia",
                            "text": "\n"
                        }
                    ]
                }
            },
            {
                "kind": "IfStatement",
                "fullStart": 415,
                "fullEnd": 519,
                "start": 415,
                "end": 518,
                "fullWidth": 104,
                "width": 103,
                "ifKeyword": {
                    "kind": "IfKeyword",
                    "fullStart": 415,
                    "fullEnd": 418,
                    "start": 415,
                    "end": 417,
                    "fullWidth": 3,
                    "width": 2,
                    "text": "if",
                    "value": "if",
                    "valueText": "if",
                    "hasTrailingTrivia": true,
                    "trailingTrivia": [
                        {
                            "kind": "WhitespaceTrivia",
                            "text": " "
                        }
                    ]
                },
                "openParenToken": {
                    "kind": "OpenParenToken",
                    "fullStart": 418,
                    "fullEnd": 419,
                    "start": 418,
                    "end": 419,
                    "fullWidth": 1,
                    "width": 1,
                    "text": "(",
                    "value": "(",
                    "valueText": "("
                },
                "condition": {
                    "kind": "NotEqualsExpression",
                    "fullStart": 419,
                    "fullEnd": 443,
                    "start": 419,
                    "end": 443,
                    "fullWidth": 24,
                    "width": 24,
                    "left": {
                        "kind": "ParenthesizedExpression",
                        "fullStart": 419,
                        "fullEnd": 438,
                        "start": 419,
                        "end": 437,
                        "fullWidth": 19,
                        "width": 18,
                        "openParenToken": {
                            "kind": "OpenParenToken",
                            "fullStart": 419,
                            "fullEnd": 420,
                            "start": 419,
                            "end": 420,
                            "fullWidth": 1,
                            "width": 1,
                            "text": "(",
                            "value": "(",
                            "valueText": "("
                        },
                        "expression": {
                            "kind": "ConditionalExpression",
                            "fullStart": 420,
                            "fullEnd": 436,
                            "start": 420,
                            "end": 436,
                            "fullWidth": 16,
                            "width": 16,
                            "condition": {
                                "kind": "TrueKeyword",
                                "fullStart": 420,
                                "fullEnd": 425,
                                "start": 420,
                                "end": 424,
                                "fullWidth": 5,
                                "width": 4,
                                "text": "true",
                                "value": true,
                                "valueText": "true",
                                "hasTrailingTrivia": true,
                                "trailingTrivia": [
                                    {
                                        "kind": "WhitespaceTrivia",
                                        "text": " "
                                    }
                                ]
                            },
                            "questionToken": {
                                "kind": "QuestionToken",
                                "fullStart": 425,
                                "fullEnd": 427,
                                "start": 425,
                                "end": 426,
                                "fullWidth": 2,
                                "width": 1,
                                "text": "?",
                                "value": "?",
                                "valueText": "?",
                                "hasTrailingTrivia": true,
                                "trailingTrivia": [
                                    {
                                        "kind": "WhitespaceTrivia",
                                        "text": " "
                                    }
                                ]
                            },
                            "whenTrue": {
                                "kind": "IdentifierName",
                                "fullStart": 427,
                                "fullEnd": 429,
                                "start": 427,
                                "end": 428,
                                "fullWidth": 2,
                                "width": 1,
                                "text": "y",
                                "value": "y",
                                "valueText": "y",
                                "hasTrailingTrivia": true,
                                "trailingTrivia": [
                                    {
                                        "kind": "WhitespaceTrivia",
                                        "text": " "
                                    }
                                ]
                            },
                            "colonToken": {
                                "kind": "ColonToken",
                                "fullStart": 429,
                                "fullEnd": 431,
                                "start": 429,
                                "end": 430,
                                "fullWidth": 2,
                                "width": 1,
                                "text": ":",
                                "value": ":",
                                "valueText": ":",
                                "hasTrailingTrivia": true,
                                "trailingTrivia": [
                                    {
                                        "kind": "WhitespaceTrivia",
                                        "text": " "
                                    }
                                ]
                            },
                            "whenFalse": {
                                "kind": "FalseKeyword",
                                "fullStart": 431,
                                "fullEnd": 436,
                                "start": 431,
                                "end": 436,
                                "fullWidth": 5,
                                "width": 5,
                                "text": "false",
                                "value": false,
                                "valueText": "false"
                            }
                        },
                        "closeParenToken": {
                            "kind": "CloseParenToken",
                            "fullStart": 436,
                            "fullEnd": 438,
                            "start": 436,
                            "end": 437,
                            "fullWidth": 2,
                            "width": 1,
                            "text": ")",
                            "value": ")",
                            "valueText": ")",
                            "hasTrailingTrivia": true,
                            "trailingTrivia": [
                                {
                                    "kind": "WhitespaceTrivia",
                                    "text": " "
                                }
                            ]
                        }
                    },
                    "operatorToken": {
                        "kind": "ExclamationEqualsEqualsToken",
                        "fullStart": 438,
                        "fullEnd": 442,
                        "start": 438,
                        "end": 441,
                        "fullWidth": 4,
                        "width": 3,
                        "text": "!==",
                        "value": "!==",
                        "valueText": "!==",
                        "hasTrailingTrivia": true,
                        "trailingTrivia": [
                            {
                                "kind": "WhitespaceTrivia",
                                "text": " "
                            }
                        ]
                    },
                    "right": {
                        "kind": "IdentifierName",
                        "fullStart": 442,
                        "fullEnd": 443,
                        "start": 442,
                        "end": 443,
                        "fullWidth": 1,
                        "width": 1,
                        "text": "y",
                        "value": "y",
                        "valueText": "y"
                    }
                },
                "closeParenToken": {
                    "kind": "CloseParenToken",
                    "fullStart": 443,
                    "fullEnd": 445,
                    "start": 443,
                    "end": 444,
                    "fullWidth": 2,
                    "width": 1,
                    "text": ")",
                    "value": ")",
                    "valueText": ")",
                    "hasTrailingTrivia": true,
                    "trailingTrivia": [
                        {
                            "kind": "WhitespaceTrivia",
                            "text": " "
                        }
                    ]
                },
                "statement": {
                    "kind": "Block",
                    "fullStart": 445,
                    "fullEnd": 519,
                    "start": 445,
                    "end": 518,
                    "fullWidth": 74,
                    "width": 73,
                    "openBraceToken": {
                        "kind": "OpenBraceToken",
                        "fullStart": 445,
                        "fullEnd": 447,
                        "start": 445,
                        "end": 446,
                        "fullWidth": 2,
                        "width": 1,
                        "text": "{",
                        "value": "{",
                        "valueText": "{",
                        "hasTrailingTrivia": true,
                        "hasTrailingNewLine": true,
                        "trailingTrivia": [
                            {
                                "kind": "NewLineTrivia",
                                "text": "\n"
                            }
                        ]
                    },
                    "statements": [
                        {
                            "kind": "ExpressionStatement",
                            "fullStart": 447,
                            "fullEnd": 517,
                            "start": 449,
                            "end": 516,
                            "fullWidth": 70,
                            "width": 67,
                            "expression": {
                                "kind": "InvocationExpression",
                                "fullStart": 447,
                                "fullEnd": 515,
                                "start": 449,
                                "end": 515,
                                "fullWidth": 68,
                                "width": 66,
                                "expression": {
                                    "kind": "IdentifierName",
                                    "fullStart": 447,
                                    "fullEnd": 455,
                                    "start": 449,
                                    "end": 455,
                                    "fullWidth": 8,
                                    "width": 6,
                                    "text": "$ERROR",
                                    "value": "$ERROR",
                                    "valueText": "$ERROR",
                                    "hasLeadingTrivia": true,
                                    "leadingTrivia": [
                                        {
                                            "kind": "WhitespaceTrivia",
                                            "text": "  "
                                        }
                                    ]
                                },
                                "argumentList": {
                                    "kind": "ArgumentList",
                                    "fullStart": 455,
                                    "fullEnd": 515,
                                    "start": 455,
                                    "end": 515,
                                    "fullWidth": 60,
                                    "width": 60,
                                    "openParenToken": {
                                        "kind": "OpenParenToken",
                                        "fullStart": 455,
                                        "fullEnd": 456,
                                        "start": 455,
                                        "end": 456,
                                        "fullWidth": 1,
                                        "width": 1,
                                        "text": "(",
                                        "value": "(",
                                        "valueText": "("
                                    },
                                    "arguments": [
                                        {
                                            "kind": "StringLiteral",
                                            "fullStart": 456,
                                            "fullEnd": 514,
                                            "start": 456,
                                            "end": 514,
                                            "fullWidth": 58,
                                            "width": 58,
                                            "text": "'#2: (var y = new Boolean(true); (true ? y : false) === y'",
                                            "value": "#2: (var y = new Boolean(true); (true ? y : false) === y",
                                            "valueText": "#2: (var y = new Boolean(true); (true ? y : false) === y"
                                        }
                                    ],
                                    "closeParenToken": {
                                        "kind": "CloseParenToken",
                                        "fullStart": 514,
                                        "fullEnd": 515,
                                        "start": 514,
                                        "end": 515,
                                        "fullWidth": 1,
                                        "width": 1,
                                        "text": ")",
                                        "value": ")",
                                        "valueText": ")"
                                    }
                                }
                            },
                            "semicolonToken": {
                                "kind": "SemicolonToken",
                                "fullStart": 515,
                                "fullEnd": 517,
                                "start": 515,
                                "end": 516,
                                "fullWidth": 2,
                                "width": 1,
                                "text": ";",
                                "value": ";",
                                "valueText": ";",
                                "hasTrailingTrivia": true,
                                "hasTrailingNewLine": true,
                                "trailingTrivia": [
                                    {
                                        "kind": "NewLineTrivia",
                                        "text": "\n"
                                    }
                                ]
                            }
                        }
                    ],
                    "closeBraceToken": {
                        "kind": "CloseBraceToken",
                        "fullStart": 517,
                        "fullEnd": 519,
                        "start": 517,
                        "end": 518,
                        "fullWidth": 2,
                        "width": 1,
                        "text": "}",
                        "value": "}",
                        "valueText": "}",
                        "hasTrailingTrivia": true,
                        "hasTrailingNewLine": true,
                        "trailingTrivia": [
                            {
                                "kind": "NewLineTrivia",
                                "text": "\n"
                            }
                        ]
                    }
                }
            },
            {
                "kind": "VariableStatement",
                "fullStart": 519,
                "fullEnd": 558,
                "start": 530,
                "end": 557,
                "fullWidth": 39,
                "width": 27,
                "modifiers": [],
                "variableDeclaration": {
                    "kind": "VariableDeclaration",
                    "fullStart": 519,
                    "fullEnd": 556,
                    "start": 530,
                    "end": 556,
                    "fullWidth": 37,
                    "width": 26,
                    "varKeyword": {
                        "kind": "VarKeyword",
                        "fullStart": 519,
                        "fullEnd": 534,
                        "start": 530,
                        "end": 533,
                        "fullWidth": 15,
                        "width": 3,
                        "text": "var",
                        "value": "var",
                        "valueText": "var",
                        "hasLeadingTrivia": true,
                        "hasLeadingComment": true,
                        "hasLeadingNewLine": true,
                        "hasTrailingTrivia": true,
                        "leadingTrivia": [
                            {
                                "kind": "NewLineTrivia",
                                "text": "\n"
                            },
                            {
                                "kind": "SingleLineCommentTrivia",
                                "text": "//CHECK#3"
                            },
                            {
                                "kind": "NewLineTrivia",
                                "text": "\n"
                            }
                        ],
                        "trailingTrivia": [
                            {
                                "kind": "WhitespaceTrivia",
                                "text": " "
                            }
                        ]
                    },
                    "variableDeclarators": [
                        {
                            "kind": "VariableDeclarator",
                            "fullStart": 534,
                            "fullEnd": 556,
                            "start": 534,
                            "end": 556,
                            "fullWidth": 22,
<<<<<<< HEAD
                            "width": 22,
                            "identifier": {
=======
                            "propertyName": {
>>>>>>> 85e84683
                                "kind": "IdentifierName",
                                "fullStart": 534,
                                "fullEnd": 536,
                                "start": 534,
                                "end": 535,
                                "fullWidth": 2,
                                "width": 1,
                                "text": "y",
                                "value": "y",
                                "valueText": "y",
                                "hasTrailingTrivia": true,
                                "trailingTrivia": [
                                    {
                                        "kind": "WhitespaceTrivia",
                                        "text": " "
                                    }
                                ]
                            },
                            "equalsValueClause": {
                                "kind": "EqualsValueClause",
                                "fullStart": 536,
                                "fullEnd": 556,
                                "start": 536,
                                "end": 556,
                                "fullWidth": 20,
                                "width": 20,
                                "equalsToken": {
                                    "kind": "EqualsToken",
                                    "fullStart": 536,
                                    "fullEnd": 538,
                                    "start": 536,
                                    "end": 537,
                                    "fullWidth": 2,
                                    "width": 1,
                                    "text": "=",
                                    "value": "=",
                                    "valueText": "=",
                                    "hasTrailingTrivia": true,
                                    "trailingTrivia": [
                                        {
                                            "kind": "WhitespaceTrivia",
                                            "text": " "
                                        }
                                    ]
                                },
                                "value": {
                                    "kind": "ObjectCreationExpression",
                                    "fullStart": 538,
                                    "fullEnd": 556,
                                    "start": 538,
                                    "end": 556,
                                    "fullWidth": 18,
                                    "width": 18,
                                    "newKeyword": {
                                        "kind": "NewKeyword",
                                        "fullStart": 538,
                                        "fullEnd": 542,
                                        "start": 538,
                                        "end": 541,
                                        "fullWidth": 4,
                                        "width": 3,
                                        "text": "new",
                                        "value": "new",
                                        "valueText": "new",
                                        "hasTrailingTrivia": true,
                                        "trailingTrivia": [
                                            {
                                                "kind": "WhitespaceTrivia",
                                                "text": " "
                                            }
                                        ]
                                    },
                                    "expression": {
                                        "kind": "IdentifierName",
                                        "fullStart": 542,
                                        "fullEnd": 549,
                                        "start": 542,
                                        "end": 549,
                                        "fullWidth": 7,
                                        "width": 7,
                                        "text": "Boolean",
                                        "value": "Boolean",
                                        "valueText": "Boolean"
                                    },
                                    "argumentList": {
                                        "kind": "ArgumentList",
                                        "fullStart": 549,
                                        "fullEnd": 556,
                                        "start": 549,
                                        "end": 556,
                                        "fullWidth": 7,
                                        "width": 7,
                                        "openParenToken": {
                                            "kind": "OpenParenToken",
                                            "fullStart": 549,
                                            "fullEnd": 550,
                                            "start": 549,
                                            "end": 550,
                                            "fullWidth": 1,
                                            "width": 1,
                                            "text": "(",
                                            "value": "(",
                                            "valueText": "("
                                        },
                                        "arguments": [
                                            {
                                                "kind": "FalseKeyword",
                                                "fullStart": 550,
                                                "fullEnd": 555,
                                                "start": 550,
                                                "end": 555,
                                                "fullWidth": 5,
                                                "width": 5,
                                                "text": "false",
                                                "value": false,
                                                "valueText": "false"
                                            }
                                        ],
                                        "closeParenToken": {
                                            "kind": "CloseParenToken",
                                            "fullStart": 555,
                                            "fullEnd": 556,
                                            "start": 555,
                                            "end": 556,
                                            "fullWidth": 1,
                                            "width": 1,
                                            "text": ")",
                                            "value": ")",
                                            "valueText": ")"
                                        }
                                    }
                                }
                            }
                        }
                    ]
                },
                "semicolonToken": {
                    "kind": "SemicolonToken",
                    "fullStart": 556,
                    "fullEnd": 558,
                    "start": 556,
                    "end": 557,
                    "fullWidth": 2,
                    "width": 1,
                    "text": ";",
                    "value": ";",
                    "valueText": ";",
                    "hasTrailingTrivia": true,
                    "hasTrailingNewLine": true,
                    "trailingTrivia": [
                        {
                            "kind": "NewLineTrivia",
                            "text": "\n"
                        }
                    ]
                }
            },
            {
                "kind": "IfStatement",
                "fullStart": 558,
                "fullEnd": 655,
                "start": 558,
                "end": 654,
                "fullWidth": 97,
                "width": 96,
                "ifKeyword": {
                    "kind": "IfKeyword",
                    "fullStart": 558,
                    "fullEnd": 561,
                    "start": 558,
                    "end": 560,
                    "fullWidth": 3,
                    "width": 2,
                    "text": "if",
                    "value": "if",
                    "valueText": "if",
                    "hasTrailingTrivia": true,
                    "trailingTrivia": [
                        {
                            "kind": "WhitespaceTrivia",
                            "text": " "
                        }
                    ]
                },
                "openParenToken": {
                    "kind": "OpenParenToken",
                    "fullStart": 561,
                    "fullEnd": 562,
                    "start": 561,
                    "end": 562,
                    "fullWidth": 1,
                    "width": 1,
                    "text": "(",
                    "value": "(",
                    "valueText": "("
                },
                "condition": {
                    "kind": "NotEqualsExpression",
                    "fullStart": 562,
                    "fullEnd": 582,
                    "start": 562,
                    "end": 582,
                    "fullWidth": 20,
                    "width": 20,
                    "left": {
                        "kind": "ParenthesizedExpression",
                        "fullStart": 562,
                        "fullEnd": 577,
                        "start": 562,
                        "end": 576,
                        "fullWidth": 15,
                        "width": 14,
                        "openParenToken": {
                            "kind": "OpenParenToken",
                            "fullStart": 562,
                            "fullEnd": 563,
                            "start": 562,
                            "end": 563,
                            "fullWidth": 1,
                            "width": 1,
                            "text": "(",
                            "value": "(",
                            "valueText": "("
                        },
                        "expression": {
                            "kind": "ConditionalExpression",
                            "fullStart": 563,
                            "fullEnd": 575,
                            "start": 563,
                            "end": 575,
                            "fullWidth": 12,
                            "width": 12,
                            "condition": {
                                "kind": "IdentifierName",
                                "fullStart": 563,
                                "fullEnd": 565,
                                "start": 563,
                                "end": 564,
                                "fullWidth": 2,
                                "width": 1,
                                "text": "y",
                                "value": "y",
                                "valueText": "y",
                                "hasTrailingTrivia": true,
                                "trailingTrivia": [
                                    {
                                        "kind": "WhitespaceTrivia",
                                        "text": " "
                                    }
                                ]
                            },
                            "questionToken": {
                                "kind": "QuestionToken",
                                "fullStart": 565,
                                "fullEnd": 567,
                                "start": 565,
                                "end": 566,
                                "fullWidth": 2,
                                "width": 1,
                                "text": "?",
                                "value": "?",
                                "valueText": "?",
                                "hasTrailingTrivia": true,
                                "trailingTrivia": [
                                    {
                                        "kind": "WhitespaceTrivia",
                                        "text": " "
                                    }
                                ]
                            },
                            "whenTrue": {
                                "kind": "IdentifierName",
                                "fullStart": 567,
                                "fullEnd": 569,
                                "start": 567,
                                "end": 568,
                                "fullWidth": 2,
                                "width": 1,
                                "text": "y",
                                "value": "y",
                                "valueText": "y",
                                "hasTrailingTrivia": true,
                                "trailingTrivia": [
                                    {
                                        "kind": "WhitespaceTrivia",
                                        "text": " "
                                    }
                                ]
                            },
                            "colonToken": {
                                "kind": "ColonToken",
                                "fullStart": 569,
                                "fullEnd": 571,
                                "start": 569,
                                "end": 570,
                                "fullWidth": 2,
                                "width": 1,
                                "text": ":",
                                "value": ":",
                                "valueText": ":",
                                "hasTrailingTrivia": true,
                                "trailingTrivia": [
                                    {
                                        "kind": "WhitespaceTrivia",
                                        "text": " "
                                    }
                                ]
                            },
                            "whenFalse": {
                                "kind": "TrueKeyword",
                                "fullStart": 571,
                                "fullEnd": 575,
                                "start": 571,
                                "end": 575,
                                "fullWidth": 4,
                                "width": 4,
                                "text": "true",
                                "value": true,
                                "valueText": "true"
                            }
                        },
                        "closeParenToken": {
                            "kind": "CloseParenToken",
                            "fullStart": 575,
                            "fullEnd": 577,
                            "start": 575,
                            "end": 576,
                            "fullWidth": 2,
                            "width": 1,
                            "text": ")",
                            "value": ")",
                            "valueText": ")",
                            "hasTrailingTrivia": true,
                            "trailingTrivia": [
                                {
                                    "kind": "WhitespaceTrivia",
                                    "text": " "
                                }
                            ]
                        }
                    },
                    "operatorToken": {
                        "kind": "ExclamationEqualsEqualsToken",
                        "fullStart": 577,
                        "fullEnd": 581,
                        "start": 577,
                        "end": 580,
                        "fullWidth": 4,
                        "width": 3,
                        "text": "!==",
                        "value": "!==",
                        "valueText": "!==",
                        "hasTrailingTrivia": true,
                        "trailingTrivia": [
                            {
                                "kind": "WhitespaceTrivia",
                                "text": " "
                            }
                        ]
                    },
                    "right": {
                        "kind": "IdentifierName",
                        "fullStart": 581,
                        "fullEnd": 582,
                        "start": 581,
                        "end": 582,
                        "fullWidth": 1,
                        "width": 1,
                        "text": "y",
                        "value": "y",
                        "valueText": "y"
                    }
                },
                "closeParenToken": {
                    "kind": "CloseParenToken",
                    "fullStart": 582,
                    "fullEnd": 584,
                    "start": 582,
                    "end": 583,
                    "fullWidth": 2,
                    "width": 1,
                    "text": ")",
                    "value": ")",
                    "valueText": ")",
                    "hasTrailingTrivia": true,
                    "trailingTrivia": [
                        {
                            "kind": "WhitespaceTrivia",
                            "text": " "
                        }
                    ]
                },
                "statement": {
                    "kind": "Block",
                    "fullStart": 584,
                    "fullEnd": 655,
                    "start": 584,
                    "end": 654,
                    "fullWidth": 71,
                    "width": 70,
                    "openBraceToken": {
                        "kind": "OpenBraceToken",
                        "fullStart": 584,
                        "fullEnd": 586,
                        "start": 584,
                        "end": 585,
                        "fullWidth": 2,
                        "width": 1,
                        "text": "{",
                        "value": "{",
                        "valueText": "{",
                        "hasTrailingTrivia": true,
                        "hasTrailingNewLine": true,
                        "trailingTrivia": [
                            {
                                "kind": "NewLineTrivia",
                                "text": "\n"
                            }
                        ]
                    },
                    "statements": [
                        {
                            "kind": "ExpressionStatement",
                            "fullStart": 586,
                            "fullEnd": 653,
                            "start": 588,
                            "end": 652,
                            "fullWidth": 67,
                            "width": 64,
                            "expression": {
                                "kind": "InvocationExpression",
                                "fullStart": 586,
                                "fullEnd": 651,
                                "start": 588,
                                "end": 651,
                                "fullWidth": 65,
                                "width": 63,
                                "expression": {
                                    "kind": "IdentifierName",
                                    "fullStart": 586,
                                    "fullEnd": 594,
                                    "start": 588,
                                    "end": 594,
                                    "fullWidth": 8,
                                    "width": 6,
                                    "text": "$ERROR",
                                    "value": "$ERROR",
                                    "valueText": "$ERROR",
                                    "hasLeadingTrivia": true,
                                    "leadingTrivia": [
                                        {
                                            "kind": "WhitespaceTrivia",
                                            "text": "  "
                                        }
                                    ]
                                },
                                "argumentList": {
                                    "kind": "ArgumentList",
                                    "fullStart": 594,
                                    "fullEnd": 651,
                                    "start": 594,
                                    "end": 651,
                                    "fullWidth": 57,
                                    "width": 57,
                                    "openParenToken": {
                                        "kind": "OpenParenToken",
                                        "fullStart": 594,
                                        "fullEnd": 595,
                                        "start": 594,
                                        "end": 595,
                                        "fullWidth": 1,
                                        "width": 1,
                                        "text": "(",
                                        "value": "(",
                                        "valueText": "("
                                    },
                                    "arguments": [
                                        {
                                            "kind": "StringLiteral",
                                            "fullStart": 595,
                                            "fullEnd": 650,
                                            "start": 595,
                                            "end": 650,
                                            "fullWidth": 55,
                                            "width": 55,
                                            "text": "'#3: (var y = new Boolean(false); (y ? y : true) === y'",
                                            "value": "#3: (var y = new Boolean(false); (y ? y : true) === y",
                                            "valueText": "#3: (var y = new Boolean(false); (y ? y : true) === y"
                                        }
                                    ],
                                    "closeParenToken": {
                                        "kind": "CloseParenToken",
                                        "fullStart": 650,
                                        "fullEnd": 651,
                                        "start": 650,
                                        "end": 651,
                                        "fullWidth": 1,
                                        "width": 1,
                                        "text": ")",
                                        "value": ")",
                                        "valueText": ")"
                                    }
                                }
                            },
                            "semicolonToken": {
                                "kind": "SemicolonToken",
                                "fullStart": 651,
                                "fullEnd": 653,
                                "start": 651,
                                "end": 652,
                                "fullWidth": 2,
                                "width": 1,
                                "text": ";",
                                "value": ";",
                                "valueText": ";",
                                "hasTrailingTrivia": true,
                                "hasTrailingNewLine": true,
                                "trailingTrivia": [
                                    {
                                        "kind": "NewLineTrivia",
                                        "text": "\n"
                                    }
                                ]
                            }
                        }
                    ],
                    "closeBraceToken": {
                        "kind": "CloseBraceToken",
                        "fullStart": 653,
                        "fullEnd": 655,
                        "start": 653,
                        "end": 654,
                        "fullWidth": 2,
                        "width": 1,
                        "text": "}",
                        "value": "}",
                        "valueText": "}",
                        "hasTrailingTrivia": true,
                        "hasTrailingNewLine": true,
                        "trailingTrivia": [
                            {
                                "kind": "NewLineTrivia",
                                "text": "\n"
                            }
                        ]
                    }
                }
            }
        ],
        "endOfFileToken": {
            "kind": "EndOfFileToken",
            "fullStart": 655,
            "fullEnd": 656,
            "start": 656,
            "end": 656,
            "fullWidth": 1,
            "width": 0,
            "text": "",
            "hasLeadingTrivia": true,
            "hasLeadingNewLine": true,
            "leadingTrivia": [
                {
                    "kind": "NewLineTrivia",
                    "text": "\n"
                }
            ]
        }
    },
    "lineMap": {
        "lineStarts": [
            0,
            61,
            132,
            133,
            137,
            174,
            177,
            213,
            272,
            276,
            277,
            287,
            326,
            375,
            377,
            378,
            388,
            415,
            447,
            517,
            519,
            520,
            530,
            558,
            586,
            653,
            655,
            656
        ],
        "length": 656
    }
}<|MERGE_RESOLUTION|>--- conflicted
+++ resolved
@@ -510,12 +510,8 @@
                             "start": 392,
                             "end": 413,
                             "fullWidth": 21,
-<<<<<<< HEAD
                             "width": 21,
-                            "identifier": {
-=======
                             "propertyName": {
->>>>>>> 85e84683
                                 "kind": "IdentifierName",
                                 "fullStart": 392,
                                 "fullEnd": 394,
@@ -1125,12 +1121,8 @@
                             "start": 534,
                             "end": 556,
                             "fullWidth": 22,
-<<<<<<< HEAD
                             "width": 22,
-                            "identifier": {
-=======
                             "propertyName": {
->>>>>>> 85e84683
                                 "kind": "IdentifierName",
                                 "fullStart": 534,
                                 "fullEnd": 536,
