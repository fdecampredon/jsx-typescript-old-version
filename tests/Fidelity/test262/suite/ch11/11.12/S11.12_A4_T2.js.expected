--- conflicted
+++ resolved
@@ -510,12 +510,8 @@
                             "start": 363,
                             "end": 380,
                             "fullWidth": 17,
-<<<<<<< HEAD
                             "width": 17,
-                            "identifier": {
-=======
                             "propertyName": {
->>>>>>> 85e84683
                                 "kind": "IdentifierName",
                                 "fullStart": 363,
                                 "fullEnd": 365,
@@ -1125,12 +1121,8 @@
                             "start": 483,
                             "end": 502,
                             "fullWidth": 19,
-<<<<<<< HEAD
                             "width": 19,
-                            "identifier": {
-=======
                             "propertyName": {
->>>>>>> 85e84683
                                 "kind": "IdentifierName",
                                 "fullStart": 483,
                                 "fullEnd": 485,
