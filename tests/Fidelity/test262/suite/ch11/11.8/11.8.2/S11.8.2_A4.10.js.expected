--- conflicted
+++ resolved
@@ -1999,12 +1999,8 @@
                             "start": 731,
                             "end": 738,
                             "fullWidth": 7,
-<<<<<<< HEAD
                             "width": 7,
-                            "identifier": {
-=======
                             "propertyName": {
->>>>>>> 85e84683
                                 "kind": "IdentifierName",
                                 "fullStart": 731,
                                 "fullEnd": 733,
