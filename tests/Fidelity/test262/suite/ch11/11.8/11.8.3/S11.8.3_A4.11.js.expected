{
    "isDeclaration": false,
    "languageVersion": "EcmaScript5",
    "parseOptions": {
        "allowAutomaticSemicolonInsertion": true
    },
    "sourceUnit": {
        "kind": "SourceUnit",
        "fullStart": 0,
        "fullEnd": 1023,
        "start": 282,
        "end": 1023,
        "fullWidth": 1023,
        "width": 741,
        "moduleElements": [
            {
                "kind": "IfStatement",
                "fullStart": 0,
                "fullEnd": 352,
                "start": 282,
                "end": 351,
                "fullWidth": 352,
                "width": 69,
                "ifKeyword": {
                    "kind": "IfKeyword",
                    "fullStart": 0,
                    "fullEnd": 285,
                    "start": 282,
                    "end": 284,
                    "fullWidth": 285,
                    "width": 2,
                    "text": "if",
                    "value": "if",
                    "valueText": "if",
                    "hasLeadingTrivia": true,
                    "hasLeadingComment": true,
                    "hasLeadingNewLine": true,
                    "hasTrailingTrivia": true,
                    "leadingTrivia": [
                        {
                            "kind": "SingleLineCommentTrivia",
                            "text": "// Copyright 2009 the Sputnik authors.  All rights reserved."
                        },
                        {
                            "kind": "NewLineTrivia",
                            "text": "\n"
                        },
                        {
                            "kind": "SingleLineCommentTrivia",
                            "text": "// This code is governed by the BSD license found in the LICENSE file."
                        },
                        {
                            "kind": "NewLineTrivia",
                            "text": "\n"
                        },
                        {
                            "kind": "NewLineTrivia",
                            "text": "\n"
                        },
                        {
                            "kind": "MultiLineCommentTrivia",
                            "text": "/**\n * If x is a prefix of y, return true\n *\n * @path ch11/11.8/11.8.3/S11.8.3_A4.11.js\n * @description x and y are string primitives\n */"
                        },
                        {
                            "kind": "NewLineTrivia",
                            "text": "\n"
                        },
                        {
                            "kind": "NewLineTrivia",
                            "text": "\n"
                        },
                        {
                            "kind": "SingleLineCommentTrivia",
                            "text": "//CHECK#1"
                        },
                        {
                            "kind": "NewLineTrivia",
                            "text": "\n"
                        }
                    ],
                    "trailingTrivia": [
                        {
                            "kind": "WhitespaceTrivia",
                            "text": " "
                        }
                    ]
                },
                "openParenToken": {
                    "kind": "OpenParenToken",
                    "fullStart": 285,
                    "fullEnd": 286,
                    "start": 285,
                    "end": 286,
                    "fullWidth": 1,
                    "width": 1,
                    "text": "(",
                    "value": "(",
                    "valueText": "("
                },
                "condition": {
                    "kind": "NotEqualsExpression",
                    "fullStart": 286,
                    "fullEnd": 307,
                    "start": 286,
                    "end": 307,
                    "fullWidth": 21,
                    "width": 21,
                    "left": {
                        "kind": "ParenthesizedExpression",
                        "fullStart": 286,
                        "fullEnd": 299,
                        "start": 286,
                        "end": 298,
                        "fullWidth": 13,
                        "width": 12,
                        "openParenToken": {
                            "kind": "OpenParenToken",
                            "fullStart": 286,
                            "fullEnd": 287,
                            "start": 286,
                            "end": 287,
                            "fullWidth": 1,
                            "width": 1,
                            "text": "(",
                            "value": "(",
                            "valueText": "("
                        },
                        "expression": {
                            "kind": "LessThanOrEqualExpression",
                            "fullStart": 287,
                            "fullEnd": 297,
                            "start": 287,
                            "end": 297,
                            "fullWidth": 10,
                            "width": 10,
                            "left": {
                                "kind": "StringLiteral",
                                "fullStart": 287,
                                "fullEnd": 291,
                                "start": 287,
                                "end": 290,
                                "fullWidth": 4,
                                "width": 3,
                                "text": "\"x\"",
                                "value": "x",
                                "valueText": "x",
                                "hasTrailingTrivia": true,
                                "trailingTrivia": [
                                    {
                                        "kind": "WhitespaceTrivia",
                                        "text": " "
                                    }
                                ]
                            },
                            "operatorToken": {
                                "kind": "LessThanEqualsToken",
                                "fullStart": 291,
                                "fullEnd": 294,
                                "start": 291,
                                "end": 293,
                                "fullWidth": 3,
                                "width": 2,
                                "text": "<=",
                                "value": "<=",
                                "valueText": "<=",
                                "hasTrailingTrivia": true,
                                "trailingTrivia": [
                                    {
                                        "kind": "WhitespaceTrivia",
                                        "text": " "
                                    }
                                ]
                            },
                            "right": {
                                "kind": "StringLiteral",
                                "fullStart": 294,
                                "fullEnd": 297,
                                "start": 294,
                                "end": 297,
                                "fullWidth": 3,
                                "width": 3,
                                "text": "\"x\"",
                                "value": "x",
                                "valueText": "x"
                            }
                        },
                        "closeParenToken": {
                            "kind": "CloseParenToken",
                            "fullStart": 297,
                            "fullEnd": 299,
                            "start": 297,
                            "end": 298,
                            "fullWidth": 2,
                            "width": 1,
                            "text": ")",
                            "value": ")",
                            "valueText": ")",
                            "hasTrailingTrivia": true,
                            "trailingTrivia": [
                                {
                                    "kind": "WhitespaceTrivia",
                                    "text": " "
                                }
                            ]
                        }
                    },
                    "operatorToken": {
                        "kind": "ExclamationEqualsEqualsToken",
                        "fullStart": 299,
                        "fullEnd": 303,
                        "start": 299,
                        "end": 302,
                        "fullWidth": 4,
                        "width": 3,
                        "text": "!==",
                        "value": "!==",
                        "valueText": "!==",
                        "hasTrailingTrivia": true,
                        "trailingTrivia": [
                            {
                                "kind": "WhitespaceTrivia",
                                "text": " "
                            }
                        ]
                    },
                    "right": {
                        "kind": "TrueKeyword",
                        "fullStart": 303,
                        "fullEnd": 307,
                        "start": 303,
                        "end": 307,
                        "fullWidth": 4,
                        "width": 4,
                        "text": "true",
                        "value": true,
                        "valueText": "true"
                    }
                },
                "closeParenToken": {
                    "kind": "CloseParenToken",
                    "fullStart": 307,
                    "fullEnd": 309,
                    "start": 307,
                    "end": 308,
                    "fullWidth": 2,
                    "width": 1,
                    "text": ")",
                    "value": ")",
                    "valueText": ")",
                    "hasTrailingTrivia": true,
                    "trailingTrivia": [
                        {
                            "kind": "WhitespaceTrivia",
                            "text": " "
                        }
                    ]
                },
                "statement": {
                    "kind": "Block",
                    "fullStart": 309,
                    "fullEnd": 352,
                    "start": 309,
                    "end": 351,
                    "fullWidth": 43,
                    "width": 42,
                    "openBraceToken": {
                        "kind": "OpenBraceToken",
                        "fullStart": 309,
                        "fullEnd": 311,
                        "start": 309,
                        "end": 310,
                        "fullWidth": 2,
                        "width": 1,
                        "text": "{",
                        "value": "{",
                        "valueText": "{",
                        "hasTrailingTrivia": true,
                        "hasTrailingNewLine": true,
                        "trailingTrivia": [
                            {
                                "kind": "NewLineTrivia",
                                "text": "\n"
                            }
                        ]
                    },
                    "statements": [
                        {
                            "kind": "ExpressionStatement",
                            "fullStart": 311,
                            "fullEnd": 350,
                            "start": 313,
                            "end": 349,
                            "fullWidth": 39,
                            "width": 36,
                            "expression": {
                                "kind": "InvocationExpression",
                                "fullStart": 311,
                                "fullEnd": 348,
                                "start": 313,
                                "end": 348,
                                "fullWidth": 37,
                                "width": 35,
                                "expression": {
                                    "kind": "IdentifierName",
                                    "fullStart": 311,
                                    "fullEnd": 319,
                                    "start": 313,
                                    "end": 319,
                                    "fullWidth": 8,
                                    "width": 6,
                                    "text": "$ERROR",
                                    "value": "$ERROR",
                                    "valueText": "$ERROR",
                                    "hasLeadingTrivia": true,
                                    "leadingTrivia": [
                                        {
                                            "kind": "WhitespaceTrivia",
                                            "text": "  "
                                        }
                                    ]
                                },
                                "argumentList": {
                                    "kind": "ArgumentList",
                                    "fullStart": 319,
                                    "fullEnd": 348,
                                    "start": 319,
                                    "end": 348,
                                    "fullWidth": 29,
                                    "width": 29,
                                    "openParenToken": {
                                        "kind": "OpenParenToken",
                                        "fullStart": 319,
                                        "fullEnd": 320,
                                        "start": 319,
                                        "end": 320,
                                        "fullWidth": 1,
                                        "width": 1,
                                        "text": "(",
                                        "value": "(",
                                        "valueText": "("
                                    },
                                    "arguments": [
                                        {
                                            "kind": "StringLiteral",
                                            "fullStart": 320,
                                            "fullEnd": 347,
                                            "start": 320,
                                            "end": 347,
                                            "fullWidth": 27,
                                            "width": 27,
                                            "text": "'#1: (\"x\" <= \"x\") === true'",
                                            "value": "#1: (\"x\" <= \"x\") === true",
                                            "valueText": "#1: (\"x\" <= \"x\") === true"
                                        }
                                    ],
                                    "closeParenToken": {
                                        "kind": "CloseParenToken",
                                        "fullStart": 347,
                                        "fullEnd": 348,
                                        "start": 347,
                                        "end": 348,
                                        "fullWidth": 1,
                                        "width": 1,
                                        "text": ")",
                                        "value": ")",
                                        "valueText": ")"
                                    }
                                }
                            },
                            "semicolonToken": {
                                "kind": "SemicolonToken",
                                "fullStart": 348,
                                "fullEnd": 350,
                                "start": 348,
                                "end": 349,
                                "fullWidth": 2,
                                "width": 1,
                                "text": ";",
                                "value": ";",
                                "valueText": ";",
                                "hasTrailingTrivia": true,
                                "hasTrailingNewLine": true,
                                "trailingTrivia": [
                                    {
                                        "kind": "NewLineTrivia",
                                        "text": "\n"
                                    }
                                ]
                            }
                        }
                    ],
                    "closeBraceToken": {
                        "kind": "CloseBraceToken",
                        "fullStart": 350,
                        "fullEnd": 352,
                        "start": 350,
                        "end": 351,
                        "fullWidth": 2,
                        "width": 1,
                        "text": "}",
                        "value": "}",
                        "valueText": "}",
                        "hasTrailingTrivia": true,
                        "hasTrailingNewLine": true,
                        "trailingTrivia": [
                            {
                                "kind": "NewLineTrivia",
                                "text": "\n"
                            }
                        ]
                    }
                }
            },
            {
                "kind": "IfStatement",
                "fullStart": 352,
                "fullEnd": 431,
                "start": 363,
                "end": 430,
                "fullWidth": 79,
                "width": 67,
                "ifKeyword": {
                    "kind": "IfKeyword",
                    "fullStart": 352,
                    "fullEnd": 366,
                    "start": 363,
                    "end": 365,
                    "fullWidth": 14,
                    "width": 2,
                    "text": "if",
                    "value": "if",
                    "valueText": "if",
                    "hasLeadingTrivia": true,
                    "hasLeadingComment": true,
                    "hasLeadingNewLine": true,
                    "hasTrailingTrivia": true,
                    "leadingTrivia": [
                        {
                            "kind": "NewLineTrivia",
                            "text": "\n"
                        },
                        {
                            "kind": "SingleLineCommentTrivia",
                            "text": "//CHECK#2"
                        },
                        {
                            "kind": "NewLineTrivia",
                            "text": "\n"
                        }
                    ],
                    "trailingTrivia": [
                        {
                            "kind": "WhitespaceTrivia",
                            "text": " "
                        }
                    ]
                },
                "openParenToken": {
                    "kind": "OpenParenToken",
                    "fullStart": 366,
                    "fullEnd": 367,
                    "start": 366,
                    "end": 367,
                    "fullWidth": 1,
                    "width": 1,
                    "text": "(",
                    "value": "(",
                    "valueText": "("
                },
                "condition": {
                    "kind": "NotEqualsExpression",
                    "fullStart": 367,
                    "fullEnd": 387,
                    "start": 367,
                    "end": 387,
                    "fullWidth": 20,
                    "width": 20,
                    "left": {
                        "kind": "ParenthesizedExpression",
                        "fullStart": 367,
                        "fullEnd": 379,
                        "start": 367,
                        "end": 378,
                        "fullWidth": 12,
                        "width": 11,
                        "openParenToken": {
                            "kind": "OpenParenToken",
                            "fullStart": 367,
                            "fullEnd": 368,
                            "start": 367,
                            "end": 368,
                            "fullWidth": 1,
                            "width": 1,
                            "text": "(",
                            "value": "(",
                            "valueText": "("
                        },
                        "expression": {
                            "kind": "LessThanOrEqualExpression",
                            "fullStart": 368,
                            "fullEnd": 377,
                            "start": 368,
                            "end": 377,
                            "fullWidth": 9,
                            "width": 9,
                            "left": {
                                "kind": "StringLiteral",
                                "fullStart": 368,
                                "fullEnd": 371,
                                "start": 368,
                                "end": 370,
                                "fullWidth": 3,
                                "width": 2,
                                "text": "\"\"",
                                "value": "",
                                "valueText": "",
                                "hasTrailingTrivia": true,
                                "trailingTrivia": [
                                    {
                                        "kind": "WhitespaceTrivia",
                                        "text": " "
                                    }
                                ]
                            },
                            "operatorToken": {
                                "kind": "LessThanEqualsToken",
                                "fullStart": 371,
                                "fullEnd": 374,
                                "start": 371,
                                "end": 373,
                                "fullWidth": 3,
                                "width": 2,
                                "text": "<=",
                                "value": "<=",
                                "valueText": "<=",
                                "hasTrailingTrivia": true,
                                "trailingTrivia": [
                                    {
                                        "kind": "WhitespaceTrivia",
                                        "text": " "
                                    }
                                ]
                            },
                            "right": {
                                "kind": "StringLiteral",
                                "fullStart": 374,
                                "fullEnd": 377,
                                "start": 374,
                                "end": 377,
                                "fullWidth": 3,
                                "width": 3,
                                "text": "\"x\"",
                                "value": "x",
                                "valueText": "x"
                            }
                        },
                        "closeParenToken": {
                            "kind": "CloseParenToken",
                            "fullStart": 377,
                            "fullEnd": 379,
                            "start": 377,
                            "end": 378,
                            "fullWidth": 2,
                            "width": 1,
                            "text": ")",
                            "value": ")",
                            "valueText": ")",
                            "hasTrailingTrivia": true,
                            "trailingTrivia": [
                                {
                                    "kind": "WhitespaceTrivia",
                                    "text": " "
                                }
                            ]
                        }
                    },
                    "operatorToken": {
                        "kind": "ExclamationEqualsEqualsToken",
                        "fullStart": 379,
                        "fullEnd": 383,
                        "start": 379,
                        "end": 382,
                        "fullWidth": 4,
                        "width": 3,
                        "text": "!==",
                        "value": "!==",
                        "valueText": "!==",
                        "hasTrailingTrivia": true,
                        "trailingTrivia": [
                            {
                                "kind": "WhitespaceTrivia",
                                "text": " "
                            }
                        ]
                    },
                    "right": {
                        "kind": "TrueKeyword",
                        "fullStart": 383,
                        "fullEnd": 387,
                        "start": 383,
                        "end": 387,
                        "fullWidth": 4,
                        "width": 4,
                        "text": "true",
                        "value": true,
                        "valueText": "true"
                    }
                },
                "closeParenToken": {
                    "kind": "CloseParenToken",
                    "fullStart": 387,
                    "fullEnd": 389,
                    "start": 387,
                    "end": 388,
                    "fullWidth": 2,
                    "width": 1,
                    "text": ")",
                    "value": ")",
                    "valueText": ")",
                    "hasTrailingTrivia": true,
                    "trailingTrivia": [
                        {
                            "kind": "WhitespaceTrivia",
                            "text": " "
                        }
                    ]
                },
                "statement": {
                    "kind": "Block",
                    "fullStart": 389,
                    "fullEnd": 431,
                    "start": 389,
                    "end": 430,
                    "fullWidth": 42,
                    "width": 41,
                    "openBraceToken": {
                        "kind": "OpenBraceToken",
                        "fullStart": 389,
                        "fullEnd": 391,
                        "start": 389,
                        "end": 390,
                        "fullWidth": 2,
                        "width": 1,
                        "text": "{",
                        "value": "{",
                        "valueText": "{",
                        "hasTrailingTrivia": true,
                        "hasTrailingNewLine": true,
                        "trailingTrivia": [
                            {
                                "kind": "NewLineTrivia",
                                "text": "\n"
                            }
                        ]
                    },
                    "statements": [
                        {
                            "kind": "ExpressionStatement",
                            "fullStart": 391,
                            "fullEnd": 429,
                            "start": 393,
                            "end": 428,
                            "fullWidth": 38,
                            "width": 35,
                            "expression": {
                                "kind": "InvocationExpression",
                                "fullStart": 391,
                                "fullEnd": 427,
                                "start": 393,
                                "end": 427,
                                "fullWidth": 36,
                                "width": 34,
                                "expression": {
                                    "kind": "IdentifierName",
                                    "fullStart": 391,
                                    "fullEnd": 399,
                                    "start": 393,
                                    "end": 399,
                                    "fullWidth": 8,
                                    "width": 6,
                                    "text": "$ERROR",
                                    "value": "$ERROR",
                                    "valueText": "$ERROR",
                                    "hasLeadingTrivia": true,
                                    "leadingTrivia": [
                                        {
                                            "kind": "WhitespaceTrivia",
                                            "text": "  "
                                        }
                                    ]
                                },
                                "argumentList": {
                                    "kind": "ArgumentList",
                                    "fullStart": 399,
                                    "fullEnd": 427,
                                    "start": 399,
                                    "end": 427,
                                    "fullWidth": 28,
                                    "width": 28,
                                    "openParenToken": {
                                        "kind": "OpenParenToken",
                                        "fullStart": 399,
                                        "fullEnd": 400,
                                        "start": 399,
                                        "end": 400,
                                        "fullWidth": 1,
                                        "width": 1,
                                        "text": "(",
                                        "value": "(",
                                        "valueText": "("
                                    },
                                    "arguments": [
                                        {
                                            "kind": "StringLiteral",
                                            "fullStart": 400,
                                            "fullEnd": 426,
                                            "start": 400,
                                            "end": 426,
                                            "fullWidth": 26,
                                            "width": 26,
                                            "text": "'#2: (\"\" <= \"x\") === true'",
                                            "value": "#2: (\"\" <= \"x\") === true",
                                            "valueText": "#2: (\"\" <= \"x\") === true"
                                        }
                                    ],
                                    "closeParenToken": {
                                        "kind": "CloseParenToken",
                                        "fullStart": 426,
                                        "fullEnd": 427,
                                        "start": 426,
                                        "end": 427,
                                        "fullWidth": 1,
                                        "width": 1,
                                        "text": ")",
                                        "value": ")",
                                        "valueText": ")"
                                    }
                                }
                            },
                            "semicolonToken": {
                                "kind": "SemicolonToken",
                                "fullStart": 427,
                                "fullEnd": 429,
                                "start": 427,
                                "end": 428,
                                "fullWidth": 2,
                                "width": 1,
                                "text": ";",
                                "value": ";",
                                "valueText": ";",
                                "hasTrailingTrivia": true,
                                "hasTrailingNewLine": true,
                                "trailingTrivia": [
                                    {
                                        "kind": "NewLineTrivia",
                                        "text": "\n"
                                    }
                                ]
                            }
                        }
                    ],
                    "closeBraceToken": {
                        "kind": "CloseBraceToken",
                        "fullStart": 429,
                        "fullEnd": 431,
                        "start": 429,
                        "end": 430,
                        "fullWidth": 2,
                        "width": 1,
                        "text": "}",
                        "value": "}",
                        "valueText": "}",
                        "hasTrailingTrivia": true,
                        "hasTrailingNewLine": true,
                        "trailingTrivia": [
                            {
                                "kind": "NewLineTrivia",
                                "text": "\n"
                            }
                        ]
                    }
                }
            },
            {
                "kind": "IfStatement",
                "fullStart": 431,
                "fullEnd": 519,
                "start": 442,
                "end": 518,
                "fullWidth": 88,
                "width": 76,
                "ifKeyword": {
                    "kind": "IfKeyword",
                    "fullStart": 431,
                    "fullEnd": 445,
                    "start": 442,
                    "end": 444,
                    "fullWidth": 14,
                    "width": 2,
                    "text": "if",
                    "value": "if",
                    "valueText": "if",
                    "hasLeadingTrivia": true,
                    "hasLeadingComment": true,
                    "hasLeadingNewLine": true,
                    "hasTrailingTrivia": true,
                    "leadingTrivia": [
                        {
                            "kind": "NewLineTrivia",
                            "text": "\n"
                        },
                        {
                            "kind": "SingleLineCommentTrivia",
                            "text": "//CHECK#3"
                        },
                        {
                            "kind": "NewLineTrivia",
                            "text": "\n"
                        }
                    ],
                    "trailingTrivia": [
                        {
                            "kind": "WhitespaceTrivia",
                            "text": " "
                        }
                    ]
                },
                "openParenToken": {
                    "kind": "OpenParenToken",
                    "fullStart": 445,
                    "fullEnd": 446,
                    "start": 445,
                    "end": 446,
                    "fullWidth": 1,
                    "width": 1,
                    "text": "(",
                    "value": "(",
                    "valueText": "("
                },
                "condition": {
                    "kind": "NotEqualsExpression",
                    "fullStart": 446,
                    "fullEnd": 471,
                    "start": 446,
                    "end": 471,
                    "fullWidth": 25,
                    "width": 25,
                    "left": {
                        "kind": "ParenthesizedExpression",
                        "fullStart": 446,
                        "fullEnd": 463,
                        "start": 446,
                        "end": 462,
                        "fullWidth": 17,
                        "width": 16,
                        "openParenToken": {
                            "kind": "OpenParenToken",
                            "fullStart": 446,
                            "fullEnd": 447,
                            "start": 446,
                            "end": 447,
                            "fullWidth": 1,
                            "width": 1,
                            "text": "(",
                            "value": "(",
                            "valueText": "("
                        },
                        "expression": {
                            "kind": "LessThanOrEqualExpression",
                            "fullStart": 447,
                            "fullEnd": 461,
                            "start": 447,
                            "end": 461,
                            "fullWidth": 14,
                            "width": 14,
                            "left": {
                                "kind": "StringLiteral",
                                "fullStart": 447,
                                "fullEnd": 452,
                                "start": 447,
                                "end": 451,
                                "fullWidth": 5,
                                "width": 4,
                                "text": "\"ab\"",
                                "value": "ab",
                                "valueText": "ab",
                                "hasTrailingTrivia": true,
                                "trailingTrivia": [
                                    {
                                        "kind": "WhitespaceTrivia",
                                        "text": " "
                                    }
                                ]
                            },
                            "operatorToken": {
                                "kind": "LessThanEqualsToken",
                                "fullStart": 452,
                                "fullEnd": 455,
                                "start": 452,
                                "end": 454,
                                "fullWidth": 3,
                                "width": 2,
                                "text": "<=",
                                "value": "<=",
                                "valueText": "<=",
                                "hasTrailingTrivia": true,
                                "trailingTrivia": [
                                    {
                                        "kind": "WhitespaceTrivia",
                                        "text": " "
                                    }
                                ]
                            },
                            "right": {
                                "kind": "StringLiteral",
                                "fullStart": 455,
                                "fullEnd": 461,
                                "start": 455,
                                "end": 461,
                                "fullWidth": 6,
                                "width": 6,
                                "text": "\"abcd\"",
                                "value": "abcd",
                                "valueText": "abcd"
                            }
                        },
                        "closeParenToken": {
                            "kind": "CloseParenToken",
                            "fullStart": 461,
                            "fullEnd": 463,
                            "start": 461,
                            "end": 462,
                            "fullWidth": 2,
                            "width": 1,
                            "text": ")",
                            "value": ")",
                            "valueText": ")",
                            "hasTrailingTrivia": true,
                            "trailingTrivia": [
                                {
                                    "kind": "WhitespaceTrivia",
                                    "text": " "
                                }
                            ]
                        }
                    },
                    "operatorToken": {
                        "kind": "ExclamationEqualsEqualsToken",
                        "fullStart": 463,
                        "fullEnd": 467,
                        "start": 463,
                        "end": 466,
                        "fullWidth": 4,
                        "width": 3,
                        "text": "!==",
                        "value": "!==",
                        "valueText": "!==",
                        "hasTrailingTrivia": true,
                        "trailingTrivia": [
                            {
                                "kind": "WhitespaceTrivia",
                                "text": " "
                            }
                        ]
                    },
                    "right": {
                        "kind": "TrueKeyword",
                        "fullStart": 467,
                        "fullEnd": 471,
                        "start": 467,
                        "end": 471,
                        "fullWidth": 4,
                        "width": 4,
                        "text": "true",
                        "value": true,
                        "valueText": "true"
                    }
                },
                "closeParenToken": {
                    "kind": "CloseParenToken",
                    "fullStart": 471,
                    "fullEnd": 473,
                    "start": 471,
                    "end": 472,
                    "fullWidth": 2,
                    "width": 1,
                    "text": ")",
                    "value": ")",
                    "valueText": ")",
                    "hasTrailingTrivia": true,
                    "trailingTrivia": [
                        {
                            "kind": "WhitespaceTrivia",
                            "text": " "
                        }
                    ]
                },
                "statement": {
                    "kind": "Block",
                    "fullStart": 473,
                    "fullEnd": 519,
                    "start": 473,
                    "end": 518,
                    "fullWidth": 46,
                    "width": 45,
                    "openBraceToken": {
                        "kind": "OpenBraceToken",
                        "fullStart": 473,
                        "fullEnd": 475,
                        "start": 473,
                        "end": 474,
                        "fullWidth": 2,
                        "width": 1,
                        "text": "{",
                        "value": "{",
                        "valueText": "{",
                        "hasTrailingTrivia": true,
                        "hasTrailingNewLine": true,
                        "trailingTrivia": [
                            {
                                "kind": "NewLineTrivia",
                                "text": "\n"
                            }
                        ]
                    },
                    "statements": [
                        {
                            "kind": "ExpressionStatement",
                            "fullStart": 475,
                            "fullEnd": 517,
                            "start": 477,
                            "end": 516,
                            "fullWidth": 42,
                            "width": 39,
                            "expression": {
                                "kind": "InvocationExpression",
                                "fullStart": 475,
                                "fullEnd": 515,
                                "start": 477,
                                "end": 515,
                                "fullWidth": 40,
                                "width": 38,
                                "expression": {
                                    "kind": "IdentifierName",
                                    "fullStart": 475,
                                    "fullEnd": 483,
                                    "start": 477,
                                    "end": 483,
                                    "fullWidth": 8,
                                    "width": 6,
                                    "text": "$ERROR",
                                    "value": "$ERROR",
                                    "valueText": "$ERROR",
                                    "hasLeadingTrivia": true,
                                    "leadingTrivia": [
                                        {
                                            "kind": "WhitespaceTrivia",
                                            "text": "  "
                                        }
                                    ]
                                },
                                "argumentList": {
                                    "kind": "ArgumentList",
                                    "fullStart": 483,
                                    "fullEnd": 515,
                                    "start": 483,
                                    "end": 515,
                                    "fullWidth": 32,
                                    "width": 32,
                                    "openParenToken": {
                                        "kind": "OpenParenToken",
                                        "fullStart": 483,
                                        "fullEnd": 484,
                                        "start": 483,
                                        "end": 484,
                                        "fullWidth": 1,
                                        "width": 1,
                                        "text": "(",
                                        "value": "(",
                                        "valueText": "("
                                    },
                                    "arguments": [
                                        {
                                            "kind": "StringLiteral",
                                            "fullStart": 484,
                                            "fullEnd": 514,
                                            "start": 484,
                                            "end": 514,
                                            "fullWidth": 30,
                                            "width": 30,
                                            "text": "'#3: (\"ab\" <= abcd\") === true'",
                                            "value": "#3: (\"ab\" <= abcd\") === true",
                                            "valueText": "#3: (\"ab\" <= abcd\") === true"
                                        }
                                    ],
                                    "closeParenToken": {
                                        "kind": "CloseParenToken",
                                        "fullStart": 514,
                                        "fullEnd": 515,
                                        "start": 514,
                                        "end": 515,
                                        "fullWidth": 1,
                                        "width": 1,
                                        "text": ")",
                                        "value": ")",
                                        "valueText": ")"
                                    }
                                }
                            },
                            "semicolonToken": {
                                "kind": "SemicolonToken",
                                "fullStart": 515,
                                "fullEnd": 517,
                                "start": 515,
                                "end": 516,
                                "fullWidth": 2,
                                "width": 1,
                                "text": ";",
                                "value": ";",
                                "valueText": ";",
                                "hasTrailingTrivia": true,
                                "hasTrailingNewLine": true,
                                "trailingTrivia": [
                                    {
                                        "kind": "NewLineTrivia",
                                        "text": "\n"
                                    }
                                ]
                            }
                        }
                    ],
                    "closeBraceToken": {
                        "kind": "CloseBraceToken",
                        "fullStart": 517,
                        "fullEnd": 519,
                        "start": 517,
                        "end": 518,
                        "fullWidth": 2,
                        "width": 1,
                        "text": "}",
                        "value": "}",
                        "valueText": "}",
                        "hasTrailingTrivia": true,
                        "hasTrailingNewLine": true,
                        "trailingTrivia": [
                            {
                                "kind": "NewLineTrivia",
                                "text": "\n"
                            }
                        ]
                    }
                }
            },
            {
                "kind": "IfStatement",
                "fullStart": 519,
                "fullEnd": 622,
                "start": 530,
                "end": 621,
                "fullWidth": 103,
                "width": 91,
                "ifKeyword": {
                    "kind": "IfKeyword",
                    "fullStart": 519,
                    "fullEnd": 533,
                    "start": 530,
                    "end": 532,
                    "fullWidth": 14,
                    "width": 2,
                    "text": "if",
                    "value": "if",
                    "valueText": "if",
                    "hasLeadingTrivia": true,
                    "hasLeadingComment": true,
                    "hasLeadingNewLine": true,
                    "hasTrailingTrivia": true,
                    "leadingTrivia": [
                        {
                            "kind": "NewLineTrivia",
                            "text": "\n"
                        },
                        {
                            "kind": "SingleLineCommentTrivia",
                            "text": "//CHECK#4"
                        },
                        {
                            "kind": "NewLineTrivia",
                            "text": "\n"
                        }
                    ],
                    "trailingTrivia": [
                        {
                            "kind": "WhitespaceTrivia",
                            "text": " "
                        }
                    ]
                },
                "openParenToken": {
                    "kind": "OpenParenToken",
                    "fullStart": 533,
                    "fullEnd": 534,
                    "start": 533,
                    "end": 534,
                    "fullWidth": 1,
                    "width": 1,
                    "text": "(",
                    "value": "(",
                    "valueText": "("
                },
                "condition": {
                    "kind": "NotEqualsExpression",
                    "fullStart": 534,
                    "fullEnd": 566,
                    "start": 534,
                    "end": 566,
                    "fullWidth": 32,
                    "width": 32,
                    "left": {
                        "kind": "ParenthesizedExpression",
                        "fullStart": 534,
                        "fullEnd": 558,
                        "start": 534,
                        "end": 557,
                        "fullWidth": 24,
                        "width": 23,
                        "openParenToken": {
                            "kind": "OpenParenToken",
                            "fullStart": 534,
                            "fullEnd": 535,
                            "start": 534,
                            "end": 535,
                            "fullWidth": 1,
                            "width": 1,
                            "text": "(",
                            "value": "(",
                            "valueText": "("
                        },
                        "expression": {
                            "kind": "LessThanOrEqualExpression",
                            "fullStart": 535,
                            "fullEnd": 556,
                            "start": 535,
                            "end": 556,
                            "fullWidth": 21,
                            "width": 21,
                            "left": {
                                "kind": "StringLiteral",
                                "fullStart": 535,
                                "fullEnd": 542,
                                "start": 535,
                                "end": 541,
                                "fullWidth": 7,
                                "width": 6,
                                "text": "\"abcd\"",
                                "value": "abcd",
                                "valueText": "abcd",
                                "hasTrailingTrivia": true,
                                "trailingTrivia": [
                                    {
                                        "kind": "WhitespaceTrivia",
                                        "text": " "
                                    }
                                ]
                            },
                            "operatorToken": {
                                "kind": "LessThanEqualsToken",
                                "fullStart": 542,
                                "fullEnd": 545,
                                "start": 542,
                                "end": 544,
                                "fullWidth": 3,
                                "width": 2,
                                "text": "<=",
                                "value": "<=",
                                "valueText": "<=",
                                "hasTrailingTrivia": true,
                                "trailingTrivia": [
                                    {
                                        "kind": "WhitespaceTrivia",
                                        "text": " "
                                    }
                                ]
                            },
                            "right": {
                                "kind": "StringLiteral",
                                "fullStart": 545,
                                "fullEnd": 556,
                                "start": 545,
                                "end": 556,
                                "fullWidth": 11,
                                "width": 11,
                                "text": "\"abc\\u0064\"",
                                "value": "abcd",
                                "valueText": "abcd"
                            }
                        },
                        "closeParenToken": {
                            "kind": "CloseParenToken",
                            "fullStart": 556,
                            "fullEnd": 558,
                            "start": 556,
                            "end": 557,
                            "fullWidth": 2,
                            "width": 1,
                            "text": ")",
                            "value": ")",
                            "valueText": ")",
                            "hasTrailingTrivia": true,
                            "trailingTrivia": [
                                {
                                    "kind": "WhitespaceTrivia",
                                    "text": " "
                                }
                            ]
                        }
                    },
                    "operatorToken": {
                        "kind": "ExclamationEqualsEqualsToken",
                        "fullStart": 558,
                        "fullEnd": 562,
                        "start": 558,
                        "end": 561,
                        "fullWidth": 4,
                        "width": 3,
                        "text": "!==",
                        "value": "!==",
                        "valueText": "!==",
                        "hasTrailingTrivia": true,
                        "trailingTrivia": [
                            {
                                "kind": "WhitespaceTrivia",
                                "text": " "
                            }
                        ]
                    },
                    "right": {
                        "kind": "TrueKeyword",
                        "fullStart": 562,
                        "fullEnd": 566,
                        "start": 562,
                        "end": 566,
                        "fullWidth": 4,
                        "width": 4,
                        "text": "true",
                        "value": true,
                        "valueText": "true"
                    }
                },
                "closeParenToken": {
                    "kind": "CloseParenToken",
                    "fullStart": 566,
                    "fullEnd": 568,
                    "start": 566,
                    "end": 567,
                    "fullWidth": 2,
                    "width": 1,
                    "text": ")",
                    "value": ")",
                    "valueText": ")",
                    "hasTrailingTrivia": true,
                    "trailingTrivia": [
                        {
                            "kind": "WhitespaceTrivia",
                            "text": " "
                        }
                    ]
                },
                "statement": {
                    "kind": "Block",
                    "fullStart": 568,
                    "fullEnd": 622,
                    "start": 568,
                    "end": 621,
                    "fullWidth": 54,
                    "width": 53,
                    "openBraceToken": {
                        "kind": "OpenBraceToken",
                        "fullStart": 568,
                        "fullEnd": 570,
                        "start": 568,
                        "end": 569,
                        "fullWidth": 2,
                        "width": 1,
                        "text": "{",
                        "value": "{",
                        "valueText": "{",
                        "hasTrailingTrivia": true,
                        "hasTrailingNewLine": true,
                        "trailingTrivia": [
                            {
                                "kind": "NewLineTrivia",
                                "text": "\n"
                            }
                        ]
                    },
                    "statements": [
                        {
                            "kind": "ExpressionStatement",
                            "fullStart": 570,
                            "fullEnd": 620,
                            "start": 572,
                            "end": 619,
                            "fullWidth": 50,
                            "width": 47,
                            "expression": {
                                "kind": "InvocationExpression",
                                "fullStart": 570,
                                "fullEnd": 618,
                                "start": 572,
                                "end": 618,
                                "fullWidth": 48,
                                "width": 46,
                                "expression": {
                                    "kind": "IdentifierName",
                                    "fullStart": 570,
                                    "fullEnd": 578,
                                    "start": 572,
                                    "end": 578,
                                    "fullWidth": 8,
                                    "width": 6,
                                    "text": "$ERROR",
                                    "value": "$ERROR",
                                    "valueText": "$ERROR",
                                    "hasLeadingTrivia": true,
                                    "leadingTrivia": [
                                        {
                                            "kind": "WhitespaceTrivia",
                                            "text": "  "
                                        }
                                    ]
                                },
                                "argumentList": {
                                    "kind": "ArgumentList",
                                    "fullStart": 578,
                                    "fullEnd": 618,
                                    "start": 578,
                                    "end": 618,
                                    "fullWidth": 40,
                                    "width": 40,
                                    "openParenToken": {
                                        "kind": "OpenParenToken",
                                        "fullStart": 578,
                                        "fullEnd": 579,
                                        "start": 578,
                                        "end": 579,
                                        "fullWidth": 1,
                                        "width": 1,
                                        "text": "(",
                                        "value": "(",
                                        "valueText": "("
                                    },
                                    "arguments": [
                                        {
                                            "kind": "StringLiteral",
                                            "fullStart": 579,
                                            "fullEnd": 617,
                                            "start": 579,
                                            "end": 617,
                                            "fullWidth": 38,
                                            "width": 38,
                                            "text": "'#4: (\"abcd\" <= abc\\\\u0064\") === true'",
                                            "value": "#4: (\"abcd\" <= abc\\u0064\") === true",
                                            "valueText": "#4: (\"abcd\" <= abc\\u0064\") === true"
                                        }
                                    ],
                                    "closeParenToken": {
                                        "kind": "CloseParenToken",
                                        "fullStart": 617,
                                        "fullEnd": 618,
                                        "start": 617,
                                        "end": 618,
                                        "fullWidth": 1,
                                        "width": 1,
                                        "text": ")",
                                        "value": ")",
                                        "valueText": ")"
                                    }
                                }
                            },
                            "semicolonToken": {
                                "kind": "SemicolonToken",
                                "fullStart": 618,
                                "fullEnd": 620,
                                "start": 618,
                                "end": 619,
                                "fullWidth": 2,
                                "width": 1,
                                "text": ";",
                                "value": ";",
                                "valueText": ";",
                                "hasTrailingTrivia": true,
                                "hasTrailingNewLine": true,
                                "trailingTrivia": [
                                    {
                                        "kind": "NewLineTrivia",
                                        "text": "\n"
                                    }
                                ]
                            }
                        }
                    ],
                    "closeBraceToken": {
                        "kind": "CloseBraceToken",
                        "fullStart": 620,
                        "fullEnd": 622,
                        "start": 620,
                        "end": 621,
                        "fullWidth": 2,
                        "width": 1,
                        "text": "}",
                        "value": "}",
                        "valueText": "}",
                        "hasTrailingTrivia": true,
                        "hasTrailingNewLine": true,
                        "trailingTrivia": [
                            {
                                "kind": "NewLineTrivia",
                                "text": "\n"
                            }
                        ]
                    }
                }
            },
            {
                "kind": "IfStatement",
                "fullStart": 622,
                "fullEnd": 715,
                "start": 633,
                "end": 714,
                "fullWidth": 93,
                "width": 81,
                "ifKeyword": {
                    "kind": "IfKeyword",
                    "fullStart": 622,
                    "fullEnd": 636,
                    "start": 633,
                    "end": 635,
                    "fullWidth": 14,
                    "width": 2,
                    "text": "if",
                    "value": "if",
                    "valueText": "if",
                    "hasLeadingTrivia": true,
                    "hasLeadingComment": true,
                    "hasLeadingNewLine": true,
                    "hasTrailingTrivia": true,
                    "leadingTrivia": [
                        {
                            "kind": "NewLineTrivia",
                            "text": "\n"
                        },
                        {
                            "kind": "SingleLineCommentTrivia",
                            "text": "//CHECK#5"
                        },
                        {
                            "kind": "NewLineTrivia",
                            "text": "\n"
                        }
                    ],
                    "trailingTrivia": [
                        {
                            "kind": "WhitespaceTrivia",
                            "text": " "
                        }
                    ]
                },
                "openParenToken": {
                    "kind": "OpenParenToken",
                    "fullStart": 636,
                    "fullEnd": 637,
                    "start": 636,
                    "end": 637,
                    "fullWidth": 1,
                    "width": 1,
                    "text": "(",
                    "value": "(",
                    "valueText": "("
                },
                "condition": {
                    "kind": "NotEqualsExpression",
                    "fullStart": 637,
                    "fullEnd": 664,
                    "start": 637,
                    "end": 664,
                    "fullWidth": 27,
                    "width": 27,
                    "left": {
                        "kind": "ParenthesizedExpression",
                        "fullStart": 637,
                        "fullEnd": 656,
                        "start": 637,
                        "end": 655,
                        "fullWidth": 19,
                        "width": 18,
                        "openParenToken": {
                            "kind": "OpenParenToken",
                            "fullStart": 637,
                            "fullEnd": 638,
                            "start": 637,
                            "end": 638,
                            "fullWidth": 1,
                            "width": 1,
                            "text": "(",
                            "value": "(",
                            "valueText": "("
                        },
                        "expression": {
                            "kind": "LessThanOrEqualExpression",
                            "fullStart": 638,
                            "fullEnd": 654,
                            "start": 638,
                            "end": 654,
                            "fullWidth": 16,
                            "width": 16,
                            "left": {
                                "kind": "StringLiteral",
                                "fullStart": 638,
                                "fullEnd": 642,
                                "start": 638,
                                "end": 641,
                                "fullWidth": 4,
                                "width": 3,
                                "text": "\"x\"",
                                "value": "x",
                                "valueText": "x",
                                "hasTrailingTrivia": true,
                                "trailingTrivia": [
                                    {
                                        "kind": "WhitespaceTrivia",
                                        "text": " "
                                    }
                                ]
                            },
                            "operatorToken": {
                                "kind": "LessThanEqualsToken",
                                "fullStart": 642,
                                "fullEnd": 645,
                                "start": 642,
                                "end": 644,
                                "fullWidth": 3,
                                "width": 2,
                                "text": "<=",
                                "value": "<=",
                                "valueText": "<=",
                                "hasTrailingTrivia": true,
                                "trailingTrivia": [
                                    {
                                        "kind": "WhitespaceTrivia",
                                        "text": " "
                                    }
                                ]
                            },
                            "right": {
                                "kind": "AddExpression",
                                "fullStart": 645,
                                "fullEnd": 654,
                                "start": 645,
                                "end": 654,
                                "fullWidth": 9,
                                "width": 9,
                                "left": {
                                    "kind": "StringLiteral",
                                    "fullStart": 645,
                                    "fullEnd": 649,
                                    "start": 645,
                                    "end": 648,
                                    "fullWidth": 4,
                                    "width": 3,
                                    "text": "\"x\"",
                                    "value": "x",
                                    "valueText": "x",
                                    "hasTrailingTrivia": true,
                                    "trailingTrivia": [
                                        {
                                            "kind": "WhitespaceTrivia",
                                            "text": " "
                                        }
                                    ]
                                },
                                "operatorToken": {
                                    "kind": "PlusToken",
                                    "fullStart": 649,
                                    "fullEnd": 651,
                                    "start": 649,
                                    "end": 650,
                                    "fullWidth": 2,
                                    "width": 1,
                                    "text": "+",
                                    "value": "+",
                                    "valueText": "+",
                                    "hasTrailingTrivia": true,
                                    "trailingTrivia": [
                                        {
                                            "kind": "WhitespaceTrivia",
                                            "text": " "
                                        }
                                    ]
                                },
                                "right": {
                                    "kind": "StringLiteral",
                                    "fullStart": 651,
                                    "fullEnd": 654,
                                    "start": 651,
                                    "end": 654,
                                    "fullWidth": 3,
                                    "width": 3,
                                    "text": "\"y\"",
                                    "value": "y",
                                    "valueText": "y"
                                }
                            }
                        },
                        "closeParenToken": {
                            "kind": "CloseParenToken",
                            "fullStart": 654,
                            "fullEnd": 656,
                            "start": 654,
                            "end": 655,
                            "fullWidth": 2,
                            "width": 1,
                            "text": ")",
                            "value": ")",
                            "valueText": ")",
                            "hasTrailingTrivia": true,
                            "trailingTrivia": [
                                {
                                    "kind": "WhitespaceTrivia",
                                    "text": " "
                                }
                            ]
                        }
                    },
                    "operatorToken": {
                        "kind": "ExclamationEqualsEqualsToken",
                        "fullStart": 656,
                        "fullEnd": 660,
                        "start": 656,
                        "end": 659,
                        "fullWidth": 4,
                        "width": 3,
                        "text": "!==",
                        "value": "!==",
                        "valueText": "!==",
                        "hasTrailingTrivia": true,
                        "trailingTrivia": [
                            {
                                "kind": "WhitespaceTrivia",
                                "text": " "
                            }
                        ]
                    },
                    "right": {
                        "kind": "TrueKeyword",
                        "fullStart": 660,
                        "fullEnd": 664,
                        "start": 660,
                        "end": 664,
                        "fullWidth": 4,
                        "width": 4,
                        "text": "true",
                        "value": true,
                        "valueText": "true"
                    }
                },
                "closeParenToken": {
                    "kind": "CloseParenToken",
                    "fullStart": 664,
                    "fullEnd": 666,
                    "start": 664,
                    "end": 665,
                    "fullWidth": 2,
                    "width": 1,
                    "text": ")",
                    "value": ")",
                    "valueText": ")",
                    "hasTrailingTrivia": true,
                    "trailingTrivia": [
                        {
                            "kind": "WhitespaceTrivia",
                            "text": " "
                        }
                    ]
                },
                "statement": {
                    "kind": "Block",
                    "fullStart": 666,
                    "fullEnd": 715,
                    "start": 666,
                    "end": 714,
                    "fullWidth": 49,
                    "width": 48,
                    "openBraceToken": {
                        "kind": "OpenBraceToken",
                        "fullStart": 666,
                        "fullEnd": 668,
                        "start": 666,
                        "end": 667,
                        "fullWidth": 2,
                        "width": 1,
                        "text": "{",
                        "value": "{",
                        "valueText": "{",
                        "hasTrailingTrivia": true,
                        "hasTrailingNewLine": true,
                        "trailingTrivia": [
                            {
                                "kind": "NewLineTrivia",
                                "text": "\n"
                            }
                        ]
                    },
                    "statements": [
                        {
                            "kind": "ExpressionStatement",
                            "fullStart": 668,
                            "fullEnd": 713,
                            "start": 670,
                            "end": 712,
                            "fullWidth": 45,
                            "width": 42,
                            "expression": {
                                "kind": "InvocationExpression",
                                "fullStart": 668,
                                "fullEnd": 711,
                                "start": 670,
                                "end": 711,
                                "fullWidth": 43,
                                "width": 41,
                                "expression": {
                                    "kind": "IdentifierName",
                                    "fullStart": 668,
                                    "fullEnd": 676,
                                    "start": 670,
                                    "end": 676,
                                    "fullWidth": 8,
                                    "width": 6,
                                    "text": "$ERROR",
                                    "value": "$ERROR",
                                    "valueText": "$ERROR",
                                    "hasLeadingTrivia": true,
                                    "leadingTrivia": [
                                        {
                                            "kind": "WhitespaceTrivia",
                                            "text": "  "
                                        }
                                    ]
                                },
                                "argumentList": {
                                    "kind": "ArgumentList",
                                    "fullStart": 676,
                                    "fullEnd": 711,
                                    "start": 676,
                                    "end": 711,
                                    "fullWidth": 35,
                                    "width": 35,
                                    "openParenToken": {
                                        "kind": "OpenParenToken",
                                        "fullStart": 676,
                                        "fullEnd": 677,
                                        "start": 676,
                                        "end": 677,
                                        "fullWidth": 1,
                                        "width": 1,
                                        "text": "(",
                                        "value": "(",
                                        "valueText": "("
                                    },
                                    "arguments": [
                                        {
                                            "kind": "StringLiteral",
                                            "fullStart": 677,
                                            "fullEnd": 710,
                                            "start": 677,
                                            "end": 710,
                                            "fullWidth": 33,
                                            "width": 33,
                                            "text": "'#5: (\"x\" <= \"x\" + \"y\") === true'",
                                            "value": "#5: (\"x\" <= \"x\" + \"y\") === true",
                                            "valueText": "#5: (\"x\" <= \"x\" + \"y\") === true"
                                        }
                                    ],
                                    "closeParenToken": {
                                        "kind": "CloseParenToken",
                                        "fullStart": 710,
                                        "fullEnd": 711,
                                        "start": 710,
                                        "end": 711,
                                        "fullWidth": 1,
                                        "width": 1,
                                        "text": ")",
                                        "value": ")",
                                        "valueText": ")"
                                    }
                                }
                            },
                            "semicolonToken": {
                                "kind": "SemicolonToken",
                                "fullStart": 711,
                                "fullEnd": 713,
                                "start": 711,
                                "end": 712,
                                "fullWidth": 2,
                                "width": 1,
                                "text": ";",
                                "value": ";",
                                "valueText": ";",
                                "hasTrailingTrivia": true,
                                "hasTrailingNewLine": true,
                                "trailingTrivia": [
                                    {
                                        "kind": "NewLineTrivia",
                                        "text": "\n"
                                    }
                                ]
                            }
                        }
                    ],
                    "closeBraceToken": {
                        "kind": "CloseBraceToken",
                        "fullStart": 713,
                        "fullEnd": 715,
                        "start": 713,
                        "end": 714,
                        "fullWidth": 2,
                        "width": 1,
                        "text": "}",
                        "value": "}",
                        "valueText": "}",
                        "hasTrailingTrivia": true,
                        "hasTrailingNewLine": true,
                        "trailingTrivia": [
                            {
                                "kind": "NewLineTrivia",
                                "text": "\n"
                            }
                        ]
                    }
                }
            },
            {
                "kind": "VariableStatement",
                "fullStart": 715,
                "fullEnd": 739,
                "start": 726,
                "end": 738,
                "fullWidth": 24,
                "width": 12,
                "modifiers": [],
                "variableDeclaration": {
                    "kind": "VariableDeclaration",
                    "fullStart": 715,
                    "fullEnd": 737,
                    "start": 726,
                    "end": 737,
                    "fullWidth": 22,
                    "width": 11,
                    "varKeyword": {
                        "kind": "VarKeyword",
                        "fullStart": 715,
                        "fullEnd": 730,
                        "start": 726,
                        "end": 729,
                        "fullWidth": 15,
                        "width": 3,
                        "text": "var",
                        "value": "var",
                        "valueText": "var",
                        "hasLeadingTrivia": true,
                        "hasLeadingComment": true,
                        "hasLeadingNewLine": true,
                        "hasTrailingTrivia": true,
                        "leadingTrivia": [
                            {
                                "kind": "NewLineTrivia",
                                "text": "\n"
                            },
                            {
                                "kind": "SingleLineCommentTrivia",
                                "text": "//CHECK#6"
                            },
                            {
                                "kind": "NewLineTrivia",
                                "text": "\n"
                            }
                        ],
                        "trailingTrivia": [
                            {
                                "kind": "WhitespaceTrivia",
                                "text": " "
                            }
                        ]
                    },
                    "variableDeclarators": [
                        {
                            "kind": "VariableDeclarator",
                            "fullStart": 730,
                            "fullEnd": 737,
                            "start": 730,
                            "end": 737,
                            "fullWidth": 7,
<<<<<<< HEAD
                            "width": 7,
                            "identifier": {
=======
                            "propertyName": {
>>>>>>> 85e84683
                                "kind": "IdentifierName",
                                "fullStart": 730,
                                "fullEnd": 732,
                                "start": 730,
                                "end": 731,
                                "fullWidth": 2,
                                "width": 1,
                                "text": "x",
                                "value": "x",
                                "valueText": "x",
                                "hasTrailingTrivia": true,
                                "trailingTrivia": [
                                    {
                                        "kind": "WhitespaceTrivia",
                                        "text": " "
                                    }
                                ]
                            },
                            "equalsValueClause": {
                                "kind": "EqualsValueClause",
                                "fullStart": 732,
                                "fullEnd": 737,
                                "start": 732,
                                "end": 737,
                                "fullWidth": 5,
                                "width": 5,
                                "equalsToken": {
                                    "kind": "EqualsToken",
                                    "fullStart": 732,
                                    "fullEnd": 734,
                                    "start": 732,
                                    "end": 733,
                                    "fullWidth": 2,
                                    "width": 1,
                                    "text": "=",
                                    "value": "=",
                                    "valueText": "=",
                                    "hasTrailingTrivia": true,
                                    "trailingTrivia": [
                                        {
                                            "kind": "WhitespaceTrivia",
                                            "text": " "
                                        }
                                    ]
                                },
                                "value": {
                                    "kind": "StringLiteral",
                                    "fullStart": 734,
                                    "fullEnd": 737,
                                    "start": 734,
                                    "end": 737,
                                    "fullWidth": 3,
                                    "width": 3,
                                    "text": "\"x\"",
                                    "value": "x",
                                    "valueText": "x"
                                }
                            }
                        }
                    ]
                },
                "semicolonToken": {
                    "kind": "SemicolonToken",
                    "fullStart": 737,
                    "fullEnd": 739,
                    "start": 737,
                    "end": 738,
                    "fullWidth": 2,
                    "width": 1,
                    "text": ";",
                    "value": ";",
                    "valueText": ";",
                    "hasTrailingTrivia": true,
                    "hasTrailingNewLine": true,
                    "trailingTrivia": [
                        {
                            "kind": "NewLineTrivia",
                            "text": "\n"
                        }
                    ]
                }
            },
            {
                "kind": "IfStatement",
                "fullStart": 739,
                "fullEnd": 826,
                "start": 739,
                "end": 825,
                "fullWidth": 87,
                "width": 86,
                "ifKeyword": {
                    "kind": "IfKeyword",
                    "fullStart": 739,
                    "fullEnd": 742,
                    "start": 739,
                    "end": 741,
                    "fullWidth": 3,
                    "width": 2,
                    "text": "if",
                    "value": "if",
                    "valueText": "if",
                    "hasTrailingTrivia": true,
                    "trailingTrivia": [
                        {
                            "kind": "WhitespaceTrivia",
                            "text": " "
                        }
                    ]
                },
                "openParenToken": {
                    "kind": "OpenParenToken",
                    "fullStart": 742,
                    "fullEnd": 743,
                    "start": 742,
                    "end": 743,
                    "fullWidth": 1,
                    "width": 1,
                    "text": "(",
                    "value": "(",
                    "valueText": "("
                },
                "condition": {
                    "kind": "NotEqualsExpression",
                    "fullStart": 743,
                    "fullEnd": 766,
                    "start": 743,
                    "end": 766,
                    "fullWidth": 23,
                    "width": 23,
                    "left": {
                        "kind": "ParenthesizedExpression",
                        "fullStart": 743,
                        "fullEnd": 758,
                        "start": 743,
                        "end": 757,
                        "fullWidth": 15,
                        "width": 14,
                        "openParenToken": {
                            "kind": "OpenParenToken",
                            "fullStart": 743,
                            "fullEnd": 744,
                            "start": 743,
                            "end": 744,
                            "fullWidth": 1,
                            "width": 1,
                            "text": "(",
                            "value": "(",
                            "valueText": "("
                        },
                        "expression": {
                            "kind": "LessThanOrEqualExpression",
                            "fullStart": 744,
                            "fullEnd": 756,
                            "start": 744,
                            "end": 756,
                            "fullWidth": 12,
                            "width": 12,
                            "left": {
                                "kind": "IdentifierName",
                                "fullStart": 744,
                                "fullEnd": 746,
                                "start": 744,
                                "end": 745,
                                "fullWidth": 2,
                                "width": 1,
                                "text": "x",
                                "value": "x",
                                "valueText": "x",
                                "hasTrailingTrivia": true,
                                "trailingTrivia": [
                                    {
                                        "kind": "WhitespaceTrivia",
                                        "text": " "
                                    }
                                ]
                            },
                            "operatorToken": {
                                "kind": "LessThanEqualsToken",
                                "fullStart": 746,
                                "fullEnd": 749,
                                "start": 746,
                                "end": 748,
                                "fullWidth": 3,
                                "width": 2,
                                "text": "<=",
                                "value": "<=",
                                "valueText": "<=",
                                "hasTrailingTrivia": true,
                                "trailingTrivia": [
                                    {
                                        "kind": "WhitespaceTrivia",
                                        "text": " "
                                    }
                                ]
                            },
                            "right": {
                                "kind": "AddExpression",
                                "fullStart": 749,
                                "fullEnd": 756,
                                "start": 749,
                                "end": 756,
                                "fullWidth": 7,
                                "width": 7,
                                "left": {
                                    "kind": "IdentifierName",
                                    "fullStart": 749,
                                    "fullEnd": 751,
                                    "start": 749,
                                    "end": 750,
                                    "fullWidth": 2,
                                    "width": 1,
                                    "text": "x",
                                    "value": "x",
                                    "valueText": "x",
                                    "hasTrailingTrivia": true,
                                    "trailingTrivia": [
                                        {
                                            "kind": "WhitespaceTrivia",
                                            "text": " "
                                        }
                                    ]
                                },
                                "operatorToken": {
                                    "kind": "PlusToken",
                                    "fullStart": 751,
                                    "fullEnd": 753,
                                    "start": 751,
                                    "end": 752,
                                    "fullWidth": 2,
                                    "width": 1,
                                    "text": "+",
                                    "value": "+",
                                    "valueText": "+",
                                    "hasTrailingTrivia": true,
                                    "trailingTrivia": [
                                        {
                                            "kind": "WhitespaceTrivia",
                                            "text": " "
                                        }
                                    ]
                                },
                                "right": {
                                    "kind": "StringLiteral",
                                    "fullStart": 753,
                                    "fullEnd": 756,
                                    "start": 753,
                                    "end": 756,
                                    "fullWidth": 3,
                                    "width": 3,
                                    "text": "\"y\"",
                                    "value": "y",
                                    "valueText": "y"
                                }
                            }
                        },
                        "closeParenToken": {
                            "kind": "CloseParenToken",
                            "fullStart": 756,
                            "fullEnd": 758,
                            "start": 756,
                            "end": 757,
                            "fullWidth": 2,
                            "width": 1,
                            "text": ")",
                            "value": ")",
                            "valueText": ")",
                            "hasTrailingTrivia": true,
                            "trailingTrivia": [
                                {
                                    "kind": "WhitespaceTrivia",
                                    "text": " "
                                }
                            ]
                        }
                    },
                    "operatorToken": {
                        "kind": "ExclamationEqualsEqualsToken",
                        "fullStart": 758,
                        "fullEnd": 762,
                        "start": 758,
                        "end": 761,
                        "fullWidth": 4,
                        "width": 3,
                        "text": "!==",
                        "value": "!==",
                        "valueText": "!==",
                        "hasTrailingTrivia": true,
                        "trailingTrivia": [
                            {
                                "kind": "WhitespaceTrivia",
                                "text": " "
                            }
                        ]
                    },
                    "right": {
                        "kind": "TrueKeyword",
                        "fullStart": 762,
                        "fullEnd": 766,
                        "start": 762,
                        "end": 766,
                        "fullWidth": 4,
                        "width": 4,
                        "text": "true",
                        "value": true,
                        "valueText": "true"
                    }
                },
                "closeParenToken": {
                    "kind": "CloseParenToken",
                    "fullStart": 766,
                    "fullEnd": 768,
                    "start": 766,
                    "end": 767,
                    "fullWidth": 2,
                    "width": 1,
                    "text": ")",
                    "value": ")",
                    "valueText": ")",
                    "hasTrailingTrivia": true,
                    "trailingTrivia": [
                        {
                            "kind": "WhitespaceTrivia",
                            "text": " "
                        }
                    ]
                },
                "statement": {
                    "kind": "Block",
                    "fullStart": 768,
                    "fullEnd": 826,
                    "start": 768,
                    "end": 825,
                    "fullWidth": 58,
                    "width": 57,
                    "openBraceToken": {
                        "kind": "OpenBraceToken",
                        "fullStart": 768,
                        "fullEnd": 770,
                        "start": 768,
                        "end": 769,
                        "fullWidth": 2,
                        "width": 1,
                        "text": "{",
                        "value": "{",
                        "valueText": "{",
                        "hasTrailingTrivia": true,
                        "hasTrailingNewLine": true,
                        "trailingTrivia": [
                            {
                                "kind": "NewLineTrivia",
                                "text": "\n"
                            }
                        ]
                    },
                    "statements": [
                        {
                            "kind": "ExpressionStatement",
                            "fullStart": 770,
                            "fullEnd": 824,
                            "start": 772,
                            "end": 823,
                            "fullWidth": 54,
                            "width": 51,
                            "expression": {
                                "kind": "InvocationExpression",
                                "fullStart": 770,
                                "fullEnd": 822,
                                "start": 772,
                                "end": 822,
                                "fullWidth": 52,
                                "width": 50,
                                "expression": {
                                    "kind": "IdentifierName",
                                    "fullStart": 770,
                                    "fullEnd": 778,
                                    "start": 772,
                                    "end": 778,
                                    "fullWidth": 8,
                                    "width": 6,
                                    "text": "$ERROR",
                                    "value": "$ERROR",
                                    "valueText": "$ERROR",
                                    "hasLeadingTrivia": true,
                                    "leadingTrivia": [
                                        {
                                            "kind": "WhitespaceTrivia",
                                            "text": "  "
                                        }
                                    ]
                                },
                                "argumentList": {
                                    "kind": "ArgumentList",
                                    "fullStart": 778,
                                    "fullEnd": 822,
                                    "start": 778,
                                    "end": 822,
                                    "fullWidth": 44,
                                    "width": 44,
                                    "openParenToken": {
                                        "kind": "OpenParenToken",
                                        "fullStart": 778,
                                        "fullEnd": 779,
                                        "start": 778,
                                        "end": 779,
                                        "fullWidth": 1,
                                        "width": 1,
                                        "text": "(",
                                        "value": "(",
                                        "valueText": "("
                                    },
                                    "arguments": [
                                        {
                                            "kind": "StringLiteral",
                                            "fullStart": 779,
                                            "fullEnd": 821,
                                            "start": 779,
                                            "end": 821,
                                            "fullWidth": 42,
                                            "width": 42,
                                            "text": "'#6: var x = \"x\"; (x <= x + \"y\") === true'",
                                            "value": "#6: var x = \"x\"; (x <= x + \"y\") === true",
                                            "valueText": "#6: var x = \"x\"; (x <= x + \"y\") === true"
                                        }
                                    ],
                                    "closeParenToken": {
                                        "kind": "CloseParenToken",
                                        "fullStart": 821,
                                        "fullEnd": 822,
                                        "start": 821,
                                        "end": 822,
                                        "fullWidth": 1,
                                        "width": 1,
                                        "text": ")",
                                        "value": ")",
                                        "valueText": ")"
                                    }
                                }
                            },
                            "semicolonToken": {
                                "kind": "SemicolonToken",
                                "fullStart": 822,
                                "fullEnd": 824,
                                "start": 822,
                                "end": 823,
                                "fullWidth": 2,
                                "width": 1,
                                "text": ";",
                                "value": ";",
                                "valueText": ";",
                                "hasTrailingTrivia": true,
                                "hasTrailingNewLine": true,
                                "trailingTrivia": [
                                    {
                                        "kind": "NewLineTrivia",
                                        "text": "\n"
                                    }
                                ]
                            }
                        }
                    ],
                    "closeBraceToken": {
                        "kind": "CloseBraceToken",
                        "fullStart": 824,
                        "fullEnd": 826,
                        "start": 824,
                        "end": 825,
                        "fullWidth": 2,
                        "width": 1,
                        "text": "}",
                        "value": "}",
                        "valueText": "}",
                        "hasTrailingTrivia": true,
                        "hasTrailingNewLine": true,
                        "trailingTrivia": [
                            {
                                "kind": "NewLineTrivia",
                                "text": "\n"
                            }
                        ]
                    }
                }
            },
            {
                "kind": "IfStatement",
                "fullStart": 826,
                "fullEnd": 935,
                "start": 837,
                "end": 934,
                "fullWidth": 109,
                "width": 97,
                "ifKeyword": {
                    "kind": "IfKeyword",
                    "fullStart": 826,
                    "fullEnd": 840,
                    "start": 837,
                    "end": 839,
                    "fullWidth": 14,
                    "width": 2,
                    "text": "if",
                    "value": "if",
                    "valueText": "if",
                    "hasLeadingTrivia": true,
                    "hasLeadingComment": true,
                    "hasLeadingNewLine": true,
                    "hasTrailingTrivia": true,
                    "leadingTrivia": [
                        {
                            "kind": "NewLineTrivia",
                            "text": "\n"
                        },
                        {
                            "kind": "SingleLineCommentTrivia",
                            "text": "//CHECK#7"
                        },
                        {
                            "kind": "NewLineTrivia",
                            "text": "\n"
                        }
                    ],
                    "trailingTrivia": [
                        {
                            "kind": "WhitespaceTrivia",
                            "text": " "
                        }
                    ]
                },
                "openParenToken": {
                    "kind": "OpenParenToken",
                    "fullStart": 840,
                    "fullEnd": 841,
                    "start": 840,
                    "end": 841,
                    "fullWidth": 1,
                    "width": 1,
                    "text": "(",
                    "value": "(",
                    "valueText": "("
                },
                "condition": {
                    "kind": "NotEqualsExpression",
                    "fullStart": 841,
                    "fullEnd": 875,
                    "start": 841,
                    "end": 875,
                    "fullWidth": 34,
                    "width": 34,
                    "left": {
                        "kind": "ParenthesizedExpression",
                        "fullStart": 841,
                        "fullEnd": 867,
                        "start": 841,
                        "end": 866,
                        "fullWidth": 26,
                        "width": 25,
                        "openParenToken": {
                            "kind": "OpenParenToken",
                            "fullStart": 841,
                            "fullEnd": 842,
                            "start": 841,
                            "end": 842,
                            "fullWidth": 1,
                            "width": 1,
                            "text": "(",
                            "value": "(",
                            "valueText": "("
                        },
                        "expression": {
                            "kind": "LessThanOrEqualExpression",
                            "fullStart": 842,
                            "fullEnd": 865,
                            "start": 842,
                            "end": 865,
                            "fullWidth": 23,
                            "width": 23,
                            "left": {
                                "kind": "StringLiteral",
                                "fullStart": 842,
                                "fullEnd": 852,
                                "start": 842,
                                "end": 851,
                                "fullWidth": 10,
                                "width": 9,
                                "text": "\"a\\u0000\"",
                                "value": "a\u0000",
                                "valueText": "a\u0000",
                                "hasTrailingTrivia": true,
                                "trailingTrivia": [
                                    {
                                        "kind": "WhitespaceTrivia",
                                        "text": " "
                                    }
                                ]
                            },
                            "operatorToken": {
                                "kind": "LessThanEqualsToken",
                                "fullStart": 852,
                                "fullEnd": 855,
                                "start": 852,
                                "end": 854,
                                "fullWidth": 3,
                                "width": 2,
                                "text": "<=",
                                "value": "<=",
                                "valueText": "<=",
                                "hasTrailingTrivia": true,
                                "trailingTrivia": [
                                    {
                                        "kind": "WhitespaceTrivia",
                                        "text": " "
                                    }
                                ]
                            },
                            "right": {
                                "kind": "StringLiteral",
                                "fullStart": 855,
                                "fullEnd": 865,
                                "start": 855,
                                "end": 865,
                                "fullWidth": 10,
                                "width": 10,
                                "text": "\"a\\u0000a\"",
                                "value": "a\u0000a",
                                "valueText": "a\u0000a"
                            }
                        },
                        "closeParenToken": {
                            "kind": "CloseParenToken",
                            "fullStart": 865,
                            "fullEnd": 867,
                            "start": 865,
                            "end": 866,
                            "fullWidth": 2,
                            "width": 1,
                            "text": ")",
                            "value": ")",
                            "valueText": ")",
                            "hasTrailingTrivia": true,
                            "trailingTrivia": [
                                {
                                    "kind": "WhitespaceTrivia",
                                    "text": " "
                                }
                            ]
                        }
                    },
                    "operatorToken": {
                        "kind": "ExclamationEqualsEqualsToken",
                        "fullStart": 867,
                        "fullEnd": 871,
                        "start": 867,
                        "end": 870,
                        "fullWidth": 4,
                        "width": 3,
                        "text": "!==",
                        "value": "!==",
                        "valueText": "!==",
                        "hasTrailingTrivia": true,
                        "trailingTrivia": [
                            {
                                "kind": "WhitespaceTrivia",
                                "text": " "
                            }
                        ]
                    },
                    "right": {
                        "kind": "TrueKeyword",
                        "fullStart": 871,
                        "fullEnd": 875,
                        "start": 871,
                        "end": 875,
                        "fullWidth": 4,
                        "width": 4,
                        "text": "true",
                        "value": true,
                        "valueText": "true"
                    }
                },
                "closeParenToken": {
                    "kind": "CloseParenToken",
                    "fullStart": 875,
                    "fullEnd": 877,
                    "start": 875,
                    "end": 876,
                    "fullWidth": 2,
                    "width": 1,
                    "text": ")",
                    "value": ")",
                    "valueText": ")",
                    "hasTrailingTrivia": true,
                    "trailingTrivia": [
                        {
                            "kind": "WhitespaceTrivia",
                            "text": " "
                        }
                    ]
                },
                "statement": {
                    "kind": "Block",
                    "fullStart": 877,
                    "fullEnd": 935,
                    "start": 877,
                    "end": 934,
                    "fullWidth": 58,
                    "width": 57,
                    "openBraceToken": {
                        "kind": "OpenBraceToken",
                        "fullStart": 877,
                        "fullEnd": 879,
                        "start": 877,
                        "end": 878,
                        "fullWidth": 2,
                        "width": 1,
                        "text": "{",
                        "value": "{",
                        "valueText": "{",
                        "hasTrailingTrivia": true,
                        "hasTrailingNewLine": true,
                        "trailingTrivia": [
                            {
                                "kind": "NewLineTrivia",
                                "text": "\n"
                            }
                        ]
                    },
                    "statements": [
                        {
                            "kind": "ExpressionStatement",
                            "fullStart": 879,
                            "fullEnd": 933,
                            "start": 881,
                            "end": 932,
                            "fullWidth": 54,
                            "width": 51,
                            "expression": {
                                "kind": "InvocationExpression",
                                "fullStart": 879,
                                "fullEnd": 931,
                                "start": 881,
                                "end": 931,
                                "fullWidth": 52,
                                "width": 50,
                                "expression": {
                                    "kind": "IdentifierName",
                                    "fullStart": 879,
                                    "fullEnd": 887,
                                    "start": 881,
                                    "end": 887,
                                    "fullWidth": 8,
                                    "width": 6,
                                    "text": "$ERROR",
                                    "value": "$ERROR",
                                    "valueText": "$ERROR",
                                    "hasLeadingTrivia": true,
                                    "leadingTrivia": [
                                        {
                                            "kind": "WhitespaceTrivia",
                                            "text": "  "
                                        }
                                    ]
                                },
                                "argumentList": {
                                    "kind": "ArgumentList",
                                    "fullStart": 887,
                                    "fullEnd": 931,
                                    "start": 887,
                                    "end": 931,
                                    "fullWidth": 44,
                                    "width": 44,
                                    "openParenToken": {
                                        "kind": "OpenParenToken",
                                        "fullStart": 887,
                                        "fullEnd": 888,
                                        "start": 887,
                                        "end": 888,
                                        "fullWidth": 1,
                                        "width": 1,
                                        "text": "(",
                                        "value": "(",
                                        "valueText": "("
                                    },
                                    "arguments": [
                                        {
                                            "kind": "StringLiteral",
                                            "fullStart": 888,
                                            "fullEnd": 930,
                                            "start": 888,
                                            "end": 930,
                                            "fullWidth": 42,
                                            "width": 42,
                                            "text": "'#7: (\"a\\\\u0000\" <= \"a\\\\u0000a\") === true'",
                                            "value": "#7: (\"a\\u0000\" <= \"a\\u0000a\") === true",
                                            "valueText": "#7: (\"a\\u0000\" <= \"a\\u0000a\") === true"
                                        }
                                    ],
                                    "closeParenToken": {
                                        "kind": "CloseParenToken",
                                        "fullStart": 930,
                                        "fullEnd": 931,
                                        "start": 930,
                                        "end": 931,
                                        "fullWidth": 1,
                                        "width": 1,
                                        "text": ")",
                                        "value": ")",
                                        "valueText": ")"
                                    }
                                }
                            },
                            "semicolonToken": {
                                "kind": "SemicolonToken",
                                "fullStart": 931,
                                "fullEnd": 933,
                                "start": 931,
                                "end": 932,
                                "fullWidth": 2,
                                "width": 1,
                                "text": ";",
                                "value": ";",
                                "valueText": ";",
                                "hasTrailingTrivia": true,
                                "hasTrailingNewLine": true,
                                "trailingTrivia": [
                                    {
                                        "kind": "NewLineTrivia",
                                        "text": "\n"
                                    }
                                ]
                            }
                        }
                    ],
                    "closeBraceToken": {
                        "kind": "CloseBraceToken",
                        "fullStart": 933,
                        "fullEnd": 935,
                        "start": 933,
                        "end": 934,
                        "fullWidth": 2,
                        "width": 1,
                        "text": "}",
                        "value": "}",
                        "valueText": "}",
                        "hasTrailingTrivia": true,
                        "hasTrailingNewLine": true,
                        "trailingTrivia": [
                            {
                                "kind": "NewLineTrivia",
                                "text": "\n"
                            }
                        ]
                    }
                }
            },
            {
                "kind": "IfStatement",
                "fullStart": 935,
                "fullEnd": 1020,
                "start": 946,
                "end": 1019,
                "fullWidth": 85,
                "width": 73,
                "ifKeyword": {
                    "kind": "IfKeyword",
                    "fullStart": 935,
                    "fullEnd": 949,
                    "start": 946,
                    "end": 948,
                    "fullWidth": 14,
                    "width": 2,
                    "text": "if",
                    "value": "if",
                    "valueText": "if",
                    "hasLeadingTrivia": true,
                    "hasLeadingComment": true,
                    "hasLeadingNewLine": true,
                    "hasTrailingTrivia": true,
                    "leadingTrivia": [
                        {
                            "kind": "NewLineTrivia",
                            "text": "\n"
                        },
                        {
                            "kind": "SingleLineCommentTrivia",
                            "text": "//CHECK#8"
                        },
                        {
                            "kind": "NewLineTrivia",
                            "text": "\n"
                        }
                    ],
                    "trailingTrivia": [
                        {
                            "kind": "WhitespaceTrivia",
                            "text": " "
                        }
                    ]
                },
                "openParenToken": {
                    "kind": "OpenParenToken",
                    "fullStart": 949,
                    "fullEnd": 950,
                    "start": 949,
                    "end": 950,
                    "fullWidth": 1,
                    "width": 1,
                    "text": "(",
                    "value": "(",
                    "valueText": "("
                },
                "condition": {
                    "kind": "NotEqualsExpression",
                    "fullStart": 950,
                    "fullEnd": 973,
                    "start": 950,
                    "end": 973,
                    "fullWidth": 23,
                    "width": 23,
                    "left": {
                        "kind": "ParenthesizedExpression",
                        "fullStart": 950,
                        "fullEnd": 964,
                        "start": 950,
                        "end": 963,
                        "fullWidth": 14,
                        "width": 13,
                        "openParenToken": {
                            "kind": "OpenParenToken",
                            "fullStart": 950,
                            "fullEnd": 951,
                            "start": 950,
                            "end": 951,
                            "fullWidth": 1,
                            "width": 1,
                            "text": "(",
                            "value": "(",
                            "valueText": "("
                        },
                        "expression": {
                            "kind": "LessThanOrEqualExpression",
                            "fullStart": 951,
                            "fullEnd": 962,
                            "start": 951,
                            "end": 962,
                            "fullWidth": 11,
                            "width": 11,
                            "left": {
                                "kind": "StringLiteral",
                                "fullStart": 951,
                                "fullEnd": 955,
                                "start": 951,
                                "end": 954,
                                "fullWidth": 4,
                                "width": 3,
                                "text": "\"x\"",
                                "value": "x",
                                "valueText": "x",
                                "hasTrailingTrivia": true,
                                "trailingTrivia": [
                                    {
                                        "kind": "WhitespaceTrivia",
                                        "text": " "
                                    }
                                ]
                            },
                            "operatorToken": {
                                "kind": "LessThanEqualsToken",
                                "fullStart": 955,
                                "fullEnd": 958,
                                "start": 955,
                                "end": 957,
                                "fullWidth": 3,
                                "width": 2,
                                "text": "<=",
                                "value": "<=",
                                "valueText": "<=",
                                "hasTrailingTrivia": true,
                                "trailingTrivia": [
                                    {
                                        "kind": "WhitespaceTrivia",
                                        "text": " "
                                    }
                                ]
                            },
                            "right": {
                                "kind": "StringLiteral",
                                "fullStart": 958,
                                "fullEnd": 962,
                                "start": 958,
                                "end": 962,
                                "fullWidth": 4,
                                "width": 4,
                                "text": "\" x\"",
                                "value": " x",
                                "valueText": " x"
                            }
                        },
                        "closeParenToken": {
                            "kind": "CloseParenToken",
                            "fullStart": 962,
                            "fullEnd": 964,
                            "start": 962,
                            "end": 963,
                            "fullWidth": 2,
                            "width": 1,
                            "text": ")",
                            "value": ")",
                            "valueText": ")",
                            "hasTrailingTrivia": true,
                            "trailingTrivia": [
                                {
                                    "kind": "WhitespaceTrivia",
                                    "text": " "
                                }
                            ]
                        }
                    },
                    "operatorToken": {
                        "kind": "ExclamationEqualsEqualsToken",
                        "fullStart": 964,
                        "fullEnd": 968,
                        "start": 964,
                        "end": 967,
                        "fullWidth": 4,
                        "width": 3,
                        "text": "!==",
                        "value": "!==",
                        "valueText": "!==",
                        "hasTrailingTrivia": true,
                        "trailingTrivia": [
                            {
                                "kind": "WhitespaceTrivia",
                                "text": " "
                            }
                        ]
                    },
                    "right": {
                        "kind": "FalseKeyword",
                        "fullStart": 968,
                        "fullEnd": 973,
                        "start": 968,
                        "end": 973,
                        "fullWidth": 5,
                        "width": 5,
                        "text": "false",
                        "value": false,
                        "valueText": "false"
                    }
                },
                "closeParenToken": {
                    "kind": "CloseParenToken",
                    "fullStart": 973,
                    "fullEnd": 975,
                    "start": 973,
                    "end": 974,
                    "fullWidth": 2,
                    "width": 1,
                    "text": ")",
                    "value": ")",
                    "valueText": ")",
                    "hasTrailingTrivia": true,
                    "trailingTrivia": [
                        {
                            "kind": "WhitespaceTrivia",
                            "text": " "
                        }
                    ]
                },
                "statement": {
                    "kind": "Block",
                    "fullStart": 975,
                    "fullEnd": 1020,
                    "start": 975,
                    "end": 1019,
                    "fullWidth": 45,
                    "width": 44,
                    "openBraceToken": {
                        "kind": "OpenBraceToken",
                        "fullStart": 975,
                        "fullEnd": 977,
                        "start": 975,
                        "end": 976,
                        "fullWidth": 2,
                        "width": 1,
                        "text": "{",
                        "value": "{",
                        "valueText": "{",
                        "hasTrailingTrivia": true,
                        "hasTrailingNewLine": true,
                        "trailingTrivia": [
                            {
                                "kind": "NewLineTrivia",
                                "text": "\n"
                            }
                        ]
                    },
                    "statements": [
                        {
                            "kind": "ExpressionStatement",
                            "fullStart": 977,
                            "fullEnd": 1018,
                            "start": 979,
                            "end": 1017,
                            "fullWidth": 41,
                            "width": 38,
                            "expression": {
                                "kind": "InvocationExpression",
                                "fullStart": 977,
                                "fullEnd": 1016,
                                "start": 979,
                                "end": 1016,
                                "fullWidth": 39,
                                "width": 37,
                                "expression": {
                                    "kind": "IdentifierName",
                                    "fullStart": 977,
                                    "fullEnd": 985,
                                    "start": 979,
                                    "end": 985,
                                    "fullWidth": 8,
                                    "width": 6,
                                    "text": "$ERROR",
                                    "value": "$ERROR",
                                    "valueText": "$ERROR",
                                    "hasLeadingTrivia": true,
                                    "leadingTrivia": [
                                        {
                                            "kind": "WhitespaceTrivia",
                                            "text": "  "
                                        }
                                    ]
                                },
                                "argumentList": {
                                    "kind": "ArgumentList",
                                    "fullStart": 985,
                                    "fullEnd": 1016,
                                    "start": 985,
                                    "end": 1016,
                                    "fullWidth": 31,
                                    "width": 31,
                                    "openParenToken": {
                                        "kind": "OpenParenToken",
                                        "fullStart": 985,
                                        "fullEnd": 986,
                                        "start": 985,
                                        "end": 986,
                                        "fullWidth": 1,
                                        "width": 1,
                                        "text": "(",
                                        "value": "(",
                                        "valueText": "("
                                    },
                                    "arguments": [
                                        {
                                            "kind": "StringLiteral",
                                            "fullStart": 986,
                                            "fullEnd": 1015,
                                            "start": 986,
                                            "end": 1015,
                                            "fullWidth": 29,
                                            "width": 29,
                                            "text": "'#8: (\"x\" <= \" x\") === false'",
                                            "value": "#8: (\"x\" <= \" x\") === false",
                                            "valueText": "#8: (\"x\" <= \" x\") === false"
                                        }
                                    ],
                                    "closeParenToken": {
                                        "kind": "CloseParenToken",
                                        "fullStart": 1015,
                                        "fullEnd": 1016,
                                        "start": 1015,
                                        "end": 1016,
                                        "fullWidth": 1,
                                        "width": 1,
                                        "text": ")",
                                        "value": ")",
                                        "valueText": ")"
                                    }
                                }
                            },
                            "semicolonToken": {
                                "kind": "SemicolonToken",
                                "fullStart": 1016,
                                "fullEnd": 1018,
                                "start": 1016,
                                "end": 1017,
                                "fullWidth": 2,
                                "width": 1,
                                "text": ";",
                                "value": ";",
                                "valueText": ";",
                                "hasTrailingTrivia": true,
                                "hasTrailingNewLine": true,
                                "trailingTrivia": [
                                    {
                                        "kind": "NewLineTrivia",
                                        "text": "\n"
                                    }
                                ]
                            }
                        }
                    ],
                    "closeBraceToken": {
                        "kind": "CloseBraceToken",
                        "fullStart": 1018,
                        "fullEnd": 1020,
                        "start": 1018,
                        "end": 1019,
                        "fullWidth": 2,
                        "width": 1,
                        "text": "}",
                        "value": "}",
                        "valueText": "}",
                        "hasTrailingTrivia": true,
                        "hasTrailingNewLine": true,
                        "trailingTrivia": [
                            {
                                "kind": "NewLineTrivia",
                                "text": "\n"
                            }
                        ]
                    }
                }
            }
        ],
        "endOfFileToken": {
            "kind": "EndOfFileToken",
            "fullStart": 1020,
            "fullEnd": 1023,
            "start": 1023,
            "end": 1023,
            "fullWidth": 3,
            "width": 0,
            "text": "",
            "hasLeadingTrivia": true,
            "hasLeadingNewLine": true,
            "leadingTrivia": [
                {
                    "kind": "NewLineTrivia",
                    "text": "\n"
                },
                {
                    "kind": "NewLineTrivia",
                    "text": "\n"
                },
                {
                    "kind": "NewLineTrivia",
                    "text": "\n"
                }
            ]
        }
    },
    "lineMap": {
        "lineStarts": [
            0,
            61,
            132,
            133,
            137,
            175,
            178,
            221,
            267,
            271,
            272,
            282,
            311,
            350,
            352,
            353,
            363,
            391,
            429,
            431,
            432,
            442,
            475,
            517,
            519,
            520,
            530,
            570,
            620,
            622,
            623,
            633,
            668,
            713,
            715,
            716,
            726,
            739,
            770,
            824,
            826,
            827,
            837,
            879,
            933,
            935,
            936,
            946,
            977,
            1018,
            1020,
            1021,
            1022,
            1023
        ],
        "length": 1023
    }
}<|MERGE_RESOLUTION|>--- conflicted
+++ resolved
@@ -1999,12 +1999,8 @@
                             "start": 730,
                             "end": 737,
                             "fullWidth": 7,
-<<<<<<< HEAD
                             "width": 7,
-                            "identifier": {
-=======
                             "propertyName": {
->>>>>>> 85e84683
                                 "kind": "IdentifierName",
                                 "fullStart": 730,
                                 "fullEnd": 732,
