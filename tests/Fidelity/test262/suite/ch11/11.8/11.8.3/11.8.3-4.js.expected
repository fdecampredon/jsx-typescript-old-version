--- conflicted
+++ resolved
@@ -245,12 +245,8 @@
                                         "start": 620,
                                         "end": 636,
                                         "fullWidth": 16,
-<<<<<<< HEAD
                                         "width": 16,
-                                        "identifier": {
-=======
                                         "propertyName": {
->>>>>>> 85e84683
                                             "kind": "IdentifierName",
                                             "fullStart": 620,
                                             "fullEnd": 629,
@@ -384,12 +380,8 @@
                                         "start": 651,
                                         "end": 783,
                                         "fullWidth": 132,
-<<<<<<< HEAD
                                         "width": 132,
-                                        "identifier": {
-=======
                                         "propertyName": {
->>>>>>> 85e84683
                                             "kind": "IdentifierName",
                                             "fullStart": 651,
                                             "fullEnd": 656,
@@ -906,12 +898,8 @@
                                         "start": 798,
                                         "end": 1018,
                                         "fullWidth": 220,
-<<<<<<< HEAD
                                         "width": 220,
-                                        "identifier": {
-=======
                                         "propertyName": {
->>>>>>> 85e84683
                                             "kind": "IdentifierName",
                                             "fullStart": 798,
                                             "fullEnd": 803,
