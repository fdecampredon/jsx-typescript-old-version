{
    "isDeclaration": false,
    "languageVersion": "EcmaScript5",
    "parseOptions": {
        "allowAutomaticSemicolonInsertion": true
    },
    "sourceUnit": {
        "kind": "SourceUnit",
        "fullStart": 0,
        "fullEnd": 1522,
        "start": 297,
        "end": 1522,
        "fullWidth": 1522,
        "width": 1225,
        "moduleElements": [
            {
                "kind": "VariableStatement",
                "fullStart": 0,
                "fullEnd": 320,
                "start": 297,
                "end": 319,
                "fullWidth": 320,
                "width": 22,
                "modifiers": [],
                "variableDeclaration": {
                    "kind": "VariableDeclaration",
                    "fullStart": 0,
                    "fullEnd": 318,
                    "start": 297,
                    "end": 318,
                    "fullWidth": 318,
                    "width": 21,
                    "varKeyword": {
                        "kind": "VarKeyword",
                        "fullStart": 0,
                        "fullEnd": 301,
                        "start": 297,
                        "end": 300,
                        "fullWidth": 301,
                        "width": 3,
                        "text": "var",
                        "value": "var",
                        "valueText": "var",
                        "hasLeadingTrivia": true,
                        "hasLeadingComment": true,
                        "hasLeadingNewLine": true,
                        "hasTrailingTrivia": true,
                        "leadingTrivia": [
                            {
                                "kind": "SingleLineCommentTrivia",
                                "text": "// Copyright 2009 the Sputnik authors.  All rights reserved."
                            },
                            {
                                "kind": "NewLineTrivia",
                                "text": "\n"
                            },
                            {
                                "kind": "SingleLineCommentTrivia",
                                "text": "// This code is governed by the BSD license found in the LICENSE file."
                            },
                            {
                                "kind": "NewLineTrivia",
                                "text": "\n"
                            },
                            {
                                "kind": "NewLineTrivia",
                                "text": "\n"
                            },
                            {
                                "kind": "MultiLineCommentTrivia",
                                "text": "/**\n * TypeError is subclass of Error from instanceof operator point of view\n *\n * @path ch11/11.8/11.8.6/S11.8.6_A5_T1.js\n * @description Checking Error case\n */"
                            },
                            {
                                "kind": "NewLineTrivia",
                                "text": "\n"
                            },
                            {
                                "kind": "NewLineTrivia",
                                "text": "\n"
                            }
                        ],
                        "trailingTrivia": [
                            {
                                "kind": "WhitespaceTrivia",
                                "text": " "
                            }
                        ]
                    },
                    "variableDeclarators": [
                        {
                            "kind": "VariableDeclarator",
                            "fullStart": 301,
                            "fullEnd": 318,
                            "start": 301,
                            "end": 318,
                            "fullWidth": 17,
<<<<<<< HEAD
                            "width": 17,
                            "identifier": {
=======
                            "propertyName": {
>>>>>>> 85e84683
                                "kind": "IdentifierName",
                                "fullStart": 301,
                                "fullEnd": 307,
                                "start": 301,
                                "end": 306,
                                "fullWidth": 6,
                                "width": 5,
                                "text": "__err",
                                "value": "__err",
                                "valueText": "__err",
                                "hasTrailingTrivia": true,
                                "trailingTrivia": [
                                    {
                                        "kind": "WhitespaceTrivia",
                                        "text": " "
                                    }
                                ]
                            },
                            "equalsValueClause": {
                                "kind": "EqualsValueClause",
                                "fullStart": 307,
                                "fullEnd": 318,
                                "start": 307,
                                "end": 318,
                                "fullWidth": 11,
                                "width": 11,
                                "equalsToken": {
                                    "kind": "EqualsToken",
                                    "fullStart": 307,
                                    "fullEnd": 309,
                                    "start": 307,
                                    "end": 308,
                                    "fullWidth": 2,
                                    "width": 1,
                                    "text": "=",
                                    "value": "=",
                                    "valueText": "=",
                                    "hasTrailingTrivia": true,
                                    "trailingTrivia": [
                                        {
                                            "kind": "WhitespaceTrivia",
                                            "text": " "
                                        }
                                    ]
                                },
                                "value": {
                                    "kind": "ObjectCreationExpression",
                                    "fullStart": 309,
                                    "fullEnd": 318,
                                    "start": 309,
                                    "end": 318,
                                    "fullWidth": 9,
                                    "width": 9,
                                    "newKeyword": {
                                        "kind": "NewKeyword",
                                        "fullStart": 309,
                                        "fullEnd": 313,
                                        "start": 309,
                                        "end": 312,
                                        "fullWidth": 4,
                                        "width": 3,
                                        "text": "new",
                                        "value": "new",
                                        "valueText": "new",
                                        "hasTrailingTrivia": true,
                                        "trailingTrivia": [
                                            {
                                                "kind": "WhitespaceTrivia",
                                                "text": " "
                                            }
                                        ]
                                    },
                                    "expression": {
                                        "kind": "IdentifierName",
                                        "fullStart": 313,
                                        "fullEnd": 318,
                                        "start": 313,
                                        "end": 318,
                                        "fullWidth": 5,
                                        "width": 5,
                                        "text": "Error",
                                        "value": "Error",
                                        "valueText": "Error"
                                    }
                                }
                            }
                        }
                    ]
                },
                "semicolonToken": {
                    "kind": "SemicolonToken",
                    "fullStart": 318,
                    "fullEnd": 320,
                    "start": 318,
                    "end": 319,
                    "fullWidth": 2,
                    "width": 1,
                    "text": ";",
                    "value": ";",
                    "valueText": ";",
                    "hasTrailingTrivia": true,
                    "hasTrailingNewLine": true,
                    "trailingTrivia": [
                        {
                            "kind": "NewLineTrivia",
                            "text": "\n"
                        }
                    ]
                }
            },
            {
                "kind": "IfStatement",
                "fullStart": 320,
                "fullEnd": 530,
                "start": 410,
                "end": 529,
                "fullWidth": 210,
                "width": 119,
                "ifKeyword": {
                    "kind": "IfKeyword",
                    "fullStart": 320,
                    "fullEnd": 413,
                    "start": 410,
                    "end": 412,
                    "fullWidth": 93,
                    "width": 2,
                    "text": "if",
                    "value": "if",
                    "valueText": "if",
                    "hasLeadingTrivia": true,
                    "hasLeadingComment": true,
                    "hasLeadingNewLine": true,
                    "hasTrailingTrivia": true,
                    "leadingTrivia": [
                        {
                            "kind": "NewLineTrivia",
                            "text": "\n"
                        },
                        {
                            "kind": "SingleLineCommentTrivia",
                            "text": "//////////////////////////////////////////////////////////////////////////////"
                        },
                        {
                            "kind": "NewLineTrivia",
                            "text": "\n"
                        },
                        {
                            "kind": "SingleLineCommentTrivia",
                            "text": "//CHECK#1"
                        },
                        {
                            "kind": "NewLineTrivia",
                            "text": "\n"
                        }
                    ],
                    "trailingTrivia": [
                        {
                            "kind": "WhitespaceTrivia",
                            "text": " "
                        }
                    ]
                },
                "openParenToken": {
                    "kind": "OpenParenToken",
                    "fullStart": 413,
                    "fullEnd": 414,
                    "start": 413,
                    "end": 414,
                    "fullWidth": 1,
                    "width": 1,
                    "text": "(",
                    "value": "(",
                    "valueText": "("
                },
                "condition": {
                    "kind": "LogicalNotExpression",
                    "fullStart": 414,
                    "fullEnd": 439,
                    "start": 414,
                    "end": 439,
                    "fullWidth": 25,
                    "width": 25,
                    "operatorToken": {
                        "kind": "ExclamationToken",
                        "fullStart": 414,
                        "fullEnd": 415,
                        "start": 414,
                        "end": 415,
                        "fullWidth": 1,
                        "width": 1,
                        "text": "!",
                        "value": "!",
                        "valueText": "!"
                    },
                    "operand": {
                        "kind": "ParenthesizedExpression",
                        "fullStart": 415,
                        "fullEnd": 439,
                        "start": 415,
                        "end": 439,
                        "fullWidth": 24,
                        "width": 24,
                        "openParenToken": {
                            "kind": "OpenParenToken",
                            "fullStart": 415,
                            "fullEnd": 416,
                            "start": 415,
                            "end": 416,
                            "fullWidth": 1,
                            "width": 1,
                            "text": "(",
                            "value": "(",
                            "valueText": "("
                        },
                        "expression": {
                            "kind": "InstanceOfExpression",
                            "fullStart": 416,
                            "fullEnd": 438,
                            "start": 416,
                            "end": 438,
                            "fullWidth": 22,
                            "width": 22,
                            "left": {
                                "kind": "IdentifierName",
                                "fullStart": 416,
                                "fullEnd": 422,
                                "start": 416,
                                "end": 421,
                                "fullWidth": 6,
                                "width": 5,
                                "text": "__err",
                                "value": "__err",
                                "valueText": "__err",
                                "hasTrailingTrivia": true,
                                "trailingTrivia": [
                                    {
                                        "kind": "WhitespaceTrivia",
                                        "text": " "
                                    }
                                ]
                            },
                            "operatorToken": {
                                "kind": "InstanceOfKeyword",
                                "fullStart": 422,
                                "fullEnd": 433,
                                "start": 422,
                                "end": 432,
                                "fullWidth": 11,
                                "width": 10,
                                "text": "instanceof",
                                "value": "instanceof",
                                "valueText": "instanceof",
                                "hasTrailingTrivia": true,
                                "trailingTrivia": [
                                    {
                                        "kind": "WhitespaceTrivia",
                                        "text": " "
                                    }
                                ]
                            },
                            "right": {
                                "kind": "IdentifierName",
                                "fullStart": 433,
                                "fullEnd": 438,
                                "start": 433,
                                "end": 438,
                                "fullWidth": 5,
                                "width": 5,
                                "text": "Error",
                                "value": "Error",
                                "valueText": "Error"
                            }
                        },
                        "closeParenToken": {
                            "kind": "CloseParenToken",
                            "fullStart": 438,
                            "fullEnd": 439,
                            "start": 438,
                            "end": 439,
                            "fullWidth": 1,
                            "width": 1,
                            "text": ")",
                            "value": ")",
                            "valueText": ")"
                        }
                    }
                },
                "closeParenToken": {
                    "kind": "CloseParenToken",
                    "fullStart": 439,
                    "fullEnd": 441,
                    "start": 439,
                    "end": 440,
                    "fullWidth": 2,
                    "width": 1,
                    "text": ")",
                    "value": ")",
                    "valueText": ")",
                    "hasTrailingTrivia": true,
                    "trailingTrivia": [
                        {
                            "kind": "WhitespaceTrivia",
                            "text": " "
                        }
                    ]
                },
                "statement": {
                    "kind": "Block",
                    "fullStart": 441,
                    "fullEnd": 530,
                    "start": 441,
                    "end": 529,
                    "fullWidth": 89,
                    "width": 88,
                    "openBraceToken": {
                        "kind": "OpenBraceToken",
                        "fullStart": 441,
                        "fullEnd": 443,
                        "start": 441,
                        "end": 442,
                        "fullWidth": 2,
                        "width": 1,
                        "text": "{",
                        "value": "{",
                        "valueText": "{",
                        "hasTrailingTrivia": true,
                        "hasTrailingNewLine": true,
                        "trailingTrivia": [
                            {
                                "kind": "NewLineTrivia",
                                "text": "\n"
                            }
                        ]
                    },
                    "statements": [
                        {
                            "kind": "ExpressionStatement",
                            "fullStart": 443,
                            "fullEnd": 528,
                            "start": 444,
                            "end": 527,
                            "fullWidth": 85,
                            "width": 83,
                            "expression": {
                                "kind": "InvocationExpression",
                                "fullStart": 443,
                                "fullEnd": 526,
                                "start": 444,
                                "end": 526,
                                "fullWidth": 83,
                                "width": 82,
                                "expression": {
                                    "kind": "IdentifierName",
                                    "fullStart": 443,
                                    "fullEnd": 450,
                                    "start": 444,
                                    "end": 450,
                                    "fullWidth": 7,
                                    "width": 6,
                                    "text": "$ERROR",
                                    "value": "$ERROR",
                                    "valueText": "$ERROR",
                                    "hasLeadingTrivia": true,
                                    "leadingTrivia": [
                                        {
                                            "kind": "WhitespaceTrivia",
                                            "text": "\t"
                                        }
                                    ]
                                },
                                "argumentList": {
                                    "kind": "ArgumentList",
                                    "fullStart": 450,
                                    "fullEnd": 526,
                                    "start": 450,
                                    "end": 526,
                                    "fullWidth": 76,
                                    "width": 76,
                                    "openParenToken": {
                                        "kind": "OpenParenToken",
                                        "fullStart": 450,
                                        "fullEnd": 451,
                                        "start": 450,
                                        "end": 451,
                                        "fullWidth": 1,
                                        "width": 1,
                                        "text": "(",
                                        "value": "(",
                                        "valueText": "("
                                    },
                                    "arguments": [
                                        {
                                            "kind": "StringLiteral",
                                            "fullStart": 451,
                                            "fullEnd": 525,
                                            "start": 451,
                                            "end": 525,
                                            "fullWidth": 74,
                                            "width": 74,
                                            "text": "'#1: TypeError is subclass of Error from instanceof operator poit of view'",
                                            "value": "#1: TypeError is subclass of Error from instanceof operator poit of view",
                                            "valueText": "#1: TypeError is subclass of Error from instanceof operator poit of view"
                                        }
                                    ],
                                    "closeParenToken": {
                                        "kind": "CloseParenToken",
                                        "fullStart": 525,
                                        "fullEnd": 526,
                                        "start": 525,
                                        "end": 526,
                                        "fullWidth": 1,
                                        "width": 1,
                                        "text": ")",
                                        "value": ")",
                                        "valueText": ")"
                                    }
                                }
                            },
                            "semicolonToken": {
                                "kind": "SemicolonToken",
                                "fullStart": 526,
                                "fullEnd": 528,
                                "start": 526,
                                "end": 527,
                                "fullWidth": 2,
                                "width": 1,
                                "text": ";",
                                "value": ";",
                                "valueText": ";",
                                "hasTrailingTrivia": true,
                                "hasTrailingNewLine": true,
                                "trailingTrivia": [
                                    {
                                        "kind": "NewLineTrivia",
                                        "text": "\n"
                                    }
                                ]
                            }
                        }
                    ],
                    "closeBraceToken": {
                        "kind": "CloseBraceToken",
                        "fullStart": 528,
                        "fullEnd": 530,
                        "start": 528,
                        "end": 529,
                        "fullWidth": 2,
                        "width": 1,
                        "text": "}",
                        "value": "}",
                        "valueText": "}",
                        "hasTrailingTrivia": true,
                        "hasTrailingNewLine": true,
                        "trailingTrivia": [
                            {
                                "kind": "NewLineTrivia",
                                "text": "\n"
                            }
                        ]
                    }
                }
            },
            {
                "kind": "IfStatement",
                "fullStart": 530,
                "fullEnd": 823,
                "start": 702,
                "end": 822,
                "fullWidth": 293,
                "width": 120,
                "ifKeyword": {
                    "kind": "IfKeyword",
                    "fullStart": 530,
                    "fullEnd": 705,
                    "start": 702,
                    "end": 704,
                    "fullWidth": 175,
                    "width": 2,
                    "text": "if",
                    "value": "if",
                    "valueText": "if",
                    "hasLeadingTrivia": true,
                    "hasLeadingComment": true,
                    "hasLeadingNewLine": true,
                    "hasTrailingTrivia": true,
                    "leadingTrivia": [
                        {
                            "kind": "SingleLineCommentTrivia",
                            "text": "//"
                        },
                        {
                            "kind": "NewLineTrivia",
                            "text": "\n"
                        },
                        {
                            "kind": "SingleLineCommentTrivia",
                            "text": "//////////////////////////////////////////////////////////////////////////////"
                        },
                        {
                            "kind": "NewLineTrivia",
                            "text": "\n"
                        },
                        {
                            "kind": "NewLineTrivia",
                            "text": "\n"
                        },
                        {
                            "kind": "SingleLineCommentTrivia",
                            "text": "//////////////////////////////////////////////////////////////////////////////"
                        },
                        {
                            "kind": "NewLineTrivia",
                            "text": "\n"
                        },
                        {
                            "kind": "SingleLineCommentTrivia",
                            "text": "//CHECK#2"
                        },
                        {
                            "kind": "NewLineTrivia",
                            "text": "\n"
                        }
                    ],
                    "trailingTrivia": [
                        {
                            "kind": "WhitespaceTrivia",
                            "text": " "
                        }
                    ]
                },
                "openParenToken": {
                    "kind": "OpenParenToken",
                    "fullStart": 705,
                    "fullEnd": 706,
                    "start": 705,
                    "end": 706,
                    "fullWidth": 1,
                    "width": 1,
                    "text": "(",
                    "value": "(",
                    "valueText": "("
                },
                "condition": {
                    "kind": "InstanceOfExpression",
                    "fullStart": 706,
                    "fullEnd": 732,
                    "start": 706,
                    "end": 732,
                    "fullWidth": 26,
                    "width": 26,
                    "left": {
                        "kind": "IdentifierName",
                        "fullStart": 706,
                        "fullEnd": 712,
                        "start": 706,
                        "end": 711,
                        "fullWidth": 6,
                        "width": 5,
                        "text": "__err",
                        "value": "__err",
                        "valueText": "__err",
                        "hasTrailingTrivia": true,
                        "trailingTrivia": [
                            {
                                "kind": "WhitespaceTrivia",
                                "text": " "
                            }
                        ]
                    },
                    "operatorToken": {
                        "kind": "InstanceOfKeyword",
                        "fullStart": 712,
                        "fullEnd": 723,
                        "start": 712,
                        "end": 722,
                        "fullWidth": 11,
                        "width": 10,
                        "text": "instanceof",
                        "value": "instanceof",
                        "valueText": "instanceof",
                        "hasTrailingTrivia": true,
                        "trailingTrivia": [
                            {
                                "kind": "WhitespaceTrivia",
                                "text": " "
                            }
                        ]
                    },
                    "right": {
                        "kind": "IdentifierName",
                        "fullStart": 723,
                        "fullEnd": 732,
                        "start": 723,
                        "end": 732,
                        "fullWidth": 9,
                        "width": 9,
                        "text": "TypeError",
                        "value": "TypeError",
                        "valueText": "TypeError"
                    }
                },
                "closeParenToken": {
                    "kind": "CloseParenToken",
                    "fullStart": 732,
                    "fullEnd": 734,
                    "start": 732,
                    "end": 733,
                    "fullWidth": 2,
                    "width": 1,
                    "text": ")",
                    "value": ")",
                    "valueText": ")",
                    "hasTrailingTrivia": true,
                    "trailingTrivia": [
                        {
                            "kind": "WhitespaceTrivia",
                            "text": " "
                        }
                    ]
                },
                "statement": {
                    "kind": "Block",
                    "fullStart": 734,
                    "fullEnd": 823,
                    "start": 734,
                    "end": 822,
                    "fullWidth": 89,
                    "width": 88,
                    "openBraceToken": {
                        "kind": "OpenBraceToken",
                        "fullStart": 734,
                        "fullEnd": 736,
                        "start": 734,
                        "end": 735,
                        "fullWidth": 2,
                        "width": 1,
                        "text": "{",
                        "value": "{",
                        "valueText": "{",
                        "hasTrailingTrivia": true,
                        "hasTrailingNewLine": true,
                        "trailingTrivia": [
                            {
                                "kind": "NewLineTrivia",
                                "text": "\n"
                            }
                        ]
                    },
                    "statements": [
                        {
                            "kind": "ExpressionStatement",
                            "fullStart": 736,
                            "fullEnd": 821,
                            "start": 737,
                            "end": 820,
                            "fullWidth": 85,
                            "width": 83,
                            "expression": {
                                "kind": "InvocationExpression",
                                "fullStart": 736,
                                "fullEnd": 819,
                                "start": 737,
                                "end": 819,
                                "fullWidth": 83,
                                "width": 82,
                                "expression": {
                                    "kind": "IdentifierName",
                                    "fullStart": 736,
                                    "fullEnd": 743,
                                    "start": 737,
                                    "end": 743,
                                    "fullWidth": 7,
                                    "width": 6,
                                    "text": "$ERROR",
                                    "value": "$ERROR",
                                    "valueText": "$ERROR",
                                    "hasLeadingTrivia": true,
                                    "leadingTrivia": [
                                        {
                                            "kind": "WhitespaceTrivia",
                                            "text": "\t"
                                        }
                                    ]
                                },
                                "argumentList": {
                                    "kind": "ArgumentList",
                                    "fullStart": 743,
                                    "fullEnd": 819,
                                    "start": 743,
                                    "end": 819,
                                    "fullWidth": 76,
                                    "width": 76,
                                    "openParenToken": {
                                        "kind": "OpenParenToken",
                                        "fullStart": 743,
                                        "fullEnd": 744,
                                        "start": 743,
                                        "end": 744,
                                        "fullWidth": 1,
                                        "width": 1,
                                        "text": "(",
                                        "value": "(",
                                        "valueText": "("
                                    },
                                    "arguments": [
                                        {
                                            "kind": "StringLiteral",
                                            "fullStart": 744,
                                            "fullEnd": 818,
                                            "start": 744,
                                            "end": 818,
                                            "fullWidth": 74,
                                            "width": 74,
                                            "text": "'#2: TypeError is subclass of Error from instanceof operator poit of view'",
                                            "value": "#2: TypeError is subclass of Error from instanceof operator poit of view",
                                            "valueText": "#2: TypeError is subclass of Error from instanceof operator poit of view"
                                        }
                                    ],
                                    "closeParenToken": {
                                        "kind": "CloseParenToken",
                                        "fullStart": 818,
                                        "fullEnd": 819,
                                        "start": 818,
                                        "end": 819,
                                        "fullWidth": 1,
                                        "width": 1,
                                        "text": ")",
                                        "value": ")",
                                        "valueText": ")"
                                    }
                                }
                            },
                            "semicolonToken": {
                                "kind": "SemicolonToken",
                                "fullStart": 819,
                                "fullEnd": 821,
                                "start": 819,
                                "end": 820,
                                "fullWidth": 2,
                                "width": 1,
                                "text": ";",
                                "value": ";",
                                "valueText": ";",
                                "hasTrailingTrivia": true,
                                "hasTrailingNewLine": true,
                                "trailingTrivia": [
                                    {
                                        "kind": "NewLineTrivia",
                                        "text": "\n"
                                    }
                                ]
                            }
                        }
                    ],
                    "closeBraceToken": {
                        "kind": "CloseBraceToken",
                        "fullStart": 821,
                        "fullEnd": 823,
                        "start": 821,
                        "end": 822,
                        "fullWidth": 2,
                        "width": 1,
                        "text": "}",
                        "value": "}",
                        "valueText": "}",
                        "hasTrailingTrivia": true,
                        "hasTrailingNewLine": true,
                        "trailingTrivia": [
                            {
                                "kind": "NewLineTrivia",
                                "text": "\n"
                            }
                        ]
                    }
                }
            },
            {
                "kind": "VariableStatement",
                "fullStart": 823,
                "fullEnd": 935,
                "start": 906,
                "end": 934,
                "fullWidth": 112,
                "width": 28,
                "modifiers": [],
                "variableDeclaration": {
                    "kind": "VariableDeclaration",
                    "fullStart": 823,
                    "fullEnd": 933,
                    "start": 906,
                    "end": 933,
                    "fullWidth": 110,
                    "width": 27,
                    "varKeyword": {
                        "kind": "VarKeyword",
                        "fullStart": 823,
                        "fullEnd": 910,
                        "start": 906,
                        "end": 909,
                        "fullWidth": 87,
                        "width": 3,
                        "text": "var",
                        "value": "var",
                        "valueText": "var",
                        "hasLeadingTrivia": true,
                        "hasLeadingComment": true,
                        "hasLeadingNewLine": true,
                        "hasTrailingTrivia": true,
                        "leadingTrivia": [
                            {
                                "kind": "SingleLineCommentTrivia",
                                "text": "//"
                            },
                            {
                                "kind": "NewLineTrivia",
                                "text": "\n"
                            },
                            {
                                "kind": "SingleLineCommentTrivia",
                                "text": "//////////////////////////////////////////////////////////////////////////////"
                            },
                            {
                                "kind": "NewLineTrivia",
                                "text": "\n"
                            },
                            {
                                "kind": "NewLineTrivia",
                                "text": "\n"
                            }
                        ],
                        "trailingTrivia": [
                            {
                                "kind": "WhitespaceTrivia",
                                "text": " "
                            }
                        ]
                    },
                    "variableDeclarators": [
                        {
                            "kind": "VariableDeclarator",
                            "fullStart": 910,
                            "fullEnd": 933,
                            "start": 910,
                            "end": 933,
                            "fullWidth": 23,
<<<<<<< HEAD
                            "width": 23,
                            "identifier": {
=======
                            "propertyName": {
>>>>>>> 85e84683
                                "kind": "IdentifierName",
                                "fullStart": 910,
                                "fullEnd": 916,
                                "start": 910,
                                "end": 915,
                                "fullWidth": 6,
                                "width": 5,
                                "text": "err__",
                                "value": "err__",
                                "valueText": "err__",
                                "hasTrailingTrivia": true,
                                "trailingTrivia": [
                                    {
                                        "kind": "WhitespaceTrivia",
                                        "text": " "
                                    }
                                ]
                            },
                            "equalsValueClause": {
                                "kind": "EqualsValueClause",
                                "fullStart": 916,
                                "fullEnd": 933,
                                "start": 916,
                                "end": 933,
                                "fullWidth": 17,
                                "width": 17,
                                "equalsToken": {
                                    "kind": "EqualsToken",
                                    "fullStart": 916,
                                    "fullEnd": 918,
                                    "start": 916,
                                    "end": 917,
                                    "fullWidth": 2,
                                    "width": 1,
                                    "text": "=",
                                    "value": "=",
                                    "valueText": "=",
                                    "hasTrailingTrivia": true,
                                    "trailingTrivia": [
                                        {
                                            "kind": "WhitespaceTrivia",
                                            "text": " "
                                        }
                                    ]
                                },
                                "value": {
                                    "kind": "InvocationExpression",
                                    "fullStart": 918,
                                    "fullEnd": 933,
                                    "start": 918,
                                    "end": 933,
                                    "fullWidth": 15,
                                    "width": 15,
                                    "expression": {
                                        "kind": "IdentifierName",
                                        "fullStart": 918,
                                        "fullEnd": 923,
                                        "start": 918,
                                        "end": 923,
                                        "fullWidth": 5,
                                        "width": 5,
                                        "text": "Error",
                                        "value": "Error",
                                        "valueText": "Error"
                                    },
                                    "argumentList": {
                                        "kind": "ArgumentList",
                                        "fullStart": 923,
                                        "fullEnd": 933,
                                        "start": 923,
                                        "end": 933,
                                        "fullWidth": 10,
                                        "width": 10,
                                        "openParenToken": {
                                            "kind": "OpenParenToken",
                                            "fullStart": 923,
                                            "fullEnd": 924,
                                            "start": 923,
                                            "end": 924,
                                            "fullWidth": 1,
                                            "width": 1,
                                            "text": "(",
                                            "value": "(",
                                            "valueText": "("
                                        },
                                        "arguments": [
                                            {
                                                "kind": "StringLiteral",
                                                "fullStart": 924,
                                                "fullEnd": 932,
                                                "start": 924,
                                                "end": 932,
                                                "fullWidth": 8,
                                                "width": 8,
                                                "text": "'failed'",
                                                "value": "failed",
                                                "valueText": "failed"
                                            }
                                        ],
                                        "closeParenToken": {
                                            "kind": "CloseParenToken",
                                            "fullStart": 932,
                                            "fullEnd": 933,
                                            "start": 932,
                                            "end": 933,
                                            "fullWidth": 1,
                                            "width": 1,
                                            "text": ")",
                                            "value": ")",
                                            "valueText": ")"
                                        }
                                    }
                                }
                            }
                        }
                    ]
                },
                "semicolonToken": {
                    "kind": "SemicolonToken",
                    "fullStart": 933,
                    "fullEnd": 935,
                    "start": 933,
                    "end": 934,
                    "fullWidth": 2,
                    "width": 1,
                    "text": ";",
                    "value": ";",
                    "valueText": ";",
                    "hasTrailingTrivia": true,
                    "hasTrailingNewLine": true,
                    "trailingTrivia": [
                        {
                            "kind": "NewLineTrivia",
                            "text": "\n"
                        }
                    ]
                }
            },
            {
                "kind": "IfStatement",
                "fullStart": 935,
                "fullEnd": 1145,
                "start": 1025,
                "end": 1144,
                "fullWidth": 210,
                "width": 119,
                "ifKeyword": {
                    "kind": "IfKeyword",
                    "fullStart": 935,
                    "fullEnd": 1028,
                    "start": 1025,
                    "end": 1027,
                    "fullWidth": 93,
                    "width": 2,
                    "text": "if",
                    "value": "if",
                    "valueText": "if",
                    "hasLeadingTrivia": true,
                    "hasLeadingComment": true,
                    "hasLeadingNewLine": true,
                    "hasTrailingTrivia": true,
                    "leadingTrivia": [
                        {
                            "kind": "NewLineTrivia",
                            "text": "\n"
                        },
                        {
                            "kind": "SingleLineCommentTrivia",
                            "text": "//////////////////////////////////////////////////////////////////////////////"
                        },
                        {
                            "kind": "NewLineTrivia",
                            "text": "\n"
                        },
                        {
                            "kind": "SingleLineCommentTrivia",
                            "text": "//CHECK#3"
                        },
                        {
                            "kind": "NewLineTrivia",
                            "text": "\n"
                        }
                    ],
                    "trailingTrivia": [
                        {
                            "kind": "WhitespaceTrivia",
                            "text": " "
                        }
                    ]
                },
                "openParenToken": {
                    "kind": "OpenParenToken",
                    "fullStart": 1028,
                    "fullEnd": 1029,
                    "start": 1028,
                    "end": 1029,
                    "fullWidth": 1,
                    "width": 1,
                    "text": "(",
                    "value": "(",
                    "valueText": "("
                },
                "condition": {
                    "kind": "LogicalNotExpression",
                    "fullStart": 1029,
                    "fullEnd": 1054,
                    "start": 1029,
                    "end": 1054,
                    "fullWidth": 25,
                    "width": 25,
                    "operatorToken": {
                        "kind": "ExclamationToken",
                        "fullStart": 1029,
                        "fullEnd": 1030,
                        "start": 1029,
                        "end": 1030,
                        "fullWidth": 1,
                        "width": 1,
                        "text": "!",
                        "value": "!",
                        "valueText": "!"
                    },
                    "operand": {
                        "kind": "ParenthesizedExpression",
                        "fullStart": 1030,
                        "fullEnd": 1054,
                        "start": 1030,
                        "end": 1054,
                        "fullWidth": 24,
                        "width": 24,
                        "openParenToken": {
                            "kind": "OpenParenToken",
                            "fullStart": 1030,
                            "fullEnd": 1031,
                            "start": 1030,
                            "end": 1031,
                            "fullWidth": 1,
                            "width": 1,
                            "text": "(",
                            "value": "(",
                            "valueText": "("
                        },
                        "expression": {
                            "kind": "InstanceOfExpression",
                            "fullStart": 1031,
                            "fullEnd": 1053,
                            "start": 1031,
                            "end": 1053,
                            "fullWidth": 22,
                            "width": 22,
                            "left": {
                                "kind": "IdentifierName",
                                "fullStart": 1031,
                                "fullEnd": 1037,
                                "start": 1031,
                                "end": 1036,
                                "fullWidth": 6,
                                "width": 5,
                                "text": "err__",
                                "value": "err__",
                                "valueText": "err__",
                                "hasTrailingTrivia": true,
                                "trailingTrivia": [
                                    {
                                        "kind": "WhitespaceTrivia",
                                        "text": " "
                                    }
                                ]
                            },
                            "operatorToken": {
                                "kind": "InstanceOfKeyword",
                                "fullStart": 1037,
                                "fullEnd": 1048,
                                "start": 1037,
                                "end": 1047,
                                "fullWidth": 11,
                                "width": 10,
                                "text": "instanceof",
                                "value": "instanceof",
                                "valueText": "instanceof",
                                "hasTrailingTrivia": true,
                                "trailingTrivia": [
                                    {
                                        "kind": "WhitespaceTrivia",
                                        "text": " "
                                    }
                                ]
                            },
                            "right": {
                                "kind": "IdentifierName",
                                "fullStart": 1048,
                                "fullEnd": 1053,
                                "start": 1048,
                                "end": 1053,
                                "fullWidth": 5,
                                "width": 5,
                                "text": "Error",
                                "value": "Error",
                                "valueText": "Error"
                            }
                        },
                        "closeParenToken": {
                            "kind": "CloseParenToken",
                            "fullStart": 1053,
                            "fullEnd": 1054,
                            "start": 1053,
                            "end": 1054,
                            "fullWidth": 1,
                            "width": 1,
                            "text": ")",
                            "value": ")",
                            "valueText": ")"
                        }
                    }
                },
                "closeParenToken": {
                    "kind": "CloseParenToken",
                    "fullStart": 1054,
                    "fullEnd": 1056,
                    "start": 1054,
                    "end": 1055,
                    "fullWidth": 2,
                    "width": 1,
                    "text": ")",
                    "value": ")",
                    "valueText": ")",
                    "hasTrailingTrivia": true,
                    "trailingTrivia": [
                        {
                            "kind": "WhitespaceTrivia",
                            "text": " "
                        }
                    ]
                },
                "statement": {
                    "kind": "Block",
                    "fullStart": 1056,
                    "fullEnd": 1145,
                    "start": 1056,
                    "end": 1144,
                    "fullWidth": 89,
                    "width": 88,
                    "openBraceToken": {
                        "kind": "OpenBraceToken",
                        "fullStart": 1056,
                        "fullEnd": 1058,
                        "start": 1056,
                        "end": 1057,
                        "fullWidth": 2,
                        "width": 1,
                        "text": "{",
                        "value": "{",
                        "valueText": "{",
                        "hasTrailingTrivia": true,
                        "hasTrailingNewLine": true,
                        "trailingTrivia": [
                            {
                                "kind": "NewLineTrivia",
                                "text": "\n"
                            }
                        ]
                    },
                    "statements": [
                        {
                            "kind": "ExpressionStatement",
                            "fullStart": 1058,
                            "fullEnd": 1143,
                            "start": 1059,
                            "end": 1142,
                            "fullWidth": 85,
                            "width": 83,
                            "expression": {
                                "kind": "InvocationExpression",
                                "fullStart": 1058,
                                "fullEnd": 1141,
                                "start": 1059,
                                "end": 1141,
                                "fullWidth": 83,
                                "width": 82,
                                "expression": {
                                    "kind": "IdentifierName",
                                    "fullStart": 1058,
                                    "fullEnd": 1065,
                                    "start": 1059,
                                    "end": 1065,
                                    "fullWidth": 7,
                                    "width": 6,
                                    "text": "$ERROR",
                                    "value": "$ERROR",
                                    "valueText": "$ERROR",
                                    "hasLeadingTrivia": true,
                                    "leadingTrivia": [
                                        {
                                            "kind": "WhitespaceTrivia",
                                            "text": "\t"
                                        }
                                    ]
                                },
                                "argumentList": {
                                    "kind": "ArgumentList",
                                    "fullStart": 1065,
                                    "fullEnd": 1141,
                                    "start": 1065,
                                    "end": 1141,
                                    "fullWidth": 76,
                                    "width": 76,
                                    "openParenToken": {
                                        "kind": "OpenParenToken",
                                        "fullStart": 1065,
                                        "fullEnd": 1066,
                                        "start": 1065,
                                        "end": 1066,
                                        "fullWidth": 1,
                                        "width": 1,
                                        "text": "(",
                                        "value": "(",
                                        "valueText": "("
                                    },
                                    "arguments": [
                                        {
                                            "kind": "StringLiteral",
                                            "fullStart": 1066,
                                            "fullEnd": 1140,
                                            "start": 1066,
                                            "end": 1140,
                                            "fullWidth": 74,
                                            "width": 74,
                                            "text": "'#3: TypeError is subclass of Error from instanceof operator poit of view'",
                                            "value": "#3: TypeError is subclass of Error from instanceof operator poit of view",
                                            "valueText": "#3: TypeError is subclass of Error from instanceof operator poit of view"
                                        }
                                    ],
                                    "closeParenToken": {
                                        "kind": "CloseParenToken",
                                        "fullStart": 1140,
                                        "fullEnd": 1141,
                                        "start": 1140,
                                        "end": 1141,
                                        "fullWidth": 1,
                                        "width": 1,
                                        "text": ")",
                                        "value": ")",
                                        "valueText": ")"
                                    }
                                }
                            },
                            "semicolonToken": {
                                "kind": "SemicolonToken",
                                "fullStart": 1141,
                                "fullEnd": 1143,
                                "start": 1141,
                                "end": 1142,
                                "fullWidth": 2,
                                "width": 1,
                                "text": ";",
                                "value": ";",
                                "valueText": ";",
                                "hasTrailingTrivia": true,
                                "hasTrailingNewLine": true,
                                "trailingTrivia": [
                                    {
                                        "kind": "NewLineTrivia",
                                        "text": "\n"
                                    }
                                ]
                            }
                        }
                    ],
                    "closeBraceToken": {
                        "kind": "CloseBraceToken",
                        "fullStart": 1143,
                        "fullEnd": 1145,
                        "start": 1143,
                        "end": 1144,
                        "fullWidth": 2,
                        "width": 1,
                        "text": "}",
                        "value": "}",
                        "valueText": "}",
                        "hasTrailingTrivia": true,
                        "hasTrailingNewLine": true,
                        "trailingTrivia": [
                            {
                                "kind": "NewLineTrivia",
                                "text": "\n"
                            }
                        ]
                    }
                }
            },
            {
                "kind": "IfStatement",
                "fullStart": 1145,
                "fullEnd": 1438,
                "start": 1317,
                "end": 1437,
                "fullWidth": 293,
                "width": 120,
                "ifKeyword": {
                    "kind": "IfKeyword",
                    "fullStart": 1145,
                    "fullEnd": 1320,
                    "start": 1317,
                    "end": 1319,
                    "fullWidth": 175,
                    "width": 2,
                    "text": "if",
                    "value": "if",
                    "valueText": "if",
                    "hasLeadingTrivia": true,
                    "hasLeadingComment": true,
                    "hasLeadingNewLine": true,
                    "hasTrailingTrivia": true,
                    "leadingTrivia": [
                        {
                            "kind": "SingleLineCommentTrivia",
                            "text": "//"
                        },
                        {
                            "kind": "NewLineTrivia",
                            "text": "\n"
                        },
                        {
                            "kind": "SingleLineCommentTrivia",
                            "text": "//////////////////////////////////////////////////////////////////////////////"
                        },
                        {
                            "kind": "NewLineTrivia",
                            "text": "\n"
                        },
                        {
                            "kind": "NewLineTrivia",
                            "text": "\n"
                        },
                        {
                            "kind": "SingleLineCommentTrivia",
                            "text": "//////////////////////////////////////////////////////////////////////////////"
                        },
                        {
                            "kind": "NewLineTrivia",
                            "text": "\n"
                        },
                        {
                            "kind": "SingleLineCommentTrivia",
                            "text": "//CHECK#4"
                        },
                        {
                            "kind": "NewLineTrivia",
                            "text": "\n"
                        }
                    ],
                    "trailingTrivia": [
                        {
                            "kind": "WhitespaceTrivia",
                            "text": " "
                        }
                    ]
                },
                "openParenToken": {
                    "kind": "OpenParenToken",
                    "fullStart": 1320,
                    "fullEnd": 1321,
                    "start": 1320,
                    "end": 1321,
                    "fullWidth": 1,
                    "width": 1,
                    "text": "(",
                    "value": "(",
                    "valueText": "("
                },
                "condition": {
                    "kind": "InstanceOfExpression",
                    "fullStart": 1321,
                    "fullEnd": 1347,
                    "start": 1321,
                    "end": 1347,
                    "fullWidth": 26,
                    "width": 26,
                    "left": {
                        "kind": "IdentifierName",
                        "fullStart": 1321,
                        "fullEnd": 1327,
                        "start": 1321,
                        "end": 1326,
                        "fullWidth": 6,
                        "width": 5,
                        "text": "err__",
                        "value": "err__",
                        "valueText": "err__",
                        "hasTrailingTrivia": true,
                        "trailingTrivia": [
                            {
                                "kind": "WhitespaceTrivia",
                                "text": " "
                            }
                        ]
                    },
                    "operatorToken": {
                        "kind": "InstanceOfKeyword",
                        "fullStart": 1327,
                        "fullEnd": 1338,
                        "start": 1327,
                        "end": 1337,
                        "fullWidth": 11,
                        "width": 10,
                        "text": "instanceof",
                        "value": "instanceof",
                        "valueText": "instanceof",
                        "hasTrailingTrivia": true,
                        "trailingTrivia": [
                            {
                                "kind": "WhitespaceTrivia",
                                "text": " "
                            }
                        ]
                    },
                    "right": {
                        "kind": "IdentifierName",
                        "fullStart": 1338,
                        "fullEnd": 1347,
                        "start": 1338,
                        "end": 1347,
                        "fullWidth": 9,
                        "width": 9,
                        "text": "TypeError",
                        "value": "TypeError",
                        "valueText": "TypeError"
                    }
                },
                "closeParenToken": {
                    "kind": "CloseParenToken",
                    "fullStart": 1347,
                    "fullEnd": 1349,
                    "start": 1347,
                    "end": 1348,
                    "fullWidth": 2,
                    "width": 1,
                    "text": ")",
                    "value": ")",
                    "valueText": ")",
                    "hasTrailingTrivia": true,
                    "trailingTrivia": [
                        {
                            "kind": "WhitespaceTrivia",
                            "text": " "
                        }
                    ]
                },
                "statement": {
                    "kind": "Block",
                    "fullStart": 1349,
                    "fullEnd": 1438,
                    "start": 1349,
                    "end": 1437,
                    "fullWidth": 89,
                    "width": 88,
                    "openBraceToken": {
                        "kind": "OpenBraceToken",
                        "fullStart": 1349,
                        "fullEnd": 1351,
                        "start": 1349,
                        "end": 1350,
                        "fullWidth": 2,
                        "width": 1,
                        "text": "{",
                        "value": "{",
                        "valueText": "{",
                        "hasTrailingTrivia": true,
                        "hasTrailingNewLine": true,
                        "trailingTrivia": [
                            {
                                "kind": "NewLineTrivia",
                                "text": "\n"
                            }
                        ]
                    },
                    "statements": [
                        {
                            "kind": "ExpressionStatement",
                            "fullStart": 1351,
                            "fullEnd": 1436,
                            "start": 1352,
                            "end": 1435,
                            "fullWidth": 85,
                            "width": 83,
                            "expression": {
                                "kind": "InvocationExpression",
                                "fullStart": 1351,
                                "fullEnd": 1434,
                                "start": 1352,
                                "end": 1434,
                                "fullWidth": 83,
                                "width": 82,
                                "expression": {
                                    "kind": "IdentifierName",
                                    "fullStart": 1351,
                                    "fullEnd": 1358,
                                    "start": 1352,
                                    "end": 1358,
                                    "fullWidth": 7,
                                    "width": 6,
                                    "text": "$ERROR",
                                    "value": "$ERROR",
                                    "valueText": "$ERROR",
                                    "hasLeadingTrivia": true,
                                    "leadingTrivia": [
                                        {
                                            "kind": "WhitespaceTrivia",
                                            "text": "\t"
                                        }
                                    ]
                                },
                                "argumentList": {
                                    "kind": "ArgumentList",
                                    "fullStart": 1358,
                                    "fullEnd": 1434,
                                    "start": 1358,
                                    "end": 1434,
                                    "fullWidth": 76,
                                    "width": 76,
                                    "openParenToken": {
                                        "kind": "OpenParenToken",
                                        "fullStart": 1358,
                                        "fullEnd": 1359,
                                        "start": 1358,
                                        "end": 1359,
                                        "fullWidth": 1,
                                        "width": 1,
                                        "text": "(",
                                        "value": "(",
                                        "valueText": "("
                                    },
                                    "arguments": [
                                        {
                                            "kind": "StringLiteral",
                                            "fullStart": 1359,
                                            "fullEnd": 1433,
                                            "start": 1359,
                                            "end": 1433,
                                            "fullWidth": 74,
                                            "width": 74,
                                            "text": "'#4: TypeError is subclass of Error from instanceof operator poit of view'",
                                            "value": "#4: TypeError is subclass of Error from instanceof operator poit of view",
                                            "valueText": "#4: TypeError is subclass of Error from instanceof operator poit of view"
                                        }
                                    ],
                                    "closeParenToken": {
                                        "kind": "CloseParenToken",
                                        "fullStart": 1433,
                                        "fullEnd": 1434,
                                        "start": 1433,
                                        "end": 1434,
                                        "fullWidth": 1,
                                        "width": 1,
                                        "text": ")",
                                        "value": ")",
                                        "valueText": ")"
                                    }
                                }
                            },
                            "semicolonToken": {
                                "kind": "SemicolonToken",
                                "fullStart": 1434,
                                "fullEnd": 1436,
                                "start": 1434,
                                "end": 1435,
                                "fullWidth": 2,
                                "width": 1,
                                "text": ";",
                                "value": ";",
                                "valueText": ";",
                                "hasTrailingTrivia": true,
                                "hasTrailingNewLine": true,
                                "trailingTrivia": [
                                    {
                                        "kind": "NewLineTrivia",
                                        "text": "\n"
                                    }
                                ]
                            }
                        }
                    ],
                    "closeBraceToken": {
                        "kind": "CloseBraceToken",
                        "fullStart": 1436,
                        "fullEnd": 1438,
                        "start": 1436,
                        "end": 1437,
                        "fullWidth": 2,
                        "width": 1,
                        "text": "}",
                        "value": "}",
                        "valueText": "}",
                        "hasTrailingTrivia": true,
                        "hasTrailingNewLine": true,
                        "trailingTrivia": [
                            {
                                "kind": "NewLineTrivia",
                                "text": "\n"
                            }
                        ]
                    }
                }
            }
        ],
        "endOfFileToken": {
            "kind": "EndOfFileToken",
            "fullStart": 1438,
            "fullEnd": 1522,
            "start": 1522,
            "end": 1522,
            "fullWidth": 84,
            "width": 0,
            "text": "",
            "hasLeadingTrivia": true,
            "hasLeadingComment": true,
            "hasLeadingNewLine": true,
            "leadingTrivia": [
                {
                    "kind": "SingleLineCommentTrivia",
                    "text": "//"
                },
                {
                    "kind": "NewLineTrivia",
                    "text": "\n"
                },
                {
                    "kind": "SingleLineCommentTrivia",
                    "text": "//////////////////////////////////////////////////////////////////////////////"
                },
                {
                    "kind": "NewLineTrivia",
                    "text": "\n"
                },
                {
                    "kind": "NewLineTrivia",
                    "text": "\n"
                },
                {
                    "kind": "NewLineTrivia",
                    "text": "\n"
                }
            ]
        }
    },
    "lineMap": {
        "lineStarts": [
            0,
            61,
            132,
            133,
            137,
            210,
            213,
            256,
            292,
            296,
            297,
            320,
            321,
            400,
            410,
            443,
            528,
            530,
            533,
            612,
            613,
            692,
            702,
            736,
            821,
            823,
            826,
            905,
            906,
            935,
            936,
            1015,
            1025,
            1058,
            1143,
            1145,
            1148,
            1227,
            1228,
            1307,
            1317,
            1351,
            1436,
            1438,
            1441,
            1520,
            1521,
            1522
        ],
        "length": 1522
    }
}<|MERGE_RESOLUTION|>--- conflicted
+++ resolved
@@ -94,12 +94,8 @@
                             "start": 301,
                             "end": 318,
                             "fullWidth": 17,
-<<<<<<< HEAD
                             "width": 17,
-                            "identifier": {
-=======
                             "propertyName": {
->>>>>>> 85e84683
                                 "kind": "IdentifierName",
                                 "fullStart": 301,
                                 "fullEnd": 307,
@@ -945,12 +941,8 @@
                             "start": 910,
                             "end": 933,
                             "fullWidth": 23,
-<<<<<<< HEAD
                             "width": 23,
-                            "identifier": {
-=======
                             "propertyName": {
->>>>>>> 85e84683
                                 "kind": "IdentifierName",
                                 "fullStart": 910,
                                 "fullEnd": 916,
