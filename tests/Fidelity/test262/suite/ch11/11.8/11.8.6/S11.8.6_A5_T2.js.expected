{
    "isDeclaration": false,
    "languageVersion": "EcmaScript5",
    "parseOptions": {
        "allowAutomaticSemicolonInsertion": true
    },
    "sourceUnit": {
        "kind": "SourceUnit",
        "fullStart": 0,
        "fullEnd": 993,
        "start": 301,
        "end": 993,
        "fullWidth": 993,
        "width": 692,
        "moduleElements": [
            {
                "kind": "VariableStatement",
                "fullStart": 0,
                "fullEnd": 331,
                "start": 301,
                "end": 330,
                "fullWidth": 331,
                "width": 29,
                "modifiers": [],
                "variableDeclaration": {
                    "kind": "VariableDeclaration",
                    "fullStart": 0,
                    "fullEnd": 329,
                    "start": 301,
                    "end": 329,
                    "fullWidth": 329,
                    "width": 28,
                    "varKeyword": {
                        "kind": "VarKeyword",
                        "fullStart": 0,
                        "fullEnd": 305,
                        "start": 301,
                        "end": 304,
                        "fullWidth": 305,
                        "width": 3,
                        "text": "var",
                        "value": "var",
                        "valueText": "var",
                        "hasLeadingTrivia": true,
                        "hasLeadingComment": true,
                        "hasLeadingNewLine": true,
                        "hasTrailingTrivia": true,
                        "leadingTrivia": [
                            {
                                "kind": "SingleLineCommentTrivia",
                                "text": "// Copyright 2009 the Sputnik authors.  All rights reserved."
                            },
                            {
                                "kind": "NewLineTrivia",
                                "text": "\n"
                            },
                            {
                                "kind": "SingleLineCommentTrivia",
                                "text": "// This code is governed by the BSD license found in the LICENSE file."
                            },
                            {
                                "kind": "NewLineTrivia",
                                "text": "\n"
                            },
                            {
                                "kind": "NewLineTrivia",
                                "text": "\n"
                            },
                            {
                                "kind": "MultiLineCommentTrivia",
                                "text": "/**\n * TypeError is subclass of Error from instanceof operator point of view\n *\n * @path ch11/11.8/11.8.6/S11.8.6_A5_T2.js\n * @description Checking TypeError case\n */"
                            },
                            {
                                "kind": "NewLineTrivia",
                                "text": "\n"
                            },
                            {
                                "kind": "NewLineTrivia",
                                "text": "\n"
                            }
                        ],
                        "trailingTrivia": [
                            {
                                "kind": "WhitespaceTrivia",
                                "text": " "
                            }
                        ]
                    },
                    "variableDeclarators": [
                        {
                            "kind": "VariableDeclarator",
                            "fullStart": 305,
                            "fullEnd": 329,
                            "start": 305,
                            "end": 329,
                            "fullWidth": 24,
<<<<<<< HEAD
                            "width": 24,
                            "identifier": {
=======
                            "propertyName": {
>>>>>>> 85e84683
                                "kind": "IdentifierName",
                                "fullStart": 305,
                                "fullEnd": 314,
                                "start": 305,
                                "end": 313,
                                "fullWidth": 9,
                                "width": 8,
                                "text": "__t__err",
                                "value": "__t__err",
                                "valueText": "__t__err",
                                "hasTrailingTrivia": true,
                                "trailingTrivia": [
                                    {
                                        "kind": "WhitespaceTrivia",
                                        "text": " "
                                    }
                                ]
                            },
                            "equalsValueClause": {
                                "kind": "EqualsValueClause",
                                "fullStart": 314,
                                "fullEnd": 329,
                                "start": 314,
                                "end": 329,
                                "fullWidth": 15,
                                "width": 15,
                                "equalsToken": {
                                    "kind": "EqualsToken",
                                    "fullStart": 314,
                                    "fullEnd": 316,
                                    "start": 314,
                                    "end": 315,
                                    "fullWidth": 2,
                                    "width": 1,
                                    "text": "=",
                                    "value": "=",
                                    "valueText": "=",
                                    "hasTrailingTrivia": true,
                                    "trailingTrivia": [
                                        {
                                            "kind": "WhitespaceTrivia",
                                            "text": " "
                                        }
                                    ]
                                },
                                "value": {
                                    "kind": "ObjectCreationExpression",
                                    "fullStart": 316,
                                    "fullEnd": 329,
                                    "start": 316,
                                    "end": 329,
                                    "fullWidth": 13,
                                    "width": 13,
                                    "newKeyword": {
                                        "kind": "NewKeyword",
                                        "fullStart": 316,
                                        "fullEnd": 320,
                                        "start": 316,
                                        "end": 319,
                                        "fullWidth": 4,
                                        "width": 3,
                                        "text": "new",
                                        "value": "new",
                                        "valueText": "new",
                                        "hasTrailingTrivia": true,
                                        "trailingTrivia": [
                                            {
                                                "kind": "WhitespaceTrivia",
                                                "text": " "
                                            }
                                        ]
                                    },
                                    "expression": {
                                        "kind": "IdentifierName",
                                        "fullStart": 320,
                                        "fullEnd": 329,
                                        "start": 320,
                                        "end": 329,
                                        "fullWidth": 9,
                                        "width": 9,
                                        "text": "TypeError",
                                        "value": "TypeError",
                                        "valueText": "TypeError"
                                    }
                                }
                            }
                        }
                    ]
                },
                "semicolonToken": {
                    "kind": "SemicolonToken",
                    "fullStart": 329,
                    "fullEnd": 331,
                    "start": 329,
                    "end": 330,
                    "fullWidth": 2,
                    "width": 1,
                    "text": ";",
                    "value": ";",
                    "valueText": ";",
                    "hasTrailingTrivia": true,
                    "hasTrailingNewLine": true,
                    "trailingTrivia": [
                        {
                            "kind": "NewLineTrivia",
                            "text": "\n"
                        }
                    ]
                }
            },
            {
                "kind": "IfStatement",
                "fullStart": 331,
                "fullEnd": 465,
                "start": 342,
                "end": 464,
                "fullWidth": 134,
                "width": 122,
                "ifKeyword": {
                    "kind": "IfKeyword",
                    "fullStart": 331,
                    "fullEnd": 345,
                    "start": 342,
                    "end": 344,
                    "fullWidth": 14,
                    "width": 2,
                    "text": "if",
                    "value": "if",
                    "valueText": "if",
                    "hasLeadingTrivia": true,
                    "hasLeadingComment": true,
                    "hasLeadingNewLine": true,
                    "hasTrailingTrivia": true,
                    "leadingTrivia": [
                        {
                            "kind": "NewLineTrivia",
                            "text": "\n"
                        },
                        {
                            "kind": "SingleLineCommentTrivia",
                            "text": "//CHECK#1"
                        },
                        {
                            "kind": "NewLineTrivia",
                            "text": "\n"
                        }
                    ],
                    "trailingTrivia": [
                        {
                            "kind": "WhitespaceTrivia",
                            "text": " "
                        }
                    ]
                },
                "openParenToken": {
                    "kind": "OpenParenToken",
                    "fullStart": 345,
                    "fullEnd": 346,
                    "start": 345,
                    "end": 346,
                    "fullWidth": 1,
                    "width": 1,
                    "text": "(",
                    "value": "(",
                    "valueText": "("
                },
                "condition": {
                    "kind": "LogicalNotExpression",
                    "fullStart": 346,
                    "fullEnd": 374,
                    "start": 346,
                    "end": 374,
                    "fullWidth": 28,
                    "width": 28,
                    "operatorToken": {
                        "kind": "ExclamationToken",
                        "fullStart": 346,
                        "fullEnd": 347,
                        "start": 346,
                        "end": 347,
                        "fullWidth": 1,
                        "width": 1,
                        "text": "!",
                        "value": "!",
                        "valueText": "!"
                    },
                    "operand": {
                        "kind": "ParenthesizedExpression",
                        "fullStart": 347,
                        "fullEnd": 374,
                        "start": 347,
                        "end": 374,
                        "fullWidth": 27,
                        "width": 27,
                        "openParenToken": {
                            "kind": "OpenParenToken",
                            "fullStart": 347,
                            "fullEnd": 348,
                            "start": 347,
                            "end": 348,
                            "fullWidth": 1,
                            "width": 1,
                            "text": "(",
                            "value": "(",
                            "valueText": "("
                        },
                        "expression": {
                            "kind": "InstanceOfExpression",
                            "fullStart": 348,
                            "fullEnd": 373,
                            "start": 348,
                            "end": 373,
                            "fullWidth": 25,
                            "width": 25,
                            "left": {
                                "kind": "IdentifierName",
                                "fullStart": 348,
                                "fullEnd": 357,
                                "start": 348,
                                "end": 356,
                                "fullWidth": 9,
                                "width": 8,
                                "text": "__t__err",
                                "value": "__t__err",
                                "valueText": "__t__err",
                                "hasTrailingTrivia": true,
                                "trailingTrivia": [
                                    {
                                        "kind": "WhitespaceTrivia",
                                        "text": " "
                                    }
                                ]
                            },
                            "operatorToken": {
                                "kind": "InstanceOfKeyword",
                                "fullStart": 357,
                                "fullEnd": 368,
                                "start": 357,
                                "end": 367,
                                "fullWidth": 11,
                                "width": 10,
                                "text": "instanceof",
                                "value": "instanceof",
                                "valueText": "instanceof",
                                "hasTrailingTrivia": true,
                                "trailingTrivia": [
                                    {
                                        "kind": "WhitespaceTrivia",
                                        "text": " "
                                    }
                                ]
                            },
                            "right": {
                                "kind": "IdentifierName",
                                "fullStart": 368,
                                "fullEnd": 373,
                                "start": 368,
                                "end": 373,
                                "fullWidth": 5,
                                "width": 5,
                                "text": "Error",
                                "value": "Error",
                                "valueText": "Error"
                            }
                        },
                        "closeParenToken": {
                            "kind": "CloseParenToken",
                            "fullStart": 373,
                            "fullEnd": 374,
                            "start": 373,
                            "end": 374,
                            "fullWidth": 1,
                            "width": 1,
                            "text": ")",
                            "value": ")",
                            "valueText": ")"
                        }
                    }
                },
                "closeParenToken": {
                    "kind": "CloseParenToken",
                    "fullStart": 374,
                    "fullEnd": 376,
                    "start": 374,
                    "end": 375,
                    "fullWidth": 2,
                    "width": 1,
                    "text": ")",
                    "value": ")",
                    "valueText": ")",
                    "hasTrailingTrivia": true,
                    "trailingTrivia": [
                        {
                            "kind": "WhitespaceTrivia",
                            "text": " "
                        }
                    ]
                },
                "statement": {
                    "kind": "Block",
                    "fullStart": 376,
                    "fullEnd": 465,
                    "start": 376,
                    "end": 464,
                    "fullWidth": 89,
                    "width": 88,
                    "openBraceToken": {
                        "kind": "OpenBraceToken",
                        "fullStart": 376,
                        "fullEnd": 378,
                        "start": 376,
                        "end": 377,
                        "fullWidth": 2,
                        "width": 1,
                        "text": "{",
                        "value": "{",
                        "valueText": "{",
                        "hasTrailingTrivia": true,
                        "hasTrailingNewLine": true,
                        "trailingTrivia": [
                            {
                                "kind": "NewLineTrivia",
                                "text": "\n"
                            }
                        ]
                    },
                    "statements": [
                        {
                            "kind": "ExpressionStatement",
                            "fullStart": 378,
                            "fullEnd": 463,
                            "start": 379,
                            "end": 462,
                            "fullWidth": 85,
                            "width": 83,
                            "expression": {
                                "kind": "InvocationExpression",
                                "fullStart": 378,
                                "fullEnd": 461,
                                "start": 379,
                                "end": 461,
                                "fullWidth": 83,
                                "width": 82,
                                "expression": {
                                    "kind": "IdentifierName",
                                    "fullStart": 378,
                                    "fullEnd": 385,
                                    "start": 379,
                                    "end": 385,
                                    "fullWidth": 7,
                                    "width": 6,
                                    "text": "$ERROR",
                                    "value": "$ERROR",
                                    "valueText": "$ERROR",
                                    "hasLeadingTrivia": true,
                                    "leadingTrivia": [
                                        {
                                            "kind": "WhitespaceTrivia",
                                            "text": "\t"
                                        }
                                    ]
                                },
                                "argumentList": {
                                    "kind": "ArgumentList",
                                    "fullStart": 385,
                                    "fullEnd": 461,
                                    "start": 385,
                                    "end": 461,
                                    "fullWidth": 76,
                                    "width": 76,
                                    "openParenToken": {
                                        "kind": "OpenParenToken",
                                        "fullStart": 385,
                                        "fullEnd": 386,
                                        "start": 385,
                                        "end": 386,
                                        "fullWidth": 1,
                                        "width": 1,
                                        "text": "(",
                                        "value": "(",
                                        "valueText": "("
                                    },
                                    "arguments": [
                                        {
                                            "kind": "StringLiteral",
                                            "fullStart": 386,
                                            "fullEnd": 460,
                                            "start": 386,
                                            "end": 460,
                                            "fullWidth": 74,
                                            "width": 74,
                                            "text": "'#1: TypeError is subclass of Error from instanceof operator poit of view'",
                                            "value": "#1: TypeError is subclass of Error from instanceof operator poit of view",
                                            "valueText": "#1: TypeError is subclass of Error from instanceof operator poit of view"
                                        }
                                    ],
                                    "closeParenToken": {
                                        "kind": "CloseParenToken",
                                        "fullStart": 460,
                                        "fullEnd": 461,
                                        "start": 460,
                                        "end": 461,
                                        "fullWidth": 1,
                                        "width": 1,
                                        "text": ")",
                                        "value": ")",
                                        "valueText": ")"
                                    }
                                }
                            },
                            "semicolonToken": {
                                "kind": "SemicolonToken",
                                "fullStart": 461,
                                "fullEnd": 463,
                                "start": 461,
                                "end": 462,
                                "fullWidth": 2,
                                "width": 1,
                                "text": ";",
                                "value": ";",
                                "valueText": ";",
                                "hasTrailingTrivia": true,
                                "hasTrailingNewLine": true,
                                "trailingTrivia": [
                                    {
                                        "kind": "NewLineTrivia",
                                        "text": "\n"
                                    }
                                ]
                            }
                        }
                    ],
                    "closeBraceToken": {
                        "kind": "CloseBraceToken",
                        "fullStart": 463,
                        "fullEnd": 465,
                        "start": 463,
                        "end": 464,
                        "fullWidth": 2,
                        "width": 1,
                        "text": "}",
                        "value": "}",
                        "valueText": "}",
                        "hasTrailingTrivia": true,
                        "hasTrailingNewLine": true,
                        "trailingTrivia": [
                            {
                                "kind": "NewLineTrivia",
                                "text": "\n"
                            }
                        ]
                    }
                }
            },
            {
                "kind": "IfStatement",
                "fullStart": 465,
                "fullEnd": 603,
                "start": 476,
                "end": 602,
                "fullWidth": 138,
                "width": 126,
                "ifKeyword": {
                    "kind": "IfKeyword",
                    "fullStart": 465,
                    "fullEnd": 479,
                    "start": 476,
                    "end": 478,
                    "fullWidth": 14,
                    "width": 2,
                    "text": "if",
                    "value": "if",
                    "valueText": "if",
                    "hasLeadingTrivia": true,
                    "hasLeadingComment": true,
                    "hasLeadingNewLine": true,
                    "hasTrailingTrivia": true,
                    "leadingTrivia": [
                        {
                            "kind": "NewLineTrivia",
                            "text": "\n"
                        },
                        {
                            "kind": "SingleLineCommentTrivia",
                            "text": "//CHECK#2"
                        },
                        {
                            "kind": "NewLineTrivia",
                            "text": "\n"
                        }
                    ],
                    "trailingTrivia": [
                        {
                            "kind": "WhitespaceTrivia",
                            "text": " "
                        }
                    ]
                },
                "openParenToken": {
                    "kind": "OpenParenToken",
                    "fullStart": 479,
                    "fullEnd": 480,
                    "start": 479,
                    "end": 480,
                    "fullWidth": 1,
                    "width": 1,
                    "text": "(",
                    "value": "(",
                    "valueText": "("
                },
                "condition": {
                    "kind": "LogicalNotExpression",
                    "fullStart": 480,
                    "fullEnd": 512,
                    "start": 480,
                    "end": 512,
                    "fullWidth": 32,
                    "width": 32,
                    "operatorToken": {
                        "kind": "ExclamationToken",
                        "fullStart": 480,
                        "fullEnd": 481,
                        "start": 480,
                        "end": 481,
                        "fullWidth": 1,
                        "width": 1,
                        "text": "!",
                        "value": "!",
                        "valueText": "!"
                    },
                    "operand": {
                        "kind": "ParenthesizedExpression",
                        "fullStart": 481,
                        "fullEnd": 512,
                        "start": 481,
                        "end": 512,
                        "fullWidth": 31,
                        "width": 31,
                        "openParenToken": {
                            "kind": "OpenParenToken",
                            "fullStart": 481,
                            "fullEnd": 482,
                            "start": 481,
                            "end": 482,
                            "fullWidth": 1,
                            "width": 1,
                            "text": "(",
                            "value": "(",
                            "valueText": "("
                        },
                        "expression": {
                            "kind": "InstanceOfExpression",
                            "fullStart": 482,
                            "fullEnd": 511,
                            "start": 482,
                            "end": 511,
                            "fullWidth": 29,
                            "width": 29,
                            "left": {
                                "kind": "IdentifierName",
                                "fullStart": 482,
                                "fullEnd": 491,
                                "start": 482,
                                "end": 490,
                                "fullWidth": 9,
                                "width": 8,
                                "text": "__t__err",
                                "value": "__t__err",
                                "valueText": "__t__err",
                                "hasTrailingTrivia": true,
                                "trailingTrivia": [
                                    {
                                        "kind": "WhitespaceTrivia",
                                        "text": " "
                                    }
                                ]
                            },
                            "operatorToken": {
                                "kind": "InstanceOfKeyword",
                                "fullStart": 491,
                                "fullEnd": 502,
                                "start": 491,
                                "end": 501,
                                "fullWidth": 11,
                                "width": 10,
                                "text": "instanceof",
                                "value": "instanceof",
                                "valueText": "instanceof",
                                "hasTrailingTrivia": true,
                                "trailingTrivia": [
                                    {
                                        "kind": "WhitespaceTrivia",
                                        "text": " "
                                    }
                                ]
                            },
                            "right": {
                                "kind": "IdentifierName",
                                "fullStart": 502,
                                "fullEnd": 511,
                                "start": 502,
                                "end": 511,
                                "fullWidth": 9,
                                "width": 9,
                                "text": "TypeError",
                                "value": "TypeError",
                                "valueText": "TypeError"
                            }
                        },
                        "closeParenToken": {
                            "kind": "CloseParenToken",
                            "fullStart": 511,
                            "fullEnd": 512,
                            "start": 511,
                            "end": 512,
                            "fullWidth": 1,
                            "width": 1,
                            "text": ")",
                            "value": ")",
                            "valueText": ")"
                        }
                    }
                },
                "closeParenToken": {
                    "kind": "CloseParenToken",
                    "fullStart": 512,
                    "fullEnd": 514,
                    "start": 512,
                    "end": 513,
                    "fullWidth": 2,
                    "width": 1,
                    "text": ")",
                    "value": ")",
                    "valueText": ")",
                    "hasTrailingTrivia": true,
                    "trailingTrivia": [
                        {
                            "kind": "WhitespaceTrivia",
                            "text": " "
                        }
                    ]
                },
                "statement": {
                    "kind": "Block",
                    "fullStart": 514,
                    "fullEnd": 603,
                    "start": 514,
                    "end": 602,
                    "fullWidth": 89,
                    "width": 88,
                    "openBraceToken": {
                        "kind": "OpenBraceToken",
                        "fullStart": 514,
                        "fullEnd": 516,
                        "start": 514,
                        "end": 515,
                        "fullWidth": 2,
                        "width": 1,
                        "text": "{",
                        "value": "{",
                        "valueText": "{",
                        "hasTrailingTrivia": true,
                        "hasTrailingNewLine": true,
                        "trailingTrivia": [
                            {
                                "kind": "NewLineTrivia",
                                "text": "\n"
                            }
                        ]
                    },
                    "statements": [
                        {
                            "kind": "ExpressionStatement",
                            "fullStart": 516,
                            "fullEnd": 601,
                            "start": 517,
                            "end": 600,
                            "fullWidth": 85,
                            "width": 83,
                            "expression": {
                                "kind": "InvocationExpression",
                                "fullStart": 516,
                                "fullEnd": 599,
                                "start": 517,
                                "end": 599,
                                "fullWidth": 83,
                                "width": 82,
                                "expression": {
                                    "kind": "IdentifierName",
                                    "fullStart": 516,
                                    "fullEnd": 523,
                                    "start": 517,
                                    "end": 523,
                                    "fullWidth": 7,
                                    "width": 6,
                                    "text": "$ERROR",
                                    "value": "$ERROR",
                                    "valueText": "$ERROR",
                                    "hasLeadingTrivia": true,
                                    "leadingTrivia": [
                                        {
                                            "kind": "WhitespaceTrivia",
                                            "text": "\t"
                                        }
                                    ]
                                },
                                "argumentList": {
                                    "kind": "ArgumentList",
                                    "fullStart": 523,
                                    "fullEnd": 599,
                                    "start": 523,
                                    "end": 599,
                                    "fullWidth": 76,
                                    "width": 76,
                                    "openParenToken": {
                                        "kind": "OpenParenToken",
                                        "fullStart": 523,
                                        "fullEnd": 524,
                                        "start": 523,
                                        "end": 524,
                                        "fullWidth": 1,
                                        "width": 1,
                                        "text": "(",
                                        "value": "(",
                                        "valueText": "("
                                    },
                                    "arguments": [
                                        {
                                            "kind": "StringLiteral",
                                            "fullStart": 524,
                                            "fullEnd": 598,
                                            "start": 524,
                                            "end": 598,
                                            "fullWidth": 74,
                                            "width": 74,
                                            "text": "'#2: TypeError is subclass of Error from instanceof operator poit of view'",
                                            "value": "#2: TypeError is subclass of Error from instanceof operator poit of view",
                                            "valueText": "#2: TypeError is subclass of Error from instanceof operator poit of view"
                                        }
                                    ],
                                    "closeParenToken": {
                                        "kind": "CloseParenToken",
                                        "fullStart": 598,
                                        "fullEnd": 599,
                                        "start": 598,
                                        "end": 599,
                                        "fullWidth": 1,
                                        "width": 1,
                                        "text": ")",
                                        "value": ")",
                                        "valueText": ")"
                                    }
                                }
                            },
                            "semicolonToken": {
                                "kind": "SemicolonToken",
                                "fullStart": 599,
                                "fullEnd": 601,
                                "start": 599,
                                "end": 600,
                                "fullWidth": 2,
                                "width": 1,
                                "text": ";",
                                "value": ";",
                                "valueText": ";",
                                "hasTrailingTrivia": true,
                                "hasTrailingNewLine": true,
                                "trailingTrivia": [
                                    {
                                        "kind": "NewLineTrivia",
                                        "text": "\n"
                                    }
                                ]
                            }
                        }
                    ],
                    "closeBraceToken": {
                        "kind": "CloseBraceToken",
                        "fullStart": 601,
                        "fullEnd": 603,
                        "start": 601,
                        "end": 602,
                        "fullWidth": 2,
                        "width": 1,
                        "text": "}",
                        "value": "}",
                        "valueText": "}",
                        "hasTrailingTrivia": true,
                        "hasTrailingNewLine": true,
                        "trailingTrivia": [
                            {
                                "kind": "NewLineTrivia",
                                "text": "\n"
                            }
                        ]
                    }
                }
            },
            {
                "kind": "VariableStatement",
                "fullStart": 603,
                "fullEnd": 719,
                "start": 683,
                "end": 718,
                "fullWidth": 116,
                "width": 35,
                "modifiers": [],
                "variableDeclaration": {
                    "kind": "VariableDeclaration",
                    "fullStart": 603,
                    "fullEnd": 717,
                    "start": 683,
                    "end": 717,
                    "fullWidth": 114,
                    "width": 34,
                    "varKeyword": {
                        "kind": "VarKeyword",
                        "fullStart": 603,
                        "fullEnd": 687,
                        "start": 683,
                        "end": 686,
                        "fullWidth": 84,
                        "width": 3,
                        "text": "var",
                        "value": "var",
                        "valueText": "var",
                        "hasLeadingTrivia": true,
                        "hasLeadingComment": true,
                        "hasLeadingNewLine": true,
                        "hasTrailingTrivia": true,
                        "leadingTrivia": [
                            {
                                "kind": "NewLineTrivia",
                                "text": "\n"
                            },
                            {
                                "kind": "SingleLineCommentTrivia",
                                "text": "//////////////////////////////////////////////////////////////////////////////"
                            },
                            {
                                "kind": "NewLineTrivia",
                                "text": "\n"
                            }
                        ],
                        "trailingTrivia": [
                            {
                                "kind": "WhitespaceTrivia",
                                "text": " "
                            }
                        ]
                    },
                    "variableDeclarators": [
                        {
                            "kind": "VariableDeclarator",
                            "fullStart": 687,
                            "fullEnd": 717,
                            "start": 687,
                            "end": 717,
                            "fullWidth": 30,
<<<<<<< HEAD
                            "width": 30,
                            "identifier": {
=======
                            "propertyName": {
>>>>>>> 85e84683
                                "kind": "IdentifierName",
                                "fullStart": 687,
                                "fullEnd": 696,
                                "start": 687,
                                "end": 695,
                                "fullWidth": 9,
                                "width": 8,
                                "text": "err__t__",
                                "value": "err__t__",
                                "valueText": "err__t__",
                                "hasTrailingTrivia": true,
                                "trailingTrivia": [
                                    {
                                        "kind": "WhitespaceTrivia",
                                        "text": " "
                                    }
                                ]
                            },
                            "equalsValueClause": {
                                "kind": "EqualsValueClause",
                                "fullStart": 696,
                                "fullEnd": 717,
                                "start": 696,
                                "end": 717,
                                "fullWidth": 21,
                                "width": 21,
                                "equalsToken": {
                                    "kind": "EqualsToken",
                                    "fullStart": 696,
                                    "fullEnd": 698,
                                    "start": 696,
                                    "end": 697,
                                    "fullWidth": 2,
                                    "width": 1,
                                    "text": "=",
                                    "value": "=",
                                    "valueText": "=",
                                    "hasTrailingTrivia": true,
                                    "trailingTrivia": [
                                        {
                                            "kind": "WhitespaceTrivia",
                                            "text": " "
                                        }
                                    ]
                                },
                                "value": {
                                    "kind": "InvocationExpression",
                                    "fullStart": 698,
                                    "fullEnd": 717,
                                    "start": 698,
                                    "end": 717,
                                    "fullWidth": 19,
                                    "width": 19,
                                    "expression": {
                                        "kind": "IdentifierName",
                                        "fullStart": 698,
                                        "fullEnd": 707,
                                        "start": 698,
                                        "end": 707,
                                        "fullWidth": 9,
                                        "width": 9,
                                        "text": "TypeError",
                                        "value": "TypeError",
                                        "valueText": "TypeError"
                                    },
                                    "argumentList": {
                                        "kind": "ArgumentList",
                                        "fullStart": 707,
                                        "fullEnd": 717,
                                        "start": 707,
                                        "end": 717,
                                        "fullWidth": 10,
                                        "width": 10,
                                        "openParenToken": {
                                            "kind": "OpenParenToken",
                                            "fullStart": 707,
                                            "fullEnd": 708,
                                            "start": 707,
                                            "end": 708,
                                            "fullWidth": 1,
                                            "width": 1,
                                            "text": "(",
                                            "value": "(",
                                            "valueText": "("
                                        },
                                        "arguments": [
                                            {
                                                "kind": "StringLiteral",
                                                "fullStart": 708,
                                                "fullEnd": 716,
                                                "start": 708,
                                                "end": 716,
                                                "fullWidth": 8,
                                                "width": 8,
                                                "text": "'failed'",
                                                "value": "failed",
                                                "valueText": "failed"
                                            }
                                        ],
                                        "closeParenToken": {
                                            "kind": "CloseParenToken",
                                            "fullStart": 716,
                                            "fullEnd": 717,
                                            "start": 716,
                                            "end": 717,
                                            "fullWidth": 1,
                                            "width": 1,
                                            "text": ")",
                                            "value": ")",
                                            "valueText": ")"
                                        }
                                    }
                                }
                            }
                        }
                    ]
                },
                "semicolonToken": {
                    "kind": "SemicolonToken",
                    "fullStart": 717,
                    "fullEnd": 719,
                    "start": 717,
                    "end": 718,
                    "fullWidth": 2,
                    "width": 1,
                    "text": ";",
                    "value": ";",
                    "valueText": ";",
                    "hasTrailingTrivia": true,
                    "hasTrailingNewLine": true,
                    "trailingTrivia": [
                        {
                            "kind": "NewLineTrivia",
                            "text": "\n"
                        }
                    ]
                }
            },
            {
                "kind": "IfStatement",
                "fullStart": 719,
                "fullEnd": 853,
                "start": 730,
                "end": 852,
                "fullWidth": 134,
                "width": 122,
                "ifKeyword": {
                    "kind": "IfKeyword",
                    "fullStart": 719,
                    "fullEnd": 733,
                    "start": 730,
                    "end": 732,
                    "fullWidth": 14,
                    "width": 2,
                    "text": "if",
                    "value": "if",
                    "valueText": "if",
                    "hasLeadingTrivia": true,
                    "hasLeadingComment": true,
                    "hasLeadingNewLine": true,
                    "hasTrailingTrivia": true,
                    "leadingTrivia": [
                        {
                            "kind": "NewLineTrivia",
                            "text": "\n"
                        },
                        {
                            "kind": "SingleLineCommentTrivia",
                            "text": "//CHECK#3"
                        },
                        {
                            "kind": "NewLineTrivia",
                            "text": "\n"
                        }
                    ],
                    "trailingTrivia": [
                        {
                            "kind": "WhitespaceTrivia",
                            "text": " "
                        }
                    ]
                },
                "openParenToken": {
                    "kind": "OpenParenToken",
                    "fullStart": 733,
                    "fullEnd": 734,
                    "start": 733,
                    "end": 734,
                    "fullWidth": 1,
                    "width": 1,
                    "text": "(",
                    "value": "(",
                    "valueText": "("
                },
                "condition": {
                    "kind": "LogicalNotExpression",
                    "fullStart": 734,
                    "fullEnd": 762,
                    "start": 734,
                    "end": 762,
                    "fullWidth": 28,
                    "width": 28,
                    "operatorToken": {
                        "kind": "ExclamationToken",
                        "fullStart": 734,
                        "fullEnd": 735,
                        "start": 734,
                        "end": 735,
                        "fullWidth": 1,
                        "width": 1,
                        "text": "!",
                        "value": "!",
                        "valueText": "!"
                    },
                    "operand": {
                        "kind": "ParenthesizedExpression",
                        "fullStart": 735,
                        "fullEnd": 762,
                        "start": 735,
                        "end": 762,
                        "fullWidth": 27,
                        "width": 27,
                        "openParenToken": {
                            "kind": "OpenParenToken",
                            "fullStart": 735,
                            "fullEnd": 736,
                            "start": 735,
                            "end": 736,
                            "fullWidth": 1,
                            "width": 1,
                            "text": "(",
                            "value": "(",
                            "valueText": "("
                        },
                        "expression": {
                            "kind": "InstanceOfExpression",
                            "fullStart": 736,
                            "fullEnd": 761,
                            "start": 736,
                            "end": 761,
                            "fullWidth": 25,
                            "width": 25,
                            "left": {
                                "kind": "IdentifierName",
                                "fullStart": 736,
                                "fullEnd": 745,
                                "start": 736,
                                "end": 744,
                                "fullWidth": 9,
                                "width": 8,
                                "text": "err__t__",
                                "value": "err__t__",
                                "valueText": "err__t__",
                                "hasTrailingTrivia": true,
                                "trailingTrivia": [
                                    {
                                        "kind": "WhitespaceTrivia",
                                        "text": " "
                                    }
                                ]
                            },
                            "operatorToken": {
                                "kind": "InstanceOfKeyword",
                                "fullStart": 745,
                                "fullEnd": 756,
                                "start": 745,
                                "end": 755,
                                "fullWidth": 11,
                                "width": 10,
                                "text": "instanceof",
                                "value": "instanceof",
                                "valueText": "instanceof",
                                "hasTrailingTrivia": true,
                                "trailingTrivia": [
                                    {
                                        "kind": "WhitespaceTrivia",
                                        "text": " "
                                    }
                                ]
                            },
                            "right": {
                                "kind": "IdentifierName",
                                "fullStart": 756,
                                "fullEnd": 761,
                                "start": 756,
                                "end": 761,
                                "fullWidth": 5,
                                "width": 5,
                                "text": "Error",
                                "value": "Error",
                                "valueText": "Error"
                            }
                        },
                        "closeParenToken": {
                            "kind": "CloseParenToken",
                            "fullStart": 761,
                            "fullEnd": 762,
                            "start": 761,
                            "end": 762,
                            "fullWidth": 1,
                            "width": 1,
                            "text": ")",
                            "value": ")",
                            "valueText": ")"
                        }
                    }
                },
                "closeParenToken": {
                    "kind": "CloseParenToken",
                    "fullStart": 762,
                    "fullEnd": 764,
                    "start": 762,
                    "end": 763,
                    "fullWidth": 2,
                    "width": 1,
                    "text": ")",
                    "value": ")",
                    "valueText": ")",
                    "hasTrailingTrivia": true,
                    "trailingTrivia": [
                        {
                            "kind": "WhitespaceTrivia",
                            "text": " "
                        }
                    ]
                },
                "statement": {
                    "kind": "Block",
                    "fullStart": 764,
                    "fullEnd": 853,
                    "start": 764,
                    "end": 852,
                    "fullWidth": 89,
                    "width": 88,
                    "openBraceToken": {
                        "kind": "OpenBraceToken",
                        "fullStart": 764,
                        "fullEnd": 766,
                        "start": 764,
                        "end": 765,
                        "fullWidth": 2,
                        "width": 1,
                        "text": "{",
                        "value": "{",
                        "valueText": "{",
                        "hasTrailingTrivia": true,
                        "hasTrailingNewLine": true,
                        "trailingTrivia": [
                            {
                                "kind": "NewLineTrivia",
                                "text": "\n"
                            }
                        ]
                    },
                    "statements": [
                        {
                            "kind": "ExpressionStatement",
                            "fullStart": 766,
                            "fullEnd": 851,
                            "start": 767,
                            "end": 850,
                            "fullWidth": 85,
                            "width": 83,
                            "expression": {
                                "kind": "InvocationExpression",
                                "fullStart": 766,
                                "fullEnd": 849,
                                "start": 767,
                                "end": 849,
                                "fullWidth": 83,
                                "width": 82,
                                "expression": {
                                    "kind": "IdentifierName",
                                    "fullStart": 766,
                                    "fullEnd": 773,
                                    "start": 767,
                                    "end": 773,
                                    "fullWidth": 7,
                                    "width": 6,
                                    "text": "$ERROR",
                                    "value": "$ERROR",
                                    "valueText": "$ERROR",
                                    "hasLeadingTrivia": true,
                                    "leadingTrivia": [
                                        {
                                            "kind": "WhitespaceTrivia",
                                            "text": "\t"
                                        }
                                    ]
                                },
                                "argumentList": {
                                    "kind": "ArgumentList",
                                    "fullStart": 773,
                                    "fullEnd": 849,
                                    "start": 773,
                                    "end": 849,
                                    "fullWidth": 76,
                                    "width": 76,
                                    "openParenToken": {
                                        "kind": "OpenParenToken",
                                        "fullStart": 773,
                                        "fullEnd": 774,
                                        "start": 773,
                                        "end": 774,
                                        "fullWidth": 1,
                                        "width": 1,
                                        "text": "(",
                                        "value": "(",
                                        "valueText": "("
                                    },
                                    "arguments": [
                                        {
                                            "kind": "StringLiteral",
                                            "fullStart": 774,
                                            "fullEnd": 848,
                                            "start": 774,
                                            "end": 848,
                                            "fullWidth": 74,
                                            "width": 74,
                                            "text": "'#3: TypeError is subclass of Error from instanceof operator poit of view'",
                                            "value": "#3: TypeError is subclass of Error from instanceof operator poit of view",
                                            "valueText": "#3: TypeError is subclass of Error from instanceof operator poit of view"
                                        }
                                    ],
                                    "closeParenToken": {
                                        "kind": "CloseParenToken",
                                        "fullStart": 848,
                                        "fullEnd": 849,
                                        "start": 848,
                                        "end": 849,
                                        "fullWidth": 1,
                                        "width": 1,
                                        "text": ")",
                                        "value": ")",
                                        "valueText": ")"
                                    }
                                }
                            },
                            "semicolonToken": {
                                "kind": "SemicolonToken",
                                "fullStart": 849,
                                "fullEnd": 851,
                                "start": 849,
                                "end": 850,
                                "fullWidth": 2,
                                "width": 1,
                                "text": ";",
                                "value": ";",
                                "valueText": ";",
                                "hasTrailingTrivia": true,
                                "hasTrailingNewLine": true,
                                "trailingTrivia": [
                                    {
                                        "kind": "NewLineTrivia",
                                        "text": "\n"
                                    }
                                ]
                            }
                        }
                    ],
                    "closeBraceToken": {
                        "kind": "CloseBraceToken",
                        "fullStart": 851,
                        "fullEnd": 853,
                        "start": 851,
                        "end": 852,
                        "fullWidth": 2,
                        "width": 1,
                        "text": "}",
                        "value": "}",
                        "valueText": "}",
                        "hasTrailingTrivia": true,
                        "hasTrailingNewLine": true,
                        "trailingTrivia": [
                            {
                                "kind": "NewLineTrivia",
                                "text": "\n"
                            }
                        ]
                    }
                }
            },
            {
                "kind": "IfStatement",
                "fullStart": 853,
                "fullEnd": 991,
                "start": 864,
                "end": 990,
                "fullWidth": 138,
                "width": 126,
                "ifKeyword": {
                    "kind": "IfKeyword",
                    "fullStart": 853,
                    "fullEnd": 867,
                    "start": 864,
                    "end": 866,
                    "fullWidth": 14,
                    "width": 2,
                    "text": "if",
                    "value": "if",
                    "valueText": "if",
                    "hasLeadingTrivia": true,
                    "hasLeadingComment": true,
                    "hasLeadingNewLine": true,
                    "hasTrailingTrivia": true,
                    "leadingTrivia": [
                        {
                            "kind": "NewLineTrivia",
                            "text": "\n"
                        },
                        {
                            "kind": "SingleLineCommentTrivia",
                            "text": "//CHECK#4"
                        },
                        {
                            "kind": "NewLineTrivia",
                            "text": "\n"
                        }
                    ],
                    "trailingTrivia": [
                        {
                            "kind": "WhitespaceTrivia",
                            "text": " "
                        }
                    ]
                },
                "openParenToken": {
                    "kind": "OpenParenToken",
                    "fullStart": 867,
                    "fullEnd": 868,
                    "start": 867,
                    "end": 868,
                    "fullWidth": 1,
                    "width": 1,
                    "text": "(",
                    "value": "(",
                    "valueText": "("
                },
                "condition": {
                    "kind": "LogicalNotExpression",
                    "fullStart": 868,
                    "fullEnd": 900,
                    "start": 868,
                    "end": 900,
                    "fullWidth": 32,
                    "width": 32,
                    "operatorToken": {
                        "kind": "ExclamationToken",
                        "fullStart": 868,
                        "fullEnd": 869,
                        "start": 868,
                        "end": 869,
                        "fullWidth": 1,
                        "width": 1,
                        "text": "!",
                        "value": "!",
                        "valueText": "!"
                    },
                    "operand": {
                        "kind": "ParenthesizedExpression",
                        "fullStart": 869,
                        "fullEnd": 900,
                        "start": 869,
                        "end": 900,
                        "fullWidth": 31,
                        "width": 31,
                        "openParenToken": {
                            "kind": "OpenParenToken",
                            "fullStart": 869,
                            "fullEnd": 870,
                            "start": 869,
                            "end": 870,
                            "fullWidth": 1,
                            "width": 1,
                            "text": "(",
                            "value": "(",
                            "valueText": "("
                        },
                        "expression": {
                            "kind": "InstanceOfExpression",
                            "fullStart": 870,
                            "fullEnd": 899,
                            "start": 870,
                            "end": 899,
                            "fullWidth": 29,
                            "width": 29,
                            "left": {
                                "kind": "IdentifierName",
                                "fullStart": 870,
                                "fullEnd": 879,
                                "start": 870,
                                "end": 878,
                                "fullWidth": 9,
                                "width": 8,
                                "text": "err__t__",
                                "value": "err__t__",
                                "valueText": "err__t__",
                                "hasTrailingTrivia": true,
                                "trailingTrivia": [
                                    {
                                        "kind": "WhitespaceTrivia",
                                        "text": " "
                                    }
                                ]
                            },
                            "operatorToken": {
                                "kind": "InstanceOfKeyword",
                                "fullStart": 879,
                                "fullEnd": 890,
                                "start": 879,
                                "end": 889,
                                "fullWidth": 11,
                                "width": 10,
                                "text": "instanceof",
                                "value": "instanceof",
                                "valueText": "instanceof",
                                "hasTrailingTrivia": true,
                                "trailingTrivia": [
                                    {
                                        "kind": "WhitespaceTrivia",
                                        "text": " "
                                    }
                                ]
                            },
                            "right": {
                                "kind": "IdentifierName",
                                "fullStart": 890,
                                "fullEnd": 899,
                                "start": 890,
                                "end": 899,
                                "fullWidth": 9,
                                "width": 9,
                                "text": "TypeError",
                                "value": "TypeError",
                                "valueText": "TypeError"
                            }
                        },
                        "closeParenToken": {
                            "kind": "CloseParenToken",
                            "fullStart": 899,
                            "fullEnd": 900,
                            "start": 899,
                            "end": 900,
                            "fullWidth": 1,
                            "width": 1,
                            "text": ")",
                            "value": ")",
                            "valueText": ")"
                        }
                    }
                },
                "closeParenToken": {
                    "kind": "CloseParenToken",
                    "fullStart": 900,
                    "fullEnd": 902,
                    "start": 900,
                    "end": 901,
                    "fullWidth": 2,
                    "width": 1,
                    "text": ")",
                    "value": ")",
                    "valueText": ")",
                    "hasTrailingTrivia": true,
                    "trailingTrivia": [
                        {
                            "kind": "WhitespaceTrivia",
                            "text": " "
                        }
                    ]
                },
                "statement": {
                    "kind": "Block",
                    "fullStart": 902,
                    "fullEnd": 991,
                    "start": 902,
                    "end": 990,
                    "fullWidth": 89,
                    "width": 88,
                    "openBraceToken": {
                        "kind": "OpenBraceToken",
                        "fullStart": 902,
                        "fullEnd": 904,
                        "start": 902,
                        "end": 903,
                        "fullWidth": 2,
                        "width": 1,
                        "text": "{",
                        "value": "{",
                        "valueText": "{",
                        "hasTrailingTrivia": true,
                        "hasTrailingNewLine": true,
                        "trailingTrivia": [
                            {
                                "kind": "NewLineTrivia",
                                "text": "\n"
                            }
                        ]
                    },
                    "statements": [
                        {
                            "kind": "ExpressionStatement",
                            "fullStart": 904,
                            "fullEnd": 989,
                            "start": 905,
                            "end": 988,
                            "fullWidth": 85,
                            "width": 83,
                            "expression": {
                                "kind": "InvocationExpression",
                                "fullStart": 904,
                                "fullEnd": 987,
                                "start": 905,
                                "end": 987,
                                "fullWidth": 83,
                                "width": 82,
                                "expression": {
                                    "kind": "IdentifierName",
                                    "fullStart": 904,
                                    "fullEnd": 911,
                                    "start": 905,
                                    "end": 911,
                                    "fullWidth": 7,
                                    "width": 6,
                                    "text": "$ERROR",
                                    "value": "$ERROR",
                                    "valueText": "$ERROR",
                                    "hasLeadingTrivia": true,
                                    "leadingTrivia": [
                                        {
                                            "kind": "WhitespaceTrivia",
                                            "text": "\t"
                                        }
                                    ]
                                },
                                "argumentList": {
                                    "kind": "ArgumentList",
                                    "fullStart": 911,
                                    "fullEnd": 987,
                                    "start": 911,
                                    "end": 987,
                                    "fullWidth": 76,
                                    "width": 76,
                                    "openParenToken": {
                                        "kind": "OpenParenToken",
                                        "fullStart": 911,
                                        "fullEnd": 912,
                                        "start": 911,
                                        "end": 912,
                                        "fullWidth": 1,
                                        "width": 1,
                                        "text": "(",
                                        "value": "(",
                                        "valueText": "("
                                    },
                                    "arguments": [
                                        {
                                            "kind": "StringLiteral",
                                            "fullStart": 912,
                                            "fullEnd": 986,
                                            "start": 912,
                                            "end": 986,
                                            "fullWidth": 74,
                                            "width": 74,
                                            "text": "'#4: TypeError is subclass of Error from instanceof operator poit of view'",
                                            "value": "#4: TypeError is subclass of Error from instanceof operator poit of view",
                                            "valueText": "#4: TypeError is subclass of Error from instanceof operator poit of view"
                                        }
                                    ],
                                    "closeParenToken": {
                                        "kind": "CloseParenToken",
                                        "fullStart": 986,
                                        "fullEnd": 987,
                                        "start": 986,
                                        "end": 987,
                                        "fullWidth": 1,
                                        "width": 1,
                                        "text": ")",
                                        "value": ")",
                                        "valueText": ")"
                                    }
                                }
                            },
                            "semicolonToken": {
                                "kind": "SemicolonToken",
                                "fullStart": 987,
                                "fullEnd": 989,
                                "start": 987,
                                "end": 988,
                                "fullWidth": 2,
                                "width": 1,
                                "text": ";",
                                "value": ";",
                                "valueText": ";",
                                "hasTrailingTrivia": true,
                                "hasTrailingNewLine": true,
                                "trailingTrivia": [
                                    {
                                        "kind": "NewLineTrivia",
                                        "text": "\n"
                                    }
                                ]
                            }
                        }
                    ],
                    "closeBraceToken": {
                        "kind": "CloseBraceToken",
                        "fullStart": 989,
                        "fullEnd": 991,
                        "start": 989,
                        "end": 990,
                        "fullWidth": 2,
                        "width": 1,
                        "text": "}",
                        "value": "}",
                        "valueText": "}",
                        "hasTrailingTrivia": true,
                        "hasTrailingNewLine": true,
                        "trailingTrivia": [
                            {
                                "kind": "NewLineTrivia",
                                "text": "\n"
                            }
                        ]
                    }
                }
            }
        ],
        "endOfFileToken": {
            "kind": "EndOfFileToken",
            "fullStart": 991,
            "fullEnd": 993,
            "start": 993,
            "end": 993,
            "fullWidth": 2,
            "width": 0,
            "text": "",
            "hasLeadingTrivia": true,
            "hasLeadingNewLine": true,
            "leadingTrivia": [
                {
                    "kind": "NewLineTrivia",
                    "text": "\n"
                },
                {
                    "kind": "NewLineTrivia",
                    "text": "\n"
                }
            ]
        }
    },
    "lineMap": {
        "lineStarts": [
            0,
            61,
            132,
            133,
            137,
            210,
            213,
            256,
            296,
            300,
            301,
            331,
            332,
            342,
            378,
            463,
            465,
            466,
            476,
            516,
            601,
            603,
            604,
            683,
            719,
            720,
            730,
            766,
            851,
            853,
            854,
            864,
            904,
            989,
            991,
            992,
            993
        ],
        "length": 993
    }
}<|MERGE_RESOLUTION|>--- conflicted
+++ resolved
@@ -94,12 +94,8 @@
                             "start": 305,
                             "end": 329,
                             "fullWidth": 24,
-<<<<<<< HEAD
                             "width": 24,
-                            "identifier": {
-=======
                             "propertyName": {
->>>>>>> 85e84683
                                 "kind": "IdentifierName",
                                 "fullStart": 305,
                                 "fullEnd": 314,
@@ -959,12 +955,8 @@
                             "start": 687,
                             "end": 717,
                             "fullWidth": 30,
-<<<<<<< HEAD
                             "width": 30,
-                            "identifier": {
-=======
                             "propertyName": {
->>>>>>> 85e84683
                                 "kind": "IdentifierName",
                                 "fullStart": 687,
                                 "fullEnd": 696,
