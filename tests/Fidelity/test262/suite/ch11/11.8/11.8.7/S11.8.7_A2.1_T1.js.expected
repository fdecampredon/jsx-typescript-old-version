{
    "isDeclaration": false,
    "languageVersion": "EcmaScript5",
    "parseOptions": {
        "allowAutomaticSemicolonInsertion": true
    },
    "sourceUnit": {
        "kind": "SourceUnit",
        "fullStart": 0,
        "fullEnd": 781,
        "start": 305,
        "end": 781,
        "fullWidth": 781,
        "width": 476,
        "moduleElements": [
            {
                "kind": "IfStatement",
                "fullStart": 0,
                "fullEnd": 393,
                "start": 305,
                "end": 392,
                "fullWidth": 393,
                "width": 87,
                "ifKeyword": {
                    "kind": "IfKeyword",
                    "fullStart": 0,
                    "fullEnd": 308,
                    "start": 305,
                    "end": 307,
                    "fullWidth": 308,
                    "width": 2,
                    "text": "if",
                    "value": "if",
                    "valueText": "if",
                    "hasLeadingTrivia": true,
                    "hasLeadingComment": true,
                    "hasLeadingNewLine": true,
                    "hasTrailingTrivia": true,
                    "leadingTrivia": [
                        {
                            "kind": "SingleLineCommentTrivia",
                            "text": "// Copyright 2009 the Sputnik authors.  All rights reserved."
                        },
                        {
                            "kind": "NewLineTrivia",
                            "text": "\n"
                        },
                        {
                            "kind": "SingleLineCommentTrivia",
                            "text": "// This code is governed by the BSD license found in the LICENSE file."
                        },
                        {
                            "kind": "NewLineTrivia",
                            "text": "\n"
                        },
                        {
                            "kind": "NewLineTrivia",
                            "text": "\n"
                        },
                        {
                            "kind": "MultiLineCommentTrivia",
                            "text": "/**\n * Operator \"in\" uses GetValue\n *\n * @path ch11/11.8/11.8.7/S11.8.7_A2.1_T1.js\n * @description Either Expression is not Reference or GetBase is not null\n */"
                        },
                        {
                            "kind": "NewLineTrivia",
                            "text": "\n"
                        },
                        {
                            "kind": "NewLineTrivia",
                            "text": "\n"
                        },
                        {
                            "kind": "SingleLineCommentTrivia",
                            "text": "//CHECK#1"
                        },
                        {
                            "kind": "NewLineTrivia",
                            "text": "\n"
                        }
                    ],
                    "trailingTrivia": [
                        {
                            "kind": "WhitespaceTrivia",
                            "text": " "
                        }
                    ]
                },
                "openParenToken": {
                    "kind": "OpenParenToken",
                    "fullStart": 308,
                    "fullEnd": 309,
                    "start": 308,
                    "end": 309,
                    "fullWidth": 1,
                    "width": 1,
                    "text": "(",
                    "value": "(",
                    "valueText": "("
                },
                "condition": {
                    "kind": "NotEqualsExpression",
                    "fullStart": 309,
                    "fullEnd": 339,
                    "start": 309,
                    "end": 339,
                    "fullWidth": 30,
                    "width": 30,
                    "left": {
                        "kind": "InExpression",
                        "fullStart": 309,
                        "fullEnd": 331,
                        "start": 309,
                        "end": 330,
                        "fullWidth": 22,
                        "width": 21,
                        "left": {
                            "kind": "StringLiteral",
                            "fullStart": 309,
                            "fullEnd": 321,
                            "start": 309,
                            "end": 320,
                            "fullWidth": 12,
                            "width": 11,
                            "text": "\"MAX_VALUE\"",
                            "value": "MAX_VALUE",
                            "valueText": "MAX_VALUE",
                            "hasTrailingTrivia": true,
                            "trailingTrivia": [
                                {
                                    "kind": "WhitespaceTrivia",
                                    "text": " "
                                }
                            ]
                        },
                        "operatorToken": {
                            "kind": "InKeyword",
                            "fullStart": 321,
                            "fullEnd": 324,
                            "start": 321,
                            "end": 323,
                            "fullWidth": 3,
                            "width": 2,
                            "text": "in",
                            "value": "in",
                            "valueText": "in",
                            "hasTrailingTrivia": true,
                            "trailingTrivia": [
                                {
                                    "kind": "WhitespaceTrivia",
                                    "text": " "
                                }
                            ]
                        },
                        "right": {
                            "kind": "IdentifierName",
                            "fullStart": 324,
                            "fullEnd": 331,
                            "start": 324,
                            "end": 330,
                            "fullWidth": 7,
                            "width": 6,
                            "text": "Number",
                            "value": "Number",
                            "valueText": "Number",
                            "hasTrailingTrivia": true,
                            "trailingTrivia": [
                                {
                                    "kind": "WhitespaceTrivia",
                                    "text": " "
                                }
                            ]
                        }
                    },
                    "operatorToken": {
                        "kind": "ExclamationEqualsEqualsToken",
                        "fullStart": 331,
                        "fullEnd": 335,
                        "start": 331,
                        "end": 334,
                        "fullWidth": 4,
                        "width": 3,
                        "text": "!==",
                        "value": "!==",
                        "valueText": "!==",
                        "hasTrailingTrivia": true,
                        "trailingTrivia": [
                            {
                                "kind": "WhitespaceTrivia",
                                "text": " "
                            }
                        ]
                    },
                    "right": {
                        "kind": "TrueKeyword",
                        "fullStart": 335,
                        "fullEnd": 339,
                        "start": 335,
                        "end": 339,
                        "fullWidth": 4,
                        "width": 4,
                        "text": "true",
                        "value": true,
                        "valueText": "true"
                    }
                },
                "closeParenToken": {
                    "kind": "CloseParenToken",
                    "fullStart": 339,
                    "fullEnd": 341,
                    "start": 339,
                    "end": 340,
                    "fullWidth": 2,
                    "width": 1,
                    "text": ")",
                    "value": ")",
                    "valueText": ")",
                    "hasTrailingTrivia": true,
                    "trailingTrivia": [
                        {
                            "kind": "WhitespaceTrivia",
                            "text": " "
                        }
                    ]
                },
                "statement": {
                    "kind": "Block",
                    "fullStart": 341,
                    "fullEnd": 393,
                    "start": 341,
                    "end": 392,
                    "fullWidth": 52,
                    "width": 51,
                    "openBraceToken": {
                        "kind": "OpenBraceToken",
                        "fullStart": 341,
                        "fullEnd": 343,
                        "start": 341,
                        "end": 342,
                        "fullWidth": 2,
                        "width": 1,
                        "text": "{",
                        "value": "{",
                        "valueText": "{",
                        "hasTrailingTrivia": true,
                        "hasTrailingNewLine": true,
                        "trailingTrivia": [
                            {
                                "kind": "NewLineTrivia",
                                "text": "\n"
                            }
                        ]
                    },
                    "statements": [
                        {
                            "kind": "ExpressionStatement",
                            "fullStart": 343,
                            "fullEnd": 391,
                            "start": 345,
                            "end": 390,
                            "fullWidth": 48,
                            "width": 45,
                            "expression": {
                                "kind": "InvocationExpression",
                                "fullStart": 343,
                                "fullEnd": 389,
                                "start": 345,
                                "end": 389,
                                "fullWidth": 46,
                                "width": 44,
                                "expression": {
                                    "kind": "IdentifierName",
                                    "fullStart": 343,
                                    "fullEnd": 351,
                                    "start": 345,
                                    "end": 351,
                                    "fullWidth": 8,
                                    "width": 6,
                                    "text": "$ERROR",
                                    "value": "$ERROR",
                                    "valueText": "$ERROR",
                                    "hasLeadingTrivia": true,
                                    "leadingTrivia": [
                                        {
                                            "kind": "WhitespaceTrivia",
                                            "text": "  "
                                        }
                                    ]
                                },
                                "argumentList": {
                                    "kind": "ArgumentList",
                                    "fullStart": 351,
                                    "fullEnd": 389,
                                    "start": 351,
                                    "end": 389,
                                    "fullWidth": 38,
                                    "width": 38,
                                    "openParenToken": {
                                        "kind": "OpenParenToken",
                                        "fullStart": 351,
                                        "fullEnd": 352,
                                        "start": 351,
                                        "end": 352,
                                        "fullWidth": 1,
                                        "width": 1,
                                        "text": "(",
                                        "value": "(",
                                        "valueText": "("
                                    },
                                    "arguments": [
                                        {
                                            "kind": "StringLiteral",
                                            "fullStart": 352,
                                            "fullEnd": 388,
                                            "start": 352,
                                            "end": 388,
                                            "fullWidth": 36,
                                            "width": 36,
                                            "text": "'#1: \"MAX_VALUE\" in Number === true'",
                                            "value": "#1: \"MAX_VALUE\" in Number === true",
                                            "valueText": "#1: \"MAX_VALUE\" in Number === true"
                                        }
                                    ],
                                    "closeParenToken": {
                                        "kind": "CloseParenToken",
                                        "fullStart": 388,
                                        "fullEnd": 389,
                                        "start": 388,
                                        "end": 389,
                                        "fullWidth": 1,
                                        "width": 1,
                                        "text": ")",
                                        "value": ")",
                                        "valueText": ")"
                                    }
                                }
                            },
                            "semicolonToken": {
                                "kind": "SemicolonToken",
                                "fullStart": 389,
                                "fullEnd": 391,
                                "start": 389,
                                "end": 390,
                                "fullWidth": 2,
                                "width": 1,
                                "text": ";",
                                "value": ";",
                                "valueText": ";",
                                "hasTrailingTrivia": true,
                                "hasTrailingNewLine": true,
                                "trailingTrivia": [
                                    {
                                        "kind": "NewLineTrivia",
                                        "text": "\n"
                                    }
                                ]
                            }
                        }
                    ],
                    "closeBraceToken": {
                        "kind": "CloseBraceToken",
                        "fullStart": 391,
                        "fullEnd": 393,
                        "start": 391,
                        "end": 392,
                        "fullWidth": 2,
                        "width": 1,
                        "text": "}",
                        "value": "}",
                        "valueText": "}",
                        "hasTrailingTrivia": true,
                        "hasTrailingNewLine": true,
                        "trailingTrivia": [
                            {
                                "kind": "NewLineTrivia",
                                "text": "\n"
                            }
                        ]
                    }
                }
            },
            {
                "kind": "VariableStatement",
                "fullStart": 393,
                "fullEnd": 425,
                "start": 404,
                "end": 424,
                "fullWidth": 32,
                "width": 20,
                "modifiers": [],
                "variableDeclaration": {
                    "kind": "VariableDeclaration",
                    "fullStart": 393,
                    "fullEnd": 423,
                    "start": 404,
                    "end": 423,
                    "fullWidth": 30,
                    "width": 19,
                    "varKeyword": {
                        "kind": "VarKeyword",
                        "fullStart": 393,
                        "fullEnd": 408,
                        "start": 404,
                        "end": 407,
                        "fullWidth": 15,
                        "width": 3,
                        "text": "var",
                        "value": "var",
                        "valueText": "var",
                        "hasLeadingTrivia": true,
                        "hasLeadingComment": true,
                        "hasLeadingNewLine": true,
                        "hasTrailingTrivia": true,
                        "leadingTrivia": [
                            {
                                "kind": "NewLineTrivia",
                                "text": "\n"
                            },
                            {
                                "kind": "SingleLineCommentTrivia",
                                "text": "//CHECK#2"
                            },
                            {
                                "kind": "NewLineTrivia",
                                "text": "\n"
                            }
                        ],
                        "trailingTrivia": [
                            {
                                "kind": "WhitespaceTrivia",
                                "text": " "
                            }
                        ]
                    },
                    "variableDeclarators": [
                        {
                            "kind": "VariableDeclarator",
                            "fullStart": 408,
                            "fullEnd": 423,
                            "start": 408,
                            "end": 423,
                            "fullWidth": 15,
<<<<<<< HEAD
                            "width": 15,
                            "identifier": {
=======
                            "propertyName": {
>>>>>>> 85e84683
                                "kind": "IdentifierName",
                                "fullStart": 408,
                                "fullEnd": 410,
                                "start": 408,
                                "end": 409,
                                "fullWidth": 2,
                                "width": 1,
                                "text": "x",
                                "value": "x",
                                "valueText": "x",
                                "hasTrailingTrivia": true,
                                "trailingTrivia": [
                                    {
                                        "kind": "WhitespaceTrivia",
                                        "text": " "
                                    }
                                ]
                            },
                            "equalsValueClause": {
                                "kind": "EqualsValueClause",
                                "fullStart": 410,
                                "fullEnd": 423,
                                "start": 410,
                                "end": 423,
                                "fullWidth": 13,
                                "width": 13,
                                "equalsToken": {
                                    "kind": "EqualsToken",
                                    "fullStart": 410,
                                    "fullEnd": 412,
                                    "start": 410,
                                    "end": 411,
                                    "fullWidth": 2,
                                    "width": 1,
                                    "text": "=",
                                    "value": "=",
                                    "valueText": "=",
                                    "hasTrailingTrivia": true,
                                    "trailingTrivia": [
                                        {
                                            "kind": "WhitespaceTrivia",
                                            "text": " "
                                        }
                                    ]
                                },
                                "value": {
                                    "kind": "StringLiteral",
                                    "fullStart": 412,
                                    "fullEnd": 423,
                                    "start": 412,
                                    "end": 423,
                                    "fullWidth": 11,
                                    "width": 11,
                                    "text": "\"MAX_VALUE\"",
                                    "value": "MAX_VALUE",
                                    "valueText": "MAX_VALUE"
                                }
                            }
                        }
                    ]
                },
                "semicolonToken": {
                    "kind": "SemicolonToken",
                    "fullStart": 423,
                    "fullEnd": 425,
                    "start": 423,
                    "end": 424,
                    "fullWidth": 2,
                    "width": 1,
                    "text": ";",
                    "value": ";",
                    "valueText": ";",
                    "hasTrailingTrivia": true,
                    "hasTrailingNewLine": true,
                    "trailingTrivia": [
                        {
                            "kind": "NewLineTrivia",
                            "text": "\n"
                        }
                    ]
                }
            },
            {
                "kind": "IfStatement",
                "fullStart": 425,
                "fullEnd": 514,
                "start": 425,
                "end": 513,
                "fullWidth": 89,
                "width": 88,
                "ifKeyword": {
                    "kind": "IfKeyword",
                    "fullStart": 425,
                    "fullEnd": 428,
                    "start": 425,
                    "end": 427,
                    "fullWidth": 3,
                    "width": 2,
                    "text": "if",
                    "value": "if",
                    "valueText": "if",
                    "hasTrailingTrivia": true,
                    "trailingTrivia": [
                        {
                            "kind": "WhitespaceTrivia",
                            "text": " "
                        }
                    ]
                },
                "openParenToken": {
                    "kind": "OpenParenToken",
                    "fullStart": 428,
                    "fullEnd": 429,
                    "start": 428,
                    "end": 429,
                    "fullWidth": 1,
                    "width": 1,
                    "text": "(",
                    "value": "(",
                    "valueText": "("
                },
                "condition": {
                    "kind": "NotEqualsExpression",
                    "fullStart": 429,
                    "fullEnd": 449,
                    "start": 429,
                    "end": 449,
                    "fullWidth": 20,
                    "width": 20,
                    "left": {
                        "kind": "InExpression",
                        "fullStart": 429,
                        "fullEnd": 441,
                        "start": 429,
                        "end": 440,
                        "fullWidth": 12,
                        "width": 11,
                        "left": {
                            "kind": "IdentifierName",
                            "fullStart": 429,
                            "fullEnd": 431,
                            "start": 429,
                            "end": 430,
                            "fullWidth": 2,
                            "width": 1,
                            "text": "x",
                            "value": "x",
                            "valueText": "x",
                            "hasTrailingTrivia": true,
                            "trailingTrivia": [
                                {
                                    "kind": "WhitespaceTrivia",
                                    "text": " "
                                }
                            ]
                        },
                        "operatorToken": {
                            "kind": "InKeyword",
                            "fullStart": 431,
                            "fullEnd": 434,
                            "start": 431,
                            "end": 433,
                            "fullWidth": 3,
                            "width": 2,
                            "text": "in",
                            "value": "in",
                            "valueText": "in",
                            "hasTrailingTrivia": true,
                            "trailingTrivia": [
                                {
                                    "kind": "WhitespaceTrivia",
                                    "text": " "
                                }
                            ]
                        },
                        "right": {
                            "kind": "IdentifierName",
                            "fullStart": 434,
                            "fullEnd": 441,
                            "start": 434,
                            "end": 440,
                            "fullWidth": 7,
                            "width": 6,
                            "text": "Number",
                            "value": "Number",
                            "valueText": "Number",
                            "hasTrailingTrivia": true,
                            "trailingTrivia": [
                                {
                                    "kind": "WhitespaceTrivia",
                                    "text": " "
                                }
                            ]
                        }
                    },
                    "operatorToken": {
                        "kind": "ExclamationEqualsEqualsToken",
                        "fullStart": 441,
                        "fullEnd": 445,
                        "start": 441,
                        "end": 444,
                        "fullWidth": 4,
                        "width": 3,
                        "text": "!==",
                        "value": "!==",
                        "valueText": "!==",
                        "hasTrailingTrivia": true,
                        "trailingTrivia": [
                            {
                                "kind": "WhitespaceTrivia",
                                "text": " "
                            }
                        ]
                    },
                    "right": {
                        "kind": "TrueKeyword",
                        "fullStart": 445,
                        "fullEnd": 449,
                        "start": 445,
                        "end": 449,
                        "fullWidth": 4,
                        "width": 4,
                        "text": "true",
                        "value": true,
                        "valueText": "true"
                    }
                },
                "closeParenToken": {
                    "kind": "CloseParenToken",
                    "fullStart": 449,
                    "fullEnd": 451,
                    "start": 449,
                    "end": 450,
                    "fullWidth": 2,
                    "width": 1,
                    "text": ")",
                    "value": ")",
                    "valueText": ")",
                    "hasTrailingTrivia": true,
                    "trailingTrivia": [
                        {
                            "kind": "WhitespaceTrivia",
                            "text": " "
                        }
                    ]
                },
                "statement": {
                    "kind": "Block",
                    "fullStart": 451,
                    "fullEnd": 514,
                    "start": 451,
                    "end": 513,
                    "fullWidth": 63,
                    "width": 62,
                    "openBraceToken": {
                        "kind": "OpenBraceToken",
                        "fullStart": 451,
                        "fullEnd": 453,
                        "start": 451,
                        "end": 452,
                        "fullWidth": 2,
                        "width": 1,
                        "text": "{",
                        "value": "{",
                        "valueText": "{",
                        "hasTrailingTrivia": true,
                        "hasTrailingNewLine": true,
                        "trailingTrivia": [
                            {
                                "kind": "NewLineTrivia",
                                "text": "\n"
                            }
                        ]
                    },
                    "statements": [
                        {
                            "kind": "ExpressionStatement",
                            "fullStart": 453,
                            "fullEnd": 512,
                            "start": 455,
                            "end": 511,
                            "fullWidth": 59,
                            "width": 56,
                            "expression": {
                                "kind": "InvocationExpression",
                                "fullStart": 453,
                                "fullEnd": 510,
                                "start": 455,
                                "end": 510,
                                "fullWidth": 57,
                                "width": 55,
                                "expression": {
                                    "kind": "IdentifierName",
                                    "fullStart": 453,
                                    "fullEnd": 461,
                                    "start": 455,
                                    "end": 461,
                                    "fullWidth": 8,
                                    "width": 6,
                                    "text": "$ERROR",
                                    "value": "$ERROR",
                                    "valueText": "$ERROR",
                                    "hasLeadingTrivia": true,
                                    "leadingTrivia": [
                                        {
                                            "kind": "WhitespaceTrivia",
                                            "text": "  "
                                        }
                                    ]
                                },
                                "argumentList": {
                                    "kind": "ArgumentList",
                                    "fullStart": 461,
                                    "fullEnd": 510,
                                    "start": 461,
                                    "end": 510,
                                    "fullWidth": 49,
                                    "width": 49,
                                    "openParenToken": {
                                        "kind": "OpenParenToken",
                                        "fullStart": 461,
                                        "fullEnd": 462,
                                        "start": 461,
                                        "end": 462,
                                        "fullWidth": 1,
                                        "width": 1,
                                        "text": "(",
                                        "value": "(",
                                        "valueText": "("
                                    },
                                    "arguments": [
                                        {
                                            "kind": "StringLiteral",
                                            "fullStart": 462,
                                            "fullEnd": 509,
                                            "start": 462,
                                            "end": 509,
                                            "fullWidth": 47,
                                            "width": 47,
                                            "text": "'#2: var x = \"MAX_VALUE\"; x in Number === true'",
                                            "value": "#2: var x = \"MAX_VALUE\"; x in Number === true",
                                            "valueText": "#2: var x = \"MAX_VALUE\"; x in Number === true"
                                        }
                                    ],
                                    "closeParenToken": {
                                        "kind": "CloseParenToken",
                                        "fullStart": 509,
                                        "fullEnd": 510,
                                        "start": 509,
                                        "end": 510,
                                        "fullWidth": 1,
                                        "width": 1,
                                        "text": ")",
                                        "value": ")",
                                        "valueText": ")"
                                    }
                                }
                            },
                            "semicolonToken": {
                                "kind": "SemicolonToken",
                                "fullStart": 510,
                                "fullEnd": 512,
                                "start": 510,
                                "end": 511,
                                "fullWidth": 2,
                                "width": 1,
                                "text": ";",
                                "value": ";",
                                "valueText": ";",
                                "hasTrailingTrivia": true,
                                "hasTrailingNewLine": true,
                                "trailingTrivia": [
                                    {
                                        "kind": "NewLineTrivia",
                                        "text": "\n"
                                    }
                                ]
                            }
                        }
                    ],
                    "closeBraceToken": {
                        "kind": "CloseBraceToken",
                        "fullStart": 512,
                        "fullEnd": 514,
                        "start": 512,
                        "end": 513,
                        "fullWidth": 2,
                        "width": 1,
                        "text": "}",
                        "value": "}",
                        "valueText": "}",
                        "hasTrailingTrivia": true,
                        "hasTrailingNewLine": true,
                        "trailingTrivia": [
                            {
                                "kind": "NewLineTrivia",
                                "text": "\n"
                            }
                        ]
                    }
                }
            },
            {
                "kind": "VariableStatement",
                "fullStart": 514,
                "fullEnd": 541,
                "start": 525,
                "end": 540,
                "fullWidth": 27,
                "width": 15,
                "modifiers": [],
                "variableDeclaration": {
                    "kind": "VariableDeclaration",
                    "fullStart": 514,
                    "fullEnd": 539,
                    "start": 525,
                    "end": 539,
                    "fullWidth": 25,
                    "width": 14,
                    "varKeyword": {
                        "kind": "VarKeyword",
                        "fullStart": 514,
                        "fullEnd": 529,
                        "start": 525,
                        "end": 528,
                        "fullWidth": 15,
                        "width": 3,
                        "text": "var",
                        "value": "var",
                        "valueText": "var",
                        "hasLeadingTrivia": true,
                        "hasLeadingComment": true,
                        "hasLeadingNewLine": true,
                        "hasTrailingTrivia": true,
                        "leadingTrivia": [
                            {
                                "kind": "NewLineTrivia",
                                "text": "\n"
                            },
                            {
                                "kind": "SingleLineCommentTrivia",
                                "text": "//CHECK#3"
                            },
                            {
                                "kind": "NewLineTrivia",
                                "text": "\n"
                            }
                        ],
                        "trailingTrivia": [
                            {
                                "kind": "WhitespaceTrivia",
                                "text": " "
                            }
                        ]
                    },
                    "variableDeclarators": [
                        {
                            "kind": "VariableDeclarator",
                            "fullStart": 529,
                            "fullEnd": 539,
                            "start": 529,
                            "end": 539,
                            "fullWidth": 10,
<<<<<<< HEAD
                            "width": 10,
                            "identifier": {
=======
                            "propertyName": {
>>>>>>> 85e84683
                                "kind": "IdentifierName",
                                "fullStart": 529,
                                "fullEnd": 531,
                                "start": 529,
                                "end": 530,
                                "fullWidth": 2,
                                "width": 1,
                                "text": "y",
                                "value": "y",
                                "valueText": "y",
                                "hasTrailingTrivia": true,
                                "trailingTrivia": [
                                    {
                                        "kind": "WhitespaceTrivia",
                                        "text": " "
                                    }
                                ]
                            },
                            "equalsValueClause": {
                                "kind": "EqualsValueClause",
                                "fullStart": 531,
                                "fullEnd": 539,
                                "start": 531,
                                "end": 539,
                                "fullWidth": 8,
                                "width": 8,
                                "equalsToken": {
                                    "kind": "EqualsToken",
                                    "fullStart": 531,
                                    "fullEnd": 533,
                                    "start": 531,
                                    "end": 532,
                                    "fullWidth": 2,
                                    "width": 1,
                                    "text": "=",
                                    "value": "=",
                                    "valueText": "=",
                                    "hasTrailingTrivia": true,
                                    "trailingTrivia": [
                                        {
                                            "kind": "WhitespaceTrivia",
                                            "text": " "
                                        }
                                    ]
                                },
                                "value": {
                                    "kind": "IdentifierName",
                                    "fullStart": 533,
                                    "fullEnd": 539,
                                    "start": 533,
                                    "end": 539,
                                    "fullWidth": 6,
                                    "width": 6,
                                    "text": "Number",
                                    "value": "Number",
                                    "valueText": "Number"
                                }
                            }
                        }
                    ]
                },
                "semicolonToken": {
                    "kind": "SemicolonToken",
                    "fullStart": 539,
                    "fullEnd": 541,
                    "start": 539,
                    "end": 540,
                    "fullWidth": 2,
                    "width": 1,
                    "text": ";",
                    "value": ";",
                    "valueText": ";",
                    "hasTrailingTrivia": true,
                    "hasTrailingNewLine": true,
                    "trailingTrivia": [
                        {
                            "kind": "NewLineTrivia",
                            "text": "\n"
                        }
                    ]
                }
            },
            {
                "kind": "IfStatement",
                "fullStart": 541,
                "fullEnd": 636,
                "start": 541,
                "end": 635,
                "fullWidth": 95,
                "width": 94,
                "ifKeyword": {
                    "kind": "IfKeyword",
                    "fullStart": 541,
                    "fullEnd": 544,
                    "start": 541,
                    "end": 543,
                    "fullWidth": 3,
                    "width": 2,
                    "text": "if",
                    "value": "if",
                    "valueText": "if",
                    "hasTrailingTrivia": true,
                    "trailingTrivia": [
                        {
                            "kind": "WhitespaceTrivia",
                            "text": " "
                        }
                    ]
                },
                "openParenToken": {
                    "kind": "OpenParenToken",
                    "fullStart": 544,
                    "fullEnd": 545,
                    "start": 544,
                    "end": 545,
                    "fullWidth": 1,
                    "width": 1,
                    "text": "(",
                    "value": "(",
                    "valueText": "("
                },
                "condition": {
                    "kind": "NotEqualsExpression",
                    "fullStart": 545,
                    "fullEnd": 571,
                    "start": 545,
                    "end": 571,
                    "fullWidth": 26,
                    "width": 26,
                    "left": {
                        "kind": "InExpression",
                        "fullStart": 545,
                        "fullEnd": 563,
                        "start": 545,
                        "end": 562,
                        "fullWidth": 18,
                        "width": 17,
                        "left": {
                            "kind": "StringLiteral",
                            "fullStart": 545,
                            "fullEnd": 557,
                            "start": 545,
                            "end": 556,
                            "fullWidth": 12,
                            "width": 11,
                            "text": "\"MAX_VALUE\"",
                            "value": "MAX_VALUE",
                            "valueText": "MAX_VALUE",
                            "hasTrailingTrivia": true,
                            "trailingTrivia": [
                                {
                                    "kind": "WhitespaceTrivia",
                                    "text": " "
                                }
                            ]
                        },
                        "operatorToken": {
                            "kind": "InKeyword",
                            "fullStart": 557,
                            "fullEnd": 561,
                            "start": 557,
                            "end": 559,
                            "fullWidth": 4,
                            "width": 2,
                            "text": "in",
                            "value": "in",
                            "valueText": "in",
                            "hasTrailingTrivia": true,
                            "trailingTrivia": [
                                {
                                    "kind": "WhitespaceTrivia",
                                    "text": "  "
                                }
                            ]
                        },
                        "right": {
                            "kind": "IdentifierName",
                            "fullStart": 561,
                            "fullEnd": 563,
                            "start": 561,
                            "end": 562,
                            "fullWidth": 2,
                            "width": 1,
                            "text": "y",
                            "value": "y",
                            "valueText": "y",
                            "hasTrailingTrivia": true,
                            "trailingTrivia": [
                                {
                                    "kind": "WhitespaceTrivia",
                                    "text": " "
                                }
                            ]
                        }
                    },
                    "operatorToken": {
                        "kind": "ExclamationEqualsEqualsToken",
                        "fullStart": 563,
                        "fullEnd": 567,
                        "start": 563,
                        "end": 566,
                        "fullWidth": 4,
                        "width": 3,
                        "text": "!==",
                        "value": "!==",
                        "valueText": "!==",
                        "hasTrailingTrivia": true,
                        "trailingTrivia": [
                            {
                                "kind": "WhitespaceTrivia",
                                "text": " "
                            }
                        ]
                    },
                    "right": {
                        "kind": "TrueKeyword",
                        "fullStart": 567,
                        "fullEnd": 571,
                        "start": 567,
                        "end": 571,
                        "fullWidth": 4,
                        "width": 4,
                        "text": "true",
                        "value": true,
                        "valueText": "true"
                    }
                },
                "closeParenToken": {
                    "kind": "CloseParenToken",
                    "fullStart": 571,
                    "fullEnd": 573,
                    "start": 571,
                    "end": 572,
                    "fullWidth": 2,
                    "width": 1,
                    "text": ")",
                    "value": ")",
                    "valueText": ")",
                    "hasTrailingTrivia": true,
                    "trailingTrivia": [
                        {
                            "kind": "WhitespaceTrivia",
                            "text": " "
                        }
                    ]
                },
                "statement": {
                    "kind": "Block",
                    "fullStart": 573,
                    "fullEnd": 636,
                    "start": 573,
                    "end": 635,
                    "fullWidth": 63,
                    "width": 62,
                    "openBraceToken": {
                        "kind": "OpenBraceToken",
                        "fullStart": 573,
                        "fullEnd": 575,
                        "start": 573,
                        "end": 574,
                        "fullWidth": 2,
                        "width": 1,
                        "text": "{",
                        "value": "{",
                        "valueText": "{",
                        "hasTrailingTrivia": true,
                        "hasTrailingNewLine": true,
                        "trailingTrivia": [
                            {
                                "kind": "NewLineTrivia",
                                "text": "\n"
                            }
                        ]
                    },
                    "statements": [
                        {
                            "kind": "ExpressionStatement",
                            "fullStart": 575,
                            "fullEnd": 634,
                            "start": 577,
                            "end": 633,
                            "fullWidth": 59,
                            "width": 56,
                            "expression": {
                                "kind": "InvocationExpression",
                                "fullStart": 575,
                                "fullEnd": 632,
                                "start": 577,
                                "end": 632,
                                "fullWidth": 57,
                                "width": 55,
                                "expression": {
                                    "kind": "IdentifierName",
                                    "fullStart": 575,
                                    "fullEnd": 583,
                                    "start": 577,
                                    "end": 583,
                                    "fullWidth": 8,
                                    "width": 6,
                                    "text": "$ERROR",
                                    "value": "$ERROR",
                                    "valueText": "$ERROR",
                                    "hasLeadingTrivia": true,
                                    "leadingTrivia": [
                                        {
                                            "kind": "WhitespaceTrivia",
                                            "text": "  "
                                        }
                                    ]
                                },
                                "argumentList": {
                                    "kind": "ArgumentList",
                                    "fullStart": 583,
                                    "fullEnd": 632,
                                    "start": 583,
                                    "end": 632,
                                    "fullWidth": 49,
                                    "width": 49,
                                    "openParenToken": {
                                        "kind": "OpenParenToken",
                                        "fullStart": 583,
                                        "fullEnd": 584,
                                        "start": 583,
                                        "end": 584,
                                        "fullWidth": 1,
                                        "width": 1,
                                        "text": "(",
                                        "value": "(",
                                        "valueText": "("
                                    },
                                    "arguments": [
                                        {
                                            "kind": "StringLiteral",
                                            "fullStart": 584,
                                            "fullEnd": 631,
                                            "start": 584,
                                            "end": 631,
                                            "fullWidth": 47,
                                            "width": 47,
                                            "text": "'#3: var y = Number; \"MAX_VALUE\" in y === true'",
                                            "value": "#3: var y = Number; \"MAX_VALUE\" in y === true",
                                            "valueText": "#3: var y = Number; \"MAX_VALUE\" in y === true"
                                        }
                                    ],
                                    "closeParenToken": {
                                        "kind": "CloseParenToken",
                                        "fullStart": 631,
                                        "fullEnd": 632,
                                        "start": 631,
                                        "end": 632,
                                        "fullWidth": 1,
                                        "width": 1,
                                        "text": ")",
                                        "value": ")",
                                        "valueText": ")"
                                    }
                                }
                            },
                            "semicolonToken": {
                                "kind": "SemicolonToken",
                                "fullStart": 632,
                                "fullEnd": 634,
                                "start": 632,
                                "end": 633,
                                "fullWidth": 2,
                                "width": 1,
                                "text": ";",
                                "value": ";",
                                "valueText": ";",
                                "hasTrailingTrivia": true,
                                "hasTrailingNewLine": true,
                                "trailingTrivia": [
                                    {
                                        "kind": "NewLineTrivia",
                                        "text": "\n"
                                    }
                                ]
                            }
                        }
                    ],
                    "closeBraceToken": {
                        "kind": "CloseBraceToken",
                        "fullStart": 634,
                        "fullEnd": 636,
                        "start": 634,
                        "end": 635,
                        "fullWidth": 2,
                        "width": 1,
                        "text": "}",
                        "value": "}",
                        "valueText": "}",
                        "hasTrailingTrivia": true,
                        "hasTrailingNewLine": true,
                        "trailingTrivia": [
                            {
                                "kind": "NewLineTrivia",
                                "text": "\n"
                            }
                        ]
                    }
                }
            },
            {
                "kind": "VariableStatement",
                "fullStart": 636,
                "fullEnd": 668,
                "start": 647,
                "end": 667,
                "fullWidth": 32,
                "width": 20,
                "modifiers": [],
                "variableDeclaration": {
                    "kind": "VariableDeclaration",
                    "fullStart": 636,
                    "fullEnd": 666,
                    "start": 647,
                    "end": 666,
                    "fullWidth": 30,
                    "width": 19,
                    "varKeyword": {
                        "kind": "VarKeyword",
                        "fullStart": 636,
                        "fullEnd": 651,
                        "start": 647,
                        "end": 650,
                        "fullWidth": 15,
                        "width": 3,
                        "text": "var",
                        "value": "var",
                        "valueText": "var",
                        "hasLeadingTrivia": true,
                        "hasLeadingComment": true,
                        "hasLeadingNewLine": true,
                        "hasTrailingTrivia": true,
                        "leadingTrivia": [
                            {
                                "kind": "NewLineTrivia",
                                "text": "\n"
                            },
                            {
                                "kind": "SingleLineCommentTrivia",
                                "text": "//CHECK#4"
                            },
                            {
                                "kind": "NewLineTrivia",
                                "text": "\n"
                            }
                        ],
                        "trailingTrivia": [
                            {
                                "kind": "WhitespaceTrivia",
                                "text": " "
                            }
                        ]
                    },
                    "variableDeclarators": [
                        {
                            "kind": "VariableDeclarator",
                            "fullStart": 651,
                            "fullEnd": 666,
                            "start": 651,
                            "end": 666,
                            "fullWidth": 15,
<<<<<<< HEAD
                            "width": 15,
                            "identifier": {
=======
                            "propertyName": {
>>>>>>> 85e84683
                                "kind": "IdentifierName",
                                "fullStart": 651,
                                "fullEnd": 653,
                                "start": 651,
                                "end": 652,
                                "fullWidth": 2,
                                "width": 1,
                                "text": "x",
                                "value": "x",
                                "valueText": "x",
                                "hasTrailingTrivia": true,
                                "trailingTrivia": [
                                    {
                                        "kind": "WhitespaceTrivia",
                                        "text": " "
                                    }
                                ]
                            },
                            "equalsValueClause": {
                                "kind": "EqualsValueClause",
                                "fullStart": 653,
                                "fullEnd": 666,
                                "start": 653,
                                "end": 666,
                                "fullWidth": 13,
                                "width": 13,
                                "equalsToken": {
                                    "kind": "EqualsToken",
                                    "fullStart": 653,
                                    "fullEnd": 655,
                                    "start": 653,
                                    "end": 654,
                                    "fullWidth": 2,
                                    "width": 1,
                                    "text": "=",
                                    "value": "=",
                                    "valueText": "=",
                                    "hasTrailingTrivia": true,
                                    "trailingTrivia": [
                                        {
                                            "kind": "WhitespaceTrivia",
                                            "text": " "
                                        }
                                    ]
                                },
                                "value": {
                                    "kind": "StringLiteral",
                                    "fullStart": 655,
                                    "fullEnd": 666,
                                    "start": 655,
                                    "end": 666,
                                    "fullWidth": 11,
                                    "width": 11,
                                    "text": "\"MAX_VALUE\"",
                                    "value": "MAX_VALUE",
                                    "valueText": "MAX_VALUE"
                                }
                            }
                        }
                    ]
                },
                "semicolonToken": {
                    "kind": "SemicolonToken",
                    "fullStart": 666,
                    "fullEnd": 668,
                    "start": 666,
                    "end": 667,
                    "fullWidth": 2,
                    "width": 1,
                    "text": ";",
                    "value": ";",
                    "valueText": ";",
                    "hasTrailingTrivia": true,
                    "hasTrailingNewLine": true,
                    "trailingTrivia": [
                        {
                            "kind": "NewLineTrivia",
                            "text": "\n"
                        }
                    ]
                }
            },
            {
                "kind": "VariableStatement",
                "fullStart": 668,
                "fullEnd": 684,
                "start": 668,
                "end": 683,
                "fullWidth": 16,
                "width": 15,
                "modifiers": [],
                "variableDeclaration": {
                    "kind": "VariableDeclaration",
                    "fullStart": 668,
                    "fullEnd": 682,
                    "start": 668,
                    "end": 682,
                    "fullWidth": 14,
                    "width": 14,
                    "varKeyword": {
                        "kind": "VarKeyword",
                        "fullStart": 668,
                        "fullEnd": 672,
                        "start": 668,
                        "end": 671,
                        "fullWidth": 4,
                        "width": 3,
                        "text": "var",
                        "value": "var",
                        "valueText": "var",
                        "hasTrailingTrivia": true,
                        "trailingTrivia": [
                            {
                                "kind": "WhitespaceTrivia",
                                "text": " "
                            }
                        ]
                    },
                    "variableDeclarators": [
                        {
                            "kind": "VariableDeclarator",
                            "fullStart": 672,
                            "fullEnd": 682,
                            "start": 672,
                            "end": 682,
                            "fullWidth": 10,
<<<<<<< HEAD
                            "width": 10,
                            "identifier": {
=======
                            "propertyName": {
>>>>>>> 85e84683
                                "kind": "IdentifierName",
                                "fullStart": 672,
                                "fullEnd": 674,
                                "start": 672,
                                "end": 673,
                                "fullWidth": 2,
                                "width": 1,
                                "text": "y",
                                "value": "y",
                                "valueText": "y",
                                "hasTrailingTrivia": true,
                                "trailingTrivia": [
                                    {
                                        "kind": "WhitespaceTrivia",
                                        "text": " "
                                    }
                                ]
                            },
                            "equalsValueClause": {
                                "kind": "EqualsValueClause",
                                "fullStart": 674,
                                "fullEnd": 682,
                                "start": 674,
                                "end": 682,
                                "fullWidth": 8,
                                "width": 8,
                                "equalsToken": {
                                    "kind": "EqualsToken",
                                    "fullStart": 674,
                                    "fullEnd": 676,
                                    "start": 674,
                                    "end": 675,
                                    "fullWidth": 2,
                                    "width": 1,
                                    "text": "=",
                                    "value": "=",
                                    "valueText": "=",
                                    "hasTrailingTrivia": true,
                                    "trailingTrivia": [
                                        {
                                            "kind": "WhitespaceTrivia",
                                            "text": " "
                                        }
                                    ]
                                },
                                "value": {
                                    "kind": "IdentifierName",
                                    "fullStart": 676,
                                    "fullEnd": 682,
                                    "start": 676,
                                    "end": 682,
                                    "fullWidth": 6,
                                    "width": 6,
                                    "text": "Number",
                                    "value": "Number",
                                    "valueText": "Number"
                                }
                            }
                        }
                    ]
                },
                "semicolonToken": {
                    "kind": "SemicolonToken",
                    "fullStart": 682,
                    "fullEnd": 684,
                    "start": 682,
                    "end": 683,
                    "fullWidth": 2,
                    "width": 1,
                    "text": ";",
                    "value": ";",
                    "valueText": ";",
                    "hasTrailingTrivia": true,
                    "hasTrailingNewLine": true,
                    "trailingTrivia": [
                        {
                            "kind": "NewLineTrivia",
                            "text": "\n"
                        }
                    ]
                }
            },
            {
                "kind": "IfStatement",
                "fullStart": 684,
                "fullEnd": 779,
                "start": 684,
                "end": 778,
                "fullWidth": 95,
                "width": 94,
                "ifKeyword": {
                    "kind": "IfKeyword",
                    "fullStart": 684,
                    "fullEnd": 687,
                    "start": 684,
                    "end": 686,
                    "fullWidth": 3,
                    "width": 2,
                    "text": "if",
                    "value": "if",
                    "valueText": "if",
                    "hasTrailingTrivia": true,
                    "trailingTrivia": [
                        {
                            "kind": "WhitespaceTrivia",
                            "text": " "
                        }
                    ]
                },
                "openParenToken": {
                    "kind": "OpenParenToken",
                    "fullStart": 687,
                    "fullEnd": 688,
                    "start": 687,
                    "end": 688,
                    "fullWidth": 1,
                    "width": 1,
                    "text": "(",
                    "value": "(",
                    "valueText": "("
                },
                "condition": {
                    "kind": "NotEqualsExpression",
                    "fullStart": 688,
                    "fullEnd": 703,
                    "start": 688,
                    "end": 703,
                    "fullWidth": 15,
                    "width": 15,
                    "left": {
                        "kind": "InExpression",
                        "fullStart": 688,
                        "fullEnd": 695,
                        "start": 688,
                        "end": 694,
                        "fullWidth": 7,
                        "width": 6,
                        "left": {
                            "kind": "IdentifierName",
                            "fullStart": 688,
                            "fullEnd": 690,
                            "start": 688,
                            "end": 689,
                            "fullWidth": 2,
                            "width": 1,
                            "text": "x",
                            "value": "x",
                            "valueText": "x",
                            "hasTrailingTrivia": true,
                            "trailingTrivia": [
                                {
                                    "kind": "WhitespaceTrivia",
                                    "text": " "
                                }
                            ]
                        },
                        "operatorToken": {
                            "kind": "InKeyword",
                            "fullStart": 690,
                            "fullEnd": 693,
                            "start": 690,
                            "end": 692,
                            "fullWidth": 3,
                            "width": 2,
                            "text": "in",
                            "value": "in",
                            "valueText": "in",
                            "hasTrailingTrivia": true,
                            "trailingTrivia": [
                                {
                                    "kind": "WhitespaceTrivia",
                                    "text": " "
                                }
                            ]
                        },
                        "right": {
                            "kind": "IdentifierName",
                            "fullStart": 693,
                            "fullEnd": 695,
                            "start": 693,
                            "end": 694,
                            "fullWidth": 2,
                            "width": 1,
                            "text": "y",
                            "value": "y",
                            "valueText": "y",
                            "hasTrailingTrivia": true,
                            "trailingTrivia": [
                                {
                                    "kind": "WhitespaceTrivia",
                                    "text": " "
                                }
                            ]
                        }
                    },
                    "operatorToken": {
                        "kind": "ExclamationEqualsEqualsToken",
                        "fullStart": 695,
                        "fullEnd": 699,
                        "start": 695,
                        "end": 698,
                        "fullWidth": 4,
                        "width": 3,
                        "text": "!==",
                        "value": "!==",
                        "valueText": "!==",
                        "hasTrailingTrivia": true,
                        "trailingTrivia": [
                            {
                                "kind": "WhitespaceTrivia",
                                "text": " "
                            }
                        ]
                    },
                    "right": {
                        "kind": "TrueKeyword",
                        "fullStart": 699,
                        "fullEnd": 703,
                        "start": 699,
                        "end": 703,
                        "fullWidth": 4,
                        "width": 4,
                        "text": "true",
                        "value": true,
                        "valueText": "true"
                    }
                },
                "closeParenToken": {
                    "kind": "CloseParenToken",
                    "fullStart": 703,
                    "fullEnd": 705,
                    "start": 703,
                    "end": 704,
                    "fullWidth": 2,
                    "width": 1,
                    "text": ")",
                    "value": ")",
                    "valueText": ")",
                    "hasTrailingTrivia": true,
                    "trailingTrivia": [
                        {
                            "kind": "WhitespaceTrivia",
                            "text": " "
                        }
                    ]
                },
                "statement": {
                    "kind": "Block",
                    "fullStart": 705,
                    "fullEnd": 779,
                    "start": 705,
                    "end": 778,
                    "fullWidth": 74,
                    "width": 73,
                    "openBraceToken": {
                        "kind": "OpenBraceToken",
                        "fullStart": 705,
                        "fullEnd": 707,
                        "start": 705,
                        "end": 706,
                        "fullWidth": 2,
                        "width": 1,
                        "text": "{",
                        "value": "{",
                        "valueText": "{",
                        "hasTrailingTrivia": true,
                        "hasTrailingNewLine": true,
                        "trailingTrivia": [
                            {
                                "kind": "NewLineTrivia",
                                "text": "\n"
                            }
                        ]
                    },
                    "statements": [
                        {
                            "kind": "ExpressionStatement",
                            "fullStart": 707,
                            "fullEnd": 777,
                            "start": 709,
                            "end": 776,
                            "fullWidth": 70,
                            "width": 67,
                            "expression": {
                                "kind": "InvocationExpression",
                                "fullStart": 707,
                                "fullEnd": 775,
                                "start": 709,
                                "end": 775,
                                "fullWidth": 68,
                                "width": 66,
                                "expression": {
                                    "kind": "IdentifierName",
                                    "fullStart": 707,
                                    "fullEnd": 715,
                                    "start": 709,
                                    "end": 715,
                                    "fullWidth": 8,
                                    "width": 6,
                                    "text": "$ERROR",
                                    "value": "$ERROR",
                                    "valueText": "$ERROR",
                                    "hasLeadingTrivia": true,
                                    "leadingTrivia": [
                                        {
                                            "kind": "WhitespaceTrivia",
                                            "text": "  "
                                        }
                                    ]
                                },
                                "argumentList": {
                                    "kind": "ArgumentList",
                                    "fullStart": 715,
                                    "fullEnd": 775,
                                    "start": 715,
                                    "end": 775,
                                    "fullWidth": 60,
                                    "width": 60,
                                    "openParenToken": {
                                        "kind": "OpenParenToken",
                                        "fullStart": 715,
                                        "fullEnd": 716,
                                        "start": 715,
                                        "end": 716,
                                        "fullWidth": 1,
                                        "width": 1,
                                        "text": "(",
                                        "value": "(",
                                        "valueText": "("
                                    },
                                    "arguments": [
                                        {
                                            "kind": "StringLiteral",
                                            "fullStart": 716,
                                            "fullEnd": 774,
                                            "start": 716,
                                            "end": 774,
                                            "fullWidth": 58,
                                            "width": 58,
                                            "text": "'#4: var x = \"MAX_VALUE\"; var y = Number; x in y === true'",
                                            "value": "#4: var x = \"MAX_VALUE\"; var y = Number; x in y === true",
                                            "valueText": "#4: var x = \"MAX_VALUE\"; var y = Number; x in y === true"
                                        }
                                    ],
                                    "closeParenToken": {
                                        "kind": "CloseParenToken",
                                        "fullStart": 774,
                                        "fullEnd": 775,
                                        "start": 774,
                                        "end": 775,
                                        "fullWidth": 1,
                                        "width": 1,
                                        "text": ")",
                                        "value": ")",
                                        "valueText": ")"
                                    }
                                }
                            },
                            "semicolonToken": {
                                "kind": "SemicolonToken",
                                "fullStart": 775,
                                "fullEnd": 777,
                                "start": 775,
                                "end": 776,
                                "fullWidth": 2,
                                "width": 1,
                                "text": ";",
                                "value": ";",
                                "valueText": ";",
                                "hasTrailingTrivia": true,
                                "hasTrailingNewLine": true,
                                "trailingTrivia": [
                                    {
                                        "kind": "NewLineTrivia",
                                        "text": "\n"
                                    }
                                ]
                            }
                        }
                    ],
                    "closeBraceToken": {
                        "kind": "CloseBraceToken",
                        "fullStart": 777,
                        "fullEnd": 779,
                        "start": 777,
                        "end": 778,
                        "fullWidth": 2,
                        "width": 1,
                        "text": "}",
                        "value": "}",
                        "valueText": "}",
                        "hasTrailingTrivia": true,
                        "hasTrailingNewLine": true,
                        "trailingTrivia": [
                            {
                                "kind": "NewLineTrivia",
                                "text": "\n"
                            }
                        ]
                    }
                }
            }
        ],
        "endOfFileToken": {
            "kind": "EndOfFileToken",
            "fullStart": 779,
            "fullEnd": 781,
            "start": 781,
            "end": 781,
            "fullWidth": 2,
            "width": 0,
            "text": "",
            "hasLeadingTrivia": true,
            "hasLeadingNewLine": true,
            "leadingTrivia": [
                {
                    "kind": "NewLineTrivia",
                    "text": "\n"
                },
                {
                    "kind": "NewLineTrivia",
                    "text": "\n"
                }
            ]
        }
    },
    "lineMap": {
        "lineStarts": [
            0,
            61,
            132,
            133,
            137,
            168,
            171,
            216,
            290,
            294,
            295,
            305,
            343,
            391,
            393,
            394,
            404,
            425,
            453,
            512,
            514,
            515,
            525,
            541,
            575,
            634,
            636,
            637,
            647,
            668,
            684,
            707,
            777,
            779,
            780,
            781
        ],
        "length": 781
    }
}<|MERGE_RESOLUTION|>--- conflicted
+++ resolved
@@ -439,12 +439,8 @@
                             "start": 408,
                             "end": 423,
                             "fullWidth": 15,
-<<<<<<< HEAD
                             "width": 15,
-                            "identifier": {
-=======
                             "propertyName": {
->>>>>>> 85e84683
                                 "kind": "IdentifierName",
                                 "fullStart": 408,
                                 "fullEnd": 410,
@@ -908,12 +904,8 @@
                             "start": 529,
                             "end": 539,
                             "fullWidth": 10,
-<<<<<<< HEAD
                             "width": 10,
-                            "identifier": {
-=======
                             "propertyName": {
->>>>>>> 85e84683
                                 "kind": "IdentifierName",
                                 "fullStart": 529,
                                 "fullEnd": 531,
@@ -1377,12 +1369,8 @@
                             "start": 651,
                             "end": 666,
                             "fullWidth": 15,
-<<<<<<< HEAD
                             "width": 15,
-                            "identifier": {
-=======
                             "propertyName": {
->>>>>>> 85e84683
                                 "kind": "IdentifierName",
                                 "fullStart": 651,
                                 "fullEnd": 653,
@@ -1509,12 +1497,8 @@
                             "start": 672,
                             "end": 682,
                             "fullWidth": 10,
-<<<<<<< HEAD
                             "width": 10,
-                            "identifier": {
-=======
                             "propertyName": {
->>>>>>> 85e84683
                                 "kind": "IdentifierName",
                                 "fullStart": 672,
                                 "fullEnd": 674,
