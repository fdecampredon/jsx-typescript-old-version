--- conflicted
+++ resolved
@@ -102,12 +102,8 @@
                             "start": 330,
                             "end": 337,
                             "fullWidth": 7,
-<<<<<<< HEAD
                             "width": 7,
-                            "identifier": {
-=======
                             "propertyName": {
->>>>>>> 85e84683
                                 "kind": "IdentifierName",
                                 "fullStart": 330,
                                 "fullEnd": 332,
@@ -660,12 +656,8 @@
                             "start": 456,
                             "end": 476,
                             "fullWidth": 20,
-<<<<<<< HEAD
                             "width": 20,
-                            "identifier": {
-=======
                             "propertyName": {
->>>>>>> 85e84683
                                 "kind": "IdentifierName",
                                 "fullStart": 456,
                                 "fullEnd": 458,
