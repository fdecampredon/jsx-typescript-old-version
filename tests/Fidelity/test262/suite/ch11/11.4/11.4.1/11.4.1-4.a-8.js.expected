--- conflicted
+++ resolved
@@ -308,12 +308,8 @@
                                                     "start": 731,
                                                     "end": 739,
                                                     "fullWidth": 8,
-<<<<<<< HEAD
                                                     "width": 8,
-                                                    "identifier": {
-=======
                                                     "propertyName": {
->>>>>>> 85e84683
                                                         "kind": "IdentifierName",
                                                         "fullStart": 731,
                                                         "fullEnd": 733,
@@ -447,12 +443,8 @@
                                                     "start": 752,
                                                     "end": 767,
                                                     "fullWidth": 15,
-<<<<<<< HEAD
                                                     "width": 15,
-                                                    "identifier": {
-=======
                                                     "propertyName": {
->>>>>>> 85e84683
                                                         "kind": "IdentifierName",
                                                         "fullStart": 752,
                                                         "fullEnd": 754,
