{
    "isDeclaration": false,
    "languageVersion": "EcmaScript5",
    "parseOptions": {
        "allowAutomaticSemicolonInsertion": true
    },
    "sourceUnit": {
        "kind": "SourceUnit",
        "fullStart": 0,
        "fullEnd": 857,
        "start": 691,
        "end": 857,
        "fullWidth": 857,
        "width": 166,
        "isIncrementallyUnusable": true,
        "moduleElements": [
            {
                "kind": "FunctionDeclaration",
                "fullStart": 0,
                "fullEnd": 833,
                "start": 691,
                "end": 831,
                "fullWidth": 833,
                "width": 140,
                "isIncrementallyUnusable": true,
                "modifiers": [],
                "functionKeyword": {
                    "kind": "FunctionKeyword",
                    "fullStart": 0,
                    "fullEnd": 700,
                    "start": 691,
                    "end": 699,
                    "fullWidth": 700,
                    "width": 8,
                    "text": "function",
                    "value": "function",
                    "valueText": "function",
                    "hasLeadingTrivia": true,
                    "hasLeadingComment": true,
                    "hasLeadingNewLine": true,
                    "hasTrailingTrivia": true,
                    "leadingTrivia": [
                        {
                            "kind": "SingleLineCommentTrivia",
                            "text": "/// Copyright (c) 2012 Ecma International.  All rights reserved. "
                        },
                        {
                            "kind": "NewLineTrivia",
                            "text": "\r\n"
                        },
                        {
                            "kind": "SingleLineCommentTrivia",
                            "text": "/// Ecma International makes this code available under the terms and conditions set"
                        },
                        {
                            "kind": "NewLineTrivia",
                            "text": "\r\n"
                        },
                        {
                            "kind": "SingleLineCommentTrivia",
                            "text": "/// forth on http://hg.ecmascript.org/tests/test262/raw-file/tip/LICENSE (the "
                        },
                        {
                            "kind": "NewLineTrivia",
                            "text": "\r\n"
                        },
                        {
                            "kind": "SingleLineCommentTrivia",
                            "text": "/// \"Use Terms\").   Any redistribution of this code must retain the above "
                        },
                        {
                            "kind": "NewLineTrivia",
                            "text": "\r\n"
                        },
                        {
                            "kind": "SingleLineCommentTrivia",
                            "text": "/// copyright and this notice and otherwise comply with the Use Terms."
                        },
                        {
                            "kind": "NewLineTrivia",
                            "text": "\r\n"
                        },
                        {
                            "kind": "MultiLineCommentTrivia",
                            "text": "/**\r\n * This test is actually testing the [[Delete]] internal method (8.12.8). Since the\r\n * language provides no way to directly exercise [[Delete]], the tests are placed here.\r\n *\r\n * @path ch11/11.4/11.4.1/11.4.1-4.a-14.js\r\n * @description delete operator returns true when deleting Array elements\r\n */"
                        },
                        {
                            "kind": "NewLineTrivia",
                            "text": "\r\n"
                        },
                        {
                            "kind": "NewLineTrivia",
                            "text": "\r\n"
                        },
                        {
                            "kind": "NewLineTrivia",
                            "text": "\r\n"
                        }
                    ],
                    "trailingTrivia": [
                        {
                            "kind": "WhitespaceTrivia",
                            "text": " "
                        }
                    ]
                },
                "identifier": {
                    "kind": "IdentifierName",
                    "fullStart": 700,
                    "fullEnd": 708,
                    "start": 700,
                    "end": 708,
                    "fullWidth": 8,
                    "width": 8,
                    "text": "testcase",
                    "value": "testcase",
                    "valueText": "testcase"
                },
                "callSignature": {
                    "kind": "CallSignature",
                    "fullStart": 708,
                    "fullEnd": 711,
                    "start": 708,
                    "end": 710,
                    "fullWidth": 3,
                    "width": 2,
                    "parameterList": {
                        "kind": "ParameterList",
                        "fullStart": 708,
                        "fullEnd": 711,
                        "start": 708,
                        "end": 710,
                        "fullWidth": 3,
                        "width": 2,
                        "openParenToken": {
                            "kind": "OpenParenToken",
                            "fullStart": 708,
                            "fullEnd": 709,
                            "start": 708,
                            "end": 709,
                            "fullWidth": 1,
                            "width": 1,
                            "text": "(",
                            "value": "(",
                            "valueText": "("
                        },
                        "parameters": [],
                        "closeParenToken": {
                            "kind": "CloseParenToken",
                            "fullStart": 709,
                            "fullEnd": 711,
                            "start": 709,
                            "end": 710,
                            "fullWidth": 2,
                            "width": 1,
                            "text": ")",
                            "value": ")",
                            "valueText": ")",
                            "hasTrailingTrivia": true,
                            "trailingTrivia": [
                                {
                                    "kind": "WhitespaceTrivia",
                                    "text": " "
                                }
                            ]
                        }
                    }
                },
                "block": {
                    "kind": "Block",
                    "fullStart": 711,
                    "fullEnd": 833,
                    "start": 711,
                    "end": 831,
                    "fullWidth": 122,
                    "width": 120,
                    "isIncrementallyUnusable": true,
                    "openBraceToken": {
                        "kind": "OpenBraceToken",
                        "fullStart": 711,
                        "fullEnd": 714,
                        "start": 711,
                        "end": 712,
                        "fullWidth": 3,
                        "width": 1,
                        "text": "{",
                        "value": "{",
                        "valueText": "{",
                        "hasTrailingTrivia": true,
                        "hasTrailingNewLine": true,
                        "trailingTrivia": [
                            {
                                "kind": "NewLineTrivia",
                                "text": "\r\n"
                            }
                        ]
                    },
                    "statements": [
                        {
                            "kind": "VariableStatement",
                            "fullStart": 714,
                            "fullEnd": 735,
                            "start": 718,
                            "end": 733,
                            "fullWidth": 21,
                            "width": 15,
                            "isIncrementallyUnusable": true,
                            "modifiers": [],
                            "variableDeclaration": {
                                "kind": "VariableDeclaration",
                                "fullStart": 714,
                                "fullEnd": 735,
                                "start": 718,
                                "end": 733,
                                "fullWidth": 21,
                                "width": 15,
                                "varKeyword": {
                                    "kind": "VarKeyword",
                                    "fullStart": 714,
                                    "fullEnd": 722,
                                    "start": 718,
                                    "end": 721,
                                    "fullWidth": 8,
                                    "width": 3,
                                    "text": "var",
                                    "value": "var",
                                    "valueText": "var",
                                    "hasLeadingTrivia": true,
                                    "hasLeadingNewLine": true,
                                    "hasTrailingTrivia": true,
                                    "leadingTrivia": [
                                        {
                                            "kind": "NewLineTrivia",
                                            "text": "\r\n"
                                        },
                                        {
                                            "kind": "WhitespaceTrivia",
                                            "text": "  "
                                        }
                                    ],
                                    "trailingTrivia": [
                                        {
                                            "kind": "WhitespaceTrivia",
                                            "text": " "
                                        }
                                    ]
                                },
                                "variableDeclarators": [
                                    {
                                        "kind": "VariableDeclarator",
                                        "fullStart": 722,
                                        "fullEnd": 735,
                                        "start": 722,
                                        "end": 733,
                                        "fullWidth": 13,
<<<<<<< HEAD
                                        "width": 11,
                                        "identifier": {
=======
                                        "propertyName": {
>>>>>>> 85e84683
                                            "kind": "IdentifierName",
                                            "fullStart": 722,
                                            "fullEnd": 724,
                                            "start": 722,
                                            "end": 723,
                                            "fullWidth": 2,
                                            "width": 1,
                                            "text": "a",
                                            "value": "a",
                                            "valueText": "a",
                                            "hasTrailingTrivia": true,
                                            "trailingTrivia": [
                                                {
                                                    "kind": "WhitespaceTrivia",
                                                    "text": " "
                                                }
                                            ]
                                        },
                                        "equalsValueClause": {
                                            "kind": "EqualsValueClause",
                                            "fullStart": 724,
                                            "fullEnd": 735,
                                            "start": 724,
                                            "end": 733,
                                            "fullWidth": 11,
                                            "width": 9,
                                            "equalsToken": {
                                                "kind": "EqualsToken",
                                                "fullStart": 724,
                                                "fullEnd": 726,
                                                "start": 724,
                                                "end": 725,
                                                "fullWidth": 2,
                                                "width": 1,
                                                "text": "=",
                                                "value": "=",
                                                "valueText": "=",
                                                "hasTrailingTrivia": true,
                                                "trailingTrivia": [
                                                    {
                                                        "kind": "WhitespaceTrivia",
                                                        "text": " "
                                                    }
                                                ]
                                            },
                                            "value": {
                                                "kind": "ArrayLiteralExpression",
                                                "fullStart": 726,
                                                "fullEnd": 735,
                                                "start": 726,
                                                "end": 733,
                                                "fullWidth": 9,
                                                "width": 7,
                                                "openBracketToken": {
                                                    "kind": "OpenBracketToken",
                                                    "fullStart": 726,
                                                    "fullEnd": 727,
                                                    "start": 726,
                                                    "end": 727,
                                                    "fullWidth": 1,
                                                    "width": 1,
                                                    "text": "[",
                                                    "value": "[",
                                                    "valueText": "["
                                                },
                                                "expressions": [
                                                    {
                                                        "kind": "NumericLiteral",
                                                        "fullStart": 727,
                                                        "fullEnd": 728,
                                                        "start": 727,
                                                        "end": 728,
                                                        "fullWidth": 1,
                                                        "width": 1,
                                                        "text": "1",
                                                        "value": 1,
                                                        "valueText": "1"
                                                    },
                                                    {
                                                        "kind": "CommaToken",
                                                        "fullStart": 728,
                                                        "fullEnd": 729,
                                                        "start": 728,
                                                        "end": 729,
                                                        "fullWidth": 1,
                                                        "width": 1,
                                                        "text": ",",
                                                        "value": ",",
                                                        "valueText": ","
                                                    },
                                                    {
                                                        "kind": "NumericLiteral",
                                                        "fullStart": 729,
                                                        "fullEnd": 730,
                                                        "start": 729,
                                                        "end": 730,
                                                        "fullWidth": 1,
                                                        "width": 1,
                                                        "text": "2",
                                                        "value": 2,
                                                        "valueText": "2"
                                                    },
                                                    {
                                                        "kind": "CommaToken",
                                                        "fullStart": 730,
                                                        "fullEnd": 731,
                                                        "start": 730,
                                                        "end": 731,
                                                        "fullWidth": 1,
                                                        "width": 1,
                                                        "text": ",",
                                                        "value": ",",
                                                        "valueText": ","
                                                    },
                                                    {
                                                        "kind": "NumericLiteral",
                                                        "fullStart": 731,
                                                        "fullEnd": 732,
                                                        "start": 731,
                                                        "end": 732,
                                                        "fullWidth": 1,
                                                        "width": 1,
                                                        "text": "3",
                                                        "value": 3,
                                                        "valueText": "3"
                                                    }
                                                ],
                                                "closeBracketToken": {
                                                    "kind": "CloseBracketToken",
                                                    "fullStart": 732,
                                                    "fullEnd": 735,
                                                    "start": 732,
                                                    "end": 733,
                                                    "fullWidth": 3,
                                                    "width": 1,
                                                    "text": "]",
                                                    "value": "]",
                                                    "valueText": "]",
                                                    "hasTrailingTrivia": true,
                                                    "hasTrailingNewLine": true,
                                                    "trailingTrivia": [
                                                        {
                                                            "kind": "NewLineTrivia",
                                                            "text": "\r\n"
                                                        }
                                                    ]
                                                }
                                            }
                                        }
                                    }
                                ]
                            },
                            "semicolonToken": {
                                "kind": "SemicolonToken",
                                "fullStart": -1,
                                "fullEnd": -1,
                                "start": -1,
                                "end": -1,
                                "fullWidth": 0,
                                "width": 0,
                                "text": ""
                            }
                        },
                        {
                            "kind": "ExpressionStatement",
                            "fullStart": 735,
                            "fullEnd": 748,
                            "start": 737,
                            "end": 746,
                            "fullWidth": 13,
                            "width": 9,
                            "expression": {
                                "kind": "AssignmentExpression",
                                "fullStart": 735,
                                "fullEnd": 745,
                                "start": 737,
                                "end": 745,
                                "fullWidth": 10,
                                "width": 8,
                                "left": {
                                    "kind": "MemberAccessExpression",
                                    "fullStart": 735,
                                    "fullEnd": 741,
                                    "start": 737,
                                    "end": 740,
                                    "fullWidth": 6,
                                    "width": 3,
                                    "expression": {
                                        "kind": "IdentifierName",
                                        "fullStart": 735,
                                        "fullEnd": 738,
                                        "start": 737,
                                        "end": 738,
                                        "fullWidth": 3,
                                        "width": 1,
                                        "text": "a",
                                        "value": "a",
                                        "valueText": "a",
                                        "hasLeadingTrivia": true,
                                        "leadingTrivia": [
                                            {
                                                "kind": "WhitespaceTrivia",
                                                "text": "  "
                                            }
                                        ]
                                    },
                                    "dotToken": {
                                        "kind": "DotToken",
                                        "fullStart": 738,
                                        "fullEnd": 739,
                                        "start": 738,
                                        "end": 739,
                                        "fullWidth": 1,
                                        "width": 1,
                                        "text": ".",
                                        "value": ".",
                                        "valueText": "."
                                    },
                                    "name": {
                                        "kind": "IdentifierName",
                                        "fullStart": 739,
                                        "fullEnd": 741,
                                        "start": 739,
                                        "end": 740,
                                        "fullWidth": 2,
                                        "width": 1,
                                        "text": "x",
                                        "value": "x",
                                        "valueText": "x",
                                        "hasTrailingTrivia": true,
                                        "trailingTrivia": [
                                            {
                                                "kind": "WhitespaceTrivia",
                                                "text": " "
                                            }
                                        ]
                                    }
                                },
                                "operatorToken": {
                                    "kind": "EqualsToken",
                                    "fullStart": 741,
                                    "fullEnd": 743,
                                    "start": 741,
                                    "end": 742,
                                    "fullWidth": 2,
                                    "width": 1,
                                    "text": "=",
                                    "value": "=",
                                    "valueText": "=",
                                    "hasTrailingTrivia": true,
                                    "trailingTrivia": [
                                        {
                                            "kind": "WhitespaceTrivia",
                                            "text": " "
                                        }
                                    ]
                                },
                                "right": {
                                    "kind": "NumericLiteral",
                                    "fullStart": 743,
                                    "fullEnd": 745,
                                    "start": 743,
                                    "end": 745,
                                    "fullWidth": 2,
                                    "width": 2,
                                    "text": "10",
                                    "value": 10,
                                    "valueText": "10"
                                }
                            },
                            "semicolonToken": {
                                "kind": "SemicolonToken",
                                "fullStart": 745,
                                "fullEnd": 748,
                                "start": 745,
                                "end": 746,
                                "fullWidth": 3,
                                "width": 1,
                                "text": ";",
                                "value": ";",
                                "valueText": ";",
                                "hasTrailingTrivia": true,
                                "hasTrailingNewLine": true,
                                "trailingTrivia": [
                                    {
                                        "kind": "NewLineTrivia",
                                        "text": "\r\n"
                                    }
                                ]
                            }
                        },
                        {
                            "kind": "VariableStatement",
                            "fullStart": 748,
                            "fullEnd": 771,
                            "start": 750,
                            "end": 769,
                            "fullWidth": 23,
                            "width": 19,
                            "isIncrementallyUnusable": true,
                            "modifiers": [],
                            "variableDeclaration": {
                                "kind": "VariableDeclaration",
                                "fullStart": 748,
                                "fullEnd": 771,
                                "start": 750,
                                "end": 769,
                                "fullWidth": 23,
                                "width": 19,
                                "varKeyword": {
                                    "kind": "VarKeyword",
                                    "fullStart": 748,
                                    "fullEnd": 754,
                                    "start": 750,
                                    "end": 753,
                                    "fullWidth": 6,
                                    "width": 3,
                                    "text": "var",
                                    "value": "var",
                                    "valueText": "var",
                                    "hasLeadingTrivia": true,
                                    "hasTrailingTrivia": true,
                                    "leadingTrivia": [
                                        {
                                            "kind": "WhitespaceTrivia",
                                            "text": "  "
                                        }
                                    ],
                                    "trailingTrivia": [
                                        {
                                            "kind": "WhitespaceTrivia",
                                            "text": " "
                                        }
                                    ]
                                },
                                "variableDeclarators": [
                                    {
                                        "kind": "VariableDeclarator",
                                        "fullStart": 754,
                                        "fullEnd": 771,
                                        "start": 754,
                                        "end": 769,
                                        "fullWidth": 17,
<<<<<<< HEAD
                                        "width": 15,
                                        "identifier": {
=======
                                        "propertyName": {
>>>>>>> 85e84683
                                            "kind": "IdentifierName",
                                            "fullStart": 754,
                                            "fullEnd": 756,
                                            "start": 754,
                                            "end": 755,
                                            "fullWidth": 2,
                                            "width": 1,
                                            "text": "d",
                                            "value": "d",
                                            "valueText": "d",
                                            "hasTrailingTrivia": true,
                                            "trailingTrivia": [
                                                {
                                                    "kind": "WhitespaceTrivia",
                                                    "text": " "
                                                }
                                            ]
                                        },
                                        "equalsValueClause": {
                                            "kind": "EqualsValueClause",
                                            "fullStart": 756,
                                            "fullEnd": 771,
                                            "start": 756,
                                            "end": 769,
                                            "fullWidth": 15,
                                            "width": 13,
                                            "equalsToken": {
                                                "kind": "EqualsToken",
                                                "fullStart": 756,
                                                "fullEnd": 758,
                                                "start": 756,
                                                "end": 757,
                                                "fullWidth": 2,
                                                "width": 1,
                                                "text": "=",
                                                "value": "=",
                                                "valueText": "=",
                                                "hasTrailingTrivia": true,
                                                "trailingTrivia": [
                                                    {
                                                        "kind": "WhitespaceTrivia",
                                                        "text": " "
                                                    }
                                                ]
                                            },
                                            "value": {
                                                "kind": "DeleteExpression",
                                                "fullStart": 758,
                                                "fullEnd": 771,
                                                "start": 758,
                                                "end": 769,
                                                "fullWidth": 13,
                                                "width": 11,
                                                "deleteKeyword": {
                                                    "kind": "DeleteKeyword",
                                                    "fullStart": 758,
                                                    "fullEnd": 765,
                                                    "start": 758,
                                                    "end": 764,
                                                    "fullWidth": 7,
                                                    "width": 6,
                                                    "text": "delete",
                                                    "value": "delete",
                                                    "valueText": "delete",
                                                    "hasTrailingTrivia": true,
                                                    "trailingTrivia": [
                                                        {
                                                            "kind": "WhitespaceTrivia",
                                                            "text": " "
                                                        }
                                                    ]
                                                },
                                                "expression": {
                                                    "kind": "ElementAccessExpression",
                                                    "fullStart": 765,
                                                    "fullEnd": 771,
                                                    "start": 765,
                                                    "end": 769,
                                                    "fullWidth": 6,
                                                    "width": 4,
                                                    "expression": {
                                                        "kind": "IdentifierName",
                                                        "fullStart": 765,
                                                        "fullEnd": 766,
                                                        "start": 765,
                                                        "end": 766,
                                                        "fullWidth": 1,
                                                        "width": 1,
                                                        "text": "a",
                                                        "value": "a",
                                                        "valueText": "a"
                                                    },
                                                    "openBracketToken": {
                                                        "kind": "OpenBracketToken",
                                                        "fullStart": 766,
                                                        "fullEnd": 767,
                                                        "start": 766,
                                                        "end": 767,
                                                        "fullWidth": 1,
                                                        "width": 1,
                                                        "text": "[",
                                                        "value": "[",
                                                        "valueText": "["
                                                    },
                                                    "argumentExpression": {
                                                        "kind": "NumericLiteral",
                                                        "fullStart": 767,
                                                        "fullEnd": 768,
                                                        "start": 767,
                                                        "end": 768,
                                                        "fullWidth": 1,
                                                        "width": 1,
                                                        "text": "1",
                                                        "value": 1,
                                                        "valueText": "1"
                                                    },
                                                    "closeBracketToken": {
                                                        "kind": "CloseBracketToken",
                                                        "fullStart": 768,
                                                        "fullEnd": 771,
                                                        "start": 768,
                                                        "end": 769,
                                                        "fullWidth": 3,
                                                        "width": 1,
                                                        "text": "]",
                                                        "value": "]",
                                                        "valueText": "]",
                                                        "hasTrailingTrivia": true,
                                                        "hasTrailingNewLine": true,
                                                        "trailingTrivia": [
                                                            {
                                                                "kind": "NewLineTrivia",
                                                                "text": "\r\n"
                                                            }
                                                        ]
                                                    }
                                                }
                                            }
                                        }
                                    }
                                ]
                            },
                            "semicolonToken": {
                                "kind": "SemicolonToken",
                                "fullStart": -1,
                                "fullEnd": -1,
                                "start": -1,
                                "end": -1,
                                "fullWidth": 0,
                                "width": 0,
                                "text": ""
                            }
                        },
                        {
                            "kind": "IfStatement",
                            "fullStart": 771,
                            "fullEnd": 829,
                            "start": 773,
                            "end": 827,
                            "fullWidth": 58,
                            "width": 54,
                            "ifKeyword": {
                                "kind": "IfKeyword",
                                "fullStart": 771,
                                "fullEnd": 775,
                                "start": 773,
                                "end": 775,
                                "fullWidth": 4,
                                "width": 2,
                                "text": "if",
                                "value": "if",
                                "valueText": "if",
                                "hasLeadingTrivia": true,
                                "leadingTrivia": [
                                    {
                                        "kind": "WhitespaceTrivia",
                                        "text": "  "
                                    }
                                ]
                            },
                            "openParenToken": {
                                "kind": "OpenParenToken",
                                "fullStart": 775,
                                "fullEnd": 776,
                                "start": 775,
                                "end": 776,
                                "fullWidth": 1,
                                "width": 1,
                                "text": "(",
                                "value": "(",
                                "valueText": "("
                            },
                            "condition": {
                                "kind": "LogicalAndExpression",
                                "fullStart": 776,
                                "fullEnd": 808,
                                "start": 776,
                                "end": 808,
                                "fullWidth": 32,
                                "width": 32,
                                "left": {
                                    "kind": "EqualsExpression",
                                    "fullStart": 776,
                                    "fullEnd": 787,
                                    "start": 776,
                                    "end": 786,
                                    "fullWidth": 11,
                                    "width": 10,
                                    "left": {
                                        "kind": "IdentifierName",
                                        "fullStart": 776,
                                        "fullEnd": 778,
                                        "start": 776,
                                        "end": 777,
                                        "fullWidth": 2,
                                        "width": 1,
                                        "text": "d",
                                        "value": "d",
                                        "valueText": "d",
                                        "hasTrailingTrivia": true,
                                        "trailingTrivia": [
                                            {
                                                "kind": "WhitespaceTrivia",
                                                "text": " "
                                            }
                                        ]
                                    },
                                    "operatorToken": {
                                        "kind": "EqualsEqualsEqualsToken",
                                        "fullStart": 778,
                                        "fullEnd": 782,
                                        "start": 778,
                                        "end": 781,
                                        "fullWidth": 4,
                                        "width": 3,
                                        "text": "===",
                                        "value": "===",
                                        "valueText": "===",
                                        "hasTrailingTrivia": true,
                                        "trailingTrivia": [
                                            {
                                                "kind": "WhitespaceTrivia",
                                                "text": " "
                                            }
                                        ]
                                    },
                                    "right": {
                                        "kind": "TrueKeyword",
                                        "fullStart": 782,
                                        "fullEnd": 787,
                                        "start": 782,
                                        "end": 786,
                                        "fullWidth": 5,
                                        "width": 4,
                                        "text": "true",
                                        "value": true,
                                        "valueText": "true",
                                        "hasTrailingTrivia": true,
                                        "trailingTrivia": [
                                            {
                                                "kind": "WhitespaceTrivia",
                                                "text": " "
                                            }
                                        ]
                                    }
                                },
                                "operatorToken": {
                                    "kind": "AmpersandAmpersandToken",
                                    "fullStart": 787,
                                    "fullEnd": 790,
                                    "start": 787,
                                    "end": 789,
                                    "fullWidth": 3,
                                    "width": 2,
                                    "text": "&&",
                                    "value": "&&",
                                    "valueText": "&&",
                                    "hasTrailingTrivia": true,
                                    "trailingTrivia": [
                                        {
                                            "kind": "WhitespaceTrivia",
                                            "text": " "
                                        }
                                    ]
                                },
                                "right": {
                                    "kind": "EqualsExpression",
                                    "fullStart": 790,
                                    "fullEnd": 808,
                                    "start": 790,
                                    "end": 808,
                                    "fullWidth": 18,
                                    "width": 18,
                                    "left": {
                                        "kind": "ElementAccessExpression",
                                        "fullStart": 790,
                                        "fullEnd": 795,
                                        "start": 790,
                                        "end": 794,
                                        "fullWidth": 5,
                                        "width": 4,
                                        "expression": {
                                            "kind": "IdentifierName",
                                            "fullStart": 790,
                                            "fullEnd": 791,
                                            "start": 790,
                                            "end": 791,
                                            "fullWidth": 1,
                                            "width": 1,
                                            "text": "a",
                                            "value": "a",
                                            "valueText": "a"
                                        },
                                        "openBracketToken": {
                                            "kind": "OpenBracketToken",
                                            "fullStart": 791,
                                            "fullEnd": 792,
                                            "start": 791,
                                            "end": 792,
                                            "fullWidth": 1,
                                            "width": 1,
                                            "text": "[",
                                            "value": "[",
                                            "valueText": "["
                                        },
                                        "argumentExpression": {
                                            "kind": "NumericLiteral",
                                            "fullStart": 792,
                                            "fullEnd": 793,
                                            "start": 792,
                                            "end": 793,
                                            "fullWidth": 1,
                                            "width": 1,
                                            "text": "1",
                                            "value": 1,
                                            "valueText": "1"
                                        },
                                        "closeBracketToken": {
                                            "kind": "CloseBracketToken",
                                            "fullStart": 793,
                                            "fullEnd": 795,
                                            "start": 793,
                                            "end": 794,
                                            "fullWidth": 2,
                                            "width": 1,
                                            "text": "]",
                                            "value": "]",
                                            "valueText": "]",
                                            "hasTrailingTrivia": true,
                                            "trailingTrivia": [
                                                {
                                                    "kind": "WhitespaceTrivia",
                                                    "text": " "
                                                }
                                            ]
                                        }
                                    },
                                    "operatorToken": {
                                        "kind": "EqualsEqualsEqualsToken",
                                        "fullStart": 795,
                                        "fullEnd": 799,
                                        "start": 795,
                                        "end": 798,
                                        "fullWidth": 4,
                                        "width": 3,
                                        "text": "===",
                                        "value": "===",
                                        "valueText": "===",
                                        "hasTrailingTrivia": true,
                                        "trailingTrivia": [
                                            {
                                                "kind": "WhitespaceTrivia",
                                                "text": " "
                                            }
                                        ]
                                    },
                                    "right": {
                                        "kind": "IdentifierName",
                                        "fullStart": 799,
                                        "fullEnd": 808,
                                        "start": 799,
                                        "end": 808,
                                        "fullWidth": 9,
                                        "width": 9,
                                        "text": "undefined",
                                        "value": "undefined",
                                        "valueText": "undefined"
                                    }
                                }
                            },
                            "closeParenToken": {
                                "kind": "CloseParenToken",
                                "fullStart": 808,
                                "fullEnd": 811,
                                "start": 808,
                                "end": 809,
                                "fullWidth": 3,
                                "width": 1,
                                "text": ")",
                                "value": ")",
                                "valueText": ")",
                                "hasTrailingTrivia": true,
                                "hasTrailingNewLine": true,
                                "trailingTrivia": [
                                    {
                                        "kind": "NewLineTrivia",
                                        "text": "\r\n"
                                    }
                                ]
                            },
                            "statement": {
                                "kind": "ReturnStatement",
                                "fullStart": 811,
                                "fullEnd": 829,
                                "start": 815,
                                "end": 827,
                                "fullWidth": 18,
                                "width": 12,
                                "returnKeyword": {
                                    "kind": "ReturnKeyword",
                                    "fullStart": 811,
                                    "fullEnd": 822,
                                    "start": 815,
                                    "end": 821,
                                    "fullWidth": 11,
                                    "width": 6,
                                    "text": "return",
                                    "value": "return",
                                    "valueText": "return",
                                    "hasLeadingTrivia": true,
                                    "hasTrailingTrivia": true,
                                    "leadingTrivia": [
                                        {
                                            "kind": "WhitespaceTrivia",
                                            "text": "    "
                                        }
                                    ],
                                    "trailingTrivia": [
                                        {
                                            "kind": "WhitespaceTrivia",
                                            "text": " "
                                        }
                                    ]
                                },
                                "expression": {
                                    "kind": "TrueKeyword",
                                    "fullStart": 822,
                                    "fullEnd": 826,
                                    "start": 822,
                                    "end": 826,
                                    "fullWidth": 4,
                                    "width": 4,
                                    "text": "true",
                                    "value": true,
                                    "valueText": "true"
                                },
                                "semicolonToken": {
                                    "kind": "SemicolonToken",
                                    "fullStart": 826,
                                    "fullEnd": 829,
                                    "start": 826,
                                    "end": 827,
                                    "fullWidth": 3,
                                    "width": 1,
                                    "text": ";",
                                    "value": ";",
                                    "valueText": ";",
                                    "hasTrailingTrivia": true,
                                    "hasTrailingNewLine": true,
                                    "trailingTrivia": [
                                        {
                                            "kind": "NewLineTrivia",
                                            "text": "\r\n"
                                        }
                                    ]
                                }
                            }
                        }
                    ],
                    "closeBraceToken": {
                        "kind": "CloseBraceToken",
                        "fullStart": 829,
                        "fullEnd": 833,
                        "start": 830,
                        "end": 831,
                        "fullWidth": 4,
                        "width": 1,
                        "text": "}",
                        "value": "}",
                        "valueText": "}",
                        "hasLeadingTrivia": true,
                        "hasTrailingTrivia": true,
                        "hasTrailingNewLine": true,
                        "leadingTrivia": [
                            {
                                "kind": "WhitespaceTrivia",
                                "text": " "
                            }
                        ],
                        "trailingTrivia": [
                            {
                                "kind": "NewLineTrivia",
                                "text": "\r\n"
                            }
                        ]
                    }
                }
            },
            {
                "kind": "ExpressionStatement",
                "fullStart": 833,
                "fullEnd": 857,
                "start": 833,
                "end": 855,
                "fullWidth": 24,
                "width": 22,
                "expression": {
                    "kind": "InvocationExpression",
                    "fullStart": 833,
                    "fullEnd": 854,
                    "start": 833,
                    "end": 854,
                    "fullWidth": 21,
                    "width": 21,
                    "expression": {
                        "kind": "IdentifierName",
                        "fullStart": 833,
                        "fullEnd": 844,
                        "start": 833,
                        "end": 844,
                        "fullWidth": 11,
                        "width": 11,
                        "text": "runTestCase",
                        "value": "runTestCase",
                        "valueText": "runTestCase"
                    },
                    "argumentList": {
                        "kind": "ArgumentList",
                        "fullStart": 844,
                        "fullEnd": 854,
                        "start": 844,
                        "end": 854,
                        "fullWidth": 10,
                        "width": 10,
                        "openParenToken": {
                            "kind": "OpenParenToken",
                            "fullStart": 844,
                            "fullEnd": 845,
                            "start": 844,
                            "end": 845,
                            "fullWidth": 1,
                            "width": 1,
                            "text": "(",
                            "value": "(",
                            "valueText": "("
                        },
                        "arguments": [
                            {
                                "kind": "IdentifierName",
                                "fullStart": 845,
                                "fullEnd": 853,
                                "start": 845,
                                "end": 853,
                                "fullWidth": 8,
                                "width": 8,
                                "text": "testcase",
                                "value": "testcase",
                                "valueText": "testcase"
                            }
                        ],
                        "closeParenToken": {
                            "kind": "CloseParenToken",
                            "fullStart": 853,
                            "fullEnd": 854,
                            "start": 853,
                            "end": 854,
                            "fullWidth": 1,
                            "width": 1,
                            "text": ")",
                            "value": ")",
                            "valueText": ")"
                        }
                    }
                },
                "semicolonToken": {
                    "kind": "SemicolonToken",
                    "fullStart": 854,
                    "fullEnd": 857,
                    "start": 854,
                    "end": 855,
                    "fullWidth": 3,
                    "width": 1,
                    "text": ";",
                    "value": ";",
                    "valueText": ";",
                    "hasTrailingTrivia": true,
                    "hasTrailingNewLine": true,
                    "trailingTrivia": [
                        {
                            "kind": "NewLineTrivia",
                            "text": "\r\n"
                        }
                    ]
                }
            }
        ],
        "endOfFileToken": {
            "kind": "EndOfFileToken",
            "fullStart": 857,
            "fullEnd": 857,
            "start": 857,
            "end": 857,
            "fullWidth": 0,
            "width": 0,
            "text": ""
        }
    },
    "lineMap": {
        "lineStarts": [
            0,
            67,
            152,
            232,
            308,
            380,
            385,
            470,
            559,
            563,
            607,
            682,
            687,
            689,
            691,
            714,
            716,
            735,
            748,
            771,
            811,
            829,
            833,
            857
        ],
        "length": 857
    }
}<|MERGE_RESOLUTION|>--- conflicted
+++ resolved
@@ -253,12 +253,8 @@
                                         "start": 722,
                                         "end": 733,
                                         "fullWidth": 13,
-<<<<<<< HEAD
                                         "width": 11,
-                                        "identifier": {
-=======
                                         "propertyName": {
->>>>>>> 85e84683
                                             "kind": "IdentifierName",
                                             "fullStart": 722,
                                             "fullEnd": 724,
@@ -602,12 +598,8 @@
                                         "start": 754,
                                         "end": 769,
                                         "fullWidth": 17,
-<<<<<<< HEAD
                                         "width": 15,
-                                        "identifier": {
-=======
                                         "propertyName": {
->>>>>>> 85e84683
                                             "kind": "IdentifierName",
                                             "fullStart": 754,
                                             "fullEnd": 756,
