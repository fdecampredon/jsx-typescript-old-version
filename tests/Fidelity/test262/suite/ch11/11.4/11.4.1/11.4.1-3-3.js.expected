{
    "isDeclaration": false,
    "languageVersion": "EcmaScript5",
    "parseOptions": {
        "allowAutomaticSemicolonInsertion": true
    },
    "sourceUnit": {
        "kind": "SourceUnit",
        "fullStart": 0,
        "fullEnd": 803,
        "start": 580,
        "end": 803,
        "fullWidth": 803,
        "width": 223,
        "isIncrementallyUnusable": true,
        "moduleElements": [
            {
                "kind": "FunctionDeclaration",
                "fullStart": 0,
                "fullEnd": 779,
                "start": 580,
                "end": 777,
                "fullWidth": 779,
                "width": 197,
                "modifiers": [],
                "functionKeyword": {
                    "kind": "FunctionKeyword",
                    "fullStart": 0,
                    "fullEnd": 589,
                    "start": 580,
                    "end": 588,
                    "fullWidth": 589,
                    "width": 8,
                    "text": "function",
                    "value": "function",
                    "valueText": "function",
                    "hasLeadingTrivia": true,
                    "hasLeadingComment": true,
                    "hasLeadingNewLine": true,
                    "hasTrailingTrivia": true,
                    "leadingTrivia": [
                        {
                            "kind": "SingleLineCommentTrivia",
                            "text": "/// Copyright (c) 2012 Ecma International.  All rights reserved. "
                        },
                        {
                            "kind": "NewLineTrivia",
                            "text": "\r\n"
                        },
                        {
                            "kind": "SingleLineCommentTrivia",
                            "text": "/// Ecma International makes this code available under the terms and conditions set"
                        },
                        {
                            "kind": "NewLineTrivia",
                            "text": "\r\n"
                        },
                        {
                            "kind": "SingleLineCommentTrivia",
                            "text": "/// forth on http://hg.ecmascript.org/tests/test262/raw-file/tip/LICENSE (the "
                        },
                        {
                            "kind": "NewLineTrivia",
                            "text": "\r\n"
                        },
                        {
                            "kind": "SingleLineCommentTrivia",
                            "text": "/// \"Use Terms\").   Any redistribution of this code must retain the above "
                        },
                        {
                            "kind": "NewLineTrivia",
                            "text": "\r\n"
                        },
                        {
                            "kind": "SingleLineCommentTrivia",
                            "text": "/// copyright and this notice and otherwise comply with the Use Terms."
                        },
                        {
                            "kind": "NewLineTrivia",
                            "text": "\r\n"
                        },
                        {
                            "kind": "MultiLineCommentTrivia",
                            "text": "/**\r\n * @path ch11/11.4/11.4.1/11.4.1-3-3.js\r\n * @description delete operator returns true when deleting an explicitly qualified yet unresolvable reference (property undefined for base obj)\r\n */"
                        },
                        {
                            "kind": "NewLineTrivia",
                            "text": "\r\n"
                        },
                        {
                            "kind": "NewLineTrivia",
                            "text": "\r\n"
                        },
                        {
                            "kind": "NewLineTrivia",
                            "text": "\r\n"
                        }
                    ],
                    "trailingTrivia": [
                        {
                            "kind": "WhitespaceTrivia",
                            "text": " "
                        }
                    ]
                },
                "identifier": {
                    "kind": "IdentifierName",
                    "fullStart": 589,
                    "fullEnd": 597,
                    "start": 589,
                    "end": 597,
                    "fullWidth": 8,
                    "width": 8,
                    "text": "testcase",
                    "value": "testcase",
                    "valueText": "testcase"
                },
                "callSignature": {
                    "kind": "CallSignature",
                    "fullStart": 597,
                    "fullEnd": 600,
                    "start": 597,
                    "end": 599,
                    "fullWidth": 3,
                    "width": 2,
                    "parameterList": {
                        "kind": "ParameterList",
                        "fullStart": 597,
                        "fullEnd": 600,
                        "start": 597,
                        "end": 599,
                        "fullWidth": 3,
                        "width": 2,
                        "openParenToken": {
                            "kind": "OpenParenToken",
                            "fullStart": 597,
                            "fullEnd": 598,
                            "start": 597,
                            "end": 598,
                            "fullWidth": 1,
                            "width": 1,
                            "text": "(",
                            "value": "(",
                            "valueText": "("
                        },
                        "parameters": [],
                        "closeParenToken": {
                            "kind": "CloseParenToken",
                            "fullStart": 598,
                            "fullEnd": 600,
                            "start": 598,
                            "end": 599,
                            "fullWidth": 2,
                            "width": 1,
                            "text": ")",
                            "value": ")",
                            "valueText": ")",
                            "hasTrailingTrivia": true,
                            "trailingTrivia": [
                                {
                                    "kind": "WhitespaceTrivia",
                                    "text": " "
                                }
                            ]
                        }
                    }
                },
                "block": {
                    "kind": "Block",
                    "fullStart": 600,
                    "fullEnd": 779,
                    "start": 600,
                    "end": 777,
                    "fullWidth": 179,
                    "width": 177,
                    "openBraceToken": {
                        "kind": "OpenBraceToken",
                        "fullStart": 600,
                        "fullEnd": 603,
                        "start": 600,
                        "end": 601,
                        "fullWidth": 3,
                        "width": 1,
                        "text": "{",
                        "value": "{",
                        "valueText": "{",
                        "hasTrailingTrivia": true,
                        "hasTrailingNewLine": true,
                        "trailingTrivia": [
                            {
                                "kind": "NewLineTrivia",
                                "text": "\r\n"
                            }
                        ]
                    },
                    "statements": [
                        {
                            "kind": "VariableStatement",
                            "fullStart": 603,
                            "fullEnd": 663,
                            "start": 605,
                            "end": 661,
                            "fullWidth": 60,
                            "width": 56,
                            "modifiers": [],
                            "variableDeclaration": {
                                "kind": "VariableDeclaration",
                                "fullStart": 603,
                                "fullEnd": 660,
                                "start": 605,
                                "end": 660,
                                "fullWidth": 57,
                                "width": 55,
                                "varKeyword": {
                                    "kind": "VarKeyword",
                                    "fullStart": 603,
                                    "fullEnd": 609,
                                    "start": 605,
                                    "end": 608,
                                    "fullWidth": 6,
                                    "width": 3,
                                    "text": "var",
                                    "value": "var",
                                    "valueText": "var",
                                    "hasLeadingTrivia": true,
                                    "hasTrailingTrivia": true,
                                    "leadingTrivia": [
                                        {
                                            "kind": "WhitespaceTrivia",
                                            "text": "  "
                                        }
                                    ],
                                    "trailingTrivia": [
                                        {
                                            "kind": "WhitespaceTrivia",
                                            "text": " "
                                        }
                                    ]
                                },
                                "variableDeclarators": [
                                    {
                                        "kind": "VariableDeclarator",
                                        "fullStart": 609,
                                        "fullEnd": 660,
                                        "start": 609,
                                        "end": 660,
                                        "fullWidth": 51,
<<<<<<< HEAD
                                        "width": 51,
                                        "identifier": {
=======
                                        "propertyName": {
>>>>>>> 85e84683
                                            "kind": "IdentifierName",
                                            "fullStart": 609,
                                            "fullEnd": 656,
                                            "start": 609,
                                            "end": 655,
                                            "fullWidth": 47,
                                            "width": 46,
                                            "text": "__ES3_1_test_suite_test_11_4_1_3_unique_id_3__",
                                            "value": "__ES3_1_test_suite_test_11_4_1_3_unique_id_3__",
                                            "valueText": "__ES3_1_test_suite_test_11_4_1_3_unique_id_3__",
                                            "hasTrailingTrivia": true,
                                            "trailingTrivia": [
                                                {
                                                    "kind": "WhitespaceTrivia",
                                                    "text": " "
                                                }
                                            ]
                                        },
                                        "equalsValueClause": {
                                            "kind": "EqualsValueClause",
                                            "fullStart": 656,
                                            "fullEnd": 660,
                                            "start": 656,
                                            "end": 660,
                                            "fullWidth": 4,
                                            "width": 4,
                                            "equalsToken": {
                                                "kind": "EqualsToken",
                                                "fullStart": 656,
                                                "fullEnd": 658,
                                                "start": 656,
                                                "end": 657,
                                                "fullWidth": 2,
                                                "width": 1,
                                                "text": "=",
                                                "value": "=",
                                                "valueText": "=",
                                                "hasTrailingTrivia": true,
                                                "trailingTrivia": [
                                                    {
                                                        "kind": "WhitespaceTrivia",
                                                        "text": " "
                                                    }
                                                ]
                                            },
                                            "value": {
                                                "kind": "ObjectLiteralExpression",
                                                "fullStart": 658,
                                                "fullEnd": 660,
                                                "start": 658,
                                                "end": 660,
                                                "fullWidth": 2,
                                                "width": 2,
                                                "openBraceToken": {
                                                    "kind": "OpenBraceToken",
                                                    "fullStart": 658,
                                                    "fullEnd": 659,
                                                    "start": 658,
                                                    "end": 659,
                                                    "fullWidth": 1,
                                                    "width": 1,
                                                    "text": "{",
                                                    "value": "{",
                                                    "valueText": "{"
                                                },
                                                "propertyAssignments": [],
                                                "closeBraceToken": {
                                                    "kind": "CloseBraceToken",
                                                    "fullStart": 659,
                                                    "fullEnd": 660,
                                                    "start": 659,
                                                    "end": 660,
                                                    "fullWidth": 1,
                                                    "width": 1,
                                                    "text": "}",
                                                    "value": "}",
                                                    "valueText": "}"
                                                }
                                            }
                                        }
                                    }
                                ]
                            },
                            "semicolonToken": {
                                "kind": "SemicolonToken",
                                "fullStart": 660,
                                "fullEnd": 663,
                                "start": 660,
                                "end": 661,
                                "fullWidth": 3,
                                "width": 1,
                                "text": ";",
                                "value": ";",
                                "valueText": ";",
                                "hasTrailingTrivia": true,
                                "hasTrailingNewLine": true,
                                "trailingTrivia": [
                                    {
                                        "kind": "NewLineTrivia",
                                        "text": "\r\n"
                                    }
                                ]
                            }
                        },
                        {
                            "kind": "VariableStatement",
                            "fullStart": 663,
                            "fullEnd": 731,
                            "start": 665,
                            "end": 729,
                            "fullWidth": 68,
                            "width": 64,
                            "modifiers": [],
                            "variableDeclaration": {
                                "kind": "VariableDeclaration",
                                "fullStart": 663,
                                "fullEnd": 728,
                                "start": 665,
                                "end": 728,
                                "fullWidth": 65,
                                "width": 63,
                                "varKeyword": {
                                    "kind": "VarKeyword",
                                    "fullStart": 663,
                                    "fullEnd": 669,
                                    "start": 665,
                                    "end": 668,
                                    "fullWidth": 6,
                                    "width": 3,
                                    "text": "var",
                                    "value": "var",
                                    "valueText": "var",
                                    "hasLeadingTrivia": true,
                                    "hasTrailingTrivia": true,
                                    "leadingTrivia": [
                                        {
                                            "kind": "WhitespaceTrivia",
                                            "text": "  "
                                        }
                                    ],
                                    "trailingTrivia": [
                                        {
                                            "kind": "WhitespaceTrivia",
                                            "text": " "
                                        }
                                    ]
                                },
                                "variableDeclarators": [
                                    {
                                        "kind": "VariableDeclarator",
                                        "fullStart": 669,
                                        "fullEnd": 728,
                                        "start": 669,
                                        "end": 728,
                                        "fullWidth": 59,
<<<<<<< HEAD
                                        "width": 59,
                                        "identifier": {
=======
                                        "propertyName": {
>>>>>>> 85e84683
                                            "kind": "IdentifierName",
                                            "fullStart": 669,
                                            "fullEnd": 671,
                                            "start": 669,
                                            "end": 670,
                                            "fullWidth": 2,
                                            "width": 1,
                                            "text": "d",
                                            "value": "d",
                                            "valueText": "d",
                                            "hasTrailingTrivia": true,
                                            "trailingTrivia": [
                                                {
                                                    "kind": "WhitespaceTrivia",
                                                    "text": " "
                                                }
                                            ]
                                        },
                                        "equalsValueClause": {
                                            "kind": "EqualsValueClause",
                                            "fullStart": 671,
                                            "fullEnd": 728,
                                            "start": 671,
                                            "end": 728,
                                            "fullWidth": 57,
                                            "width": 57,
                                            "equalsToken": {
                                                "kind": "EqualsToken",
                                                "fullStart": 671,
                                                "fullEnd": 673,
                                                "start": 671,
                                                "end": 672,
                                                "fullWidth": 2,
                                                "width": 1,
                                                "text": "=",
                                                "value": "=",
                                                "valueText": "=",
                                                "hasTrailingTrivia": true,
                                                "trailingTrivia": [
                                                    {
                                                        "kind": "WhitespaceTrivia",
                                                        "text": " "
                                                    }
                                                ]
                                            },
                                            "value": {
                                                "kind": "DeleteExpression",
                                                "fullStart": 673,
                                                "fullEnd": 728,
                                                "start": 673,
                                                "end": 728,
                                                "fullWidth": 55,
                                                "width": 55,
                                                "deleteKeyword": {
                                                    "kind": "DeleteKeyword",
                                                    "fullStart": 673,
                                                    "fullEnd": 680,
                                                    "start": 673,
                                                    "end": 679,
                                                    "fullWidth": 7,
                                                    "width": 6,
                                                    "text": "delete",
                                                    "value": "delete",
                                                    "valueText": "delete",
                                                    "hasTrailingTrivia": true,
                                                    "trailingTrivia": [
                                                        {
                                                            "kind": "WhitespaceTrivia",
                                                            "text": " "
                                                        }
                                                    ]
                                                },
                                                "expression": {
                                                    "kind": "MemberAccessExpression",
                                                    "fullStart": 680,
                                                    "fullEnd": 728,
                                                    "start": 680,
                                                    "end": 728,
                                                    "fullWidth": 48,
                                                    "width": 48,
                                                    "expression": {
                                                        "kind": "IdentifierName",
                                                        "fullStart": 680,
                                                        "fullEnd": 726,
                                                        "start": 680,
                                                        "end": 726,
                                                        "fullWidth": 46,
                                                        "width": 46,
                                                        "text": "__ES3_1_test_suite_test_11_4_1_3_unique_id_3__",
                                                        "value": "__ES3_1_test_suite_test_11_4_1_3_unique_id_3__",
                                                        "valueText": "__ES3_1_test_suite_test_11_4_1_3_unique_id_3__"
                                                    },
                                                    "dotToken": {
                                                        "kind": "DotToken",
                                                        "fullStart": 726,
                                                        "fullEnd": 727,
                                                        "start": 726,
                                                        "end": 727,
                                                        "fullWidth": 1,
                                                        "width": 1,
                                                        "text": ".",
                                                        "value": ".",
                                                        "valueText": "."
                                                    },
                                                    "name": {
                                                        "kind": "IdentifierName",
                                                        "fullStart": 727,
                                                        "fullEnd": 728,
                                                        "start": 727,
                                                        "end": 728,
                                                        "fullWidth": 1,
                                                        "width": 1,
                                                        "text": "x",
                                                        "value": "x",
                                                        "valueText": "x"
                                                    }
                                                }
                                            }
                                        }
                                    }
                                ]
                            },
                            "semicolonToken": {
                                "kind": "SemicolonToken",
                                "fullStart": 728,
                                "fullEnd": 731,
                                "start": 728,
                                "end": 729,
                                "fullWidth": 3,
                                "width": 1,
                                "text": ";",
                                "value": ";",
                                "valueText": ";",
                                "hasTrailingTrivia": true,
                                "hasTrailingNewLine": true,
                                "trailingTrivia": [
                                    {
                                        "kind": "NewLineTrivia",
                                        "text": "\r\n"
                                    }
                                ]
                            }
                        },
                        {
                            "kind": "IfStatement",
                            "fullStart": 731,
                            "fullEnd": 775,
                            "start": 733,
                            "end": 773,
                            "fullWidth": 44,
                            "width": 40,
                            "ifKeyword": {
                                "kind": "IfKeyword",
                                "fullStart": 731,
                                "fullEnd": 736,
                                "start": 733,
                                "end": 735,
                                "fullWidth": 5,
                                "width": 2,
                                "text": "if",
                                "value": "if",
                                "valueText": "if",
                                "hasLeadingTrivia": true,
                                "hasTrailingTrivia": true,
                                "leadingTrivia": [
                                    {
                                        "kind": "WhitespaceTrivia",
                                        "text": "  "
                                    }
                                ],
                                "trailingTrivia": [
                                    {
                                        "kind": "WhitespaceTrivia",
                                        "text": " "
                                    }
                                ]
                            },
                            "openParenToken": {
                                "kind": "OpenParenToken",
                                "fullStart": 736,
                                "fullEnd": 737,
                                "start": 736,
                                "end": 737,
                                "fullWidth": 1,
                                "width": 1,
                                "text": "(",
                                "value": "(",
                                "valueText": "("
                            },
                            "condition": {
                                "kind": "EqualsExpression",
                                "fullStart": 737,
                                "fullEnd": 747,
                                "start": 737,
                                "end": 747,
                                "fullWidth": 10,
                                "width": 10,
                                "left": {
                                    "kind": "IdentifierName",
                                    "fullStart": 737,
                                    "fullEnd": 739,
                                    "start": 737,
                                    "end": 738,
                                    "fullWidth": 2,
                                    "width": 1,
                                    "text": "d",
                                    "value": "d",
                                    "valueText": "d",
                                    "hasTrailingTrivia": true,
                                    "trailingTrivia": [
                                        {
                                            "kind": "WhitespaceTrivia",
                                            "text": " "
                                        }
                                    ]
                                },
                                "operatorToken": {
                                    "kind": "EqualsEqualsEqualsToken",
                                    "fullStart": 739,
                                    "fullEnd": 743,
                                    "start": 739,
                                    "end": 742,
                                    "fullWidth": 4,
                                    "width": 3,
                                    "text": "===",
                                    "value": "===",
                                    "valueText": "===",
                                    "hasTrailingTrivia": true,
                                    "trailingTrivia": [
                                        {
                                            "kind": "WhitespaceTrivia",
                                            "text": " "
                                        }
                                    ]
                                },
                                "right": {
                                    "kind": "TrueKeyword",
                                    "fullStart": 743,
                                    "fullEnd": 747,
                                    "start": 743,
                                    "end": 747,
                                    "fullWidth": 4,
                                    "width": 4,
                                    "text": "true",
                                    "value": true,
                                    "valueText": "true"
                                }
                            },
                            "closeParenToken": {
                                "kind": "CloseParenToken",
                                "fullStart": 747,
                                "fullEnd": 749,
                                "start": 747,
                                "end": 748,
                                "fullWidth": 2,
                                "width": 1,
                                "text": ")",
                                "value": ")",
                                "valueText": ")",
                                "hasTrailingTrivia": true,
                                "trailingTrivia": [
                                    {
                                        "kind": "WhitespaceTrivia",
                                        "text": " "
                                    }
                                ]
                            },
                            "statement": {
                                "kind": "Block",
                                "fullStart": 749,
                                "fullEnd": 775,
                                "start": 749,
                                "end": 773,
                                "fullWidth": 26,
                                "width": 24,
                                "openBraceToken": {
                                    "kind": "OpenBraceToken",
                                    "fullStart": 749,
                                    "fullEnd": 752,
                                    "start": 749,
                                    "end": 750,
                                    "fullWidth": 3,
                                    "width": 1,
                                    "text": "{",
                                    "value": "{",
                                    "valueText": "{",
                                    "hasTrailingTrivia": true,
                                    "hasTrailingNewLine": true,
                                    "trailingTrivia": [
                                        {
                                            "kind": "NewLineTrivia",
                                            "text": "\r\n"
                                        }
                                    ]
                                },
                                "statements": [
                                    {
                                        "kind": "ReturnStatement",
                                        "fullStart": 752,
                                        "fullEnd": 770,
                                        "start": 756,
                                        "end": 768,
                                        "fullWidth": 18,
                                        "width": 12,
                                        "returnKeyword": {
                                            "kind": "ReturnKeyword",
                                            "fullStart": 752,
                                            "fullEnd": 763,
                                            "start": 756,
                                            "end": 762,
                                            "fullWidth": 11,
                                            "width": 6,
                                            "text": "return",
                                            "value": "return",
                                            "valueText": "return",
                                            "hasLeadingTrivia": true,
                                            "hasTrailingTrivia": true,
                                            "leadingTrivia": [
                                                {
                                                    "kind": "WhitespaceTrivia",
                                                    "text": "    "
                                                }
                                            ],
                                            "trailingTrivia": [
                                                {
                                                    "kind": "WhitespaceTrivia",
                                                    "text": " "
                                                }
                                            ]
                                        },
                                        "expression": {
                                            "kind": "TrueKeyword",
                                            "fullStart": 763,
                                            "fullEnd": 767,
                                            "start": 763,
                                            "end": 767,
                                            "fullWidth": 4,
                                            "width": 4,
                                            "text": "true",
                                            "value": true,
                                            "valueText": "true"
                                        },
                                        "semicolonToken": {
                                            "kind": "SemicolonToken",
                                            "fullStart": 767,
                                            "fullEnd": 770,
                                            "start": 767,
                                            "end": 768,
                                            "fullWidth": 3,
                                            "width": 1,
                                            "text": ";",
                                            "value": ";",
                                            "valueText": ";",
                                            "hasTrailingTrivia": true,
                                            "hasTrailingNewLine": true,
                                            "trailingTrivia": [
                                                {
                                                    "kind": "NewLineTrivia",
                                                    "text": "\r\n"
                                                }
                                            ]
                                        }
                                    }
                                ],
                                "closeBraceToken": {
                                    "kind": "CloseBraceToken",
                                    "fullStart": 770,
                                    "fullEnd": 775,
                                    "start": 772,
                                    "end": 773,
                                    "fullWidth": 5,
                                    "width": 1,
                                    "text": "}",
                                    "value": "}",
                                    "valueText": "}",
                                    "hasLeadingTrivia": true,
                                    "hasTrailingTrivia": true,
                                    "hasTrailingNewLine": true,
                                    "leadingTrivia": [
                                        {
                                            "kind": "WhitespaceTrivia",
                                            "text": "  "
                                        }
                                    ],
                                    "trailingTrivia": [
                                        {
                                            "kind": "NewLineTrivia",
                                            "text": "\r\n"
                                        }
                                    ]
                                }
                            }
                        }
                    ],
                    "closeBraceToken": {
                        "kind": "CloseBraceToken",
                        "fullStart": 775,
                        "fullEnd": 779,
                        "start": 776,
                        "end": 777,
                        "fullWidth": 4,
                        "width": 1,
                        "text": "}",
                        "value": "}",
                        "valueText": "}",
                        "hasLeadingTrivia": true,
                        "hasTrailingTrivia": true,
                        "hasTrailingNewLine": true,
                        "leadingTrivia": [
                            {
                                "kind": "WhitespaceTrivia",
                                "text": " "
                            }
                        ],
                        "trailingTrivia": [
                            {
                                "kind": "NewLineTrivia",
                                "text": "\r\n"
                            }
                        ]
                    }
                }
            },
            {
                "kind": "ExpressionStatement",
                "fullStart": 779,
                "fullEnd": 803,
                "start": 779,
                "end": 801,
                "fullWidth": 24,
                "width": 22,
                "expression": {
                    "kind": "InvocationExpression",
                    "fullStart": 779,
                    "fullEnd": 800,
                    "start": 779,
                    "end": 800,
                    "fullWidth": 21,
                    "width": 21,
                    "expression": {
                        "kind": "IdentifierName",
                        "fullStart": 779,
                        "fullEnd": 790,
                        "start": 779,
                        "end": 790,
                        "fullWidth": 11,
                        "width": 11,
                        "text": "runTestCase",
                        "value": "runTestCase",
                        "valueText": "runTestCase"
                    },
                    "argumentList": {
                        "kind": "ArgumentList",
                        "fullStart": 790,
                        "fullEnd": 800,
                        "start": 790,
                        "end": 800,
                        "fullWidth": 10,
                        "width": 10,
                        "openParenToken": {
                            "kind": "OpenParenToken",
                            "fullStart": 790,
                            "fullEnd": 791,
                            "start": 790,
                            "end": 791,
                            "fullWidth": 1,
                            "width": 1,
                            "text": "(",
                            "value": "(",
                            "valueText": "("
                        },
                        "arguments": [
                            {
                                "kind": "IdentifierName",
                                "fullStart": 791,
                                "fullEnd": 799,
                                "start": 791,
                                "end": 799,
                                "fullWidth": 8,
                                "width": 8,
                                "text": "testcase",
                                "value": "testcase",
                                "valueText": "testcase"
                            }
                        ],
                        "closeParenToken": {
                            "kind": "CloseParenToken",
                            "fullStart": 799,
                            "fullEnd": 800,
                            "start": 799,
                            "end": 800,
                            "fullWidth": 1,
                            "width": 1,
                            "text": ")",
                            "value": ")",
                            "valueText": ")"
                        }
                    }
                },
                "semicolonToken": {
                    "kind": "SemicolonToken",
                    "fullStart": 800,
                    "fullEnd": 803,
                    "start": 800,
                    "end": 801,
                    "fullWidth": 3,
                    "width": 1,
                    "text": ";",
                    "value": ";",
                    "valueText": ";",
                    "hasTrailingTrivia": true,
                    "hasTrailingNewLine": true,
                    "trailingTrivia": [
                        {
                            "kind": "NewLineTrivia",
                            "text": "\r\n"
                        }
                    ]
                }
            }
        ],
        "endOfFileToken": {
            "kind": "EndOfFileToken",
            "fullStart": 803,
            "fullEnd": 803,
            "start": 803,
            "end": 803,
            "fullWidth": 0,
            "width": 0,
            "text": ""
        }
    },
    "lineMap": {
        "lineStarts": [
            0,
            67,
            152,
            232,
            308,
            380,
            385,
            426,
            571,
            576,
            578,
            580,
            603,
            663,
            731,
            752,
            770,
            775,
            779,
            803
        ],
        "length": 803
    }
}<|MERGE_RESOLUTION|>--- conflicted
+++ resolved
@@ -245,12 +245,8 @@
                                         "start": 609,
                                         "end": 660,
                                         "fullWidth": 51,
-<<<<<<< HEAD
                                         "width": 51,
-                                        "identifier": {
-=======
                                         "propertyName": {
->>>>>>> 85e84683
                                             "kind": "IdentifierName",
                                             "fullStart": 609,
                                             "fullEnd": 656,
@@ -406,12 +402,8 @@
                                         "start": 669,
                                         "end": 728,
                                         "fullWidth": 59,
-<<<<<<< HEAD
                                         "width": 59,
-                                        "identifier": {
-=======
                                         "propertyName": {
->>>>>>> 85e84683
                                             "kind": "IdentifierName",
                                             "fullStart": 669,
                                             "fullEnd": 671,
