--- conflicted
+++ resolved
@@ -245,12 +245,8 @@
                                         "start": 729,
                                         "end": 745,
                                         "fullWidth": 16,
-<<<<<<< HEAD
                                         "width": 16,
-                                        "identifier": {
-=======
                                         "propertyName": {
->>>>>>> 85e84683
                                             "kind": "IdentifierName",
                                             "fullStart": 729,
                                             "fullEnd": 731,
@@ -574,12 +570,8 @@
                                         "start": 766,
                                         "end": 767,
                                         "fullWidth": 1,
-<<<<<<< HEAD
                                         "width": 1,
-                                        "identifier": {
-=======
                                         "propertyName": {
->>>>>>> 85e84683
                                             "kind": "IdentifierName",
                                             "fullStart": 766,
                                             "fullEnd": 767,
