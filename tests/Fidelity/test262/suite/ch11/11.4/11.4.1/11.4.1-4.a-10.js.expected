--- conflicted
+++ resolved
@@ -312,12 +312,8 @@
                                                     "start": 763,
                                                     "end": 781,
                                                     "fullWidth": 18,
-<<<<<<< HEAD
                                                     "width": 18,
-                                                    "identifier": {
-=======
                                                     "propertyName": {
->>>>>>> 85e84683
                                                         "kind": "IdentifierName",
                                                         "fullStart": 763,
                                                         "fullEnd": 765,
@@ -484,12 +480,8 @@
                                                     "start": 791,
                                                     "end": 795,
                                                     "fullWidth": 4,
-<<<<<<< HEAD
                                                     "width": 4,
-                                                    "identifier": {
-=======
                                                     "propertyName": {
->>>>>>> 85e84683
                                                         "kind": "IdentifierName",
                                                         "fullStart": 791,
                                                         "fullEnd": 795,
@@ -1045,12 +1037,8 @@
                                                     "start": 911,
                                                     "end": 936,
                                                     "fullWidth": 25,
-<<<<<<< HEAD
                                                     "width": 25,
-                                                    "identifier": {
-=======
                                                     "propertyName": {
->>>>>>> 85e84683
                                                         "kind": "IdentifierName",
                                                         "fullStart": 911,
                                                         "fullEnd": 913,
