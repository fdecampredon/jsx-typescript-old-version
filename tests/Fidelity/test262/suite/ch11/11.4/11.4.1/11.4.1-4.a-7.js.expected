--- conflicted
+++ resolved
@@ -245,12 +245,8 @@
                                         "start": 691,
                                         "end": 696,
                                         "fullWidth": 5,
-<<<<<<< HEAD
                                         "width": 5,
-                                        "identifier": {
-=======
                                         "propertyName": {
->>>>>>> 85e84683
                                             "kind": "IdentifierName",
                                             "fullStart": 691,
                                             "fullEnd": 693,
@@ -384,12 +380,8 @@
                                         "start": 705,
                                         "end": 725,
                                         "fullWidth": 20,
-<<<<<<< HEAD
                                         "width": 20,
-                                        "identifier": {
-=======
                                         "propertyName": {
->>>>>>> 85e84683
                                             "kind": "IdentifierName",
                                             "fullStart": 705,
                                             "fullEnd": 707,
