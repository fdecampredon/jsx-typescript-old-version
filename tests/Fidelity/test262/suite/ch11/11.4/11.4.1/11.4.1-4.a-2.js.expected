--- conflicted
+++ resolved
@@ -247,12 +247,8 @@
                                         "start": 737,
                                         "end": 743,
                                         "fullWidth": 6,
-<<<<<<< HEAD
                                         "width": 6,
-                                        "identifier": {
-=======
                                         "propertyName": {
->>>>>>> 85e84683
                                             "kind": "IdentifierName",
                                             "fullStart": 737,
                                             "fullEnd": 739,
@@ -439,12 +435,8 @@
                                         "start": 798,
                                         "end": 832,
                                         "fullWidth": 36,
-<<<<<<< HEAD
                                         "width": 34,
-                                        "identifier": {
-=======
                                         "propertyName": {
->>>>>>> 85e84683
                                             "kind": "IdentifierName",
                                             "fullStart": 798,
                                             "fullEnd": 805,
@@ -1252,12 +1244,8 @@
                                         "start": 939,
                                         "end": 955,
                                         "fullWidth": 16,
-<<<<<<< HEAD
                                         "width": 16,
-                                        "identifier": {
-=======
                                         "propertyName": {
->>>>>>> 85e84683
                                             "kind": "IdentifierName",
                                             "fullStart": 939,
                                             "fullEnd": 941,
