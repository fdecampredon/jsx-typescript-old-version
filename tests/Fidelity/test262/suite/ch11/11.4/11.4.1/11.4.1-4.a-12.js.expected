--- conflicted
+++ resolved
@@ -253,12 +253,8 @@
                                         "start": 727,
                                         "end": 738,
                                         "fullWidth": 13,
-<<<<<<< HEAD
                                         "width": 11,
-                                        "identifier": {
-=======
                                         "propertyName": {
->>>>>>> 85e84683
                                             "kind": "IdentifierName",
                                             "fullStart": 727,
                                             "fullEnd": 729,
@@ -602,12 +598,8 @@
                                         "start": 759,
                                         "end": 778,
                                         "fullWidth": 21,
-<<<<<<< HEAD
                                         "width": 19,
-                                        "identifier": {
-=======
                                         "propertyName": {
->>>>>>> 85e84683
                                             "kind": "IdentifierName",
                                             "fullStart": 759,
                                             "fullEnd": 761,
