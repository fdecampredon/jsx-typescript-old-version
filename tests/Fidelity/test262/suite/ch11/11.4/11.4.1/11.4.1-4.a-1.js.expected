--- conflicted
+++ resolved
@@ -245,12 +245,8 @@
                                         "start": 733,
                                         "end": 739,
                                         "fullWidth": 6,
-<<<<<<< HEAD
                                         "width": 6,
-                                        "identifier": {
-=======
                                         "propertyName": {
->>>>>>> 85e84683
                                             "kind": "IdentifierName",
                                             "fullStart": 733,
                                             "fullEnd": 735,
@@ -411,12 +407,8 @@
                                         "start": 750,
                                         "end": 789,
                                         "fullWidth": 39,
-<<<<<<< HEAD
                                         "width": 39,
-                                        "identifier": {
-=======
                                         "propertyName": {
->>>>>>> 85e84683
                                             "kind": "IdentifierName",
                                             "fullStart": 750,
                                             "fullEnd": 755,
@@ -914,12 +906,8 @@
                                         "start": 842,
                                         "end": 858,
                                         "fullWidth": 16,
-<<<<<<< HEAD
                                         "width": 16,
-                                        "identifier": {
-=======
                                         "propertyName": {
->>>>>>> 85e84683
                                             "kind": "IdentifierName",
                                             "fullStart": 842,
                                             "fullEnd": 844,
