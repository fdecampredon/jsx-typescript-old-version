--- conflicted
+++ resolved
@@ -102,12 +102,8 @@
                             "start": 303,
                             "end": 310,
                             "fullWidth": 7,
-<<<<<<< HEAD
                             "width": 7,
-                            "identifier": {
-=======
                             "propertyName": {
->>>>>>> 85e84683
                                 "kind": "IdentifierName",
                                 "fullStart": 303,
                                 "fullEnd": 305,
@@ -693,12 +689,8 @@
                             "start": 416,
                             "end": 436,
                             "fullWidth": 20,
-<<<<<<< HEAD
                             "width": 20,
-                            "identifier": {
-=======
                             "propertyName": {
->>>>>>> 85e84683
                                 "kind": "IdentifierName",
                                 "fullStart": 416,
                                 "fullEnd": 418,
