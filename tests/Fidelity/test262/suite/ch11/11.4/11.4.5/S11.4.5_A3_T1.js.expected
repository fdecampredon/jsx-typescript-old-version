{
    "isDeclaration": false,
    "languageVersion": "EcmaScript5",
    "parseOptions": {
        "allowAutomaticSemicolonInsertion": true
    },
    "sourceUnit": {
        "kind": "SourceUnit",
        "fullStart": 0,
        "fullEnd": 555,
        "start": 305,
        "end": 555,
        "fullWidth": 555,
        "width": 250,
        "moduleElements": [
            {
                "kind": "VariableStatement",
                "fullStart": 0,
                "fullEnd": 320,
                "start": 305,
                "end": 318,
                "fullWidth": 320,
                "width": 13,
                "modifiers": [],
                "variableDeclaration": {
                    "kind": "VariableDeclaration",
                    "fullStart": 0,
                    "fullEnd": 317,
                    "start": 305,
                    "end": 317,
                    "fullWidth": 317,
                    "width": 12,
                    "varKeyword": {
                        "kind": "VarKeyword",
                        "fullStart": 0,
                        "fullEnd": 309,
                        "start": 305,
                        "end": 308,
                        "fullWidth": 309,
                        "width": 3,
                        "text": "var",
                        "value": "var",
                        "valueText": "var",
                        "hasLeadingTrivia": true,
                        "hasLeadingComment": true,
                        "hasLeadingNewLine": true,
                        "hasTrailingTrivia": true,
                        "leadingTrivia": [
                            {
                                "kind": "SingleLineCommentTrivia",
                                "text": "// Copyright 2009 the Sputnik authors.  All rights reserved."
                            },
                            {
                                "kind": "NewLineTrivia",
                                "text": "\n"
                            },
                            {
                                "kind": "SingleLineCommentTrivia",
                                "text": "// This code is governed by the BSD license found in the LICENSE file."
                            },
                            {
                                "kind": "NewLineTrivia",
                                "text": "\n"
                            },
                            {
                                "kind": "NewLineTrivia",
                                "text": "\n"
                            },
                            {
                                "kind": "MultiLineCommentTrivia",
                                "text": "/**\n * Operator --x returns x = ToNumber(x) - 1\n *\n * @path ch11/11.4/11.4.5/S11.4.5_A3_T1.js\n * @description Type(x) is boolean primitive or Boolean object\n */"
                            },
                            {
                                "kind": "NewLineTrivia",
                                "text": "\n"
                            },
                            {
                                "kind": "NewLineTrivia",
                                "text": "\n"
                            },
                            {
                                "kind": "SingleLineCommentTrivia",
                                "text": "//CHECK#1"
                            },
                            {
                                "kind": "NewLineTrivia",
                                "text": "\n"
                            }
                        ],
                        "trailingTrivia": [
                            {
                                "kind": "WhitespaceTrivia",
                                "text": " "
                            }
                        ]
                    },
                    "variableDeclarators": [
                        {
                            "kind": "VariableDeclarator",
                            "fullStart": 309,
                            "fullEnd": 317,
                            "start": 309,
                            "end": 317,
                            "fullWidth": 8,
<<<<<<< HEAD
                            "width": 8,
                            "identifier": {
=======
                            "propertyName": {
>>>>>>> 85e84683
                                "kind": "IdentifierName",
                                "fullStart": 309,
                                "fullEnd": 311,
                                "start": 309,
                                "end": 310,
                                "fullWidth": 2,
                                "width": 1,
                                "text": "x",
                                "value": "x",
                                "valueText": "x",
                                "hasTrailingTrivia": true,
                                "trailingTrivia": [
                                    {
                                        "kind": "WhitespaceTrivia",
                                        "text": " "
                                    }
                                ]
                            },
                            "equalsValueClause": {
                                "kind": "EqualsValueClause",
                                "fullStart": 311,
                                "fullEnd": 317,
                                "start": 311,
                                "end": 317,
                                "fullWidth": 6,
                                "width": 6,
                                "equalsToken": {
                                    "kind": "EqualsToken",
                                    "fullStart": 311,
                                    "fullEnd": 313,
                                    "start": 311,
                                    "end": 312,
                                    "fullWidth": 2,
                                    "width": 1,
                                    "text": "=",
                                    "value": "=",
                                    "valueText": "=",
                                    "hasTrailingTrivia": true,
                                    "trailingTrivia": [
                                        {
                                            "kind": "WhitespaceTrivia",
                                            "text": " "
                                        }
                                    ]
                                },
                                "value": {
                                    "kind": "TrueKeyword",
                                    "fullStart": 313,
                                    "fullEnd": 317,
                                    "start": 313,
                                    "end": 317,
                                    "fullWidth": 4,
                                    "width": 4,
                                    "text": "true",
                                    "value": true,
                                    "valueText": "true"
                                }
                            }
                        }
                    ]
                },
                "semicolonToken": {
                    "kind": "SemicolonToken",
                    "fullStart": 317,
                    "fullEnd": 320,
                    "start": 317,
                    "end": 318,
                    "fullWidth": 3,
                    "width": 1,
                    "text": ";",
                    "value": ";",
                    "valueText": ";",
                    "hasTrailingTrivia": true,
                    "hasTrailingNewLine": true,
                    "trailingTrivia": [
                        {
                            "kind": "WhitespaceTrivia",
                            "text": " "
                        },
                        {
                            "kind": "NewLineTrivia",
                            "text": "\n"
                        }
                    ]
                }
            },
            {
                "kind": "ExpressionStatement",
                "fullStart": 320,
                "fullEnd": 325,
                "start": 320,
                "end": 324,
                "fullWidth": 5,
                "width": 4,
                "expression": {
                    "kind": "PreDecrementExpression",
                    "fullStart": 320,
                    "fullEnd": 323,
                    "start": 320,
                    "end": 323,
                    "fullWidth": 3,
                    "width": 3,
                    "operatorToken": {
                        "kind": "MinusMinusToken",
                        "fullStart": 320,
                        "fullEnd": 322,
                        "start": 320,
                        "end": 322,
                        "fullWidth": 2,
                        "width": 2,
                        "text": "--",
                        "value": "--",
                        "valueText": "--"
                    },
                    "operand": {
                        "kind": "IdentifierName",
                        "fullStart": 322,
                        "fullEnd": 323,
                        "start": 322,
                        "end": 323,
                        "fullWidth": 1,
                        "width": 1,
                        "text": "x",
                        "value": "x",
                        "valueText": "x"
                    }
                },
                "semicolonToken": {
                    "kind": "SemicolonToken",
                    "fullStart": 323,
                    "fullEnd": 325,
                    "start": 323,
                    "end": 324,
                    "fullWidth": 2,
                    "width": 1,
                    "text": ";",
                    "value": ";",
                    "valueText": ";",
                    "hasTrailingTrivia": true,
                    "hasTrailingNewLine": true,
                    "trailingTrivia": [
                        {
                            "kind": "NewLineTrivia",
                            "text": "\n"
                        }
                    ]
                }
            },
            {
                "kind": "IfStatement",
                "fullStart": 325,
                "fullEnd": 410,
                "start": 325,
                "end": 409,
                "fullWidth": 85,
                "width": 84,
                "ifKeyword": {
                    "kind": "IfKeyword",
                    "fullStart": 325,
                    "fullEnd": 328,
                    "start": 325,
                    "end": 327,
                    "fullWidth": 3,
                    "width": 2,
                    "text": "if",
                    "value": "if",
                    "valueText": "if",
                    "hasTrailingTrivia": true,
                    "trailingTrivia": [
                        {
                            "kind": "WhitespaceTrivia",
                            "text": " "
                        }
                    ]
                },
                "openParenToken": {
                    "kind": "OpenParenToken",
                    "fullStart": 328,
                    "fullEnd": 329,
                    "start": 328,
                    "end": 329,
                    "fullWidth": 1,
                    "width": 1,
                    "text": "(",
                    "value": "(",
                    "valueText": "("
                },
                "condition": {
                    "kind": "NotEqualsExpression",
                    "fullStart": 329,
                    "fullEnd": 340,
                    "start": 329,
                    "end": 340,
                    "fullWidth": 11,
                    "width": 11,
                    "left": {
                        "kind": "IdentifierName",
                        "fullStart": 329,
                        "fullEnd": 331,
                        "start": 329,
                        "end": 330,
                        "fullWidth": 2,
                        "width": 1,
                        "text": "x",
                        "value": "x",
                        "valueText": "x",
                        "hasTrailingTrivia": true,
                        "trailingTrivia": [
                            {
                                "kind": "WhitespaceTrivia",
                                "text": " "
                            }
                        ]
                    },
                    "operatorToken": {
                        "kind": "ExclamationEqualsEqualsToken",
                        "fullStart": 331,
                        "fullEnd": 335,
                        "start": 331,
                        "end": 334,
                        "fullWidth": 4,
                        "width": 3,
                        "text": "!==",
                        "value": "!==",
                        "valueText": "!==",
                        "hasTrailingTrivia": true,
                        "trailingTrivia": [
                            {
                                "kind": "WhitespaceTrivia",
                                "text": " "
                            }
                        ]
                    },
                    "right": {
                        "kind": "SubtractExpression",
                        "fullStart": 335,
                        "fullEnd": 340,
                        "start": 335,
                        "end": 340,
                        "fullWidth": 5,
                        "width": 5,
                        "left": {
                            "kind": "NumericLiteral",
                            "fullStart": 335,
                            "fullEnd": 337,
                            "start": 335,
                            "end": 336,
                            "fullWidth": 2,
                            "width": 1,
                            "text": "1",
                            "value": 1,
                            "valueText": "1",
                            "hasTrailingTrivia": true,
                            "trailingTrivia": [
                                {
                                    "kind": "WhitespaceTrivia",
                                    "text": " "
                                }
                            ]
                        },
                        "operatorToken": {
                            "kind": "MinusToken",
                            "fullStart": 337,
                            "fullEnd": 339,
                            "start": 337,
                            "end": 338,
                            "fullWidth": 2,
                            "width": 1,
                            "text": "-",
                            "value": "-",
                            "valueText": "-",
                            "hasTrailingTrivia": true,
                            "trailingTrivia": [
                                {
                                    "kind": "WhitespaceTrivia",
                                    "text": " "
                                }
                            ]
                        },
                        "right": {
                            "kind": "NumericLiteral",
                            "fullStart": 339,
                            "fullEnd": 340,
                            "start": 339,
                            "end": 340,
                            "fullWidth": 1,
                            "width": 1,
                            "text": "1",
                            "value": 1,
                            "valueText": "1"
                        }
                    }
                },
                "closeParenToken": {
                    "kind": "CloseParenToken",
                    "fullStart": 340,
                    "fullEnd": 342,
                    "start": 340,
                    "end": 341,
                    "fullWidth": 2,
                    "width": 1,
                    "text": ")",
                    "value": ")",
                    "valueText": ")",
                    "hasTrailingTrivia": true,
                    "trailingTrivia": [
                        {
                            "kind": "WhitespaceTrivia",
                            "text": " "
                        }
                    ]
                },
                "statement": {
                    "kind": "Block",
                    "fullStart": 342,
                    "fullEnd": 410,
                    "start": 342,
                    "end": 409,
                    "fullWidth": 68,
                    "width": 67,
                    "openBraceToken": {
                        "kind": "OpenBraceToken",
                        "fullStart": 342,
                        "fullEnd": 344,
                        "start": 342,
                        "end": 343,
                        "fullWidth": 2,
                        "width": 1,
                        "text": "{",
                        "value": "{",
                        "valueText": "{",
                        "hasTrailingTrivia": true,
                        "hasTrailingNewLine": true,
                        "trailingTrivia": [
                            {
                                "kind": "NewLineTrivia",
                                "text": "\n"
                            }
                        ]
                    },
                    "statements": [
                        {
                            "kind": "ExpressionStatement",
                            "fullStart": 344,
                            "fullEnd": 408,
                            "start": 346,
                            "end": 407,
                            "fullWidth": 64,
                            "width": 61,
                            "expression": {
                                "kind": "InvocationExpression",
                                "fullStart": 344,
                                "fullEnd": 406,
                                "start": 346,
                                "end": 406,
                                "fullWidth": 62,
                                "width": 60,
                                "expression": {
                                    "kind": "IdentifierName",
                                    "fullStart": 344,
                                    "fullEnd": 352,
                                    "start": 346,
                                    "end": 352,
                                    "fullWidth": 8,
                                    "width": 6,
                                    "text": "$ERROR",
                                    "value": "$ERROR",
                                    "valueText": "$ERROR",
                                    "hasLeadingTrivia": true,
                                    "leadingTrivia": [
                                        {
                                            "kind": "WhitespaceTrivia",
                                            "text": "  "
                                        }
                                    ]
                                },
                                "argumentList": {
                                    "kind": "ArgumentList",
                                    "fullStart": 352,
                                    "fullEnd": 406,
                                    "start": 352,
                                    "end": 406,
                                    "fullWidth": 54,
                                    "width": 54,
                                    "openParenToken": {
                                        "kind": "OpenParenToken",
                                        "fullStart": 352,
                                        "fullEnd": 353,
                                        "start": 352,
                                        "end": 353,
                                        "fullWidth": 1,
                                        "width": 1,
                                        "text": "(",
                                        "value": "(",
                                        "valueText": "("
                                    },
                                    "arguments": [
                                        {
                                            "kind": "AddExpression",
                                            "fullStart": 353,
                                            "fullEnd": 405,
                                            "start": 353,
                                            "end": 405,
                                            "fullWidth": 52,
                                            "width": 52,
                                            "left": {
                                                "kind": "StringLiteral",
                                                "fullStart": 353,
                                                "fullEnd": 400,
                                                "start": 353,
                                                "end": 399,
                                                "fullWidth": 47,
                                                "width": 46,
                                                "text": "'#1: var x = true; --x; x === 1 - 1. Actual: '",
                                                "value": "#1: var x = true; --x; x === 1 - 1. Actual: ",
                                                "valueText": "#1: var x = true; --x; x === 1 - 1. Actual: ",
                                                "hasTrailingTrivia": true,
                                                "trailingTrivia": [
                                                    {
                                                        "kind": "WhitespaceTrivia",
                                                        "text": " "
                                                    }
                                                ]
                                            },
                                            "operatorToken": {
                                                "kind": "PlusToken",
                                                "fullStart": 400,
                                                "fullEnd": 402,
                                                "start": 400,
                                                "end": 401,
                                                "fullWidth": 2,
                                                "width": 1,
                                                "text": "+",
                                                "value": "+",
                                                "valueText": "+",
                                                "hasTrailingTrivia": true,
                                                "trailingTrivia": [
                                                    {
                                                        "kind": "WhitespaceTrivia",
                                                        "text": " "
                                                    }
                                                ]
                                            },
                                            "right": {
                                                "kind": "ParenthesizedExpression",
                                                "fullStart": 402,
                                                "fullEnd": 405,
                                                "start": 402,
                                                "end": 405,
                                                "fullWidth": 3,
                                                "width": 3,
                                                "openParenToken": {
                                                    "kind": "OpenParenToken",
                                                    "fullStart": 402,
                                                    "fullEnd": 403,
                                                    "start": 402,
                                                    "end": 403,
                                                    "fullWidth": 1,
                                                    "width": 1,
                                                    "text": "(",
                                                    "value": "(",
                                                    "valueText": "("
                                                },
                                                "expression": {
                                                    "kind": "IdentifierName",
                                                    "fullStart": 403,
                                                    "fullEnd": 404,
                                                    "start": 403,
                                                    "end": 404,
                                                    "fullWidth": 1,
                                                    "width": 1,
                                                    "text": "x",
                                                    "value": "x",
                                                    "valueText": "x"
                                                },
                                                "closeParenToken": {
                                                    "kind": "CloseParenToken",
                                                    "fullStart": 404,
                                                    "fullEnd": 405,
                                                    "start": 404,
                                                    "end": 405,
                                                    "fullWidth": 1,
                                                    "width": 1,
                                                    "text": ")",
                                                    "value": ")",
                                                    "valueText": ")"
                                                }
                                            }
                                        }
                                    ],
                                    "closeParenToken": {
                                        "kind": "CloseParenToken",
                                        "fullStart": 405,
                                        "fullEnd": 406,
                                        "start": 405,
                                        "end": 406,
                                        "fullWidth": 1,
                                        "width": 1,
                                        "text": ")",
                                        "value": ")",
                                        "valueText": ")"
                                    }
                                }
                            },
                            "semicolonToken": {
                                "kind": "SemicolonToken",
                                "fullStart": 406,
                                "fullEnd": 408,
                                "start": 406,
                                "end": 407,
                                "fullWidth": 2,
                                "width": 1,
                                "text": ";",
                                "value": ";",
                                "valueText": ";",
                                "hasTrailingTrivia": true,
                                "hasTrailingNewLine": true,
                                "trailingTrivia": [
                                    {
                                        "kind": "NewLineTrivia",
                                        "text": "\n"
                                    }
                                ]
                            }
                        }
                    ],
                    "closeBraceToken": {
                        "kind": "CloseBraceToken",
                        "fullStart": 408,
                        "fullEnd": 410,
                        "start": 408,
                        "end": 409,
                        "fullWidth": 2,
                        "width": 1,
                        "text": "}",
                        "value": "}",
                        "valueText": "}",
                        "hasTrailingTrivia": true,
                        "hasTrailingNewLine": true,
                        "trailingTrivia": [
                            {
                                "kind": "NewLineTrivia",
                                "text": "\n"
                            }
                        ]
                    }
                }
            },
            {
                "kind": "VariableStatement",
                "fullStart": 410,
                "fullEnd": 450,
                "start": 421,
                "end": 448,
                "fullWidth": 40,
                "width": 27,
                "modifiers": [],
                "variableDeclaration": {
                    "kind": "VariableDeclaration",
                    "fullStart": 410,
                    "fullEnd": 447,
                    "start": 421,
                    "end": 447,
                    "fullWidth": 37,
                    "width": 26,
                    "varKeyword": {
                        "kind": "VarKeyword",
                        "fullStart": 410,
                        "fullEnd": 425,
                        "start": 421,
                        "end": 424,
                        "fullWidth": 15,
                        "width": 3,
                        "text": "var",
                        "value": "var",
                        "valueText": "var",
                        "hasLeadingTrivia": true,
                        "hasLeadingComment": true,
                        "hasLeadingNewLine": true,
                        "hasTrailingTrivia": true,
                        "leadingTrivia": [
                            {
                                "kind": "NewLineTrivia",
                                "text": "\n"
                            },
                            {
                                "kind": "SingleLineCommentTrivia",
                                "text": "//CHECK#2"
                            },
                            {
                                "kind": "NewLineTrivia",
                                "text": "\n"
                            }
                        ],
                        "trailingTrivia": [
                            {
                                "kind": "WhitespaceTrivia",
                                "text": " "
                            }
                        ]
                    },
                    "variableDeclarators": [
                        {
                            "kind": "VariableDeclarator",
                            "fullStart": 425,
                            "fullEnd": 447,
                            "start": 425,
                            "end": 447,
                            "fullWidth": 22,
<<<<<<< HEAD
                            "width": 22,
                            "identifier": {
=======
                            "propertyName": {
>>>>>>> 85e84683
                                "kind": "IdentifierName",
                                "fullStart": 425,
                                "fullEnd": 427,
                                "start": 425,
                                "end": 426,
                                "fullWidth": 2,
                                "width": 1,
                                "text": "x",
                                "value": "x",
                                "valueText": "x",
                                "hasTrailingTrivia": true,
                                "trailingTrivia": [
                                    {
                                        "kind": "WhitespaceTrivia",
                                        "text": " "
                                    }
                                ]
                            },
                            "equalsValueClause": {
                                "kind": "EqualsValueClause",
                                "fullStart": 427,
                                "fullEnd": 447,
                                "start": 427,
                                "end": 447,
                                "fullWidth": 20,
                                "width": 20,
                                "equalsToken": {
                                    "kind": "EqualsToken",
                                    "fullStart": 427,
                                    "fullEnd": 429,
                                    "start": 427,
                                    "end": 428,
                                    "fullWidth": 2,
                                    "width": 1,
                                    "text": "=",
                                    "value": "=",
                                    "valueText": "=",
                                    "hasTrailingTrivia": true,
                                    "trailingTrivia": [
                                        {
                                            "kind": "WhitespaceTrivia",
                                            "text": " "
                                        }
                                    ]
                                },
                                "value": {
                                    "kind": "ObjectCreationExpression",
                                    "fullStart": 429,
                                    "fullEnd": 447,
                                    "start": 429,
                                    "end": 447,
                                    "fullWidth": 18,
                                    "width": 18,
                                    "newKeyword": {
                                        "kind": "NewKeyword",
                                        "fullStart": 429,
                                        "fullEnd": 433,
                                        "start": 429,
                                        "end": 432,
                                        "fullWidth": 4,
                                        "width": 3,
                                        "text": "new",
                                        "value": "new",
                                        "valueText": "new",
                                        "hasTrailingTrivia": true,
                                        "trailingTrivia": [
                                            {
                                                "kind": "WhitespaceTrivia",
                                                "text": " "
                                            }
                                        ]
                                    },
                                    "expression": {
                                        "kind": "IdentifierName",
                                        "fullStart": 433,
                                        "fullEnd": 440,
                                        "start": 433,
                                        "end": 440,
                                        "fullWidth": 7,
                                        "width": 7,
                                        "text": "Boolean",
                                        "value": "Boolean",
                                        "valueText": "Boolean"
                                    },
                                    "argumentList": {
                                        "kind": "ArgumentList",
                                        "fullStart": 440,
                                        "fullEnd": 447,
                                        "start": 440,
                                        "end": 447,
                                        "fullWidth": 7,
                                        "width": 7,
                                        "openParenToken": {
                                            "kind": "OpenParenToken",
                                            "fullStart": 440,
                                            "fullEnd": 441,
                                            "start": 440,
                                            "end": 441,
                                            "fullWidth": 1,
                                            "width": 1,
                                            "text": "(",
                                            "value": "(",
                                            "valueText": "("
                                        },
                                        "arguments": [
                                            {
                                                "kind": "FalseKeyword",
                                                "fullStart": 441,
                                                "fullEnd": 446,
                                                "start": 441,
                                                "end": 446,
                                                "fullWidth": 5,
                                                "width": 5,
                                                "text": "false",
                                                "value": false,
                                                "valueText": "false"
                                            }
                                        ],
                                        "closeParenToken": {
                                            "kind": "CloseParenToken",
                                            "fullStart": 446,
                                            "fullEnd": 447,
                                            "start": 446,
                                            "end": 447,
                                            "fullWidth": 1,
                                            "width": 1,
                                            "text": ")",
                                            "value": ")",
                                            "valueText": ")"
                                        }
                                    }
                                }
                            }
                        }
                    ]
                },
                "semicolonToken": {
                    "kind": "SemicolonToken",
                    "fullStart": 447,
                    "fullEnd": 450,
                    "start": 447,
                    "end": 448,
                    "fullWidth": 3,
                    "width": 1,
                    "text": ";",
                    "value": ";",
                    "valueText": ";",
                    "hasTrailingTrivia": true,
                    "hasTrailingNewLine": true,
                    "trailingTrivia": [
                        {
                            "kind": "WhitespaceTrivia",
                            "text": " "
                        },
                        {
                            "kind": "NewLineTrivia",
                            "text": "\n"
                        }
                    ]
                }
            },
            {
                "kind": "ExpressionStatement",
                "fullStart": 450,
                "fullEnd": 455,
                "start": 450,
                "end": 454,
                "fullWidth": 5,
                "width": 4,
                "expression": {
                    "kind": "PreDecrementExpression",
                    "fullStart": 450,
                    "fullEnd": 453,
                    "start": 450,
                    "end": 453,
                    "fullWidth": 3,
                    "width": 3,
                    "operatorToken": {
                        "kind": "MinusMinusToken",
                        "fullStart": 450,
                        "fullEnd": 452,
                        "start": 450,
                        "end": 452,
                        "fullWidth": 2,
                        "width": 2,
                        "text": "--",
                        "value": "--",
                        "valueText": "--"
                    },
                    "operand": {
                        "kind": "IdentifierName",
                        "fullStart": 452,
                        "fullEnd": 453,
                        "start": 452,
                        "end": 453,
                        "fullWidth": 1,
                        "width": 1,
                        "text": "x",
                        "value": "x",
                        "valueText": "x"
                    }
                },
                "semicolonToken": {
                    "kind": "SemicolonToken",
                    "fullStart": 453,
                    "fullEnd": 455,
                    "start": 453,
                    "end": 454,
                    "fullWidth": 2,
                    "width": 1,
                    "text": ";",
                    "value": ";",
                    "valueText": ";",
                    "hasTrailingTrivia": true,
                    "hasTrailingNewLine": true,
                    "trailingTrivia": [
                        {
                            "kind": "NewLineTrivia",
                            "text": "\n"
                        }
                    ]
                }
            },
            {
                "kind": "IfStatement",
                "fullStart": 455,
                "fullEnd": 554,
                "start": 455,
                "end": 553,
                "fullWidth": 99,
                "width": 98,
                "ifKeyword": {
                    "kind": "IfKeyword",
                    "fullStart": 455,
                    "fullEnd": 458,
                    "start": 455,
                    "end": 457,
                    "fullWidth": 3,
                    "width": 2,
                    "text": "if",
                    "value": "if",
                    "valueText": "if",
                    "hasTrailingTrivia": true,
                    "trailingTrivia": [
                        {
                            "kind": "WhitespaceTrivia",
                            "text": " "
                        }
                    ]
                },
                "openParenToken": {
                    "kind": "OpenParenToken",
                    "fullStart": 458,
                    "fullEnd": 459,
                    "start": 458,
                    "end": 459,
                    "fullWidth": 1,
                    "width": 1,
                    "text": "(",
                    "value": "(",
                    "valueText": "("
                },
                "condition": {
                    "kind": "NotEqualsExpression",
                    "fullStart": 459,
                    "fullEnd": 470,
                    "start": 459,
                    "end": 470,
                    "fullWidth": 11,
                    "width": 11,
                    "left": {
                        "kind": "IdentifierName",
                        "fullStart": 459,
                        "fullEnd": 461,
                        "start": 459,
                        "end": 460,
                        "fullWidth": 2,
                        "width": 1,
                        "text": "x",
                        "value": "x",
                        "valueText": "x",
                        "hasTrailingTrivia": true,
                        "trailingTrivia": [
                            {
                                "kind": "WhitespaceTrivia",
                                "text": " "
                            }
                        ]
                    },
                    "operatorToken": {
                        "kind": "ExclamationEqualsEqualsToken",
                        "fullStart": 461,
                        "fullEnd": 465,
                        "start": 461,
                        "end": 464,
                        "fullWidth": 4,
                        "width": 3,
                        "text": "!==",
                        "value": "!==",
                        "valueText": "!==",
                        "hasTrailingTrivia": true,
                        "trailingTrivia": [
                            {
                                "kind": "WhitespaceTrivia",
                                "text": " "
                            }
                        ]
                    },
                    "right": {
                        "kind": "SubtractExpression",
                        "fullStart": 465,
                        "fullEnd": 470,
                        "start": 465,
                        "end": 470,
                        "fullWidth": 5,
                        "width": 5,
                        "left": {
                            "kind": "NumericLiteral",
                            "fullStart": 465,
                            "fullEnd": 467,
                            "start": 465,
                            "end": 466,
                            "fullWidth": 2,
                            "width": 1,
                            "text": "0",
                            "value": 0,
                            "valueText": "0",
                            "hasTrailingTrivia": true,
                            "trailingTrivia": [
                                {
                                    "kind": "WhitespaceTrivia",
                                    "text": " "
                                }
                            ]
                        },
                        "operatorToken": {
                            "kind": "MinusToken",
                            "fullStart": 467,
                            "fullEnd": 469,
                            "start": 467,
                            "end": 468,
                            "fullWidth": 2,
                            "width": 1,
                            "text": "-",
                            "value": "-",
                            "valueText": "-",
                            "hasTrailingTrivia": true,
                            "trailingTrivia": [
                                {
                                    "kind": "WhitespaceTrivia",
                                    "text": " "
                                }
                            ]
                        },
                        "right": {
                            "kind": "NumericLiteral",
                            "fullStart": 469,
                            "fullEnd": 470,
                            "start": 469,
                            "end": 470,
                            "fullWidth": 1,
                            "width": 1,
                            "text": "1",
                            "value": 1,
                            "valueText": "1"
                        }
                    }
                },
                "closeParenToken": {
                    "kind": "CloseParenToken",
                    "fullStart": 470,
                    "fullEnd": 472,
                    "start": 470,
                    "end": 471,
                    "fullWidth": 2,
                    "width": 1,
                    "text": ")",
                    "value": ")",
                    "valueText": ")",
                    "hasTrailingTrivia": true,
                    "trailingTrivia": [
                        {
                            "kind": "WhitespaceTrivia",
                            "text": " "
                        }
                    ]
                },
                "statement": {
                    "kind": "Block",
                    "fullStart": 472,
                    "fullEnd": 554,
                    "start": 472,
                    "end": 553,
                    "fullWidth": 82,
                    "width": 81,
                    "openBraceToken": {
                        "kind": "OpenBraceToken",
                        "fullStart": 472,
                        "fullEnd": 474,
                        "start": 472,
                        "end": 473,
                        "fullWidth": 2,
                        "width": 1,
                        "text": "{",
                        "value": "{",
                        "valueText": "{",
                        "hasTrailingTrivia": true,
                        "hasTrailingNewLine": true,
                        "trailingTrivia": [
                            {
                                "kind": "NewLineTrivia",
                                "text": "\n"
                            }
                        ]
                    },
                    "statements": [
                        {
                            "kind": "ExpressionStatement",
                            "fullStart": 474,
                            "fullEnd": 552,
                            "start": 476,
                            "end": 551,
                            "fullWidth": 78,
                            "width": 75,
                            "expression": {
                                "kind": "InvocationExpression",
                                "fullStart": 474,
                                "fullEnd": 550,
                                "start": 476,
                                "end": 550,
                                "fullWidth": 76,
                                "width": 74,
                                "expression": {
                                    "kind": "IdentifierName",
                                    "fullStart": 474,
                                    "fullEnd": 482,
                                    "start": 476,
                                    "end": 482,
                                    "fullWidth": 8,
                                    "width": 6,
                                    "text": "$ERROR",
                                    "value": "$ERROR",
                                    "valueText": "$ERROR",
                                    "hasLeadingTrivia": true,
                                    "leadingTrivia": [
                                        {
                                            "kind": "WhitespaceTrivia",
                                            "text": "  "
                                        }
                                    ]
                                },
                                "argumentList": {
                                    "kind": "ArgumentList",
                                    "fullStart": 482,
                                    "fullEnd": 550,
                                    "start": 482,
                                    "end": 550,
                                    "fullWidth": 68,
                                    "width": 68,
                                    "openParenToken": {
                                        "kind": "OpenParenToken",
                                        "fullStart": 482,
                                        "fullEnd": 483,
                                        "start": 482,
                                        "end": 483,
                                        "fullWidth": 1,
                                        "width": 1,
                                        "text": "(",
                                        "value": "(",
                                        "valueText": "("
                                    },
                                    "arguments": [
                                        {
                                            "kind": "AddExpression",
                                            "fullStart": 483,
                                            "fullEnd": 549,
                                            "start": 483,
                                            "end": 549,
                                            "fullWidth": 66,
                                            "width": 66,
                                            "left": {
                                                "kind": "StringLiteral",
                                                "fullStart": 483,
                                                "fullEnd": 544,
                                                "start": 483,
                                                "end": 543,
                                                "fullWidth": 61,
                                                "width": 60,
                                                "text": "'#2: var x = new Boolean(false); --x; x === 0 - 1. Actual: '",
                                                "value": "#2: var x = new Boolean(false); --x; x === 0 - 1. Actual: ",
                                                "valueText": "#2: var x = new Boolean(false); --x; x === 0 - 1. Actual: ",
                                                "hasTrailingTrivia": true,
                                                "trailingTrivia": [
                                                    {
                                                        "kind": "WhitespaceTrivia",
                                                        "text": " "
                                                    }
                                                ]
                                            },
                                            "operatorToken": {
                                                "kind": "PlusToken",
                                                "fullStart": 544,
                                                "fullEnd": 546,
                                                "start": 544,
                                                "end": 545,
                                                "fullWidth": 2,
                                                "width": 1,
                                                "text": "+",
                                                "value": "+",
                                                "valueText": "+",
                                                "hasTrailingTrivia": true,
                                                "trailingTrivia": [
                                                    {
                                                        "kind": "WhitespaceTrivia",
                                                        "text": " "
                                                    }
                                                ]
                                            },
                                            "right": {
                                                "kind": "ParenthesizedExpression",
                                                "fullStart": 546,
                                                "fullEnd": 549,
                                                "start": 546,
                                                "end": 549,
                                                "fullWidth": 3,
                                                "width": 3,
                                                "openParenToken": {
                                                    "kind": "OpenParenToken",
                                                    "fullStart": 546,
                                                    "fullEnd": 547,
                                                    "start": 546,
                                                    "end": 547,
                                                    "fullWidth": 1,
                                                    "width": 1,
                                                    "text": "(",
                                                    "value": "(",
                                                    "valueText": "("
                                                },
                                                "expression": {
                                                    "kind": "IdentifierName",
                                                    "fullStart": 547,
                                                    "fullEnd": 548,
                                                    "start": 547,
                                                    "end": 548,
                                                    "fullWidth": 1,
                                                    "width": 1,
                                                    "text": "x",
                                                    "value": "x",
                                                    "valueText": "x"
                                                },
                                                "closeParenToken": {
                                                    "kind": "CloseParenToken",
                                                    "fullStart": 548,
                                                    "fullEnd": 549,
                                                    "start": 548,
                                                    "end": 549,
                                                    "fullWidth": 1,
                                                    "width": 1,
                                                    "text": ")",
                                                    "value": ")",
                                                    "valueText": ")"
                                                }
                                            }
                                        }
                                    ],
                                    "closeParenToken": {
                                        "kind": "CloseParenToken",
                                        "fullStart": 549,
                                        "fullEnd": 550,
                                        "start": 549,
                                        "end": 550,
                                        "fullWidth": 1,
                                        "width": 1,
                                        "text": ")",
                                        "value": ")",
                                        "valueText": ")"
                                    }
                                }
                            },
                            "semicolonToken": {
                                "kind": "SemicolonToken",
                                "fullStart": 550,
                                "fullEnd": 552,
                                "start": 550,
                                "end": 551,
                                "fullWidth": 2,
                                "width": 1,
                                "text": ";",
                                "value": ";",
                                "valueText": ";",
                                "hasTrailingTrivia": true,
                                "hasTrailingNewLine": true,
                                "trailingTrivia": [
                                    {
                                        "kind": "NewLineTrivia",
                                        "text": "\n"
                                    }
                                ]
                            }
                        }
                    ],
                    "closeBraceToken": {
                        "kind": "CloseBraceToken",
                        "fullStart": 552,
                        "fullEnd": 554,
                        "start": 552,
                        "end": 553,
                        "fullWidth": 2,
                        "width": 1,
                        "text": "}",
                        "value": "}",
                        "valueText": "}",
                        "hasTrailingTrivia": true,
                        "hasTrailingNewLine": true,
                        "trailingTrivia": [
                            {
                                "kind": "NewLineTrivia",
                                "text": "\n"
                            }
                        ]
                    }
                }
            }
        ],
        "endOfFileToken": {
            "kind": "EndOfFileToken",
            "fullStart": 554,
            "fullEnd": 555,
            "start": 555,
            "end": 555,
            "fullWidth": 1,
            "width": 0,
            "text": "",
            "hasLeadingTrivia": true,
            "hasLeadingNewLine": true,
            "leadingTrivia": [
                {
                    "kind": "NewLineTrivia",
                    "text": "\n"
                }
            ]
        }
    },
    "lineMap": {
        "lineStarts": [
            0,
            61,
            132,
            133,
            137,
            181,
            184,
            227,
            290,
            294,
            295,
            305,
            320,
            325,
            344,
            408,
            410,
            411,
            421,
            450,
            455,
            474,
            552,
            554,
            555
        ],
        "length": 555
    }
}<|MERGE_RESOLUTION|>--- conflicted
+++ resolved
@@ -102,12 +102,8 @@
                             "start": 309,
                             "end": 317,
                             "fullWidth": 8,
-<<<<<<< HEAD
                             "width": 8,
-                            "identifier": {
-=======
                             "propertyName": {
->>>>>>> 85e84683
                                 "kind": "IdentifierName",
                                 "fullStart": 309,
                                 "fullEnd": 311,
@@ -717,12 +713,8 @@
                             "start": 425,
                             "end": 447,
                             "fullWidth": 22,
-<<<<<<< HEAD
                             "width": 22,
-                            "identifier": {
-=======
                             "propertyName": {
->>>>>>> 85e84683
                                 "kind": "IdentifierName",
                                 "fullStart": 425,
                                 "fullEnd": 427,
