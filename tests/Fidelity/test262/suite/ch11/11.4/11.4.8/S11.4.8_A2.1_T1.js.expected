--- conflicted
+++ resolved
@@ -1055,12 +1055,8 @@
                             "start": 462,
                             "end": 467,
                             "fullWidth": 5,
-<<<<<<< HEAD
                             "width": 5,
-                            "identifier": {
-=======
                             "propertyName": {
->>>>>>> 85e84683
                                 "kind": "IdentifierName",
                                 "fullStart": 462,
                                 "fullEnd": 464,
@@ -1620,12 +1616,8 @@
                             "start": 558,
                             "end": 563,
                             "fullWidth": 5,
-<<<<<<< HEAD
                             "width": 5,
-                            "identifier": {
-=======
                             "propertyName": {
->>>>>>> 85e84683
                                 "kind": "IdentifierName",
                                 "fullStart": 558,
                                 "fullEnd": 560,
@@ -2272,12 +2264,8 @@
                             "start": 661,
                             "end": 682,
                             "fullWidth": 21,
-<<<<<<< HEAD
                             "width": 21,
-                            "identifier": {
-=======
                             "propertyName": {
->>>>>>> 85e84683
                                 "kind": "IdentifierName",
                                 "fullStart": 661,
                                 "fullEnd": 668,
