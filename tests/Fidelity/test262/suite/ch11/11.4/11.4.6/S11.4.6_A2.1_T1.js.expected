--- conflicted
+++ resolved
@@ -1034,12 +1034,8 @@
                             "start": 461,
                             "end": 466,
                             "fullWidth": 5,
-<<<<<<< HEAD
                             "width": 5,
-                            "identifier": {
-=======
                             "propertyName": {
->>>>>>> 85e84683
                                 "kind": "IdentifierName",
                                 "fullStart": 461,
                                 "fullEnd": 463,
@@ -1578,12 +1574,8 @@
                             "start": 556,
                             "end": 561,
                             "fullWidth": 5,
-<<<<<<< HEAD
                             "width": 5,
-                            "identifier": {
-=======
                             "propertyName": {
->>>>>>> 85e84683
                                 "kind": "IdentifierName",
                                 "fullStart": 556,
                                 "fullEnd": 558,
@@ -2230,12 +2222,8 @@
                             "start": 659,
                             "end": 680,
                             "fullWidth": 21,
-<<<<<<< HEAD
                             "width": 21,
-                            "identifier": {
-=======
                             "propertyName": {
->>>>>>> 85e84683
                                 "kind": "IdentifierName",
                                 "fullStart": 659,
                                 "fullEnd": 666,
