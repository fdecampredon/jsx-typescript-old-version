--- conflicted
+++ resolved
@@ -472,12 +472,8 @@
                             "start": 378,
                             "end": 383,
                             "fullWidth": 5,
-<<<<<<< HEAD
                             "width": 5,
-                            "identifier": {
-=======
                             "propertyName": {
->>>>>>> 85e84683
                                 "kind": "IdentifierName",
                                 "fullStart": 378,
                                 "fullEnd": 380,
@@ -974,12 +970,8 @@
                             "start": 473,
                             "end": 478,
                             "fullWidth": 5,
-<<<<<<< HEAD
                             "width": 5,
-                            "identifier": {
-=======
                             "propertyName": {
->>>>>>> 85e84683
                                 "kind": "IdentifierName",
                                 "fullStart": 473,
                                 "fullEnd": 475,
@@ -1476,12 +1468,8 @@
                             "start": 568,
                             "end": 573,
                             "fullWidth": 5,
-<<<<<<< HEAD
                             "width": 5,
-                            "identifier": {
-=======
                             "propertyName": {
->>>>>>> 85e84683
                                 "kind": "IdentifierName",
                                 "fullStart": 568,
                                 "fullEnd": 570,
@@ -1608,12 +1596,8 @@
                             "start": 579,
                             "end": 584,
                             "fullWidth": 5,
-<<<<<<< HEAD
                             "width": 5,
-                            "identifier": {
-=======
                             "propertyName": {
->>>>>>> 85e84683
                                 "kind": "IdentifierName",
                                 "fullStart": 579,
                                 "fullEnd": 581,
@@ -2110,12 +2094,8 @@
                             "start": 685,
                             "end": 707,
                             "fullWidth": 22,
-<<<<<<< HEAD
                             "width": 22,
-                            "identifier": {
-=======
                             "propertyName": {
->>>>>>> 85e84683
                                 "kind": "IdentifierName",
                                 "fullStart": 685,
                                 "fullEnd": 693,
@@ -2304,12 +2284,8 @@
                             "start": 713,
                             "end": 735,
                             "fullWidth": 22,
-<<<<<<< HEAD
                             "width": 22,
-                            "identifier": {
-=======
                             "propertyName": {
->>>>>>> 85e84683
                                 "kind": "IdentifierName",
                                 "fullStart": 713,
                                 "fullEnd": 721,
