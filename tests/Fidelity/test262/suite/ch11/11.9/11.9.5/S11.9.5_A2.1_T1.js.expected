--- conflicted
+++ resolved
@@ -392,12 +392,8 @@
                             "start": 359,
                             "end": 364,
                             "fullWidth": 5,
-<<<<<<< HEAD
                             "width": 5,
-                            "identifier": {
-=======
                             "propertyName": {
->>>>>>> 85e84683
                                 "kind": "IdentifierName",
                                 "fullStart": 359,
                                 "fullEnd": 361,
@@ -814,12 +810,8 @@
                             "start": 434,
                             "end": 439,
                             "fullWidth": 5,
-<<<<<<< HEAD
                             "width": 5,
-                            "identifier": {
-=======
                             "propertyName": {
->>>>>>> 85e84683
                                 "kind": "IdentifierName",
                                 "fullStart": 434,
                                 "fullEnd": 436,
@@ -1236,12 +1228,8 @@
                             "start": 509,
                             "end": 514,
                             "fullWidth": 5,
-<<<<<<< HEAD
                             "width": 5,
-                            "identifier": {
-=======
                             "propertyName": {
->>>>>>> 85e84683
                                 "kind": "IdentifierName",
                                 "fullStart": 509,
                                 "fullEnd": 511,
@@ -1368,12 +1356,8 @@
                             "start": 520,
                             "end": 525,
                             "fullWidth": 5,
-<<<<<<< HEAD
                             "width": 5,
-                            "identifier": {
-=======
                             "propertyName": {
->>>>>>> 85e84683
                                 "kind": "IdentifierName",
                                 "fullStart": 520,
                                 "fullEnd": 522,
@@ -1790,12 +1774,8 @@
                             "start": 606,
                             "end": 628,
                             "fullWidth": 22,
-<<<<<<< HEAD
                             "width": 22,
-                            "identifier": {
-=======
                             "propertyName": {
->>>>>>> 85e84683
                                 "kind": "IdentifierName",
                                 "fullStart": 606,
                                 "fullEnd": 614,
@@ -1984,12 +1964,8 @@
                             "start": 634,
                             "end": 656,
                             "fullWidth": 22,
-<<<<<<< HEAD
                             "width": 22,
-                            "identifier": {
-=======
                             "propertyName": {
->>>>>>> 85e84683
                                 "kind": "IdentifierName",
                                 "fullStart": 634,
                                 "fullEnd": 642,
