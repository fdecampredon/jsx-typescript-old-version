{
    "isDeclaration": false,
    "languageVersion": "EcmaScript5",
    "parseOptions": {
        "allowAutomaticSemicolonInsertion": true
    },
    "sourceUnit": {
        "kind": "SourceUnit",
        "fullStart": 0,
        "fullEnd": 930,
        "start": 322,
        "end": 930,
        "fullWidth": 930,
        "width": 608,
        "isIncrementallyUnusable": true,
        "moduleElements": [
            {
                "kind": "VariableStatement",
                "fullStart": 0,
                "fullEnd": 371,
                "start": 322,
                "end": 370,
                "fullWidth": 371,
                "width": 48,
                "modifiers": [],
                "variableDeclaration": {
                    "kind": "VariableDeclaration",
                    "fullStart": 0,
                    "fullEnd": 369,
                    "start": 322,
                    "end": 369,
                    "fullWidth": 369,
                    "width": 47,
                    "varKeyword": {
                        "kind": "VarKeyword",
                        "fullStart": 0,
                        "fullEnd": 326,
                        "start": 322,
                        "end": 325,
                        "fullWidth": 326,
                        "width": 3,
                        "text": "var",
                        "value": "var",
                        "valueText": "var",
                        "hasLeadingTrivia": true,
                        "hasLeadingComment": true,
                        "hasLeadingNewLine": true,
                        "hasTrailingTrivia": true,
                        "leadingTrivia": [
                            {
                                "kind": "SingleLineCommentTrivia",
                                "text": "// Copyright 2009 the Sputnik authors.  All rights reserved."
                            },
                            {
                                "kind": "NewLineTrivia",
                                "text": "\n"
                            },
                            {
                                "kind": "SingleLineCommentTrivia",
                                "text": "// This code is governed by the BSD license found in the LICENSE file."
                            },
                            {
                                "kind": "NewLineTrivia",
                                "text": "\n"
                            },
                            {
                                "kind": "NewLineTrivia",
                                "text": "\n"
                            },
                            {
                                "kind": "MultiLineCommentTrivia",
                                "text": "/**\n * ToNumber(first expression) is called first, and then ToNumber(second expression)\n *\n * @path ch11/11.5/11.5.2/S11.5.2_A2.3_T1.js\n * @description Checking with \"throw\"\n */"
                            },
                            {
                                "kind": "NewLineTrivia",
                                "text": "\n"
                            },
                            {
                                "kind": "NewLineTrivia",
                                "text": "\n"
                            },
                            {
                                "kind": "SingleLineCommentTrivia",
                                "text": "//CHECK#1"
                            },
                            {
                                "kind": "NewLineTrivia",
                                "text": "\n"
                            }
                        ],
                        "trailingTrivia": [
                            {
                                "kind": "WhitespaceTrivia",
                                "text": " "
                            }
                        ]
                    },
                    "variableDeclarators": [
                        {
                            "kind": "VariableDeclarator",
                            "fullStart": 326,
                            "fullEnd": 369,
                            "start": 326,
                            "end": 369,
                            "fullWidth": 43,
<<<<<<< HEAD
                            "width": 43,
                            "identifier": {
=======
                            "propertyName": {
>>>>>>> 85e84683
                                "kind": "IdentifierName",
                                "fullStart": 326,
                                "fullEnd": 328,
                                "start": 326,
                                "end": 327,
                                "fullWidth": 2,
                                "width": 1,
                                "text": "x",
                                "value": "x",
                                "valueText": "x",
                                "hasTrailingTrivia": true,
                                "trailingTrivia": [
                                    {
                                        "kind": "WhitespaceTrivia",
                                        "text": " "
                                    }
                                ]
                            },
                            "equalsValueClause": {
                                "kind": "EqualsValueClause",
                                "fullStart": 328,
                                "fullEnd": 369,
                                "start": 328,
                                "end": 369,
                                "fullWidth": 41,
                                "width": 41,
                                "equalsToken": {
                                    "kind": "EqualsToken",
                                    "fullStart": 328,
                                    "fullEnd": 330,
                                    "start": 328,
                                    "end": 329,
                                    "fullWidth": 2,
                                    "width": 1,
                                    "text": "=",
                                    "value": "=",
                                    "valueText": "=",
                                    "hasTrailingTrivia": true,
                                    "trailingTrivia": [
                                        {
                                            "kind": "WhitespaceTrivia",
                                            "text": " "
                                        }
                                    ]
                                },
                                "value": {
                                    "kind": "ObjectLiteralExpression",
                                    "fullStart": 330,
                                    "fullEnd": 369,
                                    "start": 330,
                                    "end": 369,
                                    "fullWidth": 39,
                                    "width": 39,
                                    "openBraceToken": {
                                        "kind": "OpenBraceToken",
                                        "fullStart": 330,
                                        "fullEnd": 332,
                                        "start": 330,
                                        "end": 331,
                                        "fullWidth": 2,
                                        "width": 1,
                                        "text": "{",
                                        "value": "{",
                                        "valueText": "{",
                                        "hasTrailingTrivia": true,
                                        "trailingTrivia": [
                                            {
                                                "kind": "WhitespaceTrivia",
                                                "text": " "
                                            }
                                        ]
                                    },
                                    "propertyAssignments": [
                                        {
                                            "kind": "SimplePropertyAssignment",
                                            "fullStart": 332,
                                            "fullEnd": 368,
                                            "start": 332,
                                            "end": 367,
                                            "fullWidth": 36,
                                            "width": 35,
                                            "propertyName": {
                                                "kind": "IdentifierName",
                                                "fullStart": 332,
                                                "fullEnd": 339,
                                                "start": 332,
                                                "end": 339,
                                                "fullWidth": 7,
                                                "width": 7,
                                                "text": "valueOf",
                                                "value": "valueOf",
                                                "valueText": "valueOf"
                                            },
                                            "colonToken": {
                                                "kind": "ColonToken",
                                                "fullStart": 339,
                                                "fullEnd": 341,
                                                "start": 339,
                                                "end": 340,
                                                "fullWidth": 2,
                                                "width": 1,
                                                "text": ":",
                                                "value": ":",
                                                "valueText": ":",
                                                "hasTrailingTrivia": true,
                                                "trailingTrivia": [
                                                    {
                                                        "kind": "WhitespaceTrivia",
                                                        "text": " "
                                                    }
                                                ]
                                            },
                                            "expression": {
                                                "kind": "FunctionExpression",
                                                "fullStart": 341,
                                                "fullEnd": 368,
                                                "start": 341,
                                                "end": 367,
                                                "fullWidth": 27,
                                                "width": 26,
                                                "functionKeyword": {
                                                    "kind": "FunctionKeyword",
                                                    "fullStart": 341,
                                                    "fullEnd": 350,
                                                    "start": 341,
                                                    "end": 349,
                                                    "fullWidth": 9,
                                                    "width": 8,
                                                    "text": "function",
                                                    "value": "function",
                                                    "valueText": "function",
                                                    "hasTrailingTrivia": true,
                                                    "trailingTrivia": [
                                                        {
                                                            "kind": "WhitespaceTrivia",
                                                            "text": " "
                                                        }
                                                    ]
                                                },
                                                "callSignature": {
                                                    "kind": "CallSignature",
                                                    "fullStart": 350,
                                                    "fullEnd": 353,
                                                    "start": 350,
                                                    "end": 352,
                                                    "fullWidth": 3,
                                                    "width": 2,
                                                    "parameterList": {
                                                        "kind": "ParameterList",
                                                        "fullStart": 350,
                                                        "fullEnd": 353,
                                                        "start": 350,
                                                        "end": 352,
                                                        "fullWidth": 3,
                                                        "width": 2,
                                                        "openParenToken": {
                                                            "kind": "OpenParenToken",
                                                            "fullStart": 350,
                                                            "fullEnd": 351,
                                                            "start": 350,
                                                            "end": 351,
                                                            "fullWidth": 1,
                                                            "width": 1,
                                                            "text": "(",
                                                            "value": "(",
                                                            "valueText": "("
                                                        },
                                                        "parameters": [],
                                                        "closeParenToken": {
                                                            "kind": "CloseParenToken",
                                                            "fullStart": 351,
                                                            "fullEnd": 353,
                                                            "start": 351,
                                                            "end": 352,
                                                            "fullWidth": 2,
                                                            "width": 1,
                                                            "text": ")",
                                                            "value": ")",
                                                            "valueText": ")",
                                                            "hasTrailingTrivia": true,
                                                            "trailingTrivia": [
                                                                {
                                                                    "kind": "WhitespaceTrivia",
                                                                    "text": " "
                                                                }
                                                            ]
                                                        }
                                                    }
                                                },
                                                "block": {
                                                    "kind": "Block",
                                                    "fullStart": 353,
                                                    "fullEnd": 368,
                                                    "start": 353,
                                                    "end": 367,
                                                    "fullWidth": 15,
                                                    "width": 14,
                                                    "openBraceToken": {
                                                        "kind": "OpenBraceToken",
                                                        "fullStart": 353,
                                                        "fullEnd": 355,
                                                        "start": 353,
                                                        "end": 354,
                                                        "fullWidth": 2,
                                                        "width": 1,
                                                        "text": "{",
                                                        "value": "{",
                                                        "valueText": "{",
                                                        "hasTrailingTrivia": true,
                                                        "trailingTrivia": [
                                                            {
                                                                "kind": "WhitespaceTrivia",
                                                                "text": " "
                                                            }
                                                        ]
                                                    },
                                                    "statements": [
                                                        {
                                                            "kind": "ThrowStatement",
                                                            "fullStart": 355,
                                                            "fullEnd": 366,
                                                            "start": 355,
                                                            "end": 365,
                                                            "fullWidth": 11,
                                                            "width": 10,
                                                            "throwKeyword": {
                                                                "kind": "ThrowKeyword",
                                                                "fullStart": 355,
                                                                "fullEnd": 361,
                                                                "start": 355,
                                                                "end": 360,
                                                                "fullWidth": 6,
                                                                "width": 5,
                                                                "text": "throw",
                                                                "value": "throw",
                                                                "valueText": "throw",
                                                                "hasTrailingTrivia": true,
                                                                "trailingTrivia": [
                                                                    {
                                                                        "kind": "WhitespaceTrivia",
                                                                        "text": " "
                                                                    }
                                                                ]
                                                            },
                                                            "expression": {
                                                                "kind": "StringLiteral",
                                                                "fullStart": 361,
                                                                "fullEnd": 364,
                                                                "start": 361,
                                                                "end": 364,
                                                                "fullWidth": 3,
                                                                "width": 3,
                                                                "text": "\"x\"",
                                                                "value": "x",
                                                                "valueText": "x"
                                                            },
                                                            "semicolonToken": {
                                                                "kind": "SemicolonToken",
                                                                "fullStart": 364,
                                                                "fullEnd": 366,
                                                                "start": 364,
                                                                "end": 365,
                                                                "fullWidth": 2,
                                                                "width": 1,
                                                                "text": ";",
                                                                "value": ";",
                                                                "valueText": ";",
                                                                "hasTrailingTrivia": true,
                                                                "trailingTrivia": [
                                                                    {
                                                                        "kind": "WhitespaceTrivia",
                                                                        "text": " "
                                                                    }
                                                                ]
                                                            }
                                                        }
                                                    ],
                                                    "closeBraceToken": {
                                                        "kind": "CloseBraceToken",
                                                        "fullStart": 366,
                                                        "fullEnd": 368,
                                                        "start": 366,
                                                        "end": 367,
                                                        "fullWidth": 2,
                                                        "width": 1,
                                                        "text": "}",
                                                        "value": "}",
                                                        "valueText": "}",
                                                        "hasTrailingTrivia": true,
                                                        "trailingTrivia": [
                                                            {
                                                                "kind": "WhitespaceTrivia",
                                                                "text": " "
                                                            }
                                                        ]
                                                    }
                                                }
                                            }
                                        }
                                    ],
                                    "closeBraceToken": {
                                        "kind": "CloseBraceToken",
                                        "fullStart": 368,
                                        "fullEnd": 369,
                                        "start": 368,
                                        "end": 369,
                                        "fullWidth": 1,
                                        "width": 1,
                                        "text": "}",
                                        "value": "}",
                                        "valueText": "}"
                                    }
                                }
                            }
                        }
                    ]
                },
                "semicolonToken": {
                    "kind": "SemicolonToken",
                    "fullStart": 369,
                    "fullEnd": 371,
                    "start": 369,
                    "end": 370,
                    "fullWidth": 2,
                    "width": 1,
                    "text": ";",
                    "value": ";",
                    "valueText": ";",
                    "hasTrailingTrivia": true,
                    "hasTrailingNewLine": true,
                    "trailingTrivia": [
                        {
                            "kind": "NewLineTrivia",
                            "text": "\n"
                        }
                    ]
                }
            },
            {
                "kind": "VariableStatement",
                "fullStart": 371,
                "fullEnd": 420,
                "start": 371,
                "end": 419,
                "fullWidth": 49,
                "width": 48,
                "modifiers": [],
                "variableDeclaration": {
                    "kind": "VariableDeclaration",
                    "fullStart": 371,
                    "fullEnd": 418,
                    "start": 371,
                    "end": 418,
                    "fullWidth": 47,
                    "width": 47,
                    "varKeyword": {
                        "kind": "VarKeyword",
                        "fullStart": 371,
                        "fullEnd": 375,
                        "start": 371,
                        "end": 374,
                        "fullWidth": 4,
                        "width": 3,
                        "text": "var",
                        "value": "var",
                        "valueText": "var",
                        "hasTrailingTrivia": true,
                        "trailingTrivia": [
                            {
                                "kind": "WhitespaceTrivia",
                                "text": " "
                            }
                        ]
                    },
                    "variableDeclarators": [
                        {
                            "kind": "VariableDeclarator",
                            "fullStart": 375,
                            "fullEnd": 418,
                            "start": 375,
                            "end": 418,
                            "fullWidth": 43,
<<<<<<< HEAD
                            "width": 43,
                            "identifier": {
=======
                            "propertyName": {
>>>>>>> 85e84683
                                "kind": "IdentifierName",
                                "fullStart": 375,
                                "fullEnd": 377,
                                "start": 375,
                                "end": 376,
                                "fullWidth": 2,
                                "width": 1,
                                "text": "y",
                                "value": "y",
                                "valueText": "y",
                                "hasTrailingTrivia": true,
                                "trailingTrivia": [
                                    {
                                        "kind": "WhitespaceTrivia",
                                        "text": " "
                                    }
                                ]
                            },
                            "equalsValueClause": {
                                "kind": "EqualsValueClause",
                                "fullStart": 377,
                                "fullEnd": 418,
                                "start": 377,
                                "end": 418,
                                "fullWidth": 41,
                                "width": 41,
                                "equalsToken": {
                                    "kind": "EqualsToken",
                                    "fullStart": 377,
                                    "fullEnd": 379,
                                    "start": 377,
                                    "end": 378,
                                    "fullWidth": 2,
                                    "width": 1,
                                    "text": "=",
                                    "value": "=",
                                    "valueText": "=",
                                    "hasTrailingTrivia": true,
                                    "trailingTrivia": [
                                        {
                                            "kind": "WhitespaceTrivia",
                                            "text": " "
                                        }
                                    ]
                                },
                                "value": {
                                    "kind": "ObjectLiteralExpression",
                                    "fullStart": 379,
                                    "fullEnd": 418,
                                    "start": 379,
                                    "end": 418,
                                    "fullWidth": 39,
                                    "width": 39,
                                    "openBraceToken": {
                                        "kind": "OpenBraceToken",
                                        "fullStart": 379,
                                        "fullEnd": 381,
                                        "start": 379,
                                        "end": 380,
                                        "fullWidth": 2,
                                        "width": 1,
                                        "text": "{",
                                        "value": "{",
                                        "valueText": "{",
                                        "hasTrailingTrivia": true,
                                        "trailingTrivia": [
                                            {
                                                "kind": "WhitespaceTrivia",
                                                "text": " "
                                            }
                                        ]
                                    },
                                    "propertyAssignments": [
                                        {
                                            "kind": "SimplePropertyAssignment",
                                            "fullStart": 381,
                                            "fullEnd": 417,
                                            "start": 381,
                                            "end": 416,
                                            "fullWidth": 36,
                                            "width": 35,
                                            "propertyName": {
                                                "kind": "IdentifierName",
                                                "fullStart": 381,
                                                "fullEnd": 388,
                                                "start": 381,
                                                "end": 388,
                                                "fullWidth": 7,
                                                "width": 7,
                                                "text": "valueOf",
                                                "value": "valueOf",
                                                "valueText": "valueOf"
                                            },
                                            "colonToken": {
                                                "kind": "ColonToken",
                                                "fullStart": 388,
                                                "fullEnd": 390,
                                                "start": 388,
                                                "end": 389,
                                                "fullWidth": 2,
                                                "width": 1,
                                                "text": ":",
                                                "value": ":",
                                                "valueText": ":",
                                                "hasTrailingTrivia": true,
                                                "trailingTrivia": [
                                                    {
                                                        "kind": "WhitespaceTrivia",
                                                        "text": " "
                                                    }
                                                ]
                                            },
                                            "expression": {
                                                "kind": "FunctionExpression",
                                                "fullStart": 390,
                                                "fullEnd": 417,
                                                "start": 390,
                                                "end": 416,
                                                "fullWidth": 27,
                                                "width": 26,
                                                "functionKeyword": {
                                                    "kind": "FunctionKeyword",
                                                    "fullStart": 390,
                                                    "fullEnd": 399,
                                                    "start": 390,
                                                    "end": 398,
                                                    "fullWidth": 9,
                                                    "width": 8,
                                                    "text": "function",
                                                    "value": "function",
                                                    "valueText": "function",
                                                    "hasTrailingTrivia": true,
                                                    "trailingTrivia": [
                                                        {
                                                            "kind": "WhitespaceTrivia",
                                                            "text": " "
                                                        }
                                                    ]
                                                },
                                                "callSignature": {
                                                    "kind": "CallSignature",
                                                    "fullStart": 399,
                                                    "fullEnd": 402,
                                                    "start": 399,
                                                    "end": 401,
                                                    "fullWidth": 3,
                                                    "width": 2,
                                                    "parameterList": {
                                                        "kind": "ParameterList",
                                                        "fullStart": 399,
                                                        "fullEnd": 402,
                                                        "start": 399,
                                                        "end": 401,
                                                        "fullWidth": 3,
                                                        "width": 2,
                                                        "openParenToken": {
                                                            "kind": "OpenParenToken",
                                                            "fullStart": 399,
                                                            "fullEnd": 400,
                                                            "start": 399,
                                                            "end": 400,
                                                            "fullWidth": 1,
                                                            "width": 1,
                                                            "text": "(",
                                                            "value": "(",
                                                            "valueText": "("
                                                        },
                                                        "parameters": [],
                                                        "closeParenToken": {
                                                            "kind": "CloseParenToken",
                                                            "fullStart": 400,
                                                            "fullEnd": 402,
                                                            "start": 400,
                                                            "end": 401,
                                                            "fullWidth": 2,
                                                            "width": 1,
                                                            "text": ")",
                                                            "value": ")",
                                                            "valueText": ")",
                                                            "hasTrailingTrivia": true,
                                                            "trailingTrivia": [
                                                                {
                                                                    "kind": "WhitespaceTrivia",
                                                                    "text": " "
                                                                }
                                                            ]
                                                        }
                                                    }
                                                },
                                                "block": {
                                                    "kind": "Block",
                                                    "fullStart": 402,
                                                    "fullEnd": 417,
                                                    "start": 402,
                                                    "end": 416,
                                                    "fullWidth": 15,
                                                    "width": 14,
                                                    "openBraceToken": {
                                                        "kind": "OpenBraceToken",
                                                        "fullStart": 402,
                                                        "fullEnd": 404,
                                                        "start": 402,
                                                        "end": 403,
                                                        "fullWidth": 2,
                                                        "width": 1,
                                                        "text": "{",
                                                        "value": "{",
                                                        "valueText": "{",
                                                        "hasTrailingTrivia": true,
                                                        "trailingTrivia": [
                                                            {
                                                                "kind": "WhitespaceTrivia",
                                                                "text": " "
                                                            }
                                                        ]
                                                    },
                                                    "statements": [
                                                        {
                                                            "kind": "ThrowStatement",
                                                            "fullStart": 404,
                                                            "fullEnd": 415,
                                                            "start": 404,
                                                            "end": 414,
                                                            "fullWidth": 11,
                                                            "width": 10,
                                                            "throwKeyword": {
                                                                "kind": "ThrowKeyword",
                                                                "fullStart": 404,
                                                                "fullEnd": 410,
                                                                "start": 404,
                                                                "end": 409,
                                                                "fullWidth": 6,
                                                                "width": 5,
                                                                "text": "throw",
                                                                "value": "throw",
                                                                "valueText": "throw",
                                                                "hasTrailingTrivia": true,
                                                                "trailingTrivia": [
                                                                    {
                                                                        "kind": "WhitespaceTrivia",
                                                                        "text": " "
                                                                    }
                                                                ]
                                                            },
                                                            "expression": {
                                                                "kind": "StringLiteral",
                                                                "fullStart": 410,
                                                                "fullEnd": 413,
                                                                "start": 410,
                                                                "end": 413,
                                                                "fullWidth": 3,
                                                                "width": 3,
                                                                "text": "\"y\"",
                                                                "value": "y",
                                                                "valueText": "y"
                                                            },
                                                            "semicolonToken": {
                                                                "kind": "SemicolonToken",
                                                                "fullStart": 413,
                                                                "fullEnd": 415,
                                                                "start": 413,
                                                                "end": 414,
                                                                "fullWidth": 2,
                                                                "width": 1,
                                                                "text": ";",
                                                                "value": ";",
                                                                "valueText": ";",
                                                                "hasTrailingTrivia": true,
                                                                "trailingTrivia": [
                                                                    {
                                                                        "kind": "WhitespaceTrivia",
                                                                        "text": " "
                                                                    }
                                                                ]
                                                            }
                                                        }
                                                    ],
                                                    "closeBraceToken": {
                                                        "kind": "CloseBraceToken",
                                                        "fullStart": 415,
                                                        "fullEnd": 417,
                                                        "start": 415,
                                                        "end": 416,
                                                        "fullWidth": 2,
                                                        "width": 1,
                                                        "text": "}",
                                                        "value": "}",
                                                        "valueText": "}",
                                                        "hasTrailingTrivia": true,
                                                        "trailingTrivia": [
                                                            {
                                                                "kind": "WhitespaceTrivia",
                                                                "text": " "
                                                            }
                                                        ]
                                                    }
                                                }
                                            }
                                        }
                                    ],
                                    "closeBraceToken": {
                                        "kind": "CloseBraceToken",
                                        "fullStart": 417,
                                        "fullEnd": 418,
                                        "start": 417,
                                        "end": 418,
                                        "fullWidth": 1,
                                        "width": 1,
                                        "text": "}",
                                        "value": "}",
                                        "valueText": "}"
                                    }
                                }
                            }
                        }
                    ]
                },
                "semicolonToken": {
                    "kind": "SemicolonToken",
                    "fullStart": 418,
                    "fullEnd": 420,
                    "start": 418,
                    "end": 419,
                    "fullWidth": 2,
                    "width": 1,
                    "text": ";",
                    "value": ";",
                    "valueText": ";",
                    "hasTrailingTrivia": true,
                    "hasTrailingNewLine": true,
                    "trailingTrivia": [
                        {
                            "kind": "NewLineTrivia",
                            "text": "\n"
                        }
                    ]
                }
            },
            {
                "kind": "TryStatement",
                "fullStart": 420,
                "fullEnd": 929,
                "start": 420,
                "end": 928,
                "fullWidth": 509,
                "width": 508,
                "isIncrementallyUnusable": true,
                "tryKeyword": {
                    "kind": "TryKeyword",
                    "fullStart": 420,
                    "fullEnd": 424,
                    "start": 420,
                    "end": 423,
                    "fullWidth": 4,
                    "width": 3,
                    "text": "try",
                    "value": "try",
                    "valueText": "try",
                    "hasTrailingTrivia": true,
                    "trailingTrivia": [
                        {
                            "kind": "WhitespaceTrivia",
                            "text": " "
                        }
                    ]
                },
                "block": {
                    "kind": "Block",
                    "fullStart": 424,
                    "fullEnd": 592,
                    "start": 424,
                    "end": 591,
                    "fullWidth": 168,
                    "width": 167,
                    "isIncrementallyUnusable": true,
                    "openBraceToken": {
                        "kind": "OpenBraceToken",
                        "fullStart": 424,
                        "fullEnd": 426,
                        "start": 424,
                        "end": 425,
                        "fullWidth": 2,
                        "width": 1,
                        "text": "{",
                        "value": "{",
                        "valueText": "{",
                        "hasTrailingTrivia": true,
                        "hasTrailingNewLine": true,
                        "trailingTrivia": [
                            {
                                "kind": "NewLineTrivia",
                                "text": "\n"
                            }
                        ]
                    },
                    "statements": [
                        {
                            "kind": "ExpressionStatement",
                            "fullStart": 426,
                            "fullEnd": 436,
                            "start": 429,
                            "end": 435,
                            "fullWidth": 10,
                            "width": 6,
                            "isIncrementallyUnusable": true,
                            "expression": {
                                "kind": "DivideExpression",
                                "fullStart": 426,
                                "fullEnd": 434,
                                "start": 429,
                                "end": 434,
                                "fullWidth": 8,
                                "width": 5,
                                "isIncrementallyUnusable": true,
                                "left": {
                                    "kind": "IdentifierName",
                                    "fullStart": 426,
                                    "fullEnd": 431,
                                    "start": 429,
                                    "end": 430,
                                    "fullWidth": 5,
                                    "width": 1,
                                    "text": "x",
                                    "value": "x",
                                    "valueText": "x",
                                    "hasLeadingTrivia": true,
                                    "hasTrailingTrivia": true,
                                    "leadingTrivia": [
                                        {
                                            "kind": "WhitespaceTrivia",
                                            "text": "   "
                                        }
                                    ],
                                    "trailingTrivia": [
                                        {
                                            "kind": "WhitespaceTrivia",
                                            "text": " "
                                        }
                                    ]
                                },
                                "operatorToken": {
                                    "kind": "SlashToken",
                                    "fullStart": 431,
                                    "fullEnd": 433,
                                    "start": 431,
                                    "end": 432,
                                    "fullWidth": 2,
                                    "width": 1,
                                    "text": "/",
                                    "value": "/",
                                    "valueText": "/",
                                    "hasTrailingTrivia": true,
                                    "trailingTrivia": [
                                        {
                                            "kind": "WhitespaceTrivia",
                                            "text": " "
                                        }
                                    ]
                                },
                                "right": {
                                    "kind": "IdentifierName",
                                    "fullStart": 433,
                                    "fullEnd": 434,
                                    "start": 433,
                                    "end": 434,
                                    "fullWidth": 1,
                                    "width": 1,
                                    "text": "y",
                                    "value": "y",
                                    "valueText": "y"
                                }
                            },
                            "semicolonToken": {
                                "kind": "SemicolonToken",
                                "fullStart": 434,
                                "fullEnd": 436,
                                "start": 434,
                                "end": 435,
                                "fullWidth": 2,
                                "width": 1,
                                "text": ";",
                                "value": ";",
                                "valueText": ";",
                                "hasTrailingTrivia": true,
                                "hasTrailingNewLine": true,
                                "trailingTrivia": [
                                    {
                                        "kind": "NewLineTrivia",
                                        "text": "\n"
                                    }
                                ]
                            }
                        },
                        {
                            "kind": "ExpressionStatement",
                            "fullStart": 436,
                            "fullEnd": 590,
                            "start": 439,
                            "end": 589,
                            "fullWidth": 154,
                            "width": 150,
                            "isIncrementallyUnusable": true,
                            "expression": {
                                "kind": "InvocationExpression",
                                "fullStart": 436,
                                "fullEnd": 588,
                                "start": 439,
                                "end": 588,
                                "fullWidth": 152,
                                "width": 149,
                                "isIncrementallyUnusable": true,
                                "expression": {
                                    "kind": "IdentifierName",
                                    "fullStart": 436,
                                    "fullEnd": 445,
                                    "start": 439,
                                    "end": 445,
                                    "fullWidth": 9,
                                    "width": 6,
                                    "text": "$ERROR",
                                    "value": "$ERROR",
                                    "valueText": "$ERROR",
                                    "hasLeadingTrivia": true,
                                    "leadingTrivia": [
                                        {
                                            "kind": "WhitespaceTrivia",
                                            "text": "   "
                                        }
                                    ]
                                },
                                "argumentList": {
                                    "kind": "ArgumentList",
                                    "fullStart": 445,
                                    "fullEnd": 588,
                                    "start": 445,
                                    "end": 588,
                                    "fullWidth": 143,
                                    "width": 143,
                                    "isIncrementallyUnusable": true,
                                    "openParenToken": {
                                        "kind": "OpenParenToken",
                                        "fullStart": 445,
                                        "fullEnd": 446,
                                        "start": 445,
                                        "end": 446,
                                        "fullWidth": 1,
                                        "width": 1,
                                        "text": "(",
                                        "value": "(",
                                        "valueText": "("
                                    },
                                    "arguments": [
                                        {
                                            "kind": "AddExpression",
                                            "fullStart": 446,
                                            "fullEnd": 587,
                                            "start": 446,
                                            "end": 587,
                                            "fullWidth": 141,
                                            "width": 141,
                                            "isIncrementallyUnusable": true,
                                            "left": {
                                                "kind": "StringLiteral",
                                                "fullStart": 446,
                                                "fullEnd": 578,
                                                "start": 446,
                                                "end": 577,
                                                "fullWidth": 132,
                                                "width": 131,
                                                "text": "'#1.1: var x = { valueOf: function () { throw \"x\"; } }; var y = { valueOf: function () { throw \"y\"; } }; x / y throw \"x\". Actual: '",
                                                "value": "#1.1: var x = { valueOf: function () { throw \"x\"; } }; var y = { valueOf: function () { throw \"y\"; } }; x / y throw \"x\". Actual: ",
                                                "valueText": "#1.1: var x = { valueOf: function () { throw \"x\"; } }; var y = { valueOf: function () { throw \"y\"; } }; x / y throw \"x\". Actual: ",
                                                "hasTrailingTrivia": true,
                                                "trailingTrivia": [
                                                    {
                                                        "kind": "WhitespaceTrivia",
                                                        "text": " "
                                                    }
                                                ]
                                            },
                                            "operatorToken": {
                                                "kind": "PlusToken",
                                                "fullStart": 578,
                                                "fullEnd": 580,
                                                "start": 578,
                                                "end": 579,
                                                "fullWidth": 2,
                                                "width": 1,
                                                "text": "+",
                                                "value": "+",
                                                "valueText": "+",
                                                "hasTrailingTrivia": true,
                                                "trailingTrivia": [
                                                    {
                                                        "kind": "WhitespaceTrivia",
                                                        "text": " "
                                                    }
                                                ]
                                            },
                                            "right": {
                                                "kind": "ParenthesizedExpression",
                                                "fullStart": 580,
                                                "fullEnd": 587,
                                                "start": 580,
                                                "end": 587,
                                                "fullWidth": 7,
                                                "width": 7,
                                                "isIncrementallyUnusable": true,
                                                "openParenToken": {
                                                    "kind": "OpenParenToken",
                                                    "fullStart": 580,
                                                    "fullEnd": 581,
                                                    "start": 580,
                                                    "end": 581,
                                                    "fullWidth": 1,
                                                    "width": 1,
                                                    "text": "(",
                                                    "value": "(",
                                                    "valueText": "("
                                                },
                                                "expression": {
                                                    "kind": "DivideExpression",
                                                    "fullStart": 581,
                                                    "fullEnd": 586,
                                                    "start": 581,
                                                    "end": 586,
                                                    "fullWidth": 5,
                                                    "width": 5,
                                                    "isIncrementallyUnusable": true,
                                                    "left": {
                                                        "kind": "IdentifierName",
                                                        "fullStart": 581,
                                                        "fullEnd": 583,
                                                        "start": 581,
                                                        "end": 582,
                                                        "fullWidth": 2,
                                                        "width": 1,
                                                        "text": "x",
                                                        "value": "x",
                                                        "valueText": "x",
                                                        "hasTrailingTrivia": true,
                                                        "trailingTrivia": [
                                                            {
                                                                "kind": "WhitespaceTrivia",
                                                                "text": " "
                                                            }
                                                        ]
                                                    },
                                                    "operatorToken": {
                                                        "kind": "SlashToken",
                                                        "fullStart": 583,
                                                        "fullEnd": 585,
                                                        "start": 583,
                                                        "end": 584,
                                                        "fullWidth": 2,
                                                        "width": 1,
                                                        "text": "/",
                                                        "value": "/",
                                                        "valueText": "/",
                                                        "hasTrailingTrivia": true,
                                                        "trailingTrivia": [
                                                            {
                                                                "kind": "WhitespaceTrivia",
                                                                "text": " "
                                                            }
                                                        ]
                                                    },
                                                    "right": {
                                                        "kind": "IdentifierName",
                                                        "fullStart": 585,
                                                        "fullEnd": 586,
                                                        "start": 585,
                                                        "end": 586,
                                                        "fullWidth": 1,
                                                        "width": 1,
                                                        "text": "y",
                                                        "value": "y",
                                                        "valueText": "y"
                                                    }
                                                },
                                                "closeParenToken": {
                                                    "kind": "CloseParenToken",
                                                    "fullStart": 586,
                                                    "fullEnd": 587,
                                                    "start": 586,
                                                    "end": 587,
                                                    "fullWidth": 1,
                                                    "width": 1,
                                                    "text": ")",
                                                    "value": ")",
                                                    "valueText": ")"
                                                }
                                            }
                                        }
                                    ],
                                    "closeParenToken": {
                                        "kind": "CloseParenToken",
                                        "fullStart": 587,
                                        "fullEnd": 588,
                                        "start": 587,
                                        "end": 588,
                                        "fullWidth": 1,
                                        "width": 1,
                                        "text": ")",
                                        "value": ")",
                                        "valueText": ")"
                                    }
                                }
                            },
                            "semicolonToken": {
                                "kind": "SemicolonToken",
                                "fullStart": 588,
                                "fullEnd": 590,
                                "start": 588,
                                "end": 589,
                                "fullWidth": 2,
                                "width": 1,
                                "text": ";",
                                "value": ";",
                                "valueText": ";",
                                "hasTrailingTrivia": true,
                                "hasTrailingNewLine": true,
                                "trailingTrivia": [
                                    {
                                        "kind": "NewLineTrivia",
                                        "text": "\n"
                                    }
                                ]
                            }
                        }
                    ],
                    "closeBraceToken": {
                        "kind": "CloseBraceToken",
                        "fullStart": 590,
                        "fullEnd": 592,
                        "start": 590,
                        "end": 591,
                        "fullWidth": 2,
                        "width": 1,
                        "text": "}",
                        "value": "}",
                        "valueText": "}",
                        "hasTrailingTrivia": true,
                        "trailingTrivia": [
                            {
                                "kind": "WhitespaceTrivia",
                                "text": " "
                            }
                        ]
                    }
                },
                "catchClause": {
                    "kind": "CatchClause",
                    "fullStart": 592,
                    "fullEnd": 929,
                    "start": 592,
                    "end": 928,
                    "fullWidth": 337,
                    "width": 336,
                    "catchKeyword": {
                        "kind": "CatchKeyword",
                        "fullStart": 592,
                        "fullEnd": 598,
                        "start": 592,
                        "end": 597,
                        "fullWidth": 6,
                        "width": 5,
                        "text": "catch",
                        "value": "catch",
                        "valueText": "catch",
                        "hasTrailingTrivia": true,
                        "trailingTrivia": [
                            {
                                "kind": "WhitespaceTrivia",
                                "text": " "
                            }
                        ]
                    },
                    "openParenToken": {
                        "kind": "OpenParenToken",
                        "fullStart": 598,
                        "fullEnd": 599,
                        "start": 598,
                        "end": 599,
                        "fullWidth": 1,
                        "width": 1,
                        "text": "(",
                        "value": "(",
                        "valueText": "("
                    },
                    "identifier": {
                        "kind": "IdentifierName",
                        "fullStart": 599,
                        "fullEnd": 600,
                        "start": 599,
                        "end": 600,
                        "fullWidth": 1,
                        "width": 1,
                        "text": "e",
                        "value": "e",
                        "valueText": "e"
                    },
                    "closeParenToken": {
                        "kind": "CloseParenToken",
                        "fullStart": 600,
                        "fullEnd": 602,
                        "start": 600,
                        "end": 601,
                        "fullWidth": 2,
                        "width": 1,
                        "text": ")",
                        "value": ")",
                        "valueText": ")",
                        "hasTrailingTrivia": true,
                        "trailingTrivia": [
                            {
                                "kind": "WhitespaceTrivia",
                                "text": " "
                            }
                        ]
                    },
                    "block": {
                        "kind": "Block",
                        "fullStart": 602,
                        "fullEnd": 929,
                        "start": 602,
                        "end": 928,
                        "fullWidth": 327,
                        "width": 326,
                        "openBraceToken": {
                            "kind": "OpenBraceToken",
                            "fullStart": 602,
                            "fullEnd": 604,
                            "start": 602,
                            "end": 603,
                            "fullWidth": 2,
                            "width": 1,
                            "text": "{",
                            "value": "{",
                            "valueText": "{",
                            "hasTrailingTrivia": true,
                            "hasTrailingNewLine": true,
                            "trailingTrivia": [
                                {
                                    "kind": "NewLineTrivia",
                                    "text": "\n"
                                }
                            ]
                        },
                        "statements": [
                            {
                                "kind": "IfStatement",
                                "fullStart": 604,
                                "fullEnd": 927,
                                "start": 607,
                                "end": 926,
                                "fullWidth": 323,
                                "width": 319,
                                "ifKeyword": {
                                    "kind": "IfKeyword",
                                    "fullStart": 604,
                                    "fullEnd": 610,
                                    "start": 607,
                                    "end": 609,
                                    "fullWidth": 6,
                                    "width": 2,
                                    "text": "if",
                                    "value": "if",
                                    "valueText": "if",
                                    "hasLeadingTrivia": true,
                                    "hasTrailingTrivia": true,
                                    "leadingTrivia": [
                                        {
                                            "kind": "WhitespaceTrivia",
                                            "text": "   "
                                        }
                                    ],
                                    "trailingTrivia": [
                                        {
                                            "kind": "WhitespaceTrivia",
                                            "text": " "
                                        }
                                    ]
                                },
                                "openParenToken": {
                                    "kind": "OpenParenToken",
                                    "fullStart": 610,
                                    "fullEnd": 611,
                                    "start": 610,
                                    "end": 611,
                                    "fullWidth": 1,
                                    "width": 1,
                                    "text": "(",
                                    "value": "(",
                                    "valueText": "("
                                },
                                "condition": {
                                    "kind": "EqualsExpression",
                                    "fullStart": 611,
                                    "fullEnd": 620,
                                    "start": 611,
                                    "end": 620,
                                    "fullWidth": 9,
                                    "width": 9,
                                    "left": {
                                        "kind": "IdentifierName",
                                        "fullStart": 611,
                                        "fullEnd": 613,
                                        "start": 611,
                                        "end": 612,
                                        "fullWidth": 2,
                                        "width": 1,
                                        "text": "e",
                                        "value": "e",
                                        "valueText": "e",
                                        "hasTrailingTrivia": true,
                                        "trailingTrivia": [
                                            {
                                                "kind": "WhitespaceTrivia",
                                                "text": " "
                                            }
                                        ]
                                    },
                                    "operatorToken": {
                                        "kind": "EqualsEqualsEqualsToken",
                                        "fullStart": 613,
                                        "fullEnd": 617,
                                        "start": 613,
                                        "end": 616,
                                        "fullWidth": 4,
                                        "width": 3,
                                        "text": "===",
                                        "value": "===",
                                        "valueText": "===",
                                        "hasTrailingTrivia": true,
                                        "trailingTrivia": [
                                            {
                                                "kind": "WhitespaceTrivia",
                                                "text": " "
                                            }
                                        ]
                                    },
                                    "right": {
                                        "kind": "StringLiteral",
                                        "fullStart": 617,
                                        "fullEnd": 620,
                                        "start": 617,
                                        "end": 620,
                                        "fullWidth": 3,
                                        "width": 3,
                                        "text": "\"y\"",
                                        "value": "y",
                                        "valueText": "y"
                                    }
                                },
                                "closeParenToken": {
                                    "kind": "CloseParenToken",
                                    "fullStart": 620,
                                    "fullEnd": 622,
                                    "start": 620,
                                    "end": 621,
                                    "fullWidth": 2,
                                    "width": 1,
                                    "text": ")",
                                    "value": ")",
                                    "valueText": ")",
                                    "hasTrailingTrivia": true,
                                    "trailingTrivia": [
                                        {
                                            "kind": "WhitespaceTrivia",
                                            "text": " "
                                        }
                                    ]
                                },
                                "statement": {
                                    "kind": "Block",
                                    "fullStart": 622,
                                    "fullEnd": 732,
                                    "start": 622,
                                    "end": 731,
                                    "fullWidth": 110,
                                    "width": 109,
                                    "openBraceToken": {
                                        "kind": "OpenBraceToken",
                                        "fullStart": 622,
                                        "fullEnd": 624,
                                        "start": 622,
                                        "end": 623,
                                        "fullWidth": 2,
                                        "width": 1,
                                        "text": "{",
                                        "value": "{",
                                        "valueText": "{",
                                        "hasTrailingTrivia": true,
                                        "hasTrailingNewLine": true,
                                        "trailingTrivia": [
                                            {
                                                "kind": "NewLineTrivia",
                                                "text": "\n"
                                            }
                                        ]
                                    },
                                    "statements": [
                                        {
                                            "kind": "ExpressionStatement",
                                            "fullStart": 624,
                                            "fullEnd": 727,
                                            "start": 629,
                                            "end": 726,
                                            "fullWidth": 103,
                                            "width": 97,
                                            "expression": {
                                                "kind": "InvocationExpression",
                                                "fullStart": 624,
                                                "fullEnd": 725,
                                                "start": 629,
                                                "end": 725,
                                                "fullWidth": 101,
                                                "width": 96,
                                                "expression": {
                                                    "kind": "IdentifierName",
                                                    "fullStart": 624,
                                                    "fullEnd": 635,
                                                    "start": 629,
                                                    "end": 635,
                                                    "fullWidth": 11,
                                                    "width": 6,
                                                    "text": "$ERROR",
                                                    "value": "$ERROR",
                                                    "valueText": "$ERROR",
                                                    "hasLeadingTrivia": true,
                                                    "leadingTrivia": [
                                                        {
                                                            "kind": "WhitespaceTrivia",
                                                            "text": "     "
                                                        }
                                                    ]
                                                },
                                                "argumentList": {
                                                    "kind": "ArgumentList",
                                                    "fullStart": 635,
                                                    "fullEnd": 725,
                                                    "start": 635,
                                                    "end": 725,
                                                    "fullWidth": 90,
                                                    "width": 90,
                                                    "openParenToken": {
                                                        "kind": "OpenParenToken",
                                                        "fullStart": 635,
                                                        "fullEnd": 636,
                                                        "start": 635,
                                                        "end": 636,
                                                        "fullWidth": 1,
                                                        "width": 1,
                                                        "text": "(",
                                                        "value": "(",
                                                        "valueText": "("
                                                    },
                                                    "arguments": [
                                                        {
                                                            "kind": "StringLiteral",
                                                            "fullStart": 636,
                                                            "fullEnd": 724,
                                                            "start": 636,
                                                            "end": 724,
                                                            "fullWidth": 88,
                                                            "width": 88,
                                                            "text": "'#1.2: ToNumber(first expression) is called first, and then ToNumber(second expression)'",
                                                            "value": "#1.2: ToNumber(first expression) is called first, and then ToNumber(second expression)",
                                                            "valueText": "#1.2: ToNumber(first expression) is called first, and then ToNumber(second expression)"
                                                        }
                                                    ],
                                                    "closeParenToken": {
                                                        "kind": "CloseParenToken",
                                                        "fullStart": 724,
                                                        "fullEnd": 725,
                                                        "start": 724,
                                                        "end": 725,
                                                        "fullWidth": 1,
                                                        "width": 1,
                                                        "text": ")",
                                                        "value": ")",
                                                        "valueText": ")"
                                                    }
                                                }
                                            },
                                            "semicolonToken": {
                                                "kind": "SemicolonToken",
                                                "fullStart": 725,
                                                "fullEnd": 727,
                                                "start": 725,
                                                "end": 726,
                                                "fullWidth": 2,
                                                "width": 1,
                                                "text": ";",
                                                "value": ";",
                                                "valueText": ";",
                                                "hasTrailingTrivia": true,
                                                "hasTrailingNewLine": true,
                                                "trailingTrivia": [
                                                    {
                                                        "kind": "NewLineTrivia",
                                                        "text": "\n"
                                                    }
                                                ]
                                            }
                                        }
                                    ],
                                    "closeBraceToken": {
                                        "kind": "CloseBraceToken",
                                        "fullStart": 727,
                                        "fullEnd": 732,
                                        "start": 730,
                                        "end": 731,
                                        "fullWidth": 5,
                                        "width": 1,
                                        "text": "}",
                                        "value": "}",
                                        "valueText": "}",
                                        "hasLeadingTrivia": true,
                                        "hasTrailingTrivia": true,
                                        "leadingTrivia": [
                                            {
                                                "kind": "WhitespaceTrivia",
                                                "text": "   "
                                            }
                                        ],
                                        "trailingTrivia": [
                                            {
                                                "kind": "WhitespaceTrivia",
                                                "text": " "
                                            }
                                        ]
                                    }
                                },
                                "elseClause": {
                                    "kind": "ElseClause",
                                    "fullStart": 732,
                                    "fullEnd": 927,
                                    "start": 732,
                                    "end": 926,
                                    "fullWidth": 195,
                                    "width": 194,
                                    "elseKeyword": {
                                        "kind": "ElseKeyword",
                                        "fullStart": 732,
                                        "fullEnd": 737,
                                        "start": 732,
                                        "end": 736,
                                        "fullWidth": 5,
                                        "width": 4,
                                        "text": "else",
                                        "value": "else",
                                        "valueText": "else",
                                        "hasTrailingTrivia": true,
                                        "trailingTrivia": [
                                            {
                                                "kind": "WhitespaceTrivia",
                                                "text": " "
                                            }
                                        ]
                                    },
                                    "statement": {
                                        "kind": "Block",
                                        "fullStart": 737,
                                        "fullEnd": 927,
                                        "start": 737,
                                        "end": 926,
                                        "fullWidth": 190,
                                        "width": 189,
                                        "openBraceToken": {
                                            "kind": "OpenBraceToken",
                                            "fullStart": 737,
                                            "fullEnd": 739,
                                            "start": 737,
                                            "end": 738,
                                            "fullWidth": 2,
                                            "width": 1,
                                            "text": "{",
                                            "value": "{",
                                            "valueText": "{",
                                            "hasTrailingTrivia": true,
                                            "hasTrailingNewLine": true,
                                            "trailingTrivia": [
                                                {
                                                    "kind": "NewLineTrivia",
                                                    "text": "\n"
                                                }
                                            ]
                                        },
                                        "statements": [
                                            {
                                                "kind": "IfStatement",
                                                "fullStart": 739,
                                                "fullEnd": 922,
                                                "start": 744,
                                                "end": 921,
                                                "fullWidth": 183,
                                                "width": 177,
                                                "ifKeyword": {
                                                    "kind": "IfKeyword",
                                                    "fullStart": 739,
                                                    "fullEnd": 747,
                                                    "start": 744,
                                                    "end": 746,
                                                    "fullWidth": 8,
                                                    "width": 2,
                                                    "text": "if",
                                                    "value": "if",
                                                    "valueText": "if",
                                                    "hasLeadingTrivia": true,
                                                    "hasTrailingTrivia": true,
                                                    "leadingTrivia": [
                                                        {
                                                            "kind": "WhitespaceTrivia",
                                                            "text": "     "
                                                        }
                                                    ],
                                                    "trailingTrivia": [
                                                        {
                                                            "kind": "WhitespaceTrivia",
                                                            "text": " "
                                                        }
                                                    ]
                                                },
                                                "openParenToken": {
                                                    "kind": "OpenParenToken",
                                                    "fullStart": 747,
                                                    "fullEnd": 748,
                                                    "start": 747,
                                                    "end": 748,
                                                    "fullWidth": 1,
                                                    "width": 1,
                                                    "text": "(",
                                                    "value": "(",
                                                    "valueText": "("
                                                },
                                                "condition": {
                                                    "kind": "NotEqualsExpression",
                                                    "fullStart": 748,
                                                    "fullEnd": 757,
                                                    "start": 748,
                                                    "end": 757,
                                                    "fullWidth": 9,
                                                    "width": 9,
                                                    "left": {
                                                        "kind": "IdentifierName",
                                                        "fullStart": 748,
                                                        "fullEnd": 750,
                                                        "start": 748,
                                                        "end": 749,
                                                        "fullWidth": 2,
                                                        "width": 1,
                                                        "text": "e",
                                                        "value": "e",
                                                        "valueText": "e",
                                                        "hasTrailingTrivia": true,
                                                        "trailingTrivia": [
                                                            {
                                                                "kind": "WhitespaceTrivia",
                                                                "text": " "
                                                            }
                                                        ]
                                                    },
                                                    "operatorToken": {
                                                        "kind": "ExclamationEqualsEqualsToken",
                                                        "fullStart": 750,
                                                        "fullEnd": 754,
                                                        "start": 750,
                                                        "end": 753,
                                                        "fullWidth": 4,
                                                        "width": 3,
                                                        "text": "!==",
                                                        "value": "!==",
                                                        "valueText": "!==",
                                                        "hasTrailingTrivia": true,
                                                        "trailingTrivia": [
                                                            {
                                                                "kind": "WhitespaceTrivia",
                                                                "text": " "
                                                            }
                                                        ]
                                                    },
                                                    "right": {
                                                        "kind": "StringLiteral",
                                                        "fullStart": 754,
                                                        "fullEnd": 757,
                                                        "start": 754,
                                                        "end": 757,
                                                        "fullWidth": 3,
                                                        "width": 3,
                                                        "text": "\"x\"",
                                                        "value": "x",
                                                        "valueText": "x"
                                                    }
                                                },
                                                "closeParenToken": {
                                                    "kind": "CloseParenToken",
                                                    "fullStart": 757,
                                                    "fullEnd": 759,
                                                    "start": 757,
                                                    "end": 758,
                                                    "fullWidth": 2,
                                                    "width": 1,
                                                    "text": ")",
                                                    "value": ")",
                                                    "valueText": ")",
                                                    "hasTrailingTrivia": true,
                                                    "trailingTrivia": [
                                                        {
                                                            "kind": "WhitespaceTrivia",
                                                            "text": " "
                                                        }
                                                    ]
                                                },
                                                "statement": {
                                                    "kind": "Block",
                                                    "fullStart": 759,
                                                    "fullEnd": 922,
                                                    "start": 759,
                                                    "end": 921,
                                                    "fullWidth": 163,
                                                    "width": 162,
                                                    "openBraceToken": {
                                                        "kind": "OpenBraceToken",
                                                        "fullStart": 759,
                                                        "fullEnd": 761,
                                                        "start": 759,
                                                        "end": 760,
                                                        "fullWidth": 2,
                                                        "width": 1,
                                                        "text": "{",
                                                        "value": "{",
                                                        "valueText": "{",
                                                        "hasTrailingTrivia": true,
                                                        "hasTrailingNewLine": true,
                                                        "trailingTrivia": [
                                                            {
                                                                "kind": "NewLineTrivia",
                                                                "text": "\n"
                                                            }
                                                        ]
                                                    },
                                                    "statements": [
                                                        {
                                                            "kind": "ExpressionStatement",
                                                            "fullStart": 761,
                                                            "fullEnd": 915,
                                                            "start": 768,
                                                            "end": 914,
                                                            "fullWidth": 154,
                                                            "width": 146,
                                                            "expression": {
                                                                "kind": "InvocationExpression",
                                                                "fullStart": 761,
                                                                "fullEnd": 913,
                                                                "start": 768,
                                                                "end": 913,
                                                                "fullWidth": 152,
                                                                "width": 145,
                                                                "expression": {
                                                                    "kind": "IdentifierName",
                                                                    "fullStart": 761,
                                                                    "fullEnd": 774,
                                                                    "start": 768,
                                                                    "end": 774,
                                                                    "fullWidth": 13,
                                                                    "width": 6,
                                                                    "text": "$ERROR",
                                                                    "value": "$ERROR",
                                                                    "valueText": "$ERROR",
                                                                    "hasLeadingTrivia": true,
                                                                    "leadingTrivia": [
                                                                        {
                                                                            "kind": "WhitespaceTrivia",
                                                                            "text": "       "
                                                                        }
                                                                    ]
                                                                },
                                                                "argumentList": {
                                                                    "kind": "ArgumentList",
                                                                    "fullStart": 774,
                                                                    "fullEnd": 913,
                                                                    "start": 774,
                                                                    "end": 913,
                                                                    "fullWidth": 139,
                                                                    "width": 139,
                                                                    "openParenToken": {
                                                                        "kind": "OpenParenToken",
                                                                        "fullStart": 774,
                                                                        "fullEnd": 775,
                                                                        "start": 774,
                                                                        "end": 775,
                                                                        "fullWidth": 1,
                                                                        "width": 1,
                                                                        "text": "(",
                                                                        "value": "(",
                                                                        "valueText": "("
                                                                    },
                                                                    "arguments": [
                                                                        {
                                                                            "kind": "AddExpression",
                                                                            "fullStart": 775,
                                                                            "fullEnd": 912,
                                                                            "start": 775,
                                                                            "end": 912,
                                                                            "fullWidth": 137,
                                                                            "width": 137,
                                                                            "left": {
                                                                                "kind": "StringLiteral",
                                                                                "fullStart": 775,
                                                                                "fullEnd": 907,
                                                                                "start": 775,
                                                                                "end": 906,
                                                                                "fullWidth": 132,
                                                                                "width": 131,
                                                                                "text": "'#1.3: var x = { valueOf: function () { throw \"x\"; } }; var y = { valueOf: function () { throw \"y\"; } }; x / y throw \"x\". Actual: '",
                                                                                "value": "#1.3: var x = { valueOf: function () { throw \"x\"; } }; var y = { valueOf: function () { throw \"y\"; } }; x / y throw \"x\". Actual: ",
                                                                                "valueText": "#1.3: var x = { valueOf: function () { throw \"x\"; } }; var y = { valueOf: function () { throw \"y\"; } }; x / y throw \"x\". Actual: ",
                                                                                "hasTrailingTrivia": true,
                                                                                "trailingTrivia": [
                                                                                    {
                                                                                        "kind": "WhitespaceTrivia",
                                                                                        "text": " "
                                                                                    }
                                                                                ]
                                                                            },
                                                                            "operatorToken": {
                                                                                "kind": "PlusToken",
                                                                                "fullStart": 907,
                                                                                "fullEnd": 909,
                                                                                "start": 907,
                                                                                "end": 908,
                                                                                "fullWidth": 2,
                                                                                "width": 1,
                                                                                "text": "+",
                                                                                "value": "+",
                                                                                "valueText": "+",
                                                                                "hasTrailingTrivia": true,
                                                                                "trailingTrivia": [
                                                                                    {
                                                                                        "kind": "WhitespaceTrivia",
                                                                                        "text": " "
                                                                                    }
                                                                                ]
                                                                            },
                                                                            "right": {
                                                                                "kind": "ParenthesizedExpression",
                                                                                "fullStart": 909,
                                                                                "fullEnd": 912,
                                                                                "start": 909,
                                                                                "end": 912,
                                                                                "fullWidth": 3,
                                                                                "width": 3,
                                                                                "openParenToken": {
                                                                                    "kind": "OpenParenToken",
                                                                                    "fullStart": 909,
                                                                                    "fullEnd": 910,
                                                                                    "start": 909,
                                                                                    "end": 910,
                                                                                    "fullWidth": 1,
                                                                                    "width": 1,
                                                                                    "text": "(",
                                                                                    "value": "(",
                                                                                    "valueText": "("
                                                                                },
                                                                                "expression": {
                                                                                    "kind": "IdentifierName",
                                                                                    "fullStart": 910,
                                                                                    "fullEnd": 911,
                                                                                    "start": 910,
                                                                                    "end": 911,
                                                                                    "fullWidth": 1,
                                                                                    "width": 1,
                                                                                    "text": "e",
                                                                                    "value": "e",
                                                                                    "valueText": "e"
                                                                                },
                                                                                "closeParenToken": {
                                                                                    "kind": "CloseParenToken",
                                                                                    "fullStart": 911,
                                                                                    "fullEnd": 912,
                                                                                    "start": 911,
                                                                                    "end": 912,
                                                                                    "fullWidth": 1,
                                                                                    "width": 1,
                                                                                    "text": ")",
                                                                                    "value": ")",
                                                                                    "valueText": ")"
                                                                                }
                                                                            }
                                                                        }
                                                                    ],
                                                                    "closeParenToken": {
                                                                        "kind": "CloseParenToken",
                                                                        "fullStart": 912,
                                                                        "fullEnd": 913,
                                                                        "start": 912,
                                                                        "end": 913,
                                                                        "fullWidth": 1,
                                                                        "width": 1,
                                                                        "text": ")",
                                                                        "value": ")",
                                                                        "valueText": ")"
                                                                    }
                                                                }
                                                            },
                                                            "semicolonToken": {
                                                                "kind": "SemicolonToken",
                                                                "fullStart": 913,
                                                                "fullEnd": 915,
                                                                "start": 913,
                                                                "end": 914,
                                                                "fullWidth": 2,
                                                                "width": 1,
                                                                "text": ";",
                                                                "value": ";",
                                                                "valueText": ";",
                                                                "hasTrailingTrivia": true,
                                                                "hasTrailingNewLine": true,
                                                                "trailingTrivia": [
                                                                    {
                                                                        "kind": "NewLineTrivia",
                                                                        "text": "\n"
                                                                    }
                                                                ]
                                                            }
                                                        }
                                                    ],
                                                    "closeBraceToken": {
                                                        "kind": "CloseBraceToken",
                                                        "fullStart": 915,
                                                        "fullEnd": 922,
                                                        "start": 920,
                                                        "end": 921,
                                                        "fullWidth": 7,
                                                        "width": 1,
                                                        "text": "}",
                                                        "value": "}",
                                                        "valueText": "}",
                                                        "hasLeadingTrivia": true,
                                                        "hasTrailingTrivia": true,
                                                        "hasTrailingNewLine": true,
                                                        "leadingTrivia": [
                                                            {
                                                                "kind": "WhitespaceTrivia",
                                                                "text": "     "
                                                            }
                                                        ],
                                                        "trailingTrivia": [
                                                            {
                                                                "kind": "NewLineTrivia",
                                                                "text": "\n"
                                                            }
                                                        ]
                                                    }
                                                }
                                            }
                                        ],
                                        "closeBraceToken": {
                                            "kind": "CloseBraceToken",
                                            "fullStart": 922,
                                            "fullEnd": 927,
                                            "start": 925,
                                            "end": 926,
                                            "fullWidth": 5,
                                            "width": 1,
                                            "text": "}",
                                            "value": "}",
                                            "valueText": "}",
                                            "hasLeadingTrivia": true,
                                            "hasTrailingTrivia": true,
                                            "hasTrailingNewLine": true,
                                            "leadingTrivia": [
                                                {
                                                    "kind": "WhitespaceTrivia",
                                                    "text": "   "
                                                }
                                            ],
                                            "trailingTrivia": [
                                                {
                                                    "kind": "NewLineTrivia",
                                                    "text": "\n"
                                                }
                                            ]
                                        }
                                    }
                                }
                            }
                        ],
                        "closeBraceToken": {
                            "kind": "CloseBraceToken",
                            "fullStart": 927,
                            "fullEnd": 929,
                            "start": 927,
                            "end": 928,
                            "fullWidth": 2,
                            "width": 1,
                            "text": "}",
                            "value": "}",
                            "valueText": "}",
                            "hasTrailingTrivia": true,
                            "hasTrailingNewLine": true,
                            "trailingTrivia": [
                                {
                                    "kind": "NewLineTrivia",
                                    "text": "\n"
                                }
                            ]
                        }
                    }
                }
            }
        ],
        "endOfFileToken": {
            "kind": "EndOfFileToken",
            "fullStart": 929,
            "fullEnd": 930,
            "start": 930,
            "end": 930,
            "fullWidth": 1,
            "width": 0,
            "text": "",
            "hasLeadingTrivia": true,
            "hasLeadingNewLine": true,
            "leadingTrivia": [
                {
                    "kind": "NewLineTrivia",
                    "text": "\n"
                }
            ]
        }
    },
    "lineMap": {
        "lineStarts": [
            0,
            61,
            132,
            133,
            137,
            221,
            224,
            269,
            307,
            311,
            312,
            322,
            371,
            420,
            426,
            436,
            590,
            604,
            624,
            727,
            739,
            761,
            915,
            922,
            927,
            929,
            930
        ],
        "length": 930
    }
}<|MERGE_RESOLUTION|>--- conflicted
+++ resolved
@@ -103,12 +103,8 @@
                             "start": 326,
                             "end": 369,
                             "fullWidth": 43,
-<<<<<<< HEAD
                             "width": 43,
-                            "identifier": {
-=======
                             "propertyName": {
->>>>>>> 85e84683
                                 "kind": "IdentifierName",
                                 "fullStart": 326,
                                 "fullEnd": 328,
@@ -491,12 +487,8 @@
                             "start": 375,
                             "end": 418,
                             "fullWidth": 43,
-<<<<<<< HEAD
                             "width": 43,
-                            "identifier": {
-=======
                             "propertyName": {
->>>>>>> 85e84683
                                 "kind": "IdentifierName",
                                 "fullStart": 375,
                                 "fullEnd": 377,
