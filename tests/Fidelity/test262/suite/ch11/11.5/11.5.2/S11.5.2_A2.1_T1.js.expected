{
    "isDeclaration": false,
    "languageVersion": "EcmaScript5",
    "parseOptions": {
        "allowAutomaticSemicolonInsertion": true
    },
    "sourceUnit": {
        "kind": "SourceUnit",
        "fullStart": 0,
        "fullEnd": 1035,
        "start": 300,
        "end": 1035,
        "fullWidth": 1035,
        "width": 735,
        "isIncrementallyUnusable": true,
        "moduleElements": [
            {
                "kind": "IfStatement",
                "fullStart": 0,
                "fullEnd": 370,
                "start": 300,
                "end": 369,
                "fullWidth": 370,
                "width": 69,
                "isIncrementallyUnusable": true,
                "ifKeyword": {
                    "kind": "IfKeyword",
                    "fullStart": 0,
                    "fullEnd": 303,
                    "start": 300,
                    "end": 302,
                    "fullWidth": 303,
                    "width": 2,
                    "text": "if",
                    "value": "if",
                    "valueText": "if",
                    "hasLeadingTrivia": true,
                    "hasLeadingComment": true,
                    "hasLeadingNewLine": true,
                    "hasTrailingTrivia": true,
                    "leadingTrivia": [
                        {
                            "kind": "SingleLineCommentTrivia",
                            "text": "// Copyright 2009 the Sputnik authors.  All rights reserved."
                        },
                        {
                            "kind": "NewLineTrivia",
                            "text": "\n"
                        },
                        {
                            "kind": "SingleLineCommentTrivia",
                            "text": "// This code is governed by the BSD license found in the LICENSE file."
                        },
                        {
                            "kind": "NewLineTrivia",
                            "text": "\n"
                        },
                        {
                            "kind": "NewLineTrivia",
                            "text": "\n"
                        },
                        {
                            "kind": "MultiLineCommentTrivia",
                            "text": "/**\n * Operator x / y uses GetValue\n *\n * @path ch11/11.5/11.5.2/S11.5.2_A2.1_T1.js\n * @description Either Type is not Reference or GetBase is not null\n */"
                        },
                        {
                            "kind": "NewLineTrivia",
                            "text": "\n"
                        },
                        {
                            "kind": "NewLineTrivia",
                            "text": "\n"
                        },
                        {
                            "kind": "SingleLineCommentTrivia",
                            "text": "//CHECK#1"
                        },
                        {
                            "kind": "NewLineTrivia",
                            "text": "\n"
                        }
                    ],
                    "trailingTrivia": [
                        {
                            "kind": "WhitespaceTrivia",
                            "text": " "
                        }
                    ]
                },
                "openParenToken": {
                    "kind": "OpenParenToken",
                    "fullStart": 303,
                    "fullEnd": 304,
                    "start": 303,
                    "end": 304,
                    "fullWidth": 1,
                    "width": 1,
                    "text": "(",
                    "value": "(",
                    "valueText": "("
                },
                "condition": {
                    "kind": "NotEqualsExpression",
                    "fullStart": 304,
                    "fullEnd": 315,
                    "start": 304,
                    "end": 315,
                    "fullWidth": 11,
                    "width": 11,
                    "isIncrementallyUnusable": true,
                    "left": {
                        "kind": "DivideExpression",
                        "fullStart": 304,
                        "fullEnd": 310,
                        "start": 304,
                        "end": 309,
                        "fullWidth": 6,
                        "width": 5,
                        "isIncrementallyUnusable": true,
                        "left": {
                            "kind": "NumericLiteral",
                            "fullStart": 304,
                            "fullEnd": 306,
                            "start": 304,
                            "end": 305,
                            "fullWidth": 2,
                            "width": 1,
                            "text": "1",
                            "value": 1,
                            "valueText": "1",
                            "hasTrailingTrivia": true,
                            "trailingTrivia": [
                                {
                                    "kind": "WhitespaceTrivia",
                                    "text": " "
                                }
                            ]
                        },
                        "operatorToken": {
                            "kind": "SlashToken",
                            "fullStart": 306,
                            "fullEnd": 308,
                            "start": 306,
                            "end": 307,
                            "fullWidth": 2,
                            "width": 1,
                            "text": "/",
                            "value": "/",
                            "valueText": "/",
                            "hasTrailingTrivia": true,
                            "trailingTrivia": [
                                {
                                    "kind": "WhitespaceTrivia",
                                    "text": " "
                                }
                            ]
                        },
                        "right": {
                            "kind": "NumericLiteral",
                            "fullStart": 308,
                            "fullEnd": 310,
                            "start": 308,
                            "end": 309,
                            "fullWidth": 2,
                            "width": 1,
                            "text": "1",
                            "value": 1,
                            "valueText": "1",
                            "hasTrailingTrivia": true,
                            "trailingTrivia": [
                                {
                                    "kind": "WhitespaceTrivia",
                                    "text": " "
                                }
                            ]
                        }
                    },
                    "operatorToken": {
                        "kind": "ExclamationEqualsEqualsToken",
                        "fullStart": 310,
                        "fullEnd": 314,
                        "start": 310,
                        "end": 313,
                        "fullWidth": 4,
                        "width": 3,
                        "text": "!==",
                        "value": "!==",
                        "valueText": "!==",
                        "hasTrailingTrivia": true,
                        "trailingTrivia": [
                            {
                                "kind": "WhitespaceTrivia",
                                "text": " "
                            }
                        ]
                    },
                    "right": {
                        "kind": "NumericLiteral",
                        "fullStart": 314,
                        "fullEnd": 315,
                        "start": 314,
                        "end": 315,
                        "fullWidth": 1,
                        "width": 1,
                        "text": "1",
                        "value": 1,
                        "valueText": "1"
                    }
                },
                "closeParenToken": {
                    "kind": "CloseParenToken",
                    "fullStart": 315,
                    "fullEnd": 317,
                    "start": 315,
                    "end": 316,
                    "fullWidth": 2,
                    "width": 1,
                    "text": ")",
                    "value": ")",
                    "valueText": ")",
                    "hasTrailingTrivia": true,
                    "trailingTrivia": [
                        {
                            "kind": "WhitespaceTrivia",
                            "text": " "
                        }
                    ]
                },
                "statement": {
                    "kind": "Block",
                    "fullStart": 317,
                    "fullEnd": 370,
                    "start": 317,
                    "end": 369,
                    "fullWidth": 53,
                    "width": 52,
                    "isIncrementallyUnusable": true,
                    "openBraceToken": {
                        "kind": "OpenBraceToken",
                        "fullStart": 317,
                        "fullEnd": 319,
                        "start": 317,
                        "end": 318,
                        "fullWidth": 2,
                        "width": 1,
                        "text": "{",
                        "value": "{",
                        "valueText": "{",
                        "hasTrailingTrivia": true,
                        "hasTrailingNewLine": true,
                        "trailingTrivia": [
                            {
                                "kind": "NewLineTrivia",
                                "text": "\n"
                            }
                        ]
                    },
                    "statements": [
                        {
                            "kind": "ExpressionStatement",
                            "fullStart": 319,
                            "fullEnd": 368,
                            "start": 321,
                            "end": 367,
                            "fullWidth": 49,
                            "width": 46,
                            "isIncrementallyUnusable": true,
                            "expression": {
                                "kind": "InvocationExpression",
                                "fullStart": 319,
                                "fullEnd": 366,
                                "start": 321,
                                "end": 366,
                                "fullWidth": 47,
                                "width": 45,
                                "isIncrementallyUnusable": true,
                                "expression": {
                                    "kind": "IdentifierName",
                                    "fullStart": 319,
                                    "fullEnd": 327,
                                    "start": 321,
                                    "end": 327,
                                    "fullWidth": 8,
                                    "width": 6,
                                    "text": "$ERROR",
                                    "value": "$ERROR",
                                    "valueText": "$ERROR",
                                    "hasLeadingTrivia": true,
                                    "leadingTrivia": [
                                        {
                                            "kind": "WhitespaceTrivia",
                                            "text": "  "
                                        }
                                    ]
                                },
                                "argumentList": {
                                    "kind": "ArgumentList",
                                    "fullStart": 327,
                                    "fullEnd": 366,
                                    "start": 327,
                                    "end": 366,
                                    "fullWidth": 39,
                                    "width": 39,
                                    "isIncrementallyUnusable": true,
                                    "openParenToken": {
                                        "kind": "OpenParenToken",
                                        "fullStart": 327,
                                        "fullEnd": 328,
                                        "start": 327,
                                        "end": 328,
                                        "fullWidth": 1,
                                        "width": 1,
                                        "text": "(",
                                        "value": "(",
                                        "valueText": "("
                                    },
                                    "arguments": [
                                        {
                                            "kind": "AddExpression",
                                            "fullStart": 328,
                                            "fullEnd": 365,
                                            "start": 328,
                                            "end": 365,
                                            "fullWidth": 37,
                                            "width": 37,
                                            "isIncrementallyUnusable": true,
                                            "left": {
                                                "kind": "StringLiteral",
                                                "fullStart": 328,
                                                "fullEnd": 356,
                                                "start": 328,
                                                "end": 355,
                                                "fullWidth": 28,
                                                "width": 27,
                                                "text": "'#1: 1 / 1 === 1. Actual: '",
                                                "value": "#1: 1 / 1 === 1. Actual: ",
                                                "valueText": "#1: 1 / 1 === 1. Actual: ",
                                                "hasTrailingTrivia": true,
                                                "trailingTrivia": [
                                                    {
                                                        "kind": "WhitespaceTrivia",
                                                        "text": " "
                                                    }
                                                ]
                                            },
                                            "operatorToken": {
                                                "kind": "PlusToken",
                                                "fullStart": 356,
                                                "fullEnd": 358,
                                                "start": 356,
                                                "end": 357,
                                                "fullWidth": 2,
                                                "width": 1,
                                                "text": "+",
                                                "value": "+",
                                                "valueText": "+",
                                                "hasTrailingTrivia": true,
                                                "trailingTrivia": [
                                                    {
                                                        "kind": "WhitespaceTrivia",
                                                        "text": " "
                                                    }
                                                ]
                                            },
                                            "right": {
                                                "kind": "ParenthesizedExpression",
                                                "fullStart": 358,
                                                "fullEnd": 365,
                                                "start": 358,
                                                "end": 365,
                                                "fullWidth": 7,
                                                "width": 7,
                                                "isIncrementallyUnusable": true,
                                                "openParenToken": {
                                                    "kind": "OpenParenToken",
                                                    "fullStart": 358,
                                                    "fullEnd": 359,
                                                    "start": 358,
                                                    "end": 359,
                                                    "fullWidth": 1,
                                                    "width": 1,
                                                    "text": "(",
                                                    "value": "(",
                                                    "valueText": "("
                                                },
                                                "expression": {
                                                    "kind": "DivideExpression",
                                                    "fullStart": 359,
                                                    "fullEnd": 364,
                                                    "start": 359,
                                                    "end": 364,
                                                    "fullWidth": 5,
                                                    "width": 5,
                                                    "isIncrementallyUnusable": true,
                                                    "left": {
                                                        "kind": "NumericLiteral",
                                                        "fullStart": 359,
                                                        "fullEnd": 361,
                                                        "start": 359,
                                                        "end": 360,
                                                        "fullWidth": 2,
                                                        "width": 1,
                                                        "text": "1",
                                                        "value": 1,
                                                        "valueText": "1",
                                                        "hasTrailingTrivia": true,
                                                        "trailingTrivia": [
                                                            {
                                                                "kind": "WhitespaceTrivia",
                                                                "text": " "
                                                            }
                                                        ]
                                                    },
                                                    "operatorToken": {
                                                        "kind": "SlashToken",
                                                        "fullStart": 361,
                                                        "fullEnd": 363,
                                                        "start": 361,
                                                        "end": 362,
                                                        "fullWidth": 2,
                                                        "width": 1,
                                                        "text": "/",
                                                        "value": "/",
                                                        "valueText": "/",
                                                        "hasTrailingTrivia": true,
                                                        "trailingTrivia": [
                                                            {
                                                                "kind": "WhitespaceTrivia",
                                                                "text": " "
                                                            }
                                                        ]
                                                    },
                                                    "right": {
                                                        "kind": "NumericLiteral",
                                                        "fullStart": 363,
                                                        "fullEnd": 364,
                                                        "start": 363,
                                                        "end": 364,
                                                        "fullWidth": 1,
                                                        "width": 1,
                                                        "text": "1",
                                                        "value": 1,
                                                        "valueText": "1"
                                                    }
                                                },
                                                "closeParenToken": {
                                                    "kind": "CloseParenToken",
                                                    "fullStart": 364,
                                                    "fullEnd": 365,
                                                    "start": 364,
                                                    "end": 365,
                                                    "fullWidth": 1,
                                                    "width": 1,
                                                    "text": ")",
                                                    "value": ")",
                                                    "valueText": ")"
                                                }
                                            }
                                        }
                                    ],
                                    "closeParenToken": {
                                        "kind": "CloseParenToken",
                                        "fullStart": 365,
                                        "fullEnd": 366,
                                        "start": 365,
                                        "end": 366,
                                        "fullWidth": 1,
                                        "width": 1,
                                        "text": ")",
                                        "value": ")",
                                        "valueText": ")"
                                    }
                                }
                            },
                            "semicolonToken": {
                                "kind": "SemicolonToken",
                                "fullStart": 366,
                                "fullEnd": 368,
                                "start": 366,
                                "end": 367,
                                "fullWidth": 2,
                                "width": 1,
                                "text": ";",
                                "value": ";",
                                "valueText": ";",
                                "hasTrailingTrivia": true,
                                "hasTrailingNewLine": true,
                                "trailingTrivia": [
                                    {
                                        "kind": "NewLineTrivia",
                                        "text": "\n"
                                    }
                                ]
                            }
                        }
                    ],
                    "closeBraceToken": {
                        "kind": "CloseBraceToken",
                        "fullStart": 368,
                        "fullEnd": 370,
                        "start": 368,
                        "end": 369,
                        "fullWidth": 2,
                        "width": 1,
                        "text": "}",
                        "value": "}",
                        "valueText": "}",
                        "hasTrailingTrivia": true,
                        "hasTrailingNewLine": true,
                        "trailingTrivia": [
                            {
                                "kind": "NewLineTrivia",
                                "text": "\n"
                            }
                        ]
                    }
                }
            },
            {
                "kind": "VariableStatement",
                "fullStart": 370,
                "fullEnd": 392,
                "start": 381,
                "end": 391,
                "fullWidth": 22,
                "width": 10,
                "modifiers": [],
                "variableDeclaration": {
                    "kind": "VariableDeclaration",
                    "fullStart": 370,
                    "fullEnd": 390,
                    "start": 381,
                    "end": 390,
                    "fullWidth": 20,
                    "width": 9,
                    "varKeyword": {
                        "kind": "VarKeyword",
                        "fullStart": 370,
                        "fullEnd": 385,
                        "start": 381,
                        "end": 384,
                        "fullWidth": 15,
                        "width": 3,
                        "text": "var",
                        "value": "var",
                        "valueText": "var",
                        "hasLeadingTrivia": true,
                        "hasLeadingComment": true,
                        "hasLeadingNewLine": true,
                        "hasTrailingTrivia": true,
                        "leadingTrivia": [
                            {
                                "kind": "NewLineTrivia",
                                "text": "\n"
                            },
                            {
                                "kind": "SingleLineCommentTrivia",
                                "text": "//CHECK#2"
                            },
                            {
                                "kind": "NewLineTrivia",
                                "text": "\n"
                            }
                        ],
                        "trailingTrivia": [
                            {
                                "kind": "WhitespaceTrivia",
                                "text": " "
                            }
                        ]
                    },
                    "variableDeclarators": [
                        {
                            "kind": "VariableDeclarator",
                            "fullStart": 385,
                            "fullEnd": 390,
                            "start": 385,
                            "end": 390,
                            "fullWidth": 5,
<<<<<<< HEAD
                            "width": 5,
                            "identifier": {
=======
                            "propertyName": {
>>>>>>> 85e84683
                                "kind": "IdentifierName",
                                "fullStart": 385,
                                "fullEnd": 387,
                                "start": 385,
                                "end": 386,
                                "fullWidth": 2,
                                "width": 1,
                                "text": "x",
                                "value": "x",
                                "valueText": "x",
                                "hasTrailingTrivia": true,
                                "trailingTrivia": [
                                    {
                                        "kind": "WhitespaceTrivia",
                                        "text": " "
                                    }
                                ]
                            },
                            "equalsValueClause": {
                                "kind": "EqualsValueClause",
                                "fullStart": 387,
                                "fullEnd": 390,
                                "start": 387,
                                "end": 390,
                                "fullWidth": 3,
                                "width": 3,
                                "equalsToken": {
                                    "kind": "EqualsToken",
                                    "fullStart": 387,
                                    "fullEnd": 389,
                                    "start": 387,
                                    "end": 388,
                                    "fullWidth": 2,
                                    "width": 1,
                                    "text": "=",
                                    "value": "=",
                                    "valueText": "=",
                                    "hasTrailingTrivia": true,
                                    "trailingTrivia": [
                                        {
                                            "kind": "WhitespaceTrivia",
                                            "text": " "
                                        }
                                    ]
                                },
                                "value": {
                                    "kind": "NumericLiteral",
                                    "fullStart": 389,
                                    "fullEnd": 390,
                                    "start": 389,
                                    "end": 390,
                                    "fullWidth": 1,
                                    "width": 1,
                                    "text": "1",
                                    "value": 1,
                                    "valueText": "1"
                                }
                            }
                        }
                    ]
                },
                "semicolonToken": {
                    "kind": "SemicolonToken",
                    "fullStart": 390,
                    "fullEnd": 392,
                    "start": 390,
                    "end": 391,
                    "fullWidth": 2,
                    "width": 1,
                    "text": ";",
                    "value": ";",
                    "valueText": ";",
                    "hasTrailingTrivia": true,
                    "hasTrailingNewLine": true,
                    "trailingTrivia": [
                        {
                            "kind": "NewLineTrivia",
                            "text": "\n"
                        }
                    ]
                }
            },
            {
                "kind": "IfStatement",
                "fullStart": 392,
                "fullEnd": 473,
                "start": 392,
                "end": 472,
                "fullWidth": 81,
                "width": 80,
                "isIncrementallyUnusable": true,
                "ifKeyword": {
                    "kind": "IfKeyword",
                    "fullStart": 392,
                    "fullEnd": 395,
                    "start": 392,
                    "end": 394,
                    "fullWidth": 3,
                    "width": 2,
                    "text": "if",
                    "value": "if",
                    "valueText": "if",
                    "hasTrailingTrivia": true,
                    "trailingTrivia": [
                        {
                            "kind": "WhitespaceTrivia",
                            "text": " "
                        }
                    ]
                },
                "openParenToken": {
                    "kind": "OpenParenToken",
                    "fullStart": 395,
                    "fullEnd": 396,
                    "start": 395,
                    "end": 396,
                    "fullWidth": 1,
                    "width": 1,
                    "text": "(",
                    "value": "(",
                    "valueText": "("
                },
                "condition": {
                    "kind": "NotEqualsExpression",
                    "fullStart": 396,
                    "fullEnd": 407,
                    "start": 396,
                    "end": 407,
                    "fullWidth": 11,
                    "width": 11,
                    "isIncrementallyUnusable": true,
                    "left": {
                        "kind": "DivideExpression",
                        "fullStart": 396,
                        "fullEnd": 402,
                        "start": 396,
                        "end": 401,
                        "fullWidth": 6,
                        "width": 5,
                        "isIncrementallyUnusable": true,
                        "left": {
                            "kind": "IdentifierName",
                            "fullStart": 396,
                            "fullEnd": 398,
                            "start": 396,
                            "end": 397,
                            "fullWidth": 2,
                            "width": 1,
                            "text": "x",
                            "value": "x",
                            "valueText": "x",
                            "hasTrailingTrivia": true,
                            "trailingTrivia": [
                                {
                                    "kind": "WhitespaceTrivia",
                                    "text": " "
                                }
                            ]
                        },
                        "operatorToken": {
                            "kind": "SlashToken",
                            "fullStart": 398,
                            "fullEnd": 400,
                            "start": 398,
                            "end": 399,
                            "fullWidth": 2,
                            "width": 1,
                            "text": "/",
                            "value": "/",
                            "valueText": "/",
                            "hasTrailingTrivia": true,
                            "trailingTrivia": [
                                {
                                    "kind": "WhitespaceTrivia",
                                    "text": " "
                                }
                            ]
                        },
                        "right": {
                            "kind": "NumericLiteral",
                            "fullStart": 400,
                            "fullEnd": 402,
                            "start": 400,
                            "end": 401,
                            "fullWidth": 2,
                            "width": 1,
                            "text": "1",
                            "value": 1,
                            "valueText": "1",
                            "hasTrailingTrivia": true,
                            "trailingTrivia": [
                                {
                                    "kind": "WhitespaceTrivia",
                                    "text": " "
                                }
                            ]
                        }
                    },
                    "operatorToken": {
                        "kind": "ExclamationEqualsEqualsToken",
                        "fullStart": 402,
                        "fullEnd": 406,
                        "start": 402,
                        "end": 405,
                        "fullWidth": 4,
                        "width": 3,
                        "text": "!==",
                        "value": "!==",
                        "valueText": "!==",
                        "hasTrailingTrivia": true,
                        "trailingTrivia": [
                            {
                                "kind": "WhitespaceTrivia",
                                "text": " "
                            }
                        ]
                    },
                    "right": {
                        "kind": "NumericLiteral",
                        "fullStart": 406,
                        "fullEnd": 407,
                        "start": 406,
                        "end": 407,
                        "fullWidth": 1,
                        "width": 1,
                        "text": "1",
                        "value": 1,
                        "valueText": "1"
                    }
                },
                "closeParenToken": {
                    "kind": "CloseParenToken",
                    "fullStart": 407,
                    "fullEnd": 409,
                    "start": 407,
                    "end": 408,
                    "fullWidth": 2,
                    "width": 1,
                    "text": ")",
                    "value": ")",
                    "valueText": ")",
                    "hasTrailingTrivia": true,
                    "trailingTrivia": [
                        {
                            "kind": "WhitespaceTrivia",
                            "text": " "
                        }
                    ]
                },
                "statement": {
                    "kind": "Block",
                    "fullStart": 409,
                    "fullEnd": 473,
                    "start": 409,
                    "end": 472,
                    "fullWidth": 64,
                    "width": 63,
                    "isIncrementallyUnusable": true,
                    "openBraceToken": {
                        "kind": "OpenBraceToken",
                        "fullStart": 409,
                        "fullEnd": 411,
                        "start": 409,
                        "end": 410,
                        "fullWidth": 2,
                        "width": 1,
                        "text": "{",
                        "value": "{",
                        "valueText": "{",
                        "hasTrailingTrivia": true,
                        "hasTrailingNewLine": true,
                        "trailingTrivia": [
                            {
                                "kind": "NewLineTrivia",
                                "text": "\n"
                            }
                        ]
                    },
                    "statements": [
                        {
                            "kind": "ExpressionStatement",
                            "fullStart": 411,
                            "fullEnd": 471,
                            "start": 413,
                            "end": 470,
                            "fullWidth": 60,
                            "width": 57,
                            "isIncrementallyUnusable": true,
                            "expression": {
                                "kind": "InvocationExpression",
                                "fullStart": 411,
                                "fullEnd": 469,
                                "start": 413,
                                "end": 469,
                                "fullWidth": 58,
                                "width": 56,
                                "isIncrementallyUnusable": true,
                                "expression": {
                                    "kind": "IdentifierName",
                                    "fullStart": 411,
                                    "fullEnd": 419,
                                    "start": 413,
                                    "end": 419,
                                    "fullWidth": 8,
                                    "width": 6,
                                    "text": "$ERROR",
                                    "value": "$ERROR",
                                    "valueText": "$ERROR",
                                    "hasLeadingTrivia": true,
                                    "leadingTrivia": [
                                        {
                                            "kind": "WhitespaceTrivia",
                                            "text": "  "
                                        }
                                    ]
                                },
                                "argumentList": {
                                    "kind": "ArgumentList",
                                    "fullStart": 419,
                                    "fullEnd": 469,
                                    "start": 419,
                                    "end": 469,
                                    "fullWidth": 50,
                                    "width": 50,
                                    "isIncrementallyUnusable": true,
                                    "openParenToken": {
                                        "kind": "OpenParenToken",
                                        "fullStart": 419,
                                        "fullEnd": 420,
                                        "start": 419,
                                        "end": 420,
                                        "fullWidth": 1,
                                        "width": 1,
                                        "text": "(",
                                        "value": "(",
                                        "valueText": "("
                                    },
                                    "arguments": [
                                        {
                                            "kind": "AddExpression",
                                            "fullStart": 420,
                                            "fullEnd": 468,
                                            "start": 420,
                                            "end": 468,
                                            "fullWidth": 48,
                                            "width": 48,
                                            "isIncrementallyUnusable": true,
                                            "left": {
                                                "kind": "StringLiteral",
                                                "fullStart": 420,
                                                "fullEnd": 459,
                                                "start": 420,
                                                "end": 458,
                                                "fullWidth": 39,
                                                "width": 38,
                                                "text": "'#2: var x = 1; x / 1 === 1. Actual: '",
                                                "value": "#2: var x = 1; x / 1 === 1. Actual: ",
                                                "valueText": "#2: var x = 1; x / 1 === 1. Actual: ",
                                                "hasTrailingTrivia": true,
                                                "trailingTrivia": [
                                                    {
                                                        "kind": "WhitespaceTrivia",
                                                        "text": " "
                                                    }
                                                ]
                                            },
                                            "operatorToken": {
                                                "kind": "PlusToken",
                                                "fullStart": 459,
                                                "fullEnd": 461,
                                                "start": 459,
                                                "end": 460,
                                                "fullWidth": 2,
                                                "width": 1,
                                                "text": "+",
                                                "value": "+",
                                                "valueText": "+",
                                                "hasTrailingTrivia": true,
                                                "trailingTrivia": [
                                                    {
                                                        "kind": "WhitespaceTrivia",
                                                        "text": " "
                                                    }
                                                ]
                                            },
                                            "right": {
                                                "kind": "ParenthesizedExpression",
                                                "fullStart": 461,
                                                "fullEnd": 468,
                                                "start": 461,
                                                "end": 468,
                                                "fullWidth": 7,
                                                "width": 7,
                                                "isIncrementallyUnusable": true,
                                                "openParenToken": {
                                                    "kind": "OpenParenToken",
                                                    "fullStart": 461,
                                                    "fullEnd": 462,
                                                    "start": 461,
                                                    "end": 462,
                                                    "fullWidth": 1,
                                                    "width": 1,
                                                    "text": "(",
                                                    "value": "(",
                                                    "valueText": "("
                                                },
                                                "expression": {
                                                    "kind": "DivideExpression",
                                                    "fullStart": 462,
                                                    "fullEnd": 467,
                                                    "start": 462,
                                                    "end": 467,
                                                    "fullWidth": 5,
                                                    "width": 5,
                                                    "isIncrementallyUnusable": true,
                                                    "left": {
                                                        "kind": "IdentifierName",
                                                        "fullStart": 462,
                                                        "fullEnd": 464,
                                                        "start": 462,
                                                        "end": 463,
                                                        "fullWidth": 2,
                                                        "width": 1,
                                                        "text": "x",
                                                        "value": "x",
                                                        "valueText": "x",
                                                        "hasTrailingTrivia": true,
                                                        "trailingTrivia": [
                                                            {
                                                                "kind": "WhitespaceTrivia",
                                                                "text": " "
                                                            }
                                                        ]
                                                    },
                                                    "operatorToken": {
                                                        "kind": "SlashToken",
                                                        "fullStart": 464,
                                                        "fullEnd": 466,
                                                        "start": 464,
                                                        "end": 465,
                                                        "fullWidth": 2,
                                                        "width": 1,
                                                        "text": "/",
                                                        "value": "/",
                                                        "valueText": "/",
                                                        "hasTrailingTrivia": true,
                                                        "trailingTrivia": [
                                                            {
                                                                "kind": "WhitespaceTrivia",
                                                                "text": " "
                                                            }
                                                        ]
                                                    },
                                                    "right": {
                                                        "kind": "NumericLiteral",
                                                        "fullStart": 466,
                                                        "fullEnd": 467,
                                                        "start": 466,
                                                        "end": 467,
                                                        "fullWidth": 1,
                                                        "width": 1,
                                                        "text": "1",
                                                        "value": 1,
                                                        "valueText": "1"
                                                    }
                                                },
                                                "closeParenToken": {
                                                    "kind": "CloseParenToken",
                                                    "fullStart": 467,
                                                    "fullEnd": 468,
                                                    "start": 467,
                                                    "end": 468,
                                                    "fullWidth": 1,
                                                    "width": 1,
                                                    "text": ")",
                                                    "value": ")",
                                                    "valueText": ")"
                                                }
                                            }
                                        }
                                    ],
                                    "closeParenToken": {
                                        "kind": "CloseParenToken",
                                        "fullStart": 468,
                                        "fullEnd": 469,
                                        "start": 468,
                                        "end": 469,
                                        "fullWidth": 1,
                                        "width": 1,
                                        "text": ")",
                                        "value": ")",
                                        "valueText": ")"
                                    }
                                }
                            },
                            "semicolonToken": {
                                "kind": "SemicolonToken",
                                "fullStart": 469,
                                "fullEnd": 471,
                                "start": 469,
                                "end": 470,
                                "fullWidth": 2,
                                "width": 1,
                                "text": ";",
                                "value": ";",
                                "valueText": ";",
                                "hasTrailingTrivia": true,
                                "hasTrailingNewLine": true,
                                "trailingTrivia": [
                                    {
                                        "kind": "NewLineTrivia",
                                        "text": "\n"
                                    }
                                ]
                            }
                        }
                    ],
                    "closeBraceToken": {
                        "kind": "CloseBraceToken",
                        "fullStart": 471,
                        "fullEnd": 473,
                        "start": 471,
                        "end": 472,
                        "fullWidth": 2,
                        "width": 1,
                        "text": "}",
                        "value": "}",
                        "valueText": "}",
                        "hasTrailingTrivia": true,
                        "hasTrailingNewLine": true,
                        "trailingTrivia": [
                            {
                                "kind": "NewLineTrivia",
                                "text": "\n"
                            }
                        ]
                    }
                }
            },
            {
                "kind": "VariableStatement",
                "fullStart": 473,
                "fullEnd": 495,
                "start": 484,
                "end": 494,
                "fullWidth": 22,
                "width": 10,
                "modifiers": [],
                "variableDeclaration": {
                    "kind": "VariableDeclaration",
                    "fullStart": 473,
                    "fullEnd": 493,
                    "start": 484,
                    "end": 493,
                    "fullWidth": 20,
                    "width": 9,
                    "varKeyword": {
                        "kind": "VarKeyword",
                        "fullStart": 473,
                        "fullEnd": 488,
                        "start": 484,
                        "end": 487,
                        "fullWidth": 15,
                        "width": 3,
                        "text": "var",
                        "value": "var",
                        "valueText": "var",
                        "hasLeadingTrivia": true,
                        "hasLeadingComment": true,
                        "hasLeadingNewLine": true,
                        "hasTrailingTrivia": true,
                        "leadingTrivia": [
                            {
                                "kind": "NewLineTrivia",
                                "text": "\n"
                            },
                            {
                                "kind": "SingleLineCommentTrivia",
                                "text": "//CHECK#3"
                            },
                            {
                                "kind": "NewLineTrivia",
                                "text": "\n"
                            }
                        ],
                        "trailingTrivia": [
                            {
                                "kind": "WhitespaceTrivia",
                                "text": " "
                            }
                        ]
                    },
                    "variableDeclarators": [
                        {
                            "kind": "VariableDeclarator",
                            "fullStart": 488,
                            "fullEnd": 493,
                            "start": 488,
                            "end": 493,
                            "fullWidth": 5,
<<<<<<< HEAD
                            "width": 5,
                            "identifier": {
=======
                            "propertyName": {
>>>>>>> 85e84683
                                "kind": "IdentifierName",
                                "fullStart": 488,
                                "fullEnd": 490,
                                "start": 488,
                                "end": 489,
                                "fullWidth": 2,
                                "width": 1,
                                "text": "y",
                                "value": "y",
                                "valueText": "y",
                                "hasTrailingTrivia": true,
                                "trailingTrivia": [
                                    {
                                        "kind": "WhitespaceTrivia",
                                        "text": " "
                                    }
                                ]
                            },
                            "equalsValueClause": {
                                "kind": "EqualsValueClause",
                                "fullStart": 490,
                                "fullEnd": 493,
                                "start": 490,
                                "end": 493,
                                "fullWidth": 3,
                                "width": 3,
                                "equalsToken": {
                                    "kind": "EqualsToken",
                                    "fullStart": 490,
                                    "fullEnd": 492,
                                    "start": 490,
                                    "end": 491,
                                    "fullWidth": 2,
                                    "width": 1,
                                    "text": "=",
                                    "value": "=",
                                    "valueText": "=",
                                    "hasTrailingTrivia": true,
                                    "trailingTrivia": [
                                        {
                                            "kind": "WhitespaceTrivia",
                                            "text": " "
                                        }
                                    ]
                                },
                                "value": {
                                    "kind": "NumericLiteral",
                                    "fullStart": 492,
                                    "fullEnd": 493,
                                    "start": 492,
                                    "end": 493,
                                    "fullWidth": 1,
                                    "width": 1,
                                    "text": "1",
                                    "value": 1,
                                    "valueText": "1"
                                }
                            }
                        }
                    ]
                },
                "semicolonToken": {
                    "kind": "SemicolonToken",
                    "fullStart": 493,
                    "fullEnd": 495,
                    "start": 493,
                    "end": 494,
                    "fullWidth": 2,
                    "width": 1,
                    "text": ";",
                    "value": ";",
                    "valueText": ";",
                    "hasTrailingTrivia": true,
                    "hasTrailingNewLine": true,
                    "trailingTrivia": [
                        {
                            "kind": "NewLineTrivia",
                            "text": "\n"
                        }
                    ]
                }
            },
            {
                "kind": "IfStatement",
                "fullStart": 495,
                "fullEnd": 576,
                "start": 495,
                "end": 575,
                "fullWidth": 81,
                "width": 80,
                "isIncrementallyUnusable": true,
                "ifKeyword": {
                    "kind": "IfKeyword",
                    "fullStart": 495,
                    "fullEnd": 498,
                    "start": 495,
                    "end": 497,
                    "fullWidth": 3,
                    "width": 2,
                    "text": "if",
                    "value": "if",
                    "valueText": "if",
                    "hasTrailingTrivia": true,
                    "trailingTrivia": [
                        {
                            "kind": "WhitespaceTrivia",
                            "text": " "
                        }
                    ]
                },
                "openParenToken": {
                    "kind": "OpenParenToken",
                    "fullStart": 498,
                    "fullEnd": 499,
                    "start": 498,
                    "end": 499,
                    "fullWidth": 1,
                    "width": 1,
                    "text": "(",
                    "value": "(",
                    "valueText": "("
                },
                "condition": {
                    "kind": "NotEqualsExpression",
                    "fullStart": 499,
                    "fullEnd": 510,
                    "start": 499,
                    "end": 510,
                    "fullWidth": 11,
                    "width": 11,
                    "isIncrementallyUnusable": true,
                    "left": {
                        "kind": "DivideExpression",
                        "fullStart": 499,
                        "fullEnd": 505,
                        "start": 499,
                        "end": 504,
                        "fullWidth": 6,
                        "width": 5,
                        "isIncrementallyUnusable": true,
                        "left": {
                            "kind": "NumericLiteral",
                            "fullStart": 499,
                            "fullEnd": 501,
                            "start": 499,
                            "end": 500,
                            "fullWidth": 2,
                            "width": 1,
                            "text": "1",
                            "value": 1,
                            "valueText": "1",
                            "hasTrailingTrivia": true,
                            "trailingTrivia": [
                                {
                                    "kind": "WhitespaceTrivia",
                                    "text": " "
                                }
                            ]
                        },
                        "operatorToken": {
                            "kind": "SlashToken",
                            "fullStart": 501,
                            "fullEnd": 503,
                            "start": 501,
                            "end": 502,
                            "fullWidth": 2,
                            "width": 1,
                            "text": "/",
                            "value": "/",
                            "valueText": "/",
                            "hasTrailingTrivia": true,
                            "trailingTrivia": [
                                {
                                    "kind": "WhitespaceTrivia",
                                    "text": " "
                                }
                            ]
                        },
                        "right": {
                            "kind": "IdentifierName",
                            "fullStart": 503,
                            "fullEnd": 505,
                            "start": 503,
                            "end": 504,
                            "fullWidth": 2,
                            "width": 1,
                            "text": "y",
                            "value": "y",
                            "valueText": "y",
                            "hasTrailingTrivia": true,
                            "trailingTrivia": [
                                {
                                    "kind": "WhitespaceTrivia",
                                    "text": " "
                                }
                            ]
                        }
                    },
                    "operatorToken": {
                        "kind": "ExclamationEqualsEqualsToken",
                        "fullStart": 505,
                        "fullEnd": 509,
                        "start": 505,
                        "end": 508,
                        "fullWidth": 4,
                        "width": 3,
                        "text": "!==",
                        "value": "!==",
                        "valueText": "!==",
                        "hasTrailingTrivia": true,
                        "trailingTrivia": [
                            {
                                "kind": "WhitespaceTrivia",
                                "text": " "
                            }
                        ]
                    },
                    "right": {
                        "kind": "NumericLiteral",
                        "fullStart": 509,
                        "fullEnd": 510,
                        "start": 509,
                        "end": 510,
                        "fullWidth": 1,
                        "width": 1,
                        "text": "1",
                        "value": 1,
                        "valueText": "1"
                    }
                },
                "closeParenToken": {
                    "kind": "CloseParenToken",
                    "fullStart": 510,
                    "fullEnd": 512,
                    "start": 510,
                    "end": 511,
                    "fullWidth": 2,
                    "width": 1,
                    "text": ")",
                    "value": ")",
                    "valueText": ")",
                    "hasTrailingTrivia": true,
                    "trailingTrivia": [
                        {
                            "kind": "WhitespaceTrivia",
                            "text": " "
                        }
                    ]
                },
                "statement": {
                    "kind": "Block",
                    "fullStart": 512,
                    "fullEnd": 576,
                    "start": 512,
                    "end": 575,
                    "fullWidth": 64,
                    "width": 63,
                    "isIncrementallyUnusable": true,
                    "openBraceToken": {
                        "kind": "OpenBraceToken",
                        "fullStart": 512,
                        "fullEnd": 514,
                        "start": 512,
                        "end": 513,
                        "fullWidth": 2,
                        "width": 1,
                        "text": "{",
                        "value": "{",
                        "valueText": "{",
                        "hasTrailingTrivia": true,
                        "hasTrailingNewLine": true,
                        "trailingTrivia": [
                            {
                                "kind": "NewLineTrivia",
                                "text": "\n"
                            }
                        ]
                    },
                    "statements": [
                        {
                            "kind": "ExpressionStatement",
                            "fullStart": 514,
                            "fullEnd": 574,
                            "start": 516,
                            "end": 573,
                            "fullWidth": 60,
                            "width": 57,
                            "isIncrementallyUnusable": true,
                            "expression": {
                                "kind": "InvocationExpression",
                                "fullStart": 514,
                                "fullEnd": 572,
                                "start": 516,
                                "end": 572,
                                "fullWidth": 58,
                                "width": 56,
                                "isIncrementallyUnusable": true,
                                "expression": {
                                    "kind": "IdentifierName",
                                    "fullStart": 514,
                                    "fullEnd": 522,
                                    "start": 516,
                                    "end": 522,
                                    "fullWidth": 8,
                                    "width": 6,
                                    "text": "$ERROR",
                                    "value": "$ERROR",
                                    "valueText": "$ERROR",
                                    "hasLeadingTrivia": true,
                                    "leadingTrivia": [
                                        {
                                            "kind": "WhitespaceTrivia",
                                            "text": "  "
                                        }
                                    ]
                                },
                                "argumentList": {
                                    "kind": "ArgumentList",
                                    "fullStart": 522,
                                    "fullEnd": 572,
                                    "start": 522,
                                    "end": 572,
                                    "fullWidth": 50,
                                    "width": 50,
                                    "isIncrementallyUnusable": true,
                                    "openParenToken": {
                                        "kind": "OpenParenToken",
                                        "fullStart": 522,
                                        "fullEnd": 523,
                                        "start": 522,
                                        "end": 523,
                                        "fullWidth": 1,
                                        "width": 1,
                                        "text": "(",
                                        "value": "(",
                                        "valueText": "("
                                    },
                                    "arguments": [
                                        {
                                            "kind": "AddExpression",
                                            "fullStart": 523,
                                            "fullEnd": 571,
                                            "start": 523,
                                            "end": 571,
                                            "fullWidth": 48,
                                            "width": 48,
                                            "isIncrementallyUnusable": true,
                                            "left": {
                                                "kind": "StringLiteral",
                                                "fullStart": 523,
                                                "fullEnd": 562,
                                                "start": 523,
                                                "end": 561,
                                                "fullWidth": 39,
                                                "width": 38,
                                                "text": "'#3: var y = 1; 1 / y === 1. Actual: '",
                                                "value": "#3: var y = 1; 1 / y === 1. Actual: ",
                                                "valueText": "#3: var y = 1; 1 / y === 1. Actual: ",
                                                "hasTrailingTrivia": true,
                                                "trailingTrivia": [
                                                    {
                                                        "kind": "WhitespaceTrivia",
                                                        "text": " "
                                                    }
                                                ]
                                            },
                                            "operatorToken": {
                                                "kind": "PlusToken",
                                                "fullStart": 562,
                                                "fullEnd": 564,
                                                "start": 562,
                                                "end": 563,
                                                "fullWidth": 2,
                                                "width": 1,
                                                "text": "+",
                                                "value": "+",
                                                "valueText": "+",
                                                "hasTrailingTrivia": true,
                                                "trailingTrivia": [
                                                    {
                                                        "kind": "WhitespaceTrivia",
                                                        "text": " "
                                                    }
                                                ]
                                            },
                                            "right": {
                                                "kind": "ParenthesizedExpression",
                                                "fullStart": 564,
                                                "fullEnd": 571,
                                                "start": 564,
                                                "end": 571,
                                                "fullWidth": 7,
                                                "width": 7,
                                                "isIncrementallyUnusable": true,
                                                "openParenToken": {
                                                    "kind": "OpenParenToken",
                                                    "fullStart": 564,
                                                    "fullEnd": 565,
                                                    "start": 564,
                                                    "end": 565,
                                                    "fullWidth": 1,
                                                    "width": 1,
                                                    "text": "(",
                                                    "value": "(",
                                                    "valueText": "("
                                                },
                                                "expression": {
                                                    "kind": "DivideExpression",
                                                    "fullStart": 565,
                                                    "fullEnd": 570,
                                                    "start": 565,
                                                    "end": 570,
                                                    "fullWidth": 5,
                                                    "width": 5,
                                                    "isIncrementallyUnusable": true,
                                                    "left": {
                                                        "kind": "NumericLiteral",
                                                        "fullStart": 565,
                                                        "fullEnd": 567,
                                                        "start": 565,
                                                        "end": 566,
                                                        "fullWidth": 2,
                                                        "width": 1,
                                                        "text": "1",
                                                        "value": 1,
                                                        "valueText": "1",
                                                        "hasTrailingTrivia": true,
                                                        "trailingTrivia": [
                                                            {
                                                                "kind": "WhitespaceTrivia",
                                                                "text": " "
                                                            }
                                                        ]
                                                    },
                                                    "operatorToken": {
                                                        "kind": "SlashToken",
                                                        "fullStart": 567,
                                                        "fullEnd": 569,
                                                        "start": 567,
                                                        "end": 568,
                                                        "fullWidth": 2,
                                                        "width": 1,
                                                        "text": "/",
                                                        "value": "/",
                                                        "valueText": "/",
                                                        "hasTrailingTrivia": true,
                                                        "trailingTrivia": [
                                                            {
                                                                "kind": "WhitespaceTrivia",
                                                                "text": " "
                                                            }
                                                        ]
                                                    },
                                                    "right": {
                                                        "kind": "IdentifierName",
                                                        "fullStart": 569,
                                                        "fullEnd": 570,
                                                        "start": 569,
                                                        "end": 570,
                                                        "fullWidth": 1,
                                                        "width": 1,
                                                        "text": "y",
                                                        "value": "y",
                                                        "valueText": "y"
                                                    }
                                                },
                                                "closeParenToken": {
                                                    "kind": "CloseParenToken",
                                                    "fullStart": 570,
                                                    "fullEnd": 571,
                                                    "start": 570,
                                                    "end": 571,
                                                    "fullWidth": 1,
                                                    "width": 1,
                                                    "text": ")",
                                                    "value": ")",
                                                    "valueText": ")"
                                                }
                                            }
                                        }
                                    ],
                                    "closeParenToken": {
                                        "kind": "CloseParenToken",
                                        "fullStart": 571,
                                        "fullEnd": 572,
                                        "start": 571,
                                        "end": 572,
                                        "fullWidth": 1,
                                        "width": 1,
                                        "text": ")",
                                        "value": ")",
                                        "valueText": ")"
                                    }
                                }
                            },
                            "semicolonToken": {
                                "kind": "SemicolonToken",
                                "fullStart": 572,
                                "fullEnd": 574,
                                "start": 572,
                                "end": 573,
                                "fullWidth": 2,
                                "width": 1,
                                "text": ";",
                                "value": ";",
                                "valueText": ";",
                                "hasTrailingTrivia": true,
                                "hasTrailingNewLine": true,
                                "trailingTrivia": [
                                    {
                                        "kind": "NewLineTrivia",
                                        "text": "\n"
                                    }
                                ]
                            }
                        }
                    ],
                    "closeBraceToken": {
                        "kind": "CloseBraceToken",
                        "fullStart": 574,
                        "fullEnd": 576,
                        "start": 574,
                        "end": 575,
                        "fullWidth": 2,
                        "width": 1,
                        "text": "}",
                        "value": "}",
                        "valueText": "}",
                        "hasTrailingTrivia": true,
                        "hasTrailingNewLine": true,
                        "trailingTrivia": [
                            {
                                "kind": "NewLineTrivia",
                                "text": "\n"
                            }
                        ]
                    }
                }
            },
            {
                "kind": "VariableStatement",
                "fullStart": 576,
                "fullEnd": 598,
                "start": 587,
                "end": 597,
                "fullWidth": 22,
                "width": 10,
                "modifiers": [],
                "variableDeclaration": {
                    "kind": "VariableDeclaration",
                    "fullStart": 576,
                    "fullEnd": 596,
                    "start": 587,
                    "end": 596,
                    "fullWidth": 20,
                    "width": 9,
                    "varKeyword": {
                        "kind": "VarKeyword",
                        "fullStart": 576,
                        "fullEnd": 591,
                        "start": 587,
                        "end": 590,
                        "fullWidth": 15,
                        "width": 3,
                        "text": "var",
                        "value": "var",
                        "valueText": "var",
                        "hasLeadingTrivia": true,
                        "hasLeadingComment": true,
                        "hasLeadingNewLine": true,
                        "hasTrailingTrivia": true,
                        "leadingTrivia": [
                            {
                                "kind": "NewLineTrivia",
                                "text": "\n"
                            },
                            {
                                "kind": "SingleLineCommentTrivia",
                                "text": "//CHECK#4"
                            },
                            {
                                "kind": "NewLineTrivia",
                                "text": "\n"
                            }
                        ],
                        "trailingTrivia": [
                            {
                                "kind": "WhitespaceTrivia",
                                "text": " "
                            }
                        ]
                    },
                    "variableDeclarators": [
                        {
                            "kind": "VariableDeclarator",
                            "fullStart": 591,
                            "fullEnd": 596,
                            "start": 591,
                            "end": 596,
                            "fullWidth": 5,
<<<<<<< HEAD
                            "width": 5,
                            "identifier": {
=======
                            "propertyName": {
>>>>>>> 85e84683
                                "kind": "IdentifierName",
                                "fullStart": 591,
                                "fullEnd": 593,
                                "start": 591,
                                "end": 592,
                                "fullWidth": 2,
                                "width": 1,
                                "text": "x",
                                "value": "x",
                                "valueText": "x",
                                "hasTrailingTrivia": true,
                                "trailingTrivia": [
                                    {
                                        "kind": "WhitespaceTrivia",
                                        "text": " "
                                    }
                                ]
                            },
                            "equalsValueClause": {
                                "kind": "EqualsValueClause",
                                "fullStart": 593,
                                "fullEnd": 596,
                                "start": 593,
                                "end": 596,
                                "fullWidth": 3,
                                "width": 3,
                                "equalsToken": {
                                    "kind": "EqualsToken",
                                    "fullStart": 593,
                                    "fullEnd": 595,
                                    "start": 593,
                                    "end": 594,
                                    "fullWidth": 2,
                                    "width": 1,
                                    "text": "=",
                                    "value": "=",
                                    "valueText": "=",
                                    "hasTrailingTrivia": true,
                                    "trailingTrivia": [
                                        {
                                            "kind": "WhitespaceTrivia",
                                            "text": " "
                                        }
                                    ]
                                },
                                "value": {
                                    "kind": "NumericLiteral",
                                    "fullStart": 595,
                                    "fullEnd": 596,
                                    "start": 595,
                                    "end": 596,
                                    "fullWidth": 1,
                                    "width": 1,
                                    "text": "1",
                                    "value": 1,
                                    "valueText": "1"
                                }
                            }
                        }
                    ]
                },
                "semicolonToken": {
                    "kind": "SemicolonToken",
                    "fullStart": 596,
                    "fullEnd": 598,
                    "start": 596,
                    "end": 597,
                    "fullWidth": 2,
                    "width": 1,
                    "text": ";",
                    "value": ";",
                    "valueText": ";",
                    "hasTrailingTrivia": true,
                    "hasTrailingNewLine": true,
                    "trailingTrivia": [
                        {
                            "kind": "NewLineTrivia",
                            "text": "\n"
                        }
                    ]
                }
            },
            {
                "kind": "VariableStatement",
                "fullStart": 598,
                "fullEnd": 609,
                "start": 598,
                "end": 608,
                "fullWidth": 11,
                "width": 10,
                "modifiers": [],
                "variableDeclaration": {
                    "kind": "VariableDeclaration",
                    "fullStart": 598,
                    "fullEnd": 607,
                    "start": 598,
                    "end": 607,
                    "fullWidth": 9,
                    "width": 9,
                    "varKeyword": {
                        "kind": "VarKeyword",
                        "fullStart": 598,
                        "fullEnd": 602,
                        "start": 598,
                        "end": 601,
                        "fullWidth": 4,
                        "width": 3,
                        "text": "var",
                        "value": "var",
                        "valueText": "var",
                        "hasTrailingTrivia": true,
                        "trailingTrivia": [
                            {
                                "kind": "WhitespaceTrivia",
                                "text": " "
                            }
                        ]
                    },
                    "variableDeclarators": [
                        {
                            "kind": "VariableDeclarator",
                            "fullStart": 602,
                            "fullEnd": 607,
                            "start": 602,
                            "end": 607,
                            "fullWidth": 5,
<<<<<<< HEAD
                            "width": 5,
                            "identifier": {
=======
                            "propertyName": {
>>>>>>> 85e84683
                                "kind": "IdentifierName",
                                "fullStart": 602,
                                "fullEnd": 604,
                                "start": 602,
                                "end": 603,
                                "fullWidth": 2,
                                "width": 1,
                                "text": "y",
                                "value": "y",
                                "valueText": "y",
                                "hasTrailingTrivia": true,
                                "trailingTrivia": [
                                    {
                                        "kind": "WhitespaceTrivia",
                                        "text": " "
                                    }
                                ]
                            },
                            "equalsValueClause": {
                                "kind": "EqualsValueClause",
                                "fullStart": 604,
                                "fullEnd": 607,
                                "start": 604,
                                "end": 607,
                                "fullWidth": 3,
                                "width": 3,
                                "equalsToken": {
                                    "kind": "EqualsToken",
                                    "fullStart": 604,
                                    "fullEnd": 606,
                                    "start": 604,
                                    "end": 605,
                                    "fullWidth": 2,
                                    "width": 1,
                                    "text": "=",
                                    "value": "=",
                                    "valueText": "=",
                                    "hasTrailingTrivia": true,
                                    "trailingTrivia": [
                                        {
                                            "kind": "WhitespaceTrivia",
                                            "text": " "
                                        }
                                    ]
                                },
                                "value": {
                                    "kind": "NumericLiteral",
                                    "fullStart": 606,
                                    "fullEnd": 607,
                                    "start": 606,
                                    "end": 607,
                                    "fullWidth": 1,
                                    "width": 1,
                                    "text": "1",
                                    "value": 1,
                                    "valueText": "1"
                                }
                            }
                        }
                    ]
                },
                "semicolonToken": {
                    "kind": "SemicolonToken",
                    "fullStart": 607,
                    "fullEnd": 609,
                    "start": 607,
                    "end": 608,
                    "fullWidth": 2,
                    "width": 1,
                    "text": ";",
                    "value": ";",
                    "valueText": ";",
                    "hasTrailingTrivia": true,
                    "hasTrailingNewLine": true,
                    "trailingTrivia": [
                        {
                            "kind": "NewLineTrivia",
                            "text": "\n"
                        }
                    ]
                }
            },
            {
                "kind": "IfStatement",
                "fullStart": 609,
                "fullEnd": 701,
                "start": 609,
                "end": 700,
                "fullWidth": 92,
                "width": 91,
                "isIncrementallyUnusable": true,
                "ifKeyword": {
                    "kind": "IfKeyword",
                    "fullStart": 609,
                    "fullEnd": 612,
                    "start": 609,
                    "end": 611,
                    "fullWidth": 3,
                    "width": 2,
                    "text": "if",
                    "value": "if",
                    "valueText": "if",
                    "hasTrailingTrivia": true,
                    "trailingTrivia": [
                        {
                            "kind": "WhitespaceTrivia",
                            "text": " "
                        }
                    ]
                },
                "openParenToken": {
                    "kind": "OpenParenToken",
                    "fullStart": 612,
                    "fullEnd": 613,
                    "start": 612,
                    "end": 613,
                    "fullWidth": 1,
                    "width": 1,
                    "text": "(",
                    "value": "(",
                    "valueText": "("
                },
                "condition": {
                    "kind": "NotEqualsExpression",
                    "fullStart": 613,
                    "fullEnd": 624,
                    "start": 613,
                    "end": 624,
                    "fullWidth": 11,
                    "width": 11,
                    "isIncrementallyUnusable": true,
                    "left": {
                        "kind": "DivideExpression",
                        "fullStart": 613,
                        "fullEnd": 619,
                        "start": 613,
                        "end": 618,
                        "fullWidth": 6,
                        "width": 5,
                        "isIncrementallyUnusable": true,
                        "left": {
                            "kind": "IdentifierName",
                            "fullStart": 613,
                            "fullEnd": 615,
                            "start": 613,
                            "end": 614,
                            "fullWidth": 2,
                            "width": 1,
                            "text": "x",
                            "value": "x",
                            "valueText": "x",
                            "hasTrailingTrivia": true,
                            "trailingTrivia": [
                                {
                                    "kind": "WhitespaceTrivia",
                                    "text": " "
                                }
                            ]
                        },
                        "operatorToken": {
                            "kind": "SlashToken",
                            "fullStart": 615,
                            "fullEnd": 617,
                            "start": 615,
                            "end": 616,
                            "fullWidth": 2,
                            "width": 1,
                            "text": "/",
                            "value": "/",
                            "valueText": "/",
                            "hasTrailingTrivia": true,
                            "trailingTrivia": [
                                {
                                    "kind": "WhitespaceTrivia",
                                    "text": " "
                                }
                            ]
                        },
                        "right": {
                            "kind": "IdentifierName",
                            "fullStart": 617,
                            "fullEnd": 619,
                            "start": 617,
                            "end": 618,
                            "fullWidth": 2,
                            "width": 1,
                            "text": "y",
                            "value": "y",
                            "valueText": "y",
                            "hasTrailingTrivia": true,
                            "trailingTrivia": [
                                {
                                    "kind": "WhitespaceTrivia",
                                    "text": " "
                                }
                            ]
                        }
                    },
                    "operatorToken": {
                        "kind": "ExclamationEqualsEqualsToken",
                        "fullStart": 619,
                        "fullEnd": 623,
                        "start": 619,
                        "end": 622,
                        "fullWidth": 4,
                        "width": 3,
                        "text": "!==",
                        "value": "!==",
                        "valueText": "!==",
                        "hasTrailingTrivia": true,
                        "trailingTrivia": [
                            {
                                "kind": "WhitespaceTrivia",
                                "text": " "
                            }
                        ]
                    },
                    "right": {
                        "kind": "NumericLiteral",
                        "fullStart": 623,
                        "fullEnd": 624,
                        "start": 623,
                        "end": 624,
                        "fullWidth": 1,
                        "width": 1,
                        "text": "1",
                        "value": 1,
                        "valueText": "1"
                    }
                },
                "closeParenToken": {
                    "kind": "CloseParenToken",
                    "fullStart": 624,
                    "fullEnd": 626,
                    "start": 624,
                    "end": 625,
                    "fullWidth": 2,
                    "width": 1,
                    "text": ")",
                    "value": ")",
                    "valueText": ")",
                    "hasTrailingTrivia": true,
                    "trailingTrivia": [
                        {
                            "kind": "WhitespaceTrivia",
                            "text": " "
                        }
                    ]
                },
                "statement": {
                    "kind": "Block",
                    "fullStart": 626,
                    "fullEnd": 701,
                    "start": 626,
                    "end": 700,
                    "fullWidth": 75,
                    "width": 74,
                    "isIncrementallyUnusable": true,
                    "openBraceToken": {
                        "kind": "OpenBraceToken",
                        "fullStart": 626,
                        "fullEnd": 628,
                        "start": 626,
                        "end": 627,
                        "fullWidth": 2,
                        "width": 1,
                        "text": "{",
                        "value": "{",
                        "valueText": "{",
                        "hasTrailingTrivia": true,
                        "hasTrailingNewLine": true,
                        "trailingTrivia": [
                            {
                                "kind": "NewLineTrivia",
                                "text": "\n"
                            }
                        ]
                    },
                    "statements": [
                        {
                            "kind": "ExpressionStatement",
                            "fullStart": 628,
                            "fullEnd": 699,
                            "start": 630,
                            "end": 698,
                            "fullWidth": 71,
                            "width": 68,
                            "isIncrementallyUnusable": true,
                            "expression": {
                                "kind": "InvocationExpression",
                                "fullStart": 628,
                                "fullEnd": 697,
                                "start": 630,
                                "end": 697,
                                "fullWidth": 69,
                                "width": 67,
                                "isIncrementallyUnusable": true,
                                "expression": {
                                    "kind": "IdentifierName",
                                    "fullStart": 628,
                                    "fullEnd": 636,
                                    "start": 630,
                                    "end": 636,
                                    "fullWidth": 8,
                                    "width": 6,
                                    "text": "$ERROR",
                                    "value": "$ERROR",
                                    "valueText": "$ERROR",
                                    "hasLeadingTrivia": true,
                                    "leadingTrivia": [
                                        {
                                            "kind": "WhitespaceTrivia",
                                            "text": "  "
                                        }
                                    ]
                                },
                                "argumentList": {
                                    "kind": "ArgumentList",
                                    "fullStart": 636,
                                    "fullEnd": 697,
                                    "start": 636,
                                    "end": 697,
                                    "fullWidth": 61,
                                    "width": 61,
                                    "isIncrementallyUnusable": true,
                                    "openParenToken": {
                                        "kind": "OpenParenToken",
                                        "fullStart": 636,
                                        "fullEnd": 637,
                                        "start": 636,
                                        "end": 637,
                                        "fullWidth": 1,
                                        "width": 1,
                                        "text": "(",
                                        "value": "(",
                                        "valueText": "("
                                    },
                                    "arguments": [
                                        {
                                            "kind": "AddExpression",
                                            "fullStart": 637,
                                            "fullEnd": 696,
                                            "start": 637,
                                            "end": 696,
                                            "fullWidth": 59,
                                            "width": 59,
                                            "isIncrementallyUnusable": true,
                                            "left": {
                                                "kind": "StringLiteral",
                                                "fullStart": 637,
                                                "fullEnd": 687,
                                                "start": 637,
                                                "end": 686,
                                                "fullWidth": 50,
                                                "width": 49,
                                                "text": "'#4: var x = 1; var y = 1; x / y === 1. Actual: '",
                                                "value": "#4: var x = 1; var y = 1; x / y === 1. Actual: ",
                                                "valueText": "#4: var x = 1; var y = 1; x / y === 1. Actual: ",
                                                "hasTrailingTrivia": true,
                                                "trailingTrivia": [
                                                    {
                                                        "kind": "WhitespaceTrivia",
                                                        "text": " "
                                                    }
                                                ]
                                            },
                                            "operatorToken": {
                                                "kind": "PlusToken",
                                                "fullStart": 687,
                                                "fullEnd": 689,
                                                "start": 687,
                                                "end": 688,
                                                "fullWidth": 2,
                                                "width": 1,
                                                "text": "+",
                                                "value": "+",
                                                "valueText": "+",
                                                "hasTrailingTrivia": true,
                                                "trailingTrivia": [
                                                    {
                                                        "kind": "WhitespaceTrivia",
                                                        "text": " "
                                                    }
                                                ]
                                            },
                                            "right": {
                                                "kind": "ParenthesizedExpression",
                                                "fullStart": 689,
                                                "fullEnd": 696,
                                                "start": 689,
                                                "end": 696,
                                                "fullWidth": 7,
                                                "width": 7,
                                                "isIncrementallyUnusable": true,
                                                "openParenToken": {
                                                    "kind": "OpenParenToken",
                                                    "fullStart": 689,
                                                    "fullEnd": 690,
                                                    "start": 689,
                                                    "end": 690,
                                                    "fullWidth": 1,
                                                    "width": 1,
                                                    "text": "(",
                                                    "value": "(",
                                                    "valueText": "("
                                                },
                                                "expression": {
                                                    "kind": "DivideExpression",
                                                    "fullStart": 690,
                                                    "fullEnd": 695,
                                                    "start": 690,
                                                    "end": 695,
                                                    "fullWidth": 5,
                                                    "width": 5,
                                                    "isIncrementallyUnusable": true,
                                                    "left": {
                                                        "kind": "IdentifierName",
                                                        "fullStart": 690,
                                                        "fullEnd": 692,
                                                        "start": 690,
                                                        "end": 691,
                                                        "fullWidth": 2,
                                                        "width": 1,
                                                        "text": "x",
                                                        "value": "x",
                                                        "valueText": "x",
                                                        "hasTrailingTrivia": true,
                                                        "trailingTrivia": [
                                                            {
                                                                "kind": "WhitespaceTrivia",
                                                                "text": " "
                                                            }
                                                        ]
                                                    },
                                                    "operatorToken": {
                                                        "kind": "SlashToken",
                                                        "fullStart": 692,
                                                        "fullEnd": 694,
                                                        "start": 692,
                                                        "end": 693,
                                                        "fullWidth": 2,
                                                        "width": 1,
                                                        "text": "/",
                                                        "value": "/",
                                                        "valueText": "/",
                                                        "hasTrailingTrivia": true,
                                                        "trailingTrivia": [
                                                            {
                                                                "kind": "WhitespaceTrivia",
                                                                "text": " "
                                                            }
                                                        ]
                                                    },
                                                    "right": {
                                                        "kind": "IdentifierName",
                                                        "fullStart": 694,
                                                        "fullEnd": 695,
                                                        "start": 694,
                                                        "end": 695,
                                                        "fullWidth": 1,
                                                        "width": 1,
                                                        "text": "y",
                                                        "value": "y",
                                                        "valueText": "y"
                                                    }
                                                },
                                                "closeParenToken": {
                                                    "kind": "CloseParenToken",
                                                    "fullStart": 695,
                                                    "fullEnd": 696,
                                                    "start": 695,
                                                    "end": 696,
                                                    "fullWidth": 1,
                                                    "width": 1,
                                                    "text": ")",
                                                    "value": ")",
                                                    "valueText": ")"
                                                }
                                            }
                                        }
                                    ],
                                    "closeParenToken": {
                                        "kind": "CloseParenToken",
                                        "fullStart": 696,
                                        "fullEnd": 697,
                                        "start": 696,
                                        "end": 697,
                                        "fullWidth": 1,
                                        "width": 1,
                                        "text": ")",
                                        "value": ")",
                                        "valueText": ")"
                                    }
                                }
                            },
                            "semicolonToken": {
                                "kind": "SemicolonToken",
                                "fullStart": 697,
                                "fullEnd": 699,
                                "start": 697,
                                "end": 698,
                                "fullWidth": 2,
                                "width": 1,
                                "text": ";",
                                "value": ";",
                                "valueText": ";",
                                "hasTrailingTrivia": true,
                                "hasTrailingNewLine": true,
                                "trailingTrivia": [
                                    {
                                        "kind": "NewLineTrivia",
                                        "text": "\n"
                                    }
                                ]
                            }
                        }
                    ],
                    "closeBraceToken": {
                        "kind": "CloseBraceToken",
                        "fullStart": 699,
                        "fullEnd": 701,
                        "start": 699,
                        "end": 700,
                        "fullWidth": 2,
                        "width": 1,
                        "text": "}",
                        "value": "}",
                        "valueText": "}",
                        "hasTrailingTrivia": true,
                        "hasTrailingNewLine": true,
                        "trailingTrivia": [
                            {
                                "kind": "NewLineTrivia",
                                "text": "\n"
                            }
                        ]
                    }
                }
            },
            {
                "kind": "VariableStatement",
                "fullStart": 701,
                "fullEnd": 740,
                "start": 712,
                "end": 739,
                "fullWidth": 39,
                "width": 27,
                "modifiers": [],
                "variableDeclaration": {
                    "kind": "VariableDeclaration",
                    "fullStart": 701,
                    "fullEnd": 738,
                    "start": 712,
                    "end": 738,
                    "fullWidth": 37,
                    "width": 26,
                    "varKeyword": {
                        "kind": "VarKeyword",
                        "fullStart": 701,
                        "fullEnd": 716,
                        "start": 712,
                        "end": 715,
                        "fullWidth": 15,
                        "width": 3,
                        "text": "var",
                        "value": "var",
                        "valueText": "var",
                        "hasLeadingTrivia": true,
                        "hasLeadingComment": true,
                        "hasLeadingNewLine": true,
                        "hasTrailingTrivia": true,
                        "leadingTrivia": [
                            {
                                "kind": "NewLineTrivia",
                                "text": "\n"
                            },
                            {
                                "kind": "SingleLineCommentTrivia",
                                "text": "//CHECK#5"
                            },
                            {
                                "kind": "NewLineTrivia",
                                "text": "\n"
                            }
                        ],
                        "trailingTrivia": [
                            {
                                "kind": "WhitespaceTrivia",
                                "text": " "
                            }
                        ]
                    },
                    "variableDeclarators": [
                        {
                            "kind": "VariableDeclarator",
                            "fullStart": 716,
                            "fullEnd": 738,
                            "start": 716,
                            "end": 738,
                            "fullWidth": 22,
<<<<<<< HEAD
                            "width": 22,
                            "identifier": {
=======
                            "propertyName": {
>>>>>>> 85e84683
                                "kind": "IdentifierName",
                                "fullStart": 716,
                                "fullEnd": 724,
                                "start": 716,
                                "end": 723,
                                "fullWidth": 8,
                                "width": 7,
                                "text": "objectx",
                                "value": "objectx",
                                "valueText": "objectx",
                                "hasTrailingTrivia": true,
                                "trailingTrivia": [
                                    {
                                        "kind": "WhitespaceTrivia",
                                        "text": " "
                                    }
                                ]
                            },
                            "equalsValueClause": {
                                "kind": "EqualsValueClause",
                                "fullStart": 724,
                                "fullEnd": 738,
                                "start": 724,
                                "end": 738,
                                "fullWidth": 14,
                                "width": 14,
                                "equalsToken": {
                                    "kind": "EqualsToken",
                                    "fullStart": 724,
                                    "fullEnd": 726,
                                    "start": 724,
                                    "end": 725,
                                    "fullWidth": 2,
                                    "width": 1,
                                    "text": "=",
                                    "value": "=",
                                    "valueText": "=",
                                    "hasTrailingTrivia": true,
                                    "trailingTrivia": [
                                        {
                                            "kind": "WhitespaceTrivia",
                                            "text": " "
                                        }
                                    ]
                                },
                                "value": {
                                    "kind": "ObjectCreationExpression",
                                    "fullStart": 726,
                                    "fullEnd": 738,
                                    "start": 726,
                                    "end": 738,
                                    "fullWidth": 12,
                                    "width": 12,
                                    "newKeyword": {
                                        "kind": "NewKeyword",
                                        "fullStart": 726,
                                        "fullEnd": 730,
                                        "start": 726,
                                        "end": 729,
                                        "fullWidth": 4,
                                        "width": 3,
                                        "text": "new",
                                        "value": "new",
                                        "valueText": "new",
                                        "hasTrailingTrivia": true,
                                        "trailingTrivia": [
                                            {
                                                "kind": "WhitespaceTrivia",
                                                "text": " "
                                            }
                                        ]
                                    },
                                    "expression": {
                                        "kind": "IdentifierName",
                                        "fullStart": 730,
                                        "fullEnd": 736,
                                        "start": 730,
                                        "end": 736,
                                        "fullWidth": 6,
                                        "width": 6,
                                        "text": "Object",
                                        "value": "Object",
                                        "valueText": "Object"
                                    },
                                    "argumentList": {
                                        "kind": "ArgumentList",
                                        "fullStart": 736,
                                        "fullEnd": 738,
                                        "start": 736,
                                        "end": 738,
                                        "fullWidth": 2,
                                        "width": 2,
                                        "openParenToken": {
                                            "kind": "OpenParenToken",
                                            "fullStart": 736,
                                            "fullEnd": 737,
                                            "start": 736,
                                            "end": 737,
                                            "fullWidth": 1,
                                            "width": 1,
                                            "text": "(",
                                            "value": "(",
                                            "valueText": "("
                                        },
                                        "arguments": [],
                                        "closeParenToken": {
                                            "kind": "CloseParenToken",
                                            "fullStart": 737,
                                            "fullEnd": 738,
                                            "start": 737,
                                            "end": 738,
                                            "fullWidth": 1,
                                            "width": 1,
                                            "text": ")",
                                            "value": ")",
                                            "valueText": ")"
                                        }
                                    }
                                }
                            }
                        }
                    ]
                },
                "semicolonToken": {
                    "kind": "SemicolonToken",
                    "fullStart": 738,
                    "fullEnd": 740,
                    "start": 738,
                    "end": 739,
                    "fullWidth": 2,
                    "width": 1,
                    "text": ";",
                    "value": ";",
                    "valueText": ";",
                    "hasTrailingTrivia": true,
                    "hasTrailingNewLine": true,
                    "trailingTrivia": [
                        {
                            "kind": "NewLineTrivia",
                            "text": "\n"
                        }
                    ]
                }
            },
            {
                "kind": "VariableStatement",
                "fullStart": 740,
                "fullEnd": 768,
                "start": 740,
                "end": 767,
                "fullWidth": 28,
                "width": 27,
                "modifiers": [],
                "variableDeclaration": {
                    "kind": "VariableDeclaration",
                    "fullStart": 740,
                    "fullEnd": 766,
                    "start": 740,
                    "end": 766,
                    "fullWidth": 26,
                    "width": 26,
                    "varKeyword": {
                        "kind": "VarKeyword",
                        "fullStart": 740,
                        "fullEnd": 744,
                        "start": 740,
                        "end": 743,
                        "fullWidth": 4,
                        "width": 3,
                        "text": "var",
                        "value": "var",
                        "valueText": "var",
                        "hasTrailingTrivia": true,
                        "trailingTrivia": [
                            {
                                "kind": "WhitespaceTrivia",
                                "text": " "
                            }
                        ]
                    },
                    "variableDeclarators": [
                        {
                            "kind": "VariableDeclarator",
                            "fullStart": 744,
                            "fullEnd": 766,
                            "start": 744,
                            "end": 766,
                            "fullWidth": 22,
<<<<<<< HEAD
                            "width": 22,
                            "identifier": {
=======
                            "propertyName": {
>>>>>>> 85e84683
                                "kind": "IdentifierName",
                                "fullStart": 744,
                                "fullEnd": 752,
                                "start": 744,
                                "end": 751,
                                "fullWidth": 8,
                                "width": 7,
                                "text": "objecty",
                                "value": "objecty",
                                "valueText": "objecty",
                                "hasTrailingTrivia": true,
                                "trailingTrivia": [
                                    {
                                        "kind": "WhitespaceTrivia",
                                        "text": " "
                                    }
                                ]
                            },
                            "equalsValueClause": {
                                "kind": "EqualsValueClause",
                                "fullStart": 752,
                                "fullEnd": 766,
                                "start": 752,
                                "end": 766,
                                "fullWidth": 14,
                                "width": 14,
                                "equalsToken": {
                                    "kind": "EqualsToken",
                                    "fullStart": 752,
                                    "fullEnd": 754,
                                    "start": 752,
                                    "end": 753,
                                    "fullWidth": 2,
                                    "width": 1,
                                    "text": "=",
                                    "value": "=",
                                    "valueText": "=",
                                    "hasTrailingTrivia": true,
                                    "trailingTrivia": [
                                        {
                                            "kind": "WhitespaceTrivia",
                                            "text": " "
                                        }
                                    ]
                                },
                                "value": {
                                    "kind": "ObjectCreationExpression",
                                    "fullStart": 754,
                                    "fullEnd": 766,
                                    "start": 754,
                                    "end": 766,
                                    "fullWidth": 12,
                                    "width": 12,
                                    "newKeyword": {
                                        "kind": "NewKeyword",
                                        "fullStart": 754,
                                        "fullEnd": 758,
                                        "start": 754,
                                        "end": 757,
                                        "fullWidth": 4,
                                        "width": 3,
                                        "text": "new",
                                        "value": "new",
                                        "valueText": "new",
                                        "hasTrailingTrivia": true,
                                        "trailingTrivia": [
                                            {
                                                "kind": "WhitespaceTrivia",
                                                "text": " "
                                            }
                                        ]
                                    },
                                    "expression": {
                                        "kind": "IdentifierName",
                                        "fullStart": 758,
                                        "fullEnd": 764,
                                        "start": 758,
                                        "end": 764,
                                        "fullWidth": 6,
                                        "width": 6,
                                        "text": "Object",
                                        "value": "Object",
                                        "valueText": "Object"
                                    },
                                    "argumentList": {
                                        "kind": "ArgumentList",
                                        "fullStart": 764,
                                        "fullEnd": 766,
                                        "start": 764,
                                        "end": 766,
                                        "fullWidth": 2,
                                        "width": 2,
                                        "openParenToken": {
                                            "kind": "OpenParenToken",
                                            "fullStart": 764,
                                            "fullEnd": 765,
                                            "start": 764,
                                            "end": 765,
                                            "fullWidth": 1,
                                            "width": 1,
                                            "text": "(",
                                            "value": "(",
                                            "valueText": "("
                                        },
                                        "arguments": [],
                                        "closeParenToken": {
                                            "kind": "CloseParenToken",
                                            "fullStart": 765,
                                            "fullEnd": 766,
                                            "start": 765,
                                            "end": 766,
                                            "fullWidth": 1,
                                            "width": 1,
                                            "text": ")",
                                            "value": ")",
                                            "valueText": ")"
                                        }
                                    }
                                }
                            }
                        }
                    ]
                },
                "semicolonToken": {
                    "kind": "SemicolonToken",
                    "fullStart": 766,
                    "fullEnd": 768,
                    "start": 766,
                    "end": 767,
                    "fullWidth": 2,
                    "width": 1,
                    "text": ";",
                    "value": ";",
                    "valueText": ";",
                    "hasTrailingTrivia": true,
                    "hasTrailingNewLine": true,
                    "trailingTrivia": [
                        {
                            "kind": "NewLineTrivia",
                            "text": "\n"
                        }
                    ]
                }
            },
            {
                "kind": "ExpressionStatement",
                "fullStart": 768,
                "fullEnd": 786,
                "start": 768,
                "end": 785,
                "fullWidth": 18,
                "width": 17,
                "expression": {
                    "kind": "AssignmentExpression",
                    "fullStart": 768,
                    "fullEnd": 784,
                    "start": 768,
                    "end": 784,
                    "fullWidth": 16,
                    "width": 16,
                    "left": {
                        "kind": "MemberAccessExpression",
                        "fullStart": 768,
                        "fullEnd": 781,
                        "start": 768,
                        "end": 780,
                        "fullWidth": 13,
                        "width": 12,
                        "expression": {
                            "kind": "IdentifierName",
                            "fullStart": 768,
                            "fullEnd": 775,
                            "start": 768,
                            "end": 775,
                            "fullWidth": 7,
                            "width": 7,
                            "text": "objectx",
                            "value": "objectx",
                            "valueText": "objectx"
                        },
                        "dotToken": {
                            "kind": "DotToken",
                            "fullStart": 775,
                            "fullEnd": 776,
                            "start": 775,
                            "end": 776,
                            "fullWidth": 1,
                            "width": 1,
                            "text": ".",
                            "value": ".",
                            "valueText": "."
                        },
                        "name": {
                            "kind": "IdentifierName",
                            "fullStart": 776,
                            "fullEnd": 781,
                            "start": 776,
                            "end": 780,
                            "fullWidth": 5,
                            "width": 4,
                            "text": "prop",
                            "value": "prop",
                            "valueText": "prop",
                            "hasTrailingTrivia": true,
                            "trailingTrivia": [
                                {
                                    "kind": "WhitespaceTrivia",
                                    "text": " "
                                }
                            ]
                        }
                    },
                    "operatorToken": {
                        "kind": "EqualsToken",
                        "fullStart": 781,
                        "fullEnd": 783,
                        "start": 781,
                        "end": 782,
                        "fullWidth": 2,
                        "width": 1,
                        "text": "=",
                        "value": "=",
                        "valueText": "=",
                        "hasTrailingTrivia": true,
                        "trailingTrivia": [
                            {
                                "kind": "WhitespaceTrivia",
                                "text": " "
                            }
                        ]
                    },
                    "right": {
                        "kind": "NumericLiteral",
                        "fullStart": 783,
                        "fullEnd": 784,
                        "start": 783,
                        "end": 784,
                        "fullWidth": 1,
                        "width": 1,
                        "text": "1",
                        "value": 1,
                        "valueText": "1"
                    }
                },
                "semicolonToken": {
                    "kind": "SemicolonToken",
                    "fullStart": 784,
                    "fullEnd": 786,
                    "start": 784,
                    "end": 785,
                    "fullWidth": 2,
                    "width": 1,
                    "text": ";",
                    "value": ";",
                    "valueText": ";",
                    "hasTrailingTrivia": true,
                    "hasTrailingNewLine": true,
                    "trailingTrivia": [
                        {
                            "kind": "NewLineTrivia",
                            "text": "\n"
                        }
                    ]
                }
            },
            {
                "kind": "ExpressionStatement",
                "fullStart": 786,
                "fullEnd": 804,
                "start": 786,
                "end": 803,
                "fullWidth": 18,
                "width": 17,
                "expression": {
                    "kind": "AssignmentExpression",
                    "fullStart": 786,
                    "fullEnd": 802,
                    "start": 786,
                    "end": 802,
                    "fullWidth": 16,
                    "width": 16,
                    "left": {
                        "kind": "MemberAccessExpression",
                        "fullStart": 786,
                        "fullEnd": 799,
                        "start": 786,
                        "end": 798,
                        "fullWidth": 13,
                        "width": 12,
                        "expression": {
                            "kind": "IdentifierName",
                            "fullStart": 786,
                            "fullEnd": 793,
                            "start": 786,
                            "end": 793,
                            "fullWidth": 7,
                            "width": 7,
                            "text": "objecty",
                            "value": "objecty",
                            "valueText": "objecty"
                        },
                        "dotToken": {
                            "kind": "DotToken",
                            "fullStart": 793,
                            "fullEnd": 794,
                            "start": 793,
                            "end": 794,
                            "fullWidth": 1,
                            "width": 1,
                            "text": ".",
                            "value": ".",
                            "valueText": "."
                        },
                        "name": {
                            "kind": "IdentifierName",
                            "fullStart": 794,
                            "fullEnd": 799,
                            "start": 794,
                            "end": 798,
                            "fullWidth": 5,
                            "width": 4,
                            "text": "prop",
                            "value": "prop",
                            "valueText": "prop",
                            "hasTrailingTrivia": true,
                            "trailingTrivia": [
                                {
                                    "kind": "WhitespaceTrivia",
                                    "text": " "
                                }
                            ]
                        }
                    },
                    "operatorToken": {
                        "kind": "EqualsToken",
                        "fullStart": 799,
                        "fullEnd": 801,
                        "start": 799,
                        "end": 800,
                        "fullWidth": 2,
                        "width": 1,
                        "text": "=",
                        "value": "=",
                        "valueText": "=",
                        "hasTrailingTrivia": true,
                        "trailingTrivia": [
                            {
                                "kind": "WhitespaceTrivia",
                                "text": " "
                            }
                        ]
                    },
                    "right": {
                        "kind": "NumericLiteral",
                        "fullStart": 801,
                        "fullEnd": 802,
                        "start": 801,
                        "end": 802,
                        "fullWidth": 1,
                        "width": 1,
                        "text": "1",
                        "value": 1,
                        "valueText": "1"
                    }
                },
                "semicolonToken": {
                    "kind": "SemicolonToken",
                    "fullStart": 802,
                    "fullEnd": 804,
                    "start": 802,
                    "end": 803,
                    "fullWidth": 2,
                    "width": 1,
                    "text": ";",
                    "value": ";",
                    "valueText": ";",
                    "hasTrailingTrivia": true,
                    "hasTrailingNewLine": true,
                    "trailingTrivia": [
                        {
                            "kind": "NewLineTrivia",
                            "text": "\n"
                        }
                    ]
                }
            },
            {
                "kind": "IfStatement",
                "fullStart": 804,
                "fullEnd": 1032,
                "start": 804,
                "end": 1031,
                "fullWidth": 228,
                "width": 227,
                "isIncrementallyUnusable": true,
                "ifKeyword": {
                    "kind": "IfKeyword",
                    "fullStart": 804,
                    "fullEnd": 807,
                    "start": 804,
                    "end": 806,
                    "fullWidth": 3,
                    "width": 2,
                    "text": "if",
                    "value": "if",
                    "valueText": "if",
                    "hasTrailingTrivia": true,
                    "trailingTrivia": [
                        {
                            "kind": "WhitespaceTrivia",
                            "text": " "
                        }
                    ]
                },
                "openParenToken": {
                    "kind": "OpenParenToken",
                    "fullStart": 807,
                    "fullEnd": 808,
                    "start": 807,
                    "end": 808,
                    "fullWidth": 1,
                    "width": 1,
                    "text": "(",
                    "value": "(",
                    "valueText": "("
                },
                "condition": {
                    "kind": "NotEqualsExpression",
                    "fullStart": 808,
                    "fullEnd": 841,
                    "start": 808,
                    "end": 841,
                    "fullWidth": 33,
                    "width": 33,
                    "isIncrementallyUnusable": true,
                    "left": {
                        "kind": "DivideExpression",
                        "fullStart": 808,
                        "fullEnd": 836,
                        "start": 808,
                        "end": 835,
                        "fullWidth": 28,
                        "width": 27,
                        "isIncrementallyUnusable": true,
                        "left": {
                            "kind": "MemberAccessExpression",
                            "fullStart": 808,
                            "fullEnd": 821,
                            "start": 808,
                            "end": 820,
                            "fullWidth": 13,
                            "width": 12,
                            "expression": {
                                "kind": "IdentifierName",
                                "fullStart": 808,
                                "fullEnd": 815,
                                "start": 808,
                                "end": 815,
                                "fullWidth": 7,
                                "width": 7,
                                "text": "objectx",
                                "value": "objectx",
                                "valueText": "objectx"
                            },
                            "dotToken": {
                                "kind": "DotToken",
                                "fullStart": 815,
                                "fullEnd": 816,
                                "start": 815,
                                "end": 816,
                                "fullWidth": 1,
                                "width": 1,
                                "text": ".",
                                "value": ".",
                                "valueText": "."
                            },
                            "name": {
                                "kind": "IdentifierName",
                                "fullStart": 816,
                                "fullEnd": 821,
                                "start": 816,
                                "end": 820,
                                "fullWidth": 5,
                                "width": 4,
                                "text": "prop",
                                "value": "prop",
                                "valueText": "prop",
                                "hasTrailingTrivia": true,
                                "trailingTrivia": [
                                    {
                                        "kind": "WhitespaceTrivia",
                                        "text": " "
                                    }
                                ]
                            }
                        },
                        "operatorToken": {
                            "kind": "SlashToken",
                            "fullStart": 821,
                            "fullEnd": 823,
                            "start": 821,
                            "end": 822,
                            "fullWidth": 2,
                            "width": 1,
                            "text": "/",
                            "value": "/",
                            "valueText": "/",
                            "hasTrailingTrivia": true,
                            "trailingTrivia": [
                                {
                                    "kind": "WhitespaceTrivia",
                                    "text": " "
                                }
                            ]
                        },
                        "right": {
                            "kind": "MemberAccessExpression",
                            "fullStart": 823,
                            "fullEnd": 836,
                            "start": 823,
                            "end": 835,
                            "fullWidth": 13,
                            "width": 12,
                            "expression": {
                                "kind": "IdentifierName",
                                "fullStart": 823,
                                "fullEnd": 830,
                                "start": 823,
                                "end": 830,
                                "fullWidth": 7,
                                "width": 7,
                                "text": "objecty",
                                "value": "objecty",
                                "valueText": "objecty"
                            },
                            "dotToken": {
                                "kind": "DotToken",
                                "fullStart": 830,
                                "fullEnd": 831,
                                "start": 830,
                                "end": 831,
                                "fullWidth": 1,
                                "width": 1,
                                "text": ".",
                                "value": ".",
                                "valueText": "."
                            },
                            "name": {
                                "kind": "IdentifierName",
                                "fullStart": 831,
                                "fullEnd": 836,
                                "start": 831,
                                "end": 835,
                                "fullWidth": 5,
                                "width": 4,
                                "text": "prop",
                                "value": "prop",
                                "valueText": "prop",
                                "hasTrailingTrivia": true,
                                "trailingTrivia": [
                                    {
                                        "kind": "WhitespaceTrivia",
                                        "text": " "
                                    }
                                ]
                            }
                        }
                    },
                    "operatorToken": {
                        "kind": "ExclamationEqualsEqualsToken",
                        "fullStart": 836,
                        "fullEnd": 840,
                        "start": 836,
                        "end": 839,
                        "fullWidth": 4,
                        "width": 3,
                        "text": "!==",
                        "value": "!==",
                        "valueText": "!==",
                        "hasTrailingTrivia": true,
                        "trailingTrivia": [
                            {
                                "kind": "WhitespaceTrivia",
                                "text": " "
                            }
                        ]
                    },
                    "right": {
                        "kind": "NumericLiteral",
                        "fullStart": 840,
                        "fullEnd": 841,
                        "start": 840,
                        "end": 841,
                        "fullWidth": 1,
                        "width": 1,
                        "text": "1",
                        "value": 1,
                        "valueText": "1"
                    }
                },
                "closeParenToken": {
                    "kind": "CloseParenToken",
                    "fullStart": 841,
                    "fullEnd": 843,
                    "start": 841,
                    "end": 842,
                    "fullWidth": 2,
                    "width": 1,
                    "text": ")",
                    "value": ")",
                    "valueText": ")",
                    "hasTrailingTrivia": true,
                    "trailingTrivia": [
                        {
                            "kind": "WhitespaceTrivia",
                            "text": " "
                        }
                    ]
                },
                "statement": {
                    "kind": "Block",
                    "fullStart": 843,
                    "fullEnd": 1032,
                    "start": 843,
                    "end": 1031,
                    "fullWidth": 189,
                    "width": 188,
                    "isIncrementallyUnusable": true,
                    "openBraceToken": {
                        "kind": "OpenBraceToken",
                        "fullStart": 843,
                        "fullEnd": 845,
                        "start": 843,
                        "end": 844,
                        "fullWidth": 2,
                        "width": 1,
                        "text": "{",
                        "value": "{",
                        "valueText": "{",
                        "hasTrailingTrivia": true,
                        "hasTrailingNewLine": true,
                        "trailingTrivia": [
                            {
                                "kind": "NewLineTrivia",
                                "text": "\n"
                            }
                        ]
                    },
                    "statements": [
                        {
                            "kind": "ExpressionStatement",
                            "fullStart": 845,
                            "fullEnd": 1030,
                            "start": 847,
                            "end": 1029,
                            "fullWidth": 185,
                            "width": 182,
                            "isIncrementallyUnusable": true,
                            "expression": {
                                "kind": "InvocationExpression",
                                "fullStart": 845,
                                "fullEnd": 1028,
                                "start": 847,
                                "end": 1028,
                                "fullWidth": 183,
                                "width": 181,
                                "isIncrementallyUnusable": true,
                                "expression": {
                                    "kind": "IdentifierName",
                                    "fullStart": 845,
                                    "fullEnd": 853,
                                    "start": 847,
                                    "end": 853,
                                    "fullWidth": 8,
                                    "width": 6,
                                    "text": "$ERROR",
                                    "value": "$ERROR",
                                    "valueText": "$ERROR",
                                    "hasLeadingTrivia": true,
                                    "leadingTrivia": [
                                        {
                                            "kind": "WhitespaceTrivia",
                                            "text": "  "
                                        }
                                    ]
                                },
                                "argumentList": {
                                    "kind": "ArgumentList",
                                    "fullStart": 853,
                                    "fullEnd": 1028,
                                    "start": 853,
                                    "end": 1028,
                                    "fullWidth": 175,
                                    "width": 175,
                                    "isIncrementallyUnusable": true,
                                    "openParenToken": {
                                        "kind": "OpenParenToken",
                                        "fullStart": 853,
                                        "fullEnd": 854,
                                        "start": 853,
                                        "end": 854,
                                        "fullWidth": 1,
                                        "width": 1,
                                        "text": "(",
                                        "value": "(",
                                        "valueText": "("
                                    },
                                    "arguments": [
                                        {
                                            "kind": "AddExpression",
                                            "fullStart": 854,
                                            "fullEnd": 1027,
                                            "start": 854,
                                            "end": 1027,
                                            "fullWidth": 173,
                                            "width": 173,
                                            "isIncrementallyUnusable": true,
                                            "left": {
                                                "kind": "StringLiteral",
                                                "fullStart": 854,
                                                "fullEnd": 996,
                                                "start": 854,
                                                "end": 995,
                                                "fullWidth": 142,
                                                "width": 141,
                                                "text": "'#5: var objectx = new Object(); var objecty = new Object(); objectx.prop = 1; objecty.prop = 1; objectx.prop / objecty.prop === 1. Actual: '",
                                                "value": "#5: var objectx = new Object(); var objecty = new Object(); objectx.prop = 1; objecty.prop = 1; objectx.prop / objecty.prop === 1. Actual: ",
                                                "valueText": "#5: var objectx = new Object(); var objecty = new Object(); objectx.prop = 1; objecty.prop = 1; objectx.prop / objecty.prop === 1. Actual: ",
                                                "hasTrailingTrivia": true,
                                                "trailingTrivia": [
                                                    {
                                                        "kind": "WhitespaceTrivia",
                                                        "text": " "
                                                    }
                                                ]
                                            },
                                            "operatorToken": {
                                                "kind": "PlusToken",
                                                "fullStart": 996,
                                                "fullEnd": 998,
                                                "start": 996,
                                                "end": 997,
                                                "fullWidth": 2,
                                                "width": 1,
                                                "text": "+",
                                                "value": "+",
                                                "valueText": "+",
                                                "hasTrailingTrivia": true,
                                                "trailingTrivia": [
                                                    {
                                                        "kind": "WhitespaceTrivia",
                                                        "text": " "
                                                    }
                                                ]
                                            },
                                            "right": {
                                                "kind": "ParenthesizedExpression",
                                                "fullStart": 998,
                                                "fullEnd": 1027,
                                                "start": 998,
                                                "end": 1027,
                                                "fullWidth": 29,
                                                "width": 29,
                                                "isIncrementallyUnusable": true,
                                                "openParenToken": {
                                                    "kind": "OpenParenToken",
                                                    "fullStart": 998,
                                                    "fullEnd": 999,
                                                    "start": 998,
                                                    "end": 999,
                                                    "fullWidth": 1,
                                                    "width": 1,
                                                    "text": "(",
                                                    "value": "(",
                                                    "valueText": "("
                                                },
                                                "expression": {
                                                    "kind": "DivideExpression",
                                                    "fullStart": 999,
                                                    "fullEnd": 1026,
                                                    "start": 999,
                                                    "end": 1026,
                                                    "fullWidth": 27,
                                                    "width": 27,
                                                    "isIncrementallyUnusable": true,
                                                    "left": {
                                                        "kind": "MemberAccessExpression",
                                                        "fullStart": 999,
                                                        "fullEnd": 1012,
                                                        "start": 999,
                                                        "end": 1011,
                                                        "fullWidth": 13,
                                                        "width": 12,
                                                        "expression": {
                                                            "kind": "IdentifierName",
                                                            "fullStart": 999,
                                                            "fullEnd": 1006,
                                                            "start": 999,
                                                            "end": 1006,
                                                            "fullWidth": 7,
                                                            "width": 7,
                                                            "text": "objectx",
                                                            "value": "objectx",
                                                            "valueText": "objectx"
                                                        },
                                                        "dotToken": {
                                                            "kind": "DotToken",
                                                            "fullStart": 1006,
                                                            "fullEnd": 1007,
                                                            "start": 1006,
                                                            "end": 1007,
                                                            "fullWidth": 1,
                                                            "width": 1,
                                                            "text": ".",
                                                            "value": ".",
                                                            "valueText": "."
                                                        },
                                                        "name": {
                                                            "kind": "IdentifierName",
                                                            "fullStart": 1007,
                                                            "fullEnd": 1012,
                                                            "start": 1007,
                                                            "end": 1011,
                                                            "fullWidth": 5,
                                                            "width": 4,
                                                            "text": "prop",
                                                            "value": "prop",
                                                            "valueText": "prop",
                                                            "hasTrailingTrivia": true,
                                                            "trailingTrivia": [
                                                                {
                                                                    "kind": "WhitespaceTrivia",
                                                                    "text": " "
                                                                }
                                                            ]
                                                        }
                                                    },
                                                    "operatorToken": {
                                                        "kind": "SlashToken",
                                                        "fullStart": 1012,
                                                        "fullEnd": 1014,
                                                        "start": 1012,
                                                        "end": 1013,
                                                        "fullWidth": 2,
                                                        "width": 1,
                                                        "text": "/",
                                                        "value": "/",
                                                        "valueText": "/",
                                                        "hasTrailingTrivia": true,
                                                        "trailingTrivia": [
                                                            {
                                                                "kind": "WhitespaceTrivia",
                                                                "text": " "
                                                            }
                                                        ]
                                                    },
                                                    "right": {
                                                        "kind": "MemberAccessExpression",
                                                        "fullStart": 1014,
                                                        "fullEnd": 1026,
                                                        "start": 1014,
                                                        "end": 1026,
                                                        "fullWidth": 12,
                                                        "width": 12,
                                                        "expression": {
                                                            "kind": "IdentifierName",
                                                            "fullStart": 1014,
                                                            "fullEnd": 1021,
                                                            "start": 1014,
                                                            "end": 1021,
                                                            "fullWidth": 7,
                                                            "width": 7,
                                                            "text": "objecty",
                                                            "value": "objecty",
                                                            "valueText": "objecty"
                                                        },
                                                        "dotToken": {
                                                            "kind": "DotToken",
                                                            "fullStart": 1021,
                                                            "fullEnd": 1022,
                                                            "start": 1021,
                                                            "end": 1022,
                                                            "fullWidth": 1,
                                                            "width": 1,
                                                            "text": ".",
                                                            "value": ".",
                                                            "valueText": "."
                                                        },
                                                        "name": {
                                                            "kind": "IdentifierName",
                                                            "fullStart": 1022,
                                                            "fullEnd": 1026,
                                                            "start": 1022,
                                                            "end": 1026,
                                                            "fullWidth": 4,
                                                            "width": 4,
                                                            "text": "prop",
                                                            "value": "prop",
                                                            "valueText": "prop"
                                                        }
                                                    }
                                                },
                                                "closeParenToken": {
                                                    "kind": "CloseParenToken",
                                                    "fullStart": 1026,
                                                    "fullEnd": 1027,
                                                    "start": 1026,
                                                    "end": 1027,
                                                    "fullWidth": 1,
                                                    "width": 1,
                                                    "text": ")",
                                                    "value": ")",
                                                    "valueText": ")"
                                                }
                                            }
                                        }
                                    ],
                                    "closeParenToken": {
                                        "kind": "CloseParenToken",
                                        "fullStart": 1027,
                                        "fullEnd": 1028,
                                        "start": 1027,
                                        "end": 1028,
                                        "fullWidth": 1,
                                        "width": 1,
                                        "text": ")",
                                        "value": ")",
                                        "valueText": ")"
                                    }
                                }
                            },
                            "semicolonToken": {
                                "kind": "SemicolonToken",
                                "fullStart": 1028,
                                "fullEnd": 1030,
                                "start": 1028,
                                "end": 1029,
                                "fullWidth": 2,
                                "width": 1,
                                "text": ";",
                                "value": ";",
                                "valueText": ";",
                                "hasTrailingTrivia": true,
                                "hasTrailingNewLine": true,
                                "trailingTrivia": [
                                    {
                                        "kind": "NewLineTrivia",
                                        "text": "\n"
                                    }
                                ]
                            }
                        }
                    ],
                    "closeBraceToken": {
                        "kind": "CloseBraceToken",
                        "fullStart": 1030,
                        "fullEnd": 1032,
                        "start": 1030,
                        "end": 1031,
                        "fullWidth": 2,
                        "width": 1,
                        "text": "}",
                        "value": "}",
                        "valueText": "}",
                        "hasTrailingTrivia": true,
                        "hasTrailingNewLine": true,
                        "trailingTrivia": [
                            {
                                "kind": "NewLineTrivia",
                                "text": "\n"
                            }
                        ]
                    }
                }
            }
        ],
        "endOfFileToken": {
            "kind": "EndOfFileToken",
            "fullStart": 1032,
            "fullEnd": 1035,
            "start": 1035,
            "end": 1035,
            "fullWidth": 3,
            "width": 0,
            "text": "",
            "hasLeadingTrivia": true,
            "hasLeadingNewLine": true,
            "leadingTrivia": [
                {
                    "kind": "WhitespaceTrivia",
                    "text": " "
                },
                {
                    "kind": "NewLineTrivia",
                    "text": "\n"
                },
                {
                    "kind": "NewLineTrivia",
                    "text": "\n"
                }
            ]
        }
    },
    "lineMap": {
        "lineStarts": [
            0,
            61,
            132,
            133,
            137,
            169,
            172,
            217,
            285,
            289,
            290,
            300,
            319,
            368,
            370,
            371,
            381,
            392,
            411,
            471,
            473,
            474,
            484,
            495,
            514,
            574,
            576,
            577,
            587,
            598,
            609,
            628,
            699,
            701,
            702,
            712,
            740,
            768,
            786,
            804,
            845,
            1030,
            1032,
            1034,
            1035
        ],
        "length": 1035
    }
}<|MERGE_RESOLUTION|>--- conflicted
+++ resolved
@@ -577,12 +577,8 @@
                             "start": 385,
                             "end": 390,
                             "fullWidth": 5,
-<<<<<<< HEAD
                             "width": 5,
-                            "identifier": {
-=======
                             "propertyName": {
->>>>>>> 85e84683
                                 "kind": "IdentifierName",
                                 "fullStart": 385,
                                 "fullEnd": 387,
@@ -1183,12 +1179,8 @@
                             "start": 488,
                             "end": 493,
                             "fullWidth": 5,
-<<<<<<< HEAD
                             "width": 5,
-                            "identifier": {
-=======
                             "propertyName": {
->>>>>>> 85e84683
                                 "kind": "IdentifierName",
                                 "fullStart": 488,
                                 "fullEnd": 490,
@@ -1789,12 +1781,8 @@
                             "start": 591,
                             "end": 596,
                             "fullWidth": 5,
-<<<<<<< HEAD
                             "width": 5,
-                            "identifier": {
-=======
                             "propertyName": {
->>>>>>> 85e84683
                                 "kind": "IdentifierName",
                                 "fullStart": 591,
                                 "fullEnd": 593,
@@ -1921,12 +1909,8 @@
                             "start": 602,
                             "end": 607,
                             "fullWidth": 5,
-<<<<<<< HEAD
                             "width": 5,
-                            "identifier": {
-=======
                             "propertyName": {
->>>>>>> 85e84683
                                 "kind": "IdentifierName",
                                 "fullStart": 602,
                                 "fullEnd": 604,
@@ -2527,12 +2511,8 @@
                             "start": 716,
                             "end": 738,
                             "fullWidth": 22,
-<<<<<<< HEAD
                             "width": 22,
-                            "identifier": {
-=======
                             "propertyName": {
->>>>>>> 85e84683
                                 "kind": "IdentifierName",
                                 "fullStart": 716,
                                 "fullEnd": 724,
@@ -2721,12 +2701,8 @@
                             "start": 744,
                             "end": 766,
                             "fullWidth": 22,
-<<<<<<< HEAD
                             "width": 22,
-                            "identifier": {
-=======
                             "propertyName": {
->>>>>>> 85e84683
                                 "kind": "IdentifierName",
                                 "fullStart": 744,
                                 "fullEnd": 752,
