{
    "isDeclaration": false,
    "languageVersion": "EcmaScript5",
    "parseOptions": {
        "allowAutomaticSemicolonInsertion": true
    },
    "sourceUnit": {
        "kind": "SourceUnit",
        "fullStart": 0,
        "fullEnd": 568,
        "start": 341,
        "end": 568,
        "fullWidth": 568,
        "width": 227,
        "moduleElements": [
            {
                "kind": "TryStatement",
                "fullStart": 0,
                "fullEnd": 567,
                "start": 341,
                "end": 566,
                "fullWidth": 567,
                "width": 225,
                "tryKeyword": {
                    "kind": "TryKeyword",
                    "fullStart": 0,
                    "fullEnd": 345,
                    "start": 341,
                    "end": 344,
                    "fullWidth": 345,
                    "width": 3,
                    "text": "try",
                    "value": "try",
                    "valueText": "try",
                    "hasLeadingTrivia": true,
                    "hasLeadingComment": true,
                    "hasLeadingNewLine": true,
                    "hasTrailingTrivia": true,
                    "leadingTrivia": [
                        {
                            "kind": "SingleLineCommentTrivia",
                            "text": "// Copyright 2009 the Sputnik authors.  All rights reserved."
                        },
                        {
                            "kind": "NewLineTrivia",
                            "text": "\n"
                        },
                        {
                            "kind": "SingleLineCommentTrivia",
                            "text": "// This code is governed by the BSD license found in the LICENSE file."
                        },
                        {
                            "kind": "NewLineTrivia",
                            "text": "\n"
                        },
                        {
                            "kind": "NewLineTrivia",
                            "text": "\n"
                        },
                        {
                            "kind": "MultiLineCommentTrivia",
                            "text": "/**\n * Operator uses GetValue\n *\n * @path ch11/11.13/11.13.2/S11.13.2_A2.1_T3.10.js\n * @description If GetBase(LeftHandSideExpression) is null, throw ReferenceError. Check operator is \"x ^= y\"\n */"
                        },
                        {
                            "kind": "NewLineTrivia",
                            "text": "\n"
                        },
                        {
                            "kind": "NewLineTrivia",
                            "text": "\n"
                        },
                        {
                            "kind": "SingleLineCommentTrivia",
                            "text": "//CHECK#1"
                        },
                        {
                            "kind": "NewLineTrivia",
                            "text": "\n"
                        }
                    ],
                    "trailingTrivia": [
                        {
                            "kind": "WhitespaceTrivia",
                            "text": " "
                        }
                    ]
                },
                "block": {
                    "kind": "Block",
                    "fullStart": 345,
                    "fullEnd": 434,
                    "start": 345,
                    "end": 433,
                    "fullWidth": 89,
                    "width": 88,
                    "openBraceToken": {
                        "kind": "OpenBraceToken",
                        "fullStart": 345,
                        "fullEnd": 347,
                        "start": 345,
                        "end": 346,
                        "fullWidth": 2,
                        "width": 1,
                        "text": "{",
                        "value": "{",
                        "valueText": "{",
                        "hasTrailingTrivia": true,
                        "hasTrailingNewLine": true,
                        "trailingTrivia": [
                            {
                                "kind": "NewLineTrivia",
                                "text": "\n"
                            }
                        ]
                    },
                    "statements": [
                        {
                            "kind": "VariableStatement",
                            "fullStart": 347,
                            "fullEnd": 367,
                            "start": 349,
                            "end": 366,
                            "fullWidth": 20,
                            "width": 17,
                            "modifiers": [],
                            "variableDeclaration": {
                                "kind": "VariableDeclaration",
                                "fullStart": 347,
                                "fullEnd": 365,
                                "start": 349,
                                "end": 365,
                                "fullWidth": 18,
                                "width": 16,
                                "varKeyword": {
                                    "kind": "VarKeyword",
                                    "fullStart": 347,
                                    "fullEnd": 353,
                                    "start": 349,
                                    "end": 352,
                                    "fullWidth": 6,
                                    "width": 3,
                                    "text": "var",
                                    "value": "var",
                                    "valueText": "var",
                                    "hasLeadingTrivia": true,
                                    "hasTrailingTrivia": true,
                                    "leadingTrivia": [
                                        {
                                            "kind": "WhitespaceTrivia",
                                            "text": "  "
                                        }
                                    ],
                                    "trailingTrivia": [
                                        {
                                            "kind": "WhitespaceTrivia",
                                            "text": " "
                                        }
                                    ]
                                },
                                "variableDeclarators": [
                                    {
                                        "kind": "VariableDeclarator",
                                        "fullStart": 353,
                                        "fullEnd": 365,
                                        "start": 353,
                                        "end": 365,
                                        "fullWidth": 12,
<<<<<<< HEAD
                                        "width": 12,
                                        "identifier": {
=======
                                        "propertyName": {
>>>>>>> 85e84683
                                            "kind": "IdentifierName",
                                            "fullStart": 353,
                                            "fullEnd": 355,
                                            "start": 353,
                                            "end": 354,
                                            "fullWidth": 2,
                                            "width": 1,
                                            "text": "z",
                                            "value": "z",
                                            "valueText": "z",
                                            "hasTrailingTrivia": true,
                                            "trailingTrivia": [
                                                {
                                                    "kind": "WhitespaceTrivia",
                                                    "text": " "
                                                }
                                            ]
                                        },
                                        "equalsValueClause": {
                                            "kind": "EqualsValueClause",
                                            "fullStart": 355,
                                            "fullEnd": 365,
                                            "start": 355,
                                            "end": 365,
                                            "fullWidth": 10,
                                            "width": 10,
                                            "equalsToken": {
                                                "kind": "EqualsToken",
                                                "fullStart": 355,
                                                "fullEnd": 357,
                                                "start": 355,
                                                "end": 356,
                                                "fullWidth": 2,
                                                "width": 1,
                                                "text": "=",
                                                "value": "=",
                                                "valueText": "=",
                                                "hasTrailingTrivia": true,
                                                "trailingTrivia": [
                                                    {
                                                        "kind": "WhitespaceTrivia",
                                                        "text": " "
                                                    }
                                                ]
                                            },
                                            "value": {
                                                "kind": "ParenthesizedExpression",
                                                "fullStart": 357,
                                                "fullEnd": 365,
                                                "start": 357,
                                                "end": 365,
                                                "fullWidth": 8,
                                                "width": 8,
                                                "openParenToken": {
                                                    "kind": "OpenParenToken",
                                                    "fullStart": 357,
                                                    "fullEnd": 358,
                                                    "start": 357,
                                                    "end": 358,
                                                    "fullWidth": 1,
                                                    "width": 1,
                                                    "text": "(",
                                                    "value": "(",
                                                    "valueText": "("
                                                },
                                                "expression": {
                                                    "kind": "ExclusiveOrAssignmentExpression",
                                                    "fullStart": 358,
                                                    "fullEnd": 364,
                                                    "start": 358,
                                                    "end": 364,
                                                    "fullWidth": 6,
                                                    "width": 6,
                                                    "left": {
                                                        "kind": "IdentifierName",
                                                        "fullStart": 358,
                                                        "fullEnd": 360,
                                                        "start": 358,
                                                        "end": 359,
                                                        "fullWidth": 2,
                                                        "width": 1,
                                                        "text": "x",
                                                        "value": "x",
                                                        "valueText": "x",
                                                        "hasTrailingTrivia": true,
                                                        "trailingTrivia": [
                                                            {
                                                                "kind": "WhitespaceTrivia",
                                                                "text": " "
                                                            }
                                                        ]
                                                    },
                                                    "operatorToken": {
                                                        "kind": "CaretEqualsToken",
                                                        "fullStart": 360,
                                                        "fullEnd": 363,
                                                        "start": 360,
                                                        "end": 362,
                                                        "fullWidth": 3,
                                                        "width": 2,
                                                        "text": "^=",
                                                        "value": "^=",
                                                        "valueText": "^=",
                                                        "hasTrailingTrivia": true,
                                                        "trailingTrivia": [
                                                            {
                                                                "kind": "WhitespaceTrivia",
                                                                "text": " "
                                                            }
                                                        ]
                                                    },
                                                    "right": {
                                                        "kind": "NumericLiteral",
                                                        "fullStart": 363,
                                                        "fullEnd": 364,
                                                        "start": 363,
                                                        "end": 364,
                                                        "fullWidth": 1,
                                                        "width": 1,
                                                        "text": "1",
                                                        "value": 1,
                                                        "valueText": "1"
                                                    }
                                                },
                                                "closeParenToken": {
                                                    "kind": "CloseParenToken",
                                                    "fullStart": 364,
                                                    "fullEnd": 365,
                                                    "start": 364,
                                                    "end": 365,
                                                    "fullWidth": 1,
                                                    "width": 1,
                                                    "text": ")",
                                                    "value": ")",
                                                    "valueText": ")"
                                                }
                                            }
                                        }
                                    }
                                ]
                            },
                            "semicolonToken": {
                                "kind": "SemicolonToken",
                                "fullStart": 365,
                                "fullEnd": 367,
                                "start": 365,
                                "end": 366,
                                "fullWidth": 2,
                                "width": 1,
                                "text": ";",
                                "value": ";",
                                "valueText": ";",
                                "hasTrailingTrivia": true,
                                "hasTrailingNewLine": true,
                                "trailingTrivia": [
                                    {
                                        "kind": "NewLineTrivia",
                                        "text": "\n"
                                    }
                                ]
                            }
                        },
                        {
                            "kind": "ExpressionStatement",
                            "fullStart": 367,
                            "fullEnd": 432,
                            "start": 369,
                            "end": 429,
                            "fullWidth": 65,
                            "width": 60,
                            "expression": {
                                "kind": "InvocationExpression",
                                "fullStart": 367,
                                "fullEnd": 428,
                                "start": 369,
                                "end": 428,
                                "fullWidth": 61,
                                "width": 59,
                                "expression": {
                                    "kind": "IdentifierName",
                                    "fullStart": 367,
                                    "fullEnd": 375,
                                    "start": 369,
                                    "end": 375,
                                    "fullWidth": 8,
                                    "width": 6,
                                    "text": "$ERROR",
                                    "value": "$ERROR",
                                    "valueText": "$ERROR",
                                    "hasLeadingTrivia": true,
                                    "leadingTrivia": [
                                        {
                                            "kind": "WhitespaceTrivia",
                                            "text": "  "
                                        }
                                    ]
                                },
                                "argumentList": {
                                    "kind": "ArgumentList",
                                    "fullStart": 375,
                                    "fullEnd": 428,
                                    "start": 375,
                                    "end": 428,
                                    "fullWidth": 53,
                                    "width": 53,
                                    "openParenToken": {
                                        "kind": "OpenParenToken",
                                        "fullStart": 375,
                                        "fullEnd": 376,
                                        "start": 375,
                                        "end": 376,
                                        "fullWidth": 1,
                                        "width": 1,
                                        "text": "(",
                                        "value": "(",
                                        "valueText": "("
                                    },
                                    "arguments": [
                                        {
                                            "kind": "AddExpression",
                                            "fullStart": 376,
                                            "fullEnd": 427,
                                            "start": 376,
                                            "end": 427,
                                            "fullWidth": 51,
                                            "width": 51,
                                            "left": {
                                                "kind": "StringLiteral",
                                                "fullStart": 376,
                                                "fullEnd": 422,
                                                "start": 376,
                                                "end": 421,
                                                "fullWidth": 46,
                                                "width": 45,
                                                "text": "'#1.1: x ^= 1 throw ReferenceError. Actual: '",
                                                "value": "#1.1: x ^= 1 throw ReferenceError. Actual: ",
                                                "valueText": "#1.1: x ^= 1 throw ReferenceError. Actual: ",
                                                "hasTrailingTrivia": true,
                                                "trailingTrivia": [
                                                    {
                                                        "kind": "WhitespaceTrivia",
                                                        "text": " "
                                                    }
                                                ]
                                            },
                                            "operatorToken": {
                                                "kind": "PlusToken",
                                                "fullStart": 422,
                                                "fullEnd": 424,
                                                "start": 422,
                                                "end": 423,
                                                "fullWidth": 2,
                                                "width": 1,
                                                "text": "+",
                                                "value": "+",
                                                "valueText": "+",
                                                "hasTrailingTrivia": true,
                                                "trailingTrivia": [
                                                    {
                                                        "kind": "WhitespaceTrivia",
                                                        "text": " "
                                                    }
                                                ]
                                            },
                                            "right": {
                                                "kind": "ParenthesizedExpression",
                                                "fullStart": 424,
                                                "fullEnd": 427,
                                                "start": 424,
                                                "end": 427,
                                                "fullWidth": 3,
                                                "width": 3,
                                                "openParenToken": {
                                                    "kind": "OpenParenToken",
                                                    "fullStart": 424,
                                                    "fullEnd": 425,
                                                    "start": 424,
                                                    "end": 425,
                                                    "fullWidth": 1,
                                                    "width": 1,
                                                    "text": "(",
                                                    "value": "(",
                                                    "valueText": "("
                                                },
                                                "expression": {
                                                    "kind": "IdentifierName",
                                                    "fullStart": 425,
                                                    "fullEnd": 426,
                                                    "start": 425,
                                                    "end": 426,
                                                    "fullWidth": 1,
                                                    "width": 1,
                                                    "text": "z",
                                                    "value": "z",
                                                    "valueText": "z"
                                                },
                                                "closeParenToken": {
                                                    "kind": "CloseParenToken",
                                                    "fullStart": 426,
                                                    "fullEnd": 427,
                                                    "start": 426,
                                                    "end": 427,
                                                    "fullWidth": 1,
                                                    "width": 1,
                                                    "text": ")",
                                                    "value": ")",
                                                    "valueText": ")"
                                                }
                                            }
                                        }
                                    ],
                                    "closeParenToken": {
                                        "kind": "CloseParenToken",
                                        "fullStart": 427,
                                        "fullEnd": 428,
                                        "start": 427,
                                        "end": 428,
                                        "fullWidth": 1,
                                        "width": 1,
                                        "text": ")",
                                        "value": ")",
                                        "valueText": ")"
                                    }
                                }
                            },
                            "semicolonToken": {
                                "kind": "SemicolonToken",
                                "fullStart": 428,
                                "fullEnd": 432,
                                "start": 428,
                                "end": 429,
                                "fullWidth": 4,
                                "width": 1,
                                "text": ";",
                                "value": ";",
                                "valueText": ";",
                                "hasTrailingTrivia": true,
                                "hasTrailingNewLine": true,
                                "trailingTrivia": [
                                    {
                                        "kind": "WhitespaceTrivia",
                                        "text": "  "
                                    },
                                    {
                                        "kind": "NewLineTrivia",
                                        "text": "\n"
                                    }
                                ]
                            }
                        }
                    ],
                    "closeBraceToken": {
                        "kind": "CloseBraceToken",
                        "fullStart": 432,
                        "fullEnd": 434,
                        "start": 432,
                        "end": 433,
                        "fullWidth": 2,
                        "width": 1,
                        "text": "}",
                        "value": "}",
                        "valueText": "}",
                        "hasTrailingTrivia": true,
                        "hasTrailingNewLine": true,
                        "trailingTrivia": [
                            {
                                "kind": "NewLineTrivia",
                                "text": "\n"
                            }
                        ]
                    }
                },
                "catchClause": {
                    "kind": "CatchClause",
                    "fullStart": 434,
                    "fullEnd": 567,
                    "start": 434,
                    "end": 566,
                    "fullWidth": 133,
                    "width": 132,
                    "catchKeyword": {
                        "kind": "CatchKeyword",
                        "fullStart": 434,
                        "fullEnd": 440,
                        "start": 434,
                        "end": 439,
                        "fullWidth": 6,
                        "width": 5,
                        "text": "catch",
                        "value": "catch",
                        "valueText": "catch",
                        "hasTrailingTrivia": true,
                        "trailingTrivia": [
                            {
                                "kind": "WhitespaceTrivia",
                                "text": " "
                            }
                        ]
                    },
                    "openParenToken": {
                        "kind": "OpenParenToken",
                        "fullStart": 440,
                        "fullEnd": 441,
                        "start": 440,
                        "end": 441,
                        "fullWidth": 1,
                        "width": 1,
                        "text": "(",
                        "value": "(",
                        "valueText": "("
                    },
                    "identifier": {
                        "kind": "IdentifierName",
                        "fullStart": 441,
                        "fullEnd": 442,
                        "start": 441,
                        "end": 442,
                        "fullWidth": 1,
                        "width": 1,
                        "text": "e",
                        "value": "e",
                        "valueText": "e"
                    },
                    "closeParenToken": {
                        "kind": "CloseParenToken",
                        "fullStart": 442,
                        "fullEnd": 444,
                        "start": 442,
                        "end": 443,
                        "fullWidth": 2,
                        "width": 1,
                        "text": ")",
                        "value": ")",
                        "valueText": ")",
                        "hasTrailingTrivia": true,
                        "trailingTrivia": [
                            {
                                "kind": "WhitespaceTrivia",
                                "text": " "
                            }
                        ]
                    },
                    "block": {
                        "kind": "Block",
                        "fullStart": 444,
                        "fullEnd": 567,
                        "start": 444,
                        "end": 566,
                        "fullWidth": 123,
                        "width": 122,
                        "openBraceToken": {
                            "kind": "OpenBraceToken",
                            "fullStart": 444,
                            "fullEnd": 446,
                            "start": 444,
                            "end": 445,
                            "fullWidth": 2,
                            "width": 1,
                            "text": "{",
                            "value": "{",
                            "valueText": "{",
                            "hasTrailingTrivia": true,
                            "hasTrailingNewLine": true,
                            "trailingTrivia": [
                                {
                                    "kind": "NewLineTrivia",
                                    "text": "\n"
                                }
                            ]
                        },
                        "statements": [
                            {
                                "kind": "IfStatement",
                                "fullStart": 446,
                                "fullEnd": 565,
                                "start": 448,
                                "end": 564,
                                "fullWidth": 119,
                                "width": 116,
                                "ifKeyword": {
                                    "kind": "IfKeyword",
                                    "fullStart": 446,
                                    "fullEnd": 451,
                                    "start": 448,
                                    "end": 450,
                                    "fullWidth": 5,
                                    "width": 2,
                                    "text": "if",
                                    "value": "if",
                                    "valueText": "if",
                                    "hasLeadingTrivia": true,
                                    "hasTrailingTrivia": true,
                                    "leadingTrivia": [
                                        {
                                            "kind": "WhitespaceTrivia",
                                            "text": "  "
                                        }
                                    ],
                                    "trailingTrivia": [
                                        {
                                            "kind": "WhitespaceTrivia",
                                            "text": " "
                                        }
                                    ]
                                },
                                "openParenToken": {
                                    "kind": "OpenParenToken",
                                    "fullStart": 451,
                                    "fullEnd": 452,
                                    "start": 451,
                                    "end": 452,
                                    "fullWidth": 1,
                                    "width": 1,
                                    "text": "(",
                                    "value": "(",
                                    "valueText": "("
                                },
                                "condition": {
                                    "kind": "NotEqualsExpression",
                                    "fullStart": 452,
                                    "fullEnd": 490,
                                    "start": 452,
                                    "end": 490,
                                    "fullWidth": 38,
                                    "width": 38,
                                    "left": {
                                        "kind": "ParenthesizedExpression",
                                        "fullStart": 452,
                                        "fullEnd": 482,
                                        "start": 452,
                                        "end": 481,
                                        "fullWidth": 30,
                                        "width": 29,
                                        "openParenToken": {
                                            "kind": "OpenParenToken",
                                            "fullStart": 452,
                                            "fullEnd": 453,
                                            "start": 452,
                                            "end": 453,
                                            "fullWidth": 1,
                                            "width": 1,
                                            "text": "(",
                                            "value": "(",
                                            "valueText": "("
                                        },
                                        "expression": {
                                            "kind": "InstanceOfExpression",
                                            "fullStart": 453,
                                            "fullEnd": 480,
                                            "start": 453,
                                            "end": 480,
                                            "fullWidth": 27,
                                            "width": 27,
                                            "left": {
                                                "kind": "IdentifierName",
                                                "fullStart": 453,
                                                "fullEnd": 455,
                                                "start": 453,
                                                "end": 454,
                                                "fullWidth": 2,
                                                "width": 1,
                                                "text": "e",
                                                "value": "e",
                                                "valueText": "e",
                                                "hasTrailingTrivia": true,
                                                "trailingTrivia": [
                                                    {
                                                        "kind": "WhitespaceTrivia",
                                                        "text": " "
                                                    }
                                                ]
                                            },
                                            "operatorToken": {
                                                "kind": "InstanceOfKeyword",
                                                "fullStart": 455,
                                                "fullEnd": 466,
                                                "start": 455,
                                                "end": 465,
                                                "fullWidth": 11,
                                                "width": 10,
                                                "text": "instanceof",
                                                "value": "instanceof",
                                                "valueText": "instanceof",
                                                "hasTrailingTrivia": true,
                                                "trailingTrivia": [
                                                    {
                                                        "kind": "WhitespaceTrivia",
                                                        "text": " "
                                                    }
                                                ]
                                            },
                                            "right": {
                                                "kind": "IdentifierName",
                                                "fullStart": 466,
                                                "fullEnd": 480,
                                                "start": 466,
                                                "end": 480,
                                                "fullWidth": 14,
                                                "width": 14,
                                                "text": "ReferenceError",
                                                "value": "ReferenceError",
                                                "valueText": "ReferenceError"
                                            }
                                        },
                                        "closeParenToken": {
                                            "kind": "CloseParenToken",
                                            "fullStart": 480,
                                            "fullEnd": 482,
                                            "start": 480,
                                            "end": 481,
                                            "fullWidth": 2,
                                            "width": 1,
                                            "text": ")",
                                            "value": ")",
                                            "valueText": ")",
                                            "hasTrailingTrivia": true,
                                            "trailingTrivia": [
                                                {
                                                    "kind": "WhitespaceTrivia",
                                                    "text": " "
                                                }
                                            ]
                                        }
                                    },
                                    "operatorToken": {
                                        "kind": "ExclamationEqualsEqualsToken",
                                        "fullStart": 482,
                                        "fullEnd": 486,
                                        "start": 482,
                                        "end": 485,
                                        "fullWidth": 4,
                                        "width": 3,
                                        "text": "!==",
                                        "value": "!==",
                                        "valueText": "!==",
                                        "hasTrailingTrivia": true,
                                        "trailingTrivia": [
                                            {
                                                "kind": "WhitespaceTrivia",
                                                "text": " "
                                            }
                                        ]
                                    },
                                    "right": {
                                        "kind": "TrueKeyword",
                                        "fullStart": 486,
                                        "fullEnd": 490,
                                        "start": 486,
                                        "end": 490,
                                        "fullWidth": 4,
                                        "width": 4,
                                        "text": "true",
                                        "value": true,
                                        "valueText": "true"
                                    }
                                },
                                "closeParenToken": {
                                    "kind": "CloseParenToken",
                                    "fullStart": 490,
                                    "fullEnd": 492,
                                    "start": 490,
                                    "end": 491,
                                    "fullWidth": 2,
                                    "width": 1,
                                    "text": ")",
                                    "value": ")",
                                    "valueText": ")",
                                    "hasTrailingTrivia": true,
                                    "trailingTrivia": [
                                        {
                                            "kind": "WhitespaceTrivia",
                                            "text": " "
                                        }
                                    ]
                                },
                                "statement": {
                                    "kind": "Block",
                                    "fullStart": 492,
                                    "fullEnd": 565,
                                    "start": 492,
                                    "end": 564,
                                    "fullWidth": 73,
                                    "width": 72,
                                    "openBraceToken": {
                                        "kind": "OpenBraceToken",
                                        "fullStart": 492,
                                        "fullEnd": 494,
                                        "start": 492,
                                        "end": 493,
                                        "fullWidth": 2,
                                        "width": 1,
                                        "text": "{",
                                        "value": "{",
                                        "valueText": "{",
                                        "hasTrailingTrivia": true,
                                        "hasTrailingNewLine": true,
                                        "trailingTrivia": [
                                            {
                                                "kind": "NewLineTrivia",
                                                "text": "\n"
                                            }
                                        ]
                                    },
                                    "statements": [
                                        {
                                            "kind": "ExpressionStatement",
                                            "fullStart": 494,
                                            "fullEnd": 561,
                                            "start": 498,
                                            "end": 558,
                                            "fullWidth": 67,
                                            "width": 60,
                                            "expression": {
                                                "kind": "InvocationExpression",
                                                "fullStart": 494,
                                                "fullEnd": 557,
                                                "start": 498,
                                                "end": 557,
                                                "fullWidth": 63,
                                                "width": 59,
                                                "expression": {
                                                    "kind": "IdentifierName",
                                                    "fullStart": 494,
                                                    "fullEnd": 504,
                                                    "start": 498,
                                                    "end": 504,
                                                    "fullWidth": 10,
                                                    "width": 6,
                                                    "text": "$ERROR",
                                                    "value": "$ERROR",
                                                    "valueText": "$ERROR",
                                                    "hasLeadingTrivia": true,
                                                    "leadingTrivia": [
                                                        {
                                                            "kind": "WhitespaceTrivia",
                                                            "text": "    "
                                                        }
                                                    ]
                                                },
                                                "argumentList": {
                                                    "kind": "ArgumentList",
                                                    "fullStart": 504,
                                                    "fullEnd": 557,
                                                    "start": 504,
                                                    "end": 557,
                                                    "fullWidth": 53,
                                                    "width": 53,
                                                    "openParenToken": {
                                                        "kind": "OpenParenToken",
                                                        "fullStart": 504,
                                                        "fullEnd": 505,
                                                        "start": 504,
                                                        "end": 505,
                                                        "fullWidth": 1,
                                                        "width": 1,
                                                        "text": "(",
                                                        "value": "(",
                                                        "valueText": "("
                                                    },
                                                    "arguments": [
                                                        {
                                                            "kind": "AddExpression",
                                                            "fullStart": 505,
                                                            "fullEnd": 556,
                                                            "start": 505,
                                                            "end": 556,
                                                            "fullWidth": 51,
                                                            "width": 51,
                                                            "left": {
                                                                "kind": "StringLiteral",
                                                                "fullStart": 505,
                                                                "fullEnd": 551,
                                                                "start": 505,
                                                                "end": 550,
                                                                "fullWidth": 46,
                                                                "width": 45,
                                                                "text": "'#1.2: x ^= 1 throw ReferenceError. Actual: '",
                                                                "value": "#1.2: x ^= 1 throw ReferenceError. Actual: ",
                                                                "valueText": "#1.2: x ^= 1 throw ReferenceError. Actual: ",
                                                                "hasTrailingTrivia": true,
                                                                "trailingTrivia": [
                                                                    {
                                                                        "kind": "WhitespaceTrivia",
                                                                        "text": " "
                                                                    }
                                                                ]
                                                            },
                                                            "operatorToken": {
                                                                "kind": "PlusToken",
                                                                "fullStart": 551,
                                                                "fullEnd": 553,
                                                                "start": 551,
                                                                "end": 552,
                                                                "fullWidth": 2,
                                                                "width": 1,
                                                                "text": "+",
                                                                "value": "+",
                                                                "valueText": "+",
                                                                "hasTrailingTrivia": true,
                                                                "trailingTrivia": [
                                                                    {
                                                                        "kind": "WhitespaceTrivia",
                                                                        "text": " "
                                                                    }
                                                                ]
                                                            },
                                                            "right": {
                                                                "kind": "ParenthesizedExpression",
                                                                "fullStart": 553,
                                                                "fullEnd": 556,
                                                                "start": 553,
                                                                "end": 556,
                                                                "fullWidth": 3,
                                                                "width": 3,
                                                                "openParenToken": {
                                                                    "kind": "OpenParenToken",
                                                                    "fullStart": 553,
                                                                    "fullEnd": 554,
                                                                    "start": 553,
                                                                    "end": 554,
                                                                    "fullWidth": 1,
                                                                    "width": 1,
                                                                    "text": "(",
                                                                    "value": "(",
                                                                    "valueText": "("
                                                                },
                                                                "expression": {
                                                                    "kind": "IdentifierName",
                                                                    "fullStart": 554,
                                                                    "fullEnd": 555,
                                                                    "start": 554,
                                                                    "end": 555,
                                                                    "fullWidth": 1,
                                                                    "width": 1,
                                                                    "text": "e",
                                                                    "value": "e",
                                                                    "valueText": "e"
                                                                },
                                                                "closeParenToken": {
                                                                    "kind": "CloseParenToken",
                                                                    "fullStart": 555,
                                                                    "fullEnd": 556,
                                                                    "start": 555,
                                                                    "end": 556,
                                                                    "fullWidth": 1,
                                                                    "width": 1,
                                                                    "text": ")",
                                                                    "value": ")",
                                                                    "valueText": ")"
                                                                }
                                                            }
                                                        }
                                                    ],
                                                    "closeParenToken": {
                                                        "kind": "CloseParenToken",
                                                        "fullStart": 556,
                                                        "fullEnd": 557,
                                                        "start": 556,
                                                        "end": 557,
                                                        "fullWidth": 1,
                                                        "width": 1,
                                                        "text": ")",
                                                        "value": ")",
                                                        "valueText": ")"
                                                    }
                                                }
                                            },
                                            "semicolonToken": {
                                                "kind": "SemicolonToken",
                                                "fullStart": 557,
                                                "fullEnd": 561,
                                                "start": 557,
                                                "end": 558,
                                                "fullWidth": 4,
                                                "width": 1,
                                                "text": ";",
                                                "value": ";",
                                                "valueText": ";",
                                                "hasTrailingTrivia": true,
                                                "hasTrailingNewLine": true,
                                                "trailingTrivia": [
                                                    {
                                                        "kind": "WhitespaceTrivia",
                                                        "text": "  "
                                                    },
                                                    {
                                                        "kind": "NewLineTrivia",
                                                        "text": "\n"
                                                    }
                                                ]
                                            }
                                        }
                                    ],
                                    "closeBraceToken": {
                                        "kind": "CloseBraceToken",
                                        "fullStart": 561,
                                        "fullEnd": 565,
                                        "start": 563,
                                        "end": 564,
                                        "fullWidth": 4,
                                        "width": 1,
                                        "text": "}",
                                        "value": "}",
                                        "valueText": "}",
                                        "hasLeadingTrivia": true,
                                        "hasTrailingTrivia": true,
                                        "hasTrailingNewLine": true,
                                        "leadingTrivia": [
                                            {
                                                "kind": "WhitespaceTrivia",
                                                "text": "  "
                                            }
                                        ],
                                        "trailingTrivia": [
                                            {
                                                "kind": "NewLineTrivia",
                                                "text": "\n"
                                            }
                                        ]
                                    }
                                }
                            }
                        ],
                        "closeBraceToken": {
                            "kind": "CloseBraceToken",
                            "fullStart": 565,
                            "fullEnd": 567,
                            "start": 565,
                            "end": 566,
                            "fullWidth": 2,
                            "width": 1,
                            "text": "}",
                            "value": "}",
                            "valueText": "}",
                            "hasTrailingTrivia": true,
                            "hasTrailingNewLine": true,
                            "trailingTrivia": [
                                {
                                    "kind": "NewLineTrivia",
                                    "text": "\n"
                                }
                            ]
                        }
                    }
                }
            }
        ],
        "endOfFileToken": {
            "kind": "EndOfFileToken",
            "fullStart": 567,
            "fullEnd": 568,
            "start": 568,
            "end": 568,
            "fullWidth": 1,
            "width": 0,
            "text": "",
            "hasLeadingTrivia": true,
            "hasLeadingNewLine": true,
            "leadingTrivia": [
                {
                    "kind": "NewLineTrivia",
                    "text": "\n"
                }
            ]
        }
    },
    "lineMap": {
        "lineStarts": [
            0,
            61,
            132,
            133,
            137,
            163,
            166,
            217,
            326,
            330,
            331,
            341,
            347,
            367,
            432,
            434,
            446,
            494,
            561,
            565,
            567,
            568
        ],
        "length": 568
    }
}<|MERGE_RESOLUTION|>--- conflicted
+++ resolved
@@ -165,12 +165,8 @@
                                         "start": 353,
                                         "end": 365,
                                         "fullWidth": 12,
-<<<<<<< HEAD
                                         "width": 12,
-                                        "identifier": {
-=======
                                         "propertyName": {
->>>>>>> 85e84683
                                             "kind": "IdentifierName",
                                             "fullStart": 353,
                                             "fullEnd": 355,
