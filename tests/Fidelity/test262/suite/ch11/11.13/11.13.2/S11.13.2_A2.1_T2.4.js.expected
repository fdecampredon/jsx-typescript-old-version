{
    "isDeclaration": false,
    "languageVersion": "EcmaScript5",
    "parseOptions": {
        "allowAutomaticSemicolonInsertion": true
    },
    "sourceUnit": {
        "kind": "SourceUnit",
        "fullStart": 0,
        "fullEnd": 599,
        "start": 337,
        "end": 599,
        "fullWidth": 599,
        "width": 262,
        "moduleElements": [
            {
                "kind": "TryStatement",
                "fullStart": 0,
                "fullEnd": 598,
                "start": 337,
                "end": 597,
                "fullWidth": 598,
                "width": 260,
                "tryKeyword": {
                    "kind": "TryKeyword",
                    "fullStart": 0,
                    "fullEnd": 341,
                    "start": 337,
                    "end": 340,
                    "fullWidth": 341,
                    "width": 3,
                    "text": "try",
                    "value": "try",
                    "valueText": "try",
                    "hasLeadingTrivia": true,
                    "hasLeadingComment": true,
                    "hasLeadingNewLine": true,
                    "hasTrailingTrivia": true,
                    "leadingTrivia": [
                        {
                            "kind": "SingleLineCommentTrivia",
                            "text": "// Copyright 2009 the Sputnik authors.  All rights reserved."
                        },
                        {
                            "kind": "NewLineTrivia",
                            "text": "\n"
                        },
                        {
                            "kind": "SingleLineCommentTrivia",
                            "text": "// This code is governed by the BSD license found in the LICENSE file."
                        },
                        {
                            "kind": "NewLineTrivia",
                            "text": "\n"
                        },
                        {
                            "kind": "NewLineTrivia",
                            "text": "\n"
                        },
                        {
                            "kind": "MultiLineCommentTrivia",
                            "text": "/**\n * Operator uses GetValue\n *\n * @path ch11/11.13/11.13.2/S11.13.2_A2.1_T2.4.js\n * @description If GetBase(AssigmentExpression) is null, throw ReferenceError. Check operator is \"x += y\"\n */"
                        },
                        {
                            "kind": "NewLineTrivia",
                            "text": "\n"
                        },
                        {
                            "kind": "NewLineTrivia",
                            "text": "\n"
                        },
                        {
                            "kind": "SingleLineCommentTrivia",
                            "text": "//CHECK#1"
                        },
                        {
                            "kind": "NewLineTrivia",
                            "text": "\n"
                        }
                    ],
                    "trailingTrivia": [
                        {
                            "kind": "WhitespaceTrivia",
                            "text": " "
                        }
                    ]
                },
                "block": {
                    "kind": "Block",
                    "fullStart": 341,
                    "fullEnd": 454,
                    "start": 341,
                    "end": 453,
                    "fullWidth": 113,
                    "width": 112,
                    "openBraceToken": {
                        "kind": "OpenBraceToken",
                        "fullStart": 341,
                        "fullEnd": 343,
                        "start": 341,
                        "end": 342,
                        "fullWidth": 2,
                        "width": 1,
                        "text": "{",
                        "value": "{",
                        "valueText": "{",
                        "hasTrailingTrivia": true,
                        "hasTrailingNewLine": true,
                        "trailingTrivia": [
                            {
                                "kind": "NewLineTrivia",
                                "text": "\n"
                            }
                        ]
                    },
                    "statements": [
                        {
                            "kind": "VariableStatement",
                            "fullStart": 343,
                            "fullEnd": 356,
                            "start": 345,
                            "end": 355,
                            "fullWidth": 13,
                            "width": 10,
                            "modifiers": [],
                            "variableDeclaration": {
                                "kind": "VariableDeclaration",
                                "fullStart": 343,
                                "fullEnd": 354,
                                "start": 345,
                                "end": 354,
                                "fullWidth": 11,
                                "width": 9,
                                "varKeyword": {
                                    "kind": "VarKeyword",
                                    "fullStart": 343,
                                    "fullEnd": 349,
                                    "start": 345,
                                    "end": 348,
                                    "fullWidth": 6,
                                    "width": 3,
                                    "text": "var",
                                    "value": "var",
                                    "valueText": "var",
                                    "hasLeadingTrivia": true,
                                    "hasTrailingTrivia": true,
                                    "leadingTrivia": [
                                        {
                                            "kind": "WhitespaceTrivia",
                                            "text": "  "
                                        }
                                    ],
                                    "trailingTrivia": [
                                        {
                                            "kind": "WhitespaceTrivia",
                                            "text": " "
                                        }
                                    ]
                                },
                                "variableDeclarators": [
                                    {
                                        "kind": "VariableDeclarator",
                                        "fullStart": 349,
                                        "fullEnd": 354,
                                        "start": 349,
                                        "end": 354,
                                        "fullWidth": 5,
<<<<<<< HEAD
                                        "width": 5,
                                        "identifier": {
=======
                                        "propertyName": {
>>>>>>> 85e84683
                                            "kind": "IdentifierName",
                                            "fullStart": 349,
                                            "fullEnd": 351,
                                            "start": 349,
                                            "end": 350,
                                            "fullWidth": 2,
                                            "width": 1,
                                            "text": "x",
                                            "value": "x",
                                            "valueText": "x",
                                            "hasTrailingTrivia": true,
                                            "trailingTrivia": [
                                                {
                                                    "kind": "WhitespaceTrivia",
                                                    "text": " "
                                                }
                                            ]
                                        },
                                        "equalsValueClause": {
                                            "kind": "EqualsValueClause",
                                            "fullStart": 351,
                                            "fullEnd": 354,
                                            "start": 351,
                                            "end": 354,
                                            "fullWidth": 3,
                                            "width": 3,
                                            "equalsToken": {
                                                "kind": "EqualsToken",
                                                "fullStart": 351,
                                                "fullEnd": 353,
                                                "start": 351,
                                                "end": 352,
                                                "fullWidth": 2,
                                                "width": 1,
                                                "text": "=",
                                                "value": "=",
                                                "valueText": "=",
                                                "hasTrailingTrivia": true,
                                                "trailingTrivia": [
                                                    {
                                                        "kind": "WhitespaceTrivia",
                                                        "text": " "
                                                    }
                                                ]
                                            },
                                            "value": {
                                                "kind": "NumericLiteral",
                                                "fullStart": 353,
                                                "fullEnd": 354,
                                                "start": 353,
                                                "end": 354,
                                                "fullWidth": 1,
                                                "width": 1,
                                                "text": "1",
                                                "value": 1,
                                                "valueText": "1"
                                            }
                                        }
                                    }
                                ]
                            },
                            "semicolonToken": {
                                "kind": "SemicolonToken",
                                "fullStart": 354,
                                "fullEnd": 356,
                                "start": 354,
                                "end": 355,
                                "fullWidth": 2,
                                "width": 1,
                                "text": ";",
                                "value": ";",
                                "valueText": ";",
                                "hasTrailingTrivia": true,
                                "hasTrailingNewLine": true,
                                "trailingTrivia": [
                                    {
                                        "kind": "NewLineTrivia",
                                        "text": "\n"
                                    }
                                ]
                            }
                        },
                        {
                            "kind": "VariableStatement",
                            "fullStart": 356,
                            "fullEnd": 376,
                            "start": 358,
                            "end": 375,
                            "fullWidth": 20,
                            "width": 17,
                            "modifiers": [],
                            "variableDeclaration": {
                                "kind": "VariableDeclaration",
                                "fullStart": 356,
                                "fullEnd": 374,
                                "start": 358,
                                "end": 374,
                                "fullWidth": 18,
                                "width": 16,
                                "varKeyword": {
                                    "kind": "VarKeyword",
                                    "fullStart": 356,
                                    "fullEnd": 362,
                                    "start": 358,
                                    "end": 361,
                                    "fullWidth": 6,
                                    "width": 3,
                                    "text": "var",
                                    "value": "var",
                                    "valueText": "var",
                                    "hasLeadingTrivia": true,
                                    "hasTrailingTrivia": true,
                                    "leadingTrivia": [
                                        {
                                            "kind": "WhitespaceTrivia",
                                            "text": "  "
                                        }
                                    ],
                                    "trailingTrivia": [
                                        {
                                            "kind": "WhitespaceTrivia",
                                            "text": " "
                                        }
                                    ]
                                },
                                "variableDeclarators": [
                                    {
                                        "kind": "VariableDeclarator",
                                        "fullStart": 362,
                                        "fullEnd": 374,
                                        "start": 362,
                                        "end": 374,
                                        "fullWidth": 12,
<<<<<<< HEAD
                                        "width": 12,
                                        "identifier": {
=======
                                        "propertyName": {
>>>>>>> 85e84683
                                            "kind": "IdentifierName",
                                            "fullStart": 362,
                                            "fullEnd": 364,
                                            "start": 362,
                                            "end": 363,
                                            "fullWidth": 2,
                                            "width": 1,
                                            "text": "z",
                                            "value": "z",
                                            "valueText": "z",
                                            "hasTrailingTrivia": true,
                                            "trailingTrivia": [
                                                {
                                                    "kind": "WhitespaceTrivia",
                                                    "text": " "
                                                }
                                            ]
                                        },
                                        "equalsValueClause": {
                                            "kind": "EqualsValueClause",
                                            "fullStart": 364,
                                            "fullEnd": 374,
                                            "start": 364,
                                            "end": 374,
                                            "fullWidth": 10,
                                            "width": 10,
                                            "equalsToken": {
                                                "kind": "EqualsToken",
                                                "fullStart": 364,
                                                "fullEnd": 366,
                                                "start": 364,
                                                "end": 365,
                                                "fullWidth": 2,
                                                "width": 1,
                                                "text": "=",
                                                "value": "=",
                                                "valueText": "=",
                                                "hasTrailingTrivia": true,
                                                "trailingTrivia": [
                                                    {
                                                        "kind": "WhitespaceTrivia",
                                                        "text": " "
                                                    }
                                                ]
                                            },
                                            "value": {
                                                "kind": "ParenthesizedExpression",
                                                "fullStart": 366,
                                                "fullEnd": 374,
                                                "start": 366,
                                                "end": 374,
                                                "fullWidth": 8,
                                                "width": 8,
                                                "openParenToken": {
                                                    "kind": "OpenParenToken",
                                                    "fullStart": 366,
                                                    "fullEnd": 367,
                                                    "start": 366,
                                                    "end": 367,
                                                    "fullWidth": 1,
                                                    "width": 1,
                                                    "text": "(",
                                                    "value": "(",
                                                    "valueText": "("
                                                },
                                                "expression": {
                                                    "kind": "AddAssignmentExpression",
                                                    "fullStart": 367,
                                                    "fullEnd": 373,
                                                    "start": 367,
                                                    "end": 373,
                                                    "fullWidth": 6,
                                                    "width": 6,
                                                    "left": {
                                                        "kind": "IdentifierName",
                                                        "fullStart": 367,
                                                        "fullEnd": 369,
                                                        "start": 367,
                                                        "end": 368,
                                                        "fullWidth": 2,
                                                        "width": 1,
                                                        "text": "x",
                                                        "value": "x",
                                                        "valueText": "x",
                                                        "hasTrailingTrivia": true,
                                                        "trailingTrivia": [
                                                            {
                                                                "kind": "WhitespaceTrivia",
                                                                "text": " "
                                                            }
                                                        ]
                                                    },
                                                    "operatorToken": {
                                                        "kind": "PlusEqualsToken",
                                                        "fullStart": 369,
                                                        "fullEnd": 372,
                                                        "start": 369,
                                                        "end": 371,
                                                        "fullWidth": 3,
                                                        "width": 2,
                                                        "text": "+=",
                                                        "value": "+=",
                                                        "valueText": "+=",
                                                        "hasTrailingTrivia": true,
                                                        "trailingTrivia": [
                                                            {
                                                                "kind": "WhitespaceTrivia",
                                                                "text": " "
                                                            }
                                                        ]
                                                    },
                                                    "right": {
                                                        "kind": "IdentifierName",
                                                        "fullStart": 372,
                                                        "fullEnd": 373,
                                                        "start": 372,
                                                        "end": 373,
                                                        "fullWidth": 1,
                                                        "width": 1,
                                                        "text": "y",
                                                        "value": "y",
                                                        "valueText": "y"
                                                    }
                                                },
                                                "closeParenToken": {
                                                    "kind": "CloseParenToken",
                                                    "fullStart": 373,
                                                    "fullEnd": 374,
                                                    "start": 373,
                                                    "end": 374,
                                                    "fullWidth": 1,
                                                    "width": 1,
                                                    "text": ")",
                                                    "value": ")",
                                                    "valueText": ")"
                                                }
                                            }
                                        }
                                    }
                                ]
                            },
                            "semicolonToken": {
                                "kind": "SemicolonToken",
                                "fullStart": 374,
                                "fullEnd": 376,
                                "start": 374,
                                "end": 375,
                                "fullWidth": 2,
                                "width": 1,
                                "text": ";",
                                "value": ";",
                                "valueText": ";",
                                "hasTrailingTrivia": true,
                                "hasTrailingNewLine": true,
                                "trailingTrivia": [
                                    {
                                        "kind": "NewLineTrivia",
                                        "text": "\n"
                                    }
                                ]
                            }
                        },
                        {
                            "kind": "ExpressionStatement",
                            "fullStart": 376,
                            "fullEnd": 452,
                            "start": 378,
                            "end": 449,
                            "fullWidth": 76,
                            "width": 71,
                            "expression": {
                                "kind": "InvocationExpression",
                                "fullStart": 376,
                                "fullEnd": 448,
                                "start": 378,
                                "end": 448,
                                "fullWidth": 72,
                                "width": 70,
                                "expression": {
                                    "kind": "IdentifierName",
                                    "fullStart": 376,
                                    "fullEnd": 384,
                                    "start": 378,
                                    "end": 384,
                                    "fullWidth": 8,
                                    "width": 6,
                                    "text": "$ERROR",
                                    "value": "$ERROR",
                                    "valueText": "$ERROR",
                                    "hasLeadingTrivia": true,
                                    "leadingTrivia": [
                                        {
                                            "kind": "WhitespaceTrivia",
                                            "text": "  "
                                        }
                                    ]
                                },
                                "argumentList": {
                                    "kind": "ArgumentList",
                                    "fullStart": 384,
                                    "fullEnd": 448,
                                    "start": 384,
                                    "end": 448,
                                    "fullWidth": 64,
                                    "width": 64,
                                    "openParenToken": {
                                        "kind": "OpenParenToken",
                                        "fullStart": 384,
                                        "fullEnd": 385,
                                        "start": 384,
                                        "end": 385,
                                        "fullWidth": 1,
                                        "width": 1,
                                        "text": "(",
                                        "value": "(",
                                        "valueText": "("
                                    },
                                    "arguments": [
                                        {
                                            "kind": "AddExpression",
                                            "fullStart": 385,
                                            "fullEnd": 447,
                                            "start": 385,
                                            "end": 447,
                                            "fullWidth": 62,
                                            "width": 62,
                                            "left": {
                                                "kind": "StringLiteral",
                                                "fullStart": 385,
                                                "fullEnd": 442,
                                                "start": 385,
                                                "end": 441,
                                                "fullWidth": 57,
                                                "width": 56,
                                                "text": "'#1.1: var x = 1; x += y throw ReferenceError. Actual: '",
                                                "value": "#1.1: var x = 1; x += y throw ReferenceError. Actual: ",
                                                "valueText": "#1.1: var x = 1; x += y throw ReferenceError. Actual: ",
                                                "hasTrailingTrivia": true,
                                                "trailingTrivia": [
                                                    {
                                                        "kind": "WhitespaceTrivia",
                                                        "text": " "
                                                    }
                                                ]
                                            },
                                            "operatorToken": {
                                                "kind": "PlusToken",
                                                "fullStart": 442,
                                                "fullEnd": 444,
                                                "start": 442,
                                                "end": 443,
                                                "fullWidth": 2,
                                                "width": 1,
                                                "text": "+",
                                                "value": "+",
                                                "valueText": "+",
                                                "hasTrailingTrivia": true,
                                                "trailingTrivia": [
                                                    {
                                                        "kind": "WhitespaceTrivia",
                                                        "text": " "
                                                    }
                                                ]
                                            },
                                            "right": {
                                                "kind": "ParenthesizedExpression",
                                                "fullStart": 444,
                                                "fullEnd": 447,
                                                "start": 444,
                                                "end": 447,
                                                "fullWidth": 3,
                                                "width": 3,
                                                "openParenToken": {
                                                    "kind": "OpenParenToken",
                                                    "fullStart": 444,
                                                    "fullEnd": 445,
                                                    "start": 444,
                                                    "end": 445,
                                                    "fullWidth": 1,
                                                    "width": 1,
                                                    "text": "(",
                                                    "value": "(",
                                                    "valueText": "("
                                                },
                                                "expression": {
                                                    "kind": "IdentifierName",
                                                    "fullStart": 445,
                                                    "fullEnd": 446,
                                                    "start": 445,
                                                    "end": 446,
                                                    "fullWidth": 1,
                                                    "width": 1,
                                                    "text": "z",
                                                    "value": "z",
                                                    "valueText": "z"
                                                },
                                                "closeParenToken": {
                                                    "kind": "CloseParenToken",
                                                    "fullStart": 446,
                                                    "fullEnd": 447,
                                                    "start": 446,
                                                    "end": 447,
                                                    "fullWidth": 1,
                                                    "width": 1,
                                                    "text": ")",
                                                    "value": ")",
                                                    "valueText": ")"
                                                }
                                            }
                                        }
                                    ],
                                    "closeParenToken": {
                                        "kind": "CloseParenToken",
                                        "fullStart": 447,
                                        "fullEnd": 448,
                                        "start": 447,
                                        "end": 448,
                                        "fullWidth": 1,
                                        "width": 1,
                                        "text": ")",
                                        "value": ")",
                                        "valueText": ")"
                                    }
                                }
                            },
                            "semicolonToken": {
                                "kind": "SemicolonToken",
                                "fullStart": 448,
                                "fullEnd": 452,
                                "start": 448,
                                "end": 449,
                                "fullWidth": 4,
                                "width": 1,
                                "text": ";",
                                "value": ";",
                                "valueText": ";",
                                "hasTrailingTrivia": true,
                                "hasTrailingNewLine": true,
                                "trailingTrivia": [
                                    {
                                        "kind": "WhitespaceTrivia",
                                        "text": "  "
                                    },
                                    {
                                        "kind": "NewLineTrivia",
                                        "text": "\n"
                                    }
                                ]
                            }
                        }
                    ],
                    "closeBraceToken": {
                        "kind": "CloseBraceToken",
                        "fullStart": 452,
                        "fullEnd": 454,
                        "start": 452,
                        "end": 453,
                        "fullWidth": 2,
                        "width": 1,
                        "text": "}",
                        "value": "}",
                        "valueText": "}",
                        "hasTrailingTrivia": true,
                        "hasTrailingNewLine": true,
                        "trailingTrivia": [
                            {
                                "kind": "NewLineTrivia",
                                "text": "\n"
                            }
                        ]
                    }
                },
                "catchClause": {
                    "kind": "CatchClause",
                    "fullStart": 454,
                    "fullEnd": 598,
                    "start": 454,
                    "end": 597,
                    "fullWidth": 144,
                    "width": 143,
                    "catchKeyword": {
                        "kind": "CatchKeyword",
                        "fullStart": 454,
                        "fullEnd": 460,
                        "start": 454,
                        "end": 459,
                        "fullWidth": 6,
                        "width": 5,
                        "text": "catch",
                        "value": "catch",
                        "valueText": "catch",
                        "hasTrailingTrivia": true,
                        "trailingTrivia": [
                            {
                                "kind": "WhitespaceTrivia",
                                "text": " "
                            }
                        ]
                    },
                    "openParenToken": {
                        "kind": "OpenParenToken",
                        "fullStart": 460,
                        "fullEnd": 461,
                        "start": 460,
                        "end": 461,
                        "fullWidth": 1,
                        "width": 1,
                        "text": "(",
                        "value": "(",
                        "valueText": "("
                    },
                    "identifier": {
                        "kind": "IdentifierName",
                        "fullStart": 461,
                        "fullEnd": 462,
                        "start": 461,
                        "end": 462,
                        "fullWidth": 1,
                        "width": 1,
                        "text": "e",
                        "value": "e",
                        "valueText": "e"
                    },
                    "closeParenToken": {
                        "kind": "CloseParenToken",
                        "fullStart": 462,
                        "fullEnd": 464,
                        "start": 462,
                        "end": 463,
                        "fullWidth": 2,
                        "width": 1,
                        "text": ")",
                        "value": ")",
                        "valueText": ")",
                        "hasTrailingTrivia": true,
                        "trailingTrivia": [
                            {
                                "kind": "WhitespaceTrivia",
                                "text": " "
                            }
                        ]
                    },
                    "block": {
                        "kind": "Block",
                        "fullStart": 464,
                        "fullEnd": 598,
                        "start": 464,
                        "end": 597,
                        "fullWidth": 134,
                        "width": 133,
                        "openBraceToken": {
                            "kind": "OpenBraceToken",
                            "fullStart": 464,
                            "fullEnd": 466,
                            "start": 464,
                            "end": 465,
                            "fullWidth": 2,
                            "width": 1,
                            "text": "{",
                            "value": "{",
                            "valueText": "{",
                            "hasTrailingTrivia": true,
                            "hasTrailingNewLine": true,
                            "trailingTrivia": [
                                {
                                    "kind": "NewLineTrivia",
                                    "text": "\n"
                                }
                            ]
                        },
                        "statements": [
                            {
                                "kind": "IfStatement",
                                "fullStart": 466,
                                "fullEnd": 596,
                                "start": 468,
                                "end": 595,
                                "fullWidth": 130,
                                "width": 127,
                                "ifKeyword": {
                                    "kind": "IfKeyword",
                                    "fullStart": 466,
                                    "fullEnd": 471,
                                    "start": 468,
                                    "end": 470,
                                    "fullWidth": 5,
                                    "width": 2,
                                    "text": "if",
                                    "value": "if",
                                    "valueText": "if",
                                    "hasLeadingTrivia": true,
                                    "hasTrailingTrivia": true,
                                    "leadingTrivia": [
                                        {
                                            "kind": "WhitespaceTrivia",
                                            "text": "  "
                                        }
                                    ],
                                    "trailingTrivia": [
                                        {
                                            "kind": "WhitespaceTrivia",
                                            "text": " "
                                        }
                                    ]
                                },
                                "openParenToken": {
                                    "kind": "OpenParenToken",
                                    "fullStart": 471,
                                    "fullEnd": 472,
                                    "start": 471,
                                    "end": 472,
                                    "fullWidth": 1,
                                    "width": 1,
                                    "text": "(",
                                    "value": "(",
                                    "valueText": "("
                                },
                                "condition": {
                                    "kind": "NotEqualsExpression",
                                    "fullStart": 472,
                                    "fullEnd": 510,
                                    "start": 472,
                                    "end": 510,
                                    "fullWidth": 38,
                                    "width": 38,
                                    "left": {
                                        "kind": "ParenthesizedExpression",
                                        "fullStart": 472,
                                        "fullEnd": 502,
                                        "start": 472,
                                        "end": 501,
                                        "fullWidth": 30,
                                        "width": 29,
                                        "openParenToken": {
                                            "kind": "OpenParenToken",
                                            "fullStart": 472,
                                            "fullEnd": 473,
                                            "start": 472,
                                            "end": 473,
                                            "fullWidth": 1,
                                            "width": 1,
                                            "text": "(",
                                            "value": "(",
                                            "valueText": "("
                                        },
                                        "expression": {
                                            "kind": "InstanceOfExpression",
                                            "fullStart": 473,
                                            "fullEnd": 500,
                                            "start": 473,
                                            "end": 500,
                                            "fullWidth": 27,
                                            "width": 27,
                                            "left": {
                                                "kind": "IdentifierName",
                                                "fullStart": 473,
                                                "fullEnd": 475,
                                                "start": 473,
                                                "end": 474,
                                                "fullWidth": 2,
                                                "width": 1,
                                                "text": "e",
                                                "value": "e",
                                                "valueText": "e",
                                                "hasTrailingTrivia": true,
                                                "trailingTrivia": [
                                                    {
                                                        "kind": "WhitespaceTrivia",
                                                        "text": " "
                                                    }
                                                ]
                                            },
                                            "operatorToken": {
                                                "kind": "InstanceOfKeyword",
                                                "fullStart": 475,
                                                "fullEnd": 486,
                                                "start": 475,
                                                "end": 485,
                                                "fullWidth": 11,
                                                "width": 10,
                                                "text": "instanceof",
                                                "value": "instanceof",
                                                "valueText": "instanceof",
                                                "hasTrailingTrivia": true,
                                                "trailingTrivia": [
                                                    {
                                                        "kind": "WhitespaceTrivia",
                                                        "text": " "
                                                    }
                                                ]
                                            },
                                            "right": {
                                                "kind": "IdentifierName",
                                                "fullStart": 486,
                                                "fullEnd": 500,
                                                "start": 486,
                                                "end": 500,
                                                "fullWidth": 14,
                                                "width": 14,
                                                "text": "ReferenceError",
                                                "value": "ReferenceError",
                                                "valueText": "ReferenceError"
                                            }
                                        },
                                        "closeParenToken": {
                                            "kind": "CloseParenToken",
                                            "fullStart": 500,
                                            "fullEnd": 502,
                                            "start": 500,
                                            "end": 501,
                                            "fullWidth": 2,
                                            "width": 1,
                                            "text": ")",
                                            "value": ")",
                                            "valueText": ")",
                                            "hasTrailingTrivia": true,
                                            "trailingTrivia": [
                                                {
                                                    "kind": "WhitespaceTrivia",
                                                    "text": " "
                                                }
                                            ]
                                        }
                                    },
                                    "operatorToken": {
                                        "kind": "ExclamationEqualsEqualsToken",
                                        "fullStart": 502,
                                        "fullEnd": 506,
                                        "start": 502,
                                        "end": 505,
                                        "fullWidth": 4,
                                        "width": 3,
                                        "text": "!==",
                                        "value": "!==",
                                        "valueText": "!==",
                                        "hasTrailingTrivia": true,
                                        "trailingTrivia": [
                                            {
                                                "kind": "WhitespaceTrivia",
                                                "text": " "
                                            }
                                        ]
                                    },
                                    "right": {
                                        "kind": "TrueKeyword",
                                        "fullStart": 506,
                                        "fullEnd": 510,
                                        "start": 506,
                                        "end": 510,
                                        "fullWidth": 4,
                                        "width": 4,
                                        "text": "true",
                                        "value": true,
                                        "valueText": "true"
                                    }
                                },
                                "closeParenToken": {
                                    "kind": "CloseParenToken",
                                    "fullStart": 510,
                                    "fullEnd": 512,
                                    "start": 510,
                                    "end": 511,
                                    "fullWidth": 2,
                                    "width": 1,
                                    "text": ")",
                                    "value": ")",
                                    "valueText": ")",
                                    "hasTrailingTrivia": true,
                                    "trailingTrivia": [
                                        {
                                            "kind": "WhitespaceTrivia",
                                            "text": " "
                                        }
                                    ]
                                },
                                "statement": {
                                    "kind": "Block",
                                    "fullStart": 512,
                                    "fullEnd": 596,
                                    "start": 512,
                                    "end": 595,
                                    "fullWidth": 84,
                                    "width": 83,
                                    "openBraceToken": {
                                        "kind": "OpenBraceToken",
                                        "fullStart": 512,
                                        "fullEnd": 514,
                                        "start": 512,
                                        "end": 513,
                                        "fullWidth": 2,
                                        "width": 1,
                                        "text": "{",
                                        "value": "{",
                                        "valueText": "{",
                                        "hasTrailingTrivia": true,
                                        "hasTrailingNewLine": true,
                                        "trailingTrivia": [
                                            {
                                                "kind": "NewLineTrivia",
                                                "text": "\n"
                                            }
                                        ]
                                    },
                                    "statements": [
                                        {
                                            "kind": "ExpressionStatement",
                                            "fullStart": 514,
                                            "fullEnd": 592,
                                            "start": 518,
                                            "end": 589,
                                            "fullWidth": 78,
                                            "width": 71,
                                            "expression": {
                                                "kind": "InvocationExpression",
                                                "fullStart": 514,
                                                "fullEnd": 588,
                                                "start": 518,
                                                "end": 588,
                                                "fullWidth": 74,
                                                "width": 70,
                                                "expression": {
                                                    "kind": "IdentifierName",
                                                    "fullStart": 514,
                                                    "fullEnd": 524,
                                                    "start": 518,
                                                    "end": 524,
                                                    "fullWidth": 10,
                                                    "width": 6,
                                                    "text": "$ERROR",
                                                    "value": "$ERROR",
                                                    "valueText": "$ERROR",
                                                    "hasLeadingTrivia": true,
                                                    "leadingTrivia": [
                                                        {
                                                            "kind": "WhitespaceTrivia",
                                                            "text": "    "
                                                        }
                                                    ]
                                                },
                                                "argumentList": {
                                                    "kind": "ArgumentList",
                                                    "fullStart": 524,
                                                    "fullEnd": 588,
                                                    "start": 524,
                                                    "end": 588,
                                                    "fullWidth": 64,
                                                    "width": 64,
                                                    "openParenToken": {
                                                        "kind": "OpenParenToken",
                                                        "fullStart": 524,
                                                        "fullEnd": 525,
                                                        "start": 524,
                                                        "end": 525,
                                                        "fullWidth": 1,
                                                        "width": 1,
                                                        "text": "(",
                                                        "value": "(",
                                                        "valueText": "("
                                                    },
                                                    "arguments": [
                                                        {
                                                            "kind": "AddExpression",
                                                            "fullStart": 525,
                                                            "fullEnd": 587,
                                                            "start": 525,
                                                            "end": 587,
                                                            "fullWidth": 62,
                                                            "width": 62,
                                                            "left": {
                                                                "kind": "StringLiteral",
                                                                "fullStart": 525,
                                                                "fullEnd": 582,
                                                                "start": 525,
                                                                "end": 581,
                                                                "fullWidth": 57,
                                                                "width": 56,
                                                                "text": "'#1.2: var x = 1; x += y throw ReferenceError. Actual: '",
                                                                "value": "#1.2: var x = 1; x += y throw ReferenceError. Actual: ",
                                                                "valueText": "#1.2: var x = 1; x += y throw ReferenceError. Actual: ",
                                                                "hasTrailingTrivia": true,
                                                                "trailingTrivia": [
                                                                    {
                                                                        "kind": "WhitespaceTrivia",
                                                                        "text": " "
                                                                    }
                                                                ]
                                                            },
                                                            "operatorToken": {
                                                                "kind": "PlusToken",
                                                                "fullStart": 582,
                                                                "fullEnd": 584,
                                                                "start": 582,
                                                                "end": 583,
                                                                "fullWidth": 2,
                                                                "width": 1,
                                                                "text": "+",
                                                                "value": "+",
                                                                "valueText": "+",
                                                                "hasTrailingTrivia": true,
                                                                "trailingTrivia": [
                                                                    {
                                                                        "kind": "WhitespaceTrivia",
                                                                        "text": " "
                                                                    }
                                                                ]
                                                            },
                                                            "right": {
                                                                "kind": "ParenthesizedExpression",
                                                                "fullStart": 584,
                                                                "fullEnd": 587,
                                                                "start": 584,
                                                                "end": 587,
                                                                "fullWidth": 3,
                                                                "width": 3,
                                                                "openParenToken": {
                                                                    "kind": "OpenParenToken",
                                                                    "fullStart": 584,
                                                                    "fullEnd": 585,
                                                                    "start": 584,
                                                                    "end": 585,
                                                                    "fullWidth": 1,
                                                                    "width": 1,
                                                                    "text": "(",
                                                                    "value": "(",
                                                                    "valueText": "("
                                                                },
                                                                "expression": {
                                                                    "kind": "IdentifierName",
                                                                    "fullStart": 585,
                                                                    "fullEnd": 586,
                                                                    "start": 585,
                                                                    "end": 586,
                                                                    "fullWidth": 1,
                                                                    "width": 1,
                                                                    "text": "e",
                                                                    "value": "e",
                                                                    "valueText": "e"
                                                                },
                                                                "closeParenToken": {
                                                                    "kind": "CloseParenToken",
                                                                    "fullStart": 586,
                                                                    "fullEnd": 587,
                                                                    "start": 586,
                                                                    "end": 587,
                                                                    "fullWidth": 1,
                                                                    "width": 1,
                                                                    "text": ")",
                                                                    "value": ")",
                                                                    "valueText": ")"
                                                                }
                                                            }
                                                        }
                                                    ],
                                                    "closeParenToken": {
                                                        "kind": "CloseParenToken",
                                                        "fullStart": 587,
                                                        "fullEnd": 588,
                                                        "start": 587,
                                                        "end": 588,
                                                        "fullWidth": 1,
                                                        "width": 1,
                                                        "text": ")",
                                                        "value": ")",
                                                        "valueText": ")"
                                                    }
                                                }
                                            },
                                            "semicolonToken": {
                                                "kind": "SemicolonToken",
                                                "fullStart": 588,
                                                "fullEnd": 592,
                                                "start": 588,
                                                "end": 589,
                                                "fullWidth": 4,
                                                "width": 1,
                                                "text": ";",
                                                "value": ";",
                                                "valueText": ";",
                                                "hasTrailingTrivia": true,
                                                "hasTrailingNewLine": true,
                                                "trailingTrivia": [
                                                    {
                                                        "kind": "WhitespaceTrivia",
                                                        "text": "  "
                                                    },
                                                    {
                                                        "kind": "NewLineTrivia",
                                                        "text": "\n"
                                                    }
                                                ]
                                            }
                                        }
                                    ],
                                    "closeBraceToken": {
                                        "kind": "CloseBraceToken",
                                        "fullStart": 592,
                                        "fullEnd": 596,
                                        "start": 594,
                                        "end": 595,
                                        "fullWidth": 4,
                                        "width": 1,
                                        "text": "}",
                                        "value": "}",
                                        "valueText": "}",
                                        "hasLeadingTrivia": true,
                                        "hasTrailingTrivia": true,
                                        "hasTrailingNewLine": true,
                                        "leadingTrivia": [
                                            {
                                                "kind": "WhitespaceTrivia",
                                                "text": "  "
                                            }
                                        ],
                                        "trailingTrivia": [
                                            {
                                                "kind": "NewLineTrivia",
                                                "text": "\n"
                                            }
                                        ]
                                    }
                                }
                            }
                        ],
                        "closeBraceToken": {
                            "kind": "CloseBraceToken",
                            "fullStart": 596,
                            "fullEnd": 598,
                            "start": 596,
                            "end": 597,
                            "fullWidth": 2,
                            "width": 1,
                            "text": "}",
                            "value": "}",
                            "valueText": "}",
                            "hasTrailingTrivia": true,
                            "hasTrailingNewLine": true,
                            "trailingTrivia": [
                                {
                                    "kind": "NewLineTrivia",
                                    "text": "\n"
                                }
                            ]
                        }
                    }
                }
            }
        ],
        "endOfFileToken": {
            "kind": "EndOfFileToken",
            "fullStart": 598,
            "fullEnd": 599,
            "start": 599,
            "end": 599,
            "fullWidth": 1,
            "width": 0,
            "text": "",
            "hasLeadingTrivia": true,
            "hasLeadingNewLine": true,
            "leadingTrivia": [
                {
                    "kind": "NewLineTrivia",
                    "text": "\n"
                }
            ]
        }
    },
    "lineMap": {
        "lineStarts": [
            0,
            61,
            132,
            133,
            137,
            163,
            166,
            216,
            322,
            326,
            327,
            337,
            343,
            356,
            376,
            452,
            454,
            466,
            514,
            592,
            596,
            598,
            599
        ],
        "length": 599
    }
}<|MERGE_RESOLUTION|>--- conflicted
+++ resolved
@@ -165,12 +165,8 @@
                                         "start": 349,
                                         "end": 354,
                                         "fullWidth": 5,
-<<<<<<< HEAD
                                         "width": 5,
-                                        "identifier": {
-=======
                                         "propertyName": {
->>>>>>> 85e84683
                                             "kind": "IdentifierName",
                                             "fullStart": 349,
                                             "fullEnd": 351,
@@ -304,12 +300,8 @@
                                         "start": 362,
                                         "end": 374,
                                         "fullWidth": 12,
-<<<<<<< HEAD
                                         "width": 12,
-                                        "identifier": {
-=======
                                         "propertyName": {
->>>>>>> 85e84683
                                             "kind": "IdentifierName",
                                             "fullStart": 362,
                                             "fullEnd": 364,
