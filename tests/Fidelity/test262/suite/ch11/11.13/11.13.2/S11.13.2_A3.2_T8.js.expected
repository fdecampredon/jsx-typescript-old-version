--- conflicted
+++ resolved
@@ -103,12 +103,8 @@
                             "start": 313,
                             "end": 318,
                             "fullWidth": 5,
-<<<<<<< HEAD
                             "width": 5,
-                            "identifier": {
-=======
                             "propertyName": {
->>>>>>> 85e84683
                                 "kind": "IdentifierName",
                                 "fullStart": 313,
                                 "fullEnd": 315,
