{
    "isDeclaration": false,
    "languageVersion": "EcmaScript5",
    "parseOptions": {
        "allowAutomaticSemicolonInsertion": true
    },
    "sourceUnit": {
        "kind": "SourceUnit",
        "fullStart": 0,
        "fullEnd": 594,
        "start": 327,
        "end": 594,
        "fullWidth": 594,
        "width": 267,
        "moduleElements": [
            {
                "kind": "VariableStatement",
                "fullStart": 0,
                "fullEnd": 338,
                "start": 327,
                "end": 337,
                "fullWidth": 338,
                "width": 10,
                "modifiers": [],
                "variableDeclaration": {
                    "kind": "VariableDeclaration",
                    "fullStart": 0,
                    "fullEnd": 336,
                    "start": 327,
                    "end": 336,
                    "fullWidth": 336,
                    "width": 9,
                    "varKeyword": {
                        "kind": "VarKeyword",
                        "fullStart": 0,
                        "fullEnd": 331,
                        "start": 327,
                        "end": 330,
                        "fullWidth": 331,
                        "width": 3,
                        "text": "var",
                        "value": "var",
                        "valueText": "var",
                        "hasLeadingTrivia": true,
                        "hasLeadingComment": true,
                        "hasLeadingNewLine": true,
                        "hasTrailingTrivia": true,
                        "leadingTrivia": [
                            {
                                "kind": "SingleLineCommentTrivia",
                                "text": "// Copyright 2009 the Sputnik authors.  All rights reserved."
                            },
                            {
                                "kind": "NewLineTrivia",
                                "text": "\n"
                            },
                            {
                                "kind": "SingleLineCommentTrivia",
                                "text": "// This code is governed by the BSD license found in the LICENSE file."
                            },
                            {
                                "kind": "NewLineTrivia",
                                "text": "\n"
                            },
                            {
                                "kind": "NewLineTrivia",
                                "text": "\n"
                            },
                            {
                                "kind": "MultiLineCommentTrivia",
                                "text": "/**\n * Operator uses GetValue\n *\n * @path ch11/11.13/11.13.2/S11.13.2_A2.1_T1.5.js\n * @description Either Type is not Reference or GetBase is not null, check opeartor is \"x -= y\"\n */"
                            },
                            {
                                "kind": "NewLineTrivia",
                                "text": "\n"
                            },
                            {
                                "kind": "NewLineTrivia",
                                "text": "\n"
                            },
                            {
                                "kind": "SingleLineCommentTrivia",
                                "text": "//CHECK#1"
                            },
                            {
                                "kind": "NewLineTrivia",
                                "text": "\n"
                            }
                        ],
                        "trailingTrivia": [
                            {
                                "kind": "WhitespaceTrivia",
                                "text": " "
                            }
                        ]
                    },
                    "variableDeclarators": [
                        {
                            "kind": "VariableDeclarator",
                            "fullStart": 331,
                            "fullEnd": 336,
                            "start": 331,
                            "end": 336,
                            "fullWidth": 5,
<<<<<<< HEAD
                            "width": 5,
                            "identifier": {
=======
                            "propertyName": {
>>>>>>> 85e84683
                                "kind": "IdentifierName",
                                "fullStart": 331,
                                "fullEnd": 333,
                                "start": 331,
                                "end": 332,
                                "fullWidth": 2,
                                "width": 1,
                                "text": "x",
                                "value": "x",
                                "valueText": "x",
                                "hasTrailingTrivia": true,
                                "trailingTrivia": [
                                    {
                                        "kind": "WhitespaceTrivia",
                                        "text": " "
                                    }
                                ]
                            },
                            "equalsValueClause": {
                                "kind": "EqualsValueClause",
                                "fullStart": 333,
                                "fullEnd": 336,
                                "start": 333,
                                "end": 336,
                                "fullWidth": 3,
                                "width": 3,
                                "equalsToken": {
                                    "kind": "EqualsToken",
                                    "fullStart": 333,
                                    "fullEnd": 335,
                                    "start": 333,
                                    "end": 334,
                                    "fullWidth": 2,
                                    "width": 1,
                                    "text": "=",
                                    "value": "=",
                                    "valueText": "=",
                                    "hasTrailingTrivia": true,
                                    "trailingTrivia": [
                                        {
                                            "kind": "WhitespaceTrivia",
                                            "text": " "
                                        }
                                    ]
                                },
                                "value": {
                                    "kind": "NumericLiteral",
                                    "fullStart": 335,
                                    "fullEnd": 336,
                                    "start": 335,
                                    "end": 336,
                                    "fullWidth": 1,
                                    "width": 1,
                                    "text": "1",
                                    "value": 1,
                                    "valueText": "1"
                                }
                            }
                        }
                    ]
                },
                "semicolonToken": {
                    "kind": "SemicolonToken",
                    "fullStart": 336,
                    "fullEnd": 338,
                    "start": 336,
                    "end": 337,
                    "fullWidth": 2,
                    "width": 1,
                    "text": ";",
                    "value": ";",
                    "valueText": ";",
                    "hasTrailingTrivia": true,
                    "hasTrailingNewLine": true,
                    "trailingTrivia": [
                        {
                            "kind": "NewLineTrivia",
                            "text": "\n"
                        }
                    ]
                }
            },
            {
                "kind": "VariableStatement",
                "fullStart": 338,
                "fullEnd": 356,
                "start": 338,
                "end": 355,
                "fullWidth": 18,
                "width": 17,
                "modifiers": [],
                "variableDeclaration": {
                    "kind": "VariableDeclaration",
                    "fullStart": 338,
                    "fullEnd": 354,
                    "start": 338,
                    "end": 354,
                    "fullWidth": 16,
                    "width": 16,
                    "varKeyword": {
                        "kind": "VarKeyword",
                        "fullStart": 338,
                        "fullEnd": 342,
                        "start": 338,
                        "end": 341,
                        "fullWidth": 4,
                        "width": 3,
                        "text": "var",
                        "value": "var",
                        "valueText": "var",
                        "hasTrailingTrivia": true,
                        "trailingTrivia": [
                            {
                                "kind": "WhitespaceTrivia",
                                "text": " "
                            }
                        ]
                    },
                    "variableDeclarators": [
                        {
                            "kind": "VariableDeclarator",
                            "fullStart": 342,
                            "fullEnd": 354,
                            "start": 342,
                            "end": 354,
                            "fullWidth": 12,
<<<<<<< HEAD
                            "width": 12,
                            "identifier": {
=======
                            "propertyName": {
>>>>>>> 85e84683
                                "kind": "IdentifierName",
                                "fullStart": 342,
                                "fullEnd": 344,
                                "start": 342,
                                "end": 343,
                                "fullWidth": 2,
                                "width": 1,
                                "text": "z",
                                "value": "z",
                                "valueText": "z",
                                "hasTrailingTrivia": true,
                                "trailingTrivia": [
                                    {
                                        "kind": "WhitespaceTrivia",
                                        "text": " "
                                    }
                                ]
                            },
                            "equalsValueClause": {
                                "kind": "EqualsValueClause",
                                "fullStart": 344,
                                "fullEnd": 354,
                                "start": 344,
                                "end": 354,
                                "fullWidth": 10,
                                "width": 10,
                                "equalsToken": {
                                    "kind": "EqualsToken",
                                    "fullStart": 344,
                                    "fullEnd": 346,
                                    "start": 344,
                                    "end": 345,
                                    "fullWidth": 2,
                                    "width": 1,
                                    "text": "=",
                                    "value": "=",
                                    "valueText": "=",
                                    "hasTrailingTrivia": true,
                                    "trailingTrivia": [
                                        {
                                            "kind": "WhitespaceTrivia",
                                            "text": " "
                                        }
                                    ]
                                },
                                "value": {
                                    "kind": "ParenthesizedExpression",
                                    "fullStart": 346,
                                    "fullEnd": 354,
                                    "start": 346,
                                    "end": 354,
                                    "fullWidth": 8,
                                    "width": 8,
                                    "openParenToken": {
                                        "kind": "OpenParenToken",
                                        "fullStart": 346,
                                        "fullEnd": 347,
                                        "start": 346,
                                        "end": 347,
                                        "fullWidth": 1,
                                        "width": 1,
                                        "text": "(",
                                        "value": "(",
                                        "valueText": "("
                                    },
                                    "expression": {
                                        "kind": "SubtractAssignmentExpression",
                                        "fullStart": 347,
                                        "fullEnd": 353,
                                        "start": 347,
                                        "end": 353,
                                        "fullWidth": 6,
                                        "width": 6,
                                        "left": {
                                            "kind": "IdentifierName",
                                            "fullStart": 347,
                                            "fullEnd": 349,
                                            "start": 347,
                                            "end": 348,
                                            "fullWidth": 2,
                                            "width": 1,
                                            "text": "x",
                                            "value": "x",
                                            "valueText": "x",
                                            "hasTrailingTrivia": true,
                                            "trailingTrivia": [
                                                {
                                                    "kind": "WhitespaceTrivia",
                                                    "text": " "
                                                }
                                            ]
                                        },
                                        "operatorToken": {
                                            "kind": "MinusEqualsToken",
                                            "fullStart": 349,
                                            "fullEnd": 352,
                                            "start": 349,
                                            "end": 351,
                                            "fullWidth": 3,
                                            "width": 2,
                                            "text": "-=",
                                            "value": "-=",
                                            "valueText": "-=",
                                            "hasTrailingTrivia": true,
                                            "trailingTrivia": [
                                                {
                                                    "kind": "WhitespaceTrivia",
                                                    "text": " "
                                                }
                                            ]
                                        },
                                        "right": {
                                            "kind": "NumericLiteral",
                                            "fullStart": 352,
                                            "fullEnd": 353,
                                            "start": 352,
                                            "end": 353,
                                            "fullWidth": 1,
                                            "width": 1,
                                            "text": "1",
                                            "value": 1,
                                            "valueText": "1"
                                        }
                                    },
                                    "closeParenToken": {
                                        "kind": "CloseParenToken",
                                        "fullStart": 353,
                                        "fullEnd": 354,
                                        "start": 353,
                                        "end": 354,
                                        "fullWidth": 1,
                                        "width": 1,
                                        "text": ")",
                                        "value": ")",
                                        "valueText": ")"
                                    }
                                }
                            }
                        }
                    ]
                },
                "semicolonToken": {
                    "kind": "SemicolonToken",
                    "fullStart": 354,
                    "fullEnd": 356,
                    "start": 354,
                    "end": 355,
                    "fullWidth": 2,
                    "width": 1,
                    "text": ";",
                    "value": ";",
                    "valueText": ";",
                    "hasTrailingTrivia": true,
                    "hasTrailingNewLine": true,
                    "trailingTrivia": [
                        {
                            "kind": "NewLineTrivia",
                            "text": "\n"
                        }
                    ]
                }
            },
            {
                "kind": "IfStatement",
                "fullStart": 356,
                "fullEnd": 443,
                "start": 356,
                "end": 442,
                "fullWidth": 87,
                "width": 86,
                "ifKeyword": {
                    "kind": "IfKeyword",
                    "fullStart": 356,
                    "fullEnd": 359,
                    "start": 356,
                    "end": 358,
                    "fullWidth": 3,
                    "width": 2,
                    "text": "if",
                    "value": "if",
                    "valueText": "if",
                    "hasTrailingTrivia": true,
                    "trailingTrivia": [
                        {
                            "kind": "WhitespaceTrivia",
                            "text": " "
                        }
                    ]
                },
                "openParenToken": {
                    "kind": "OpenParenToken",
                    "fullStart": 359,
                    "fullEnd": 360,
                    "start": 359,
                    "end": 360,
                    "fullWidth": 1,
                    "width": 1,
                    "text": "(",
                    "value": "(",
                    "valueText": "("
                },
                "condition": {
                    "kind": "NotEqualsExpression",
                    "fullStart": 360,
                    "fullEnd": 367,
                    "start": 360,
                    "end": 367,
                    "fullWidth": 7,
                    "width": 7,
                    "left": {
                        "kind": "IdentifierName",
                        "fullStart": 360,
                        "fullEnd": 362,
                        "start": 360,
                        "end": 361,
                        "fullWidth": 2,
                        "width": 1,
                        "text": "z",
                        "value": "z",
                        "valueText": "z",
                        "hasTrailingTrivia": true,
                        "trailingTrivia": [
                            {
                                "kind": "WhitespaceTrivia",
                                "text": " "
                            }
                        ]
                    },
                    "operatorToken": {
                        "kind": "ExclamationEqualsEqualsToken",
                        "fullStart": 362,
                        "fullEnd": 366,
                        "start": 362,
                        "end": 365,
                        "fullWidth": 4,
                        "width": 3,
                        "text": "!==",
                        "value": "!==",
                        "valueText": "!==",
                        "hasTrailingTrivia": true,
                        "trailingTrivia": [
                            {
                                "kind": "WhitespaceTrivia",
                                "text": " "
                            }
                        ]
                    },
                    "right": {
                        "kind": "NumericLiteral",
                        "fullStart": 366,
                        "fullEnd": 367,
                        "start": 366,
                        "end": 367,
                        "fullWidth": 1,
                        "width": 1,
                        "text": "0",
                        "value": 0,
                        "valueText": "0"
                    }
                },
                "closeParenToken": {
                    "kind": "CloseParenToken",
                    "fullStart": 367,
                    "fullEnd": 369,
                    "start": 367,
                    "end": 368,
                    "fullWidth": 2,
                    "width": 1,
                    "text": ")",
                    "value": ")",
                    "valueText": ")",
                    "hasTrailingTrivia": true,
                    "trailingTrivia": [
                        {
                            "kind": "WhitespaceTrivia",
                            "text": " "
                        }
                    ]
                },
                "statement": {
                    "kind": "Block",
                    "fullStart": 369,
                    "fullEnd": 443,
                    "start": 369,
                    "end": 442,
                    "fullWidth": 74,
                    "width": 73,
                    "openBraceToken": {
                        "kind": "OpenBraceToken",
                        "fullStart": 369,
                        "fullEnd": 371,
                        "start": 369,
                        "end": 370,
                        "fullWidth": 2,
                        "width": 1,
                        "text": "{",
                        "value": "{",
                        "valueText": "{",
                        "hasTrailingTrivia": true,
                        "hasTrailingNewLine": true,
                        "trailingTrivia": [
                            {
                                "kind": "NewLineTrivia",
                                "text": "\n"
                            }
                        ]
                    },
                    "statements": [
                        {
                            "kind": "ExpressionStatement",
                            "fullStart": 371,
                            "fullEnd": 441,
                            "start": 373,
                            "end": 440,
                            "fullWidth": 70,
                            "width": 67,
                            "expression": {
                                "kind": "InvocationExpression",
                                "fullStart": 371,
                                "fullEnd": 439,
                                "start": 373,
                                "end": 439,
                                "fullWidth": 68,
                                "width": 66,
                                "expression": {
                                    "kind": "IdentifierName",
                                    "fullStart": 371,
                                    "fullEnd": 379,
                                    "start": 373,
                                    "end": 379,
                                    "fullWidth": 8,
                                    "width": 6,
                                    "text": "$ERROR",
                                    "value": "$ERROR",
                                    "valueText": "$ERROR",
                                    "hasLeadingTrivia": true,
                                    "leadingTrivia": [
                                        {
                                            "kind": "WhitespaceTrivia",
                                            "text": "  "
                                        }
                                    ]
                                },
                                "argumentList": {
                                    "kind": "ArgumentList",
                                    "fullStart": 379,
                                    "fullEnd": 439,
                                    "start": 379,
                                    "end": 439,
                                    "fullWidth": 60,
                                    "width": 60,
                                    "openParenToken": {
                                        "kind": "OpenParenToken",
                                        "fullStart": 379,
                                        "fullEnd": 380,
                                        "start": 379,
                                        "end": 380,
                                        "fullWidth": 1,
                                        "width": 1,
                                        "text": "(",
                                        "value": "(",
                                        "valueText": "("
                                    },
                                    "arguments": [
                                        {
                                            "kind": "AddExpression",
                                            "fullStart": 380,
                                            "fullEnd": 438,
                                            "start": 380,
                                            "end": 438,
                                            "fullWidth": 58,
                                            "width": 58,
                                            "left": {
                                                "kind": "StringLiteral",
                                                "fullStart": 380,
                                                "fullEnd": 433,
                                                "start": 380,
                                                "end": 432,
                                                "fullWidth": 53,
                                                "width": 52,
                                                "text": "'#1: var x = 1; var z = (x -= 1); z === 0. Actual: '",
                                                "value": "#1: var x = 1; var z = (x -= 1); z === 0. Actual: ",
                                                "valueText": "#1: var x = 1; var z = (x -= 1); z === 0. Actual: ",
                                                "hasTrailingTrivia": true,
                                                "trailingTrivia": [
                                                    {
                                                        "kind": "WhitespaceTrivia",
                                                        "text": " "
                                                    }
                                                ]
                                            },
                                            "operatorToken": {
                                                "kind": "PlusToken",
                                                "fullStart": 433,
                                                "fullEnd": 435,
                                                "start": 433,
                                                "end": 434,
                                                "fullWidth": 2,
                                                "width": 1,
                                                "text": "+",
                                                "value": "+",
                                                "valueText": "+",
                                                "hasTrailingTrivia": true,
                                                "trailingTrivia": [
                                                    {
                                                        "kind": "WhitespaceTrivia",
                                                        "text": " "
                                                    }
                                                ]
                                            },
                                            "right": {
                                                "kind": "ParenthesizedExpression",
                                                "fullStart": 435,
                                                "fullEnd": 438,
                                                "start": 435,
                                                "end": 438,
                                                "fullWidth": 3,
                                                "width": 3,
                                                "openParenToken": {
                                                    "kind": "OpenParenToken",
                                                    "fullStart": 435,
                                                    "fullEnd": 436,
                                                    "start": 435,
                                                    "end": 436,
                                                    "fullWidth": 1,
                                                    "width": 1,
                                                    "text": "(",
                                                    "value": "(",
                                                    "valueText": "("
                                                },
                                                "expression": {
                                                    "kind": "IdentifierName",
                                                    "fullStart": 436,
                                                    "fullEnd": 437,
                                                    "start": 436,
                                                    "end": 437,
                                                    "fullWidth": 1,
                                                    "width": 1,
                                                    "text": "z",
                                                    "value": "z",
                                                    "valueText": "z"
                                                },
                                                "closeParenToken": {
                                                    "kind": "CloseParenToken",
                                                    "fullStart": 437,
                                                    "fullEnd": 438,
                                                    "start": 437,
                                                    "end": 438,
                                                    "fullWidth": 1,
                                                    "width": 1,
                                                    "text": ")",
                                                    "value": ")",
                                                    "valueText": ")"
                                                }
                                            }
                                        }
                                    ],
                                    "closeParenToken": {
                                        "kind": "CloseParenToken",
                                        "fullStart": 438,
                                        "fullEnd": 439,
                                        "start": 438,
                                        "end": 439,
                                        "fullWidth": 1,
                                        "width": 1,
                                        "text": ")",
                                        "value": ")",
                                        "valueText": ")"
                                    }
                                }
                            },
                            "semicolonToken": {
                                "kind": "SemicolonToken",
                                "fullStart": 439,
                                "fullEnd": 441,
                                "start": 439,
                                "end": 440,
                                "fullWidth": 2,
                                "width": 1,
                                "text": ";",
                                "value": ";",
                                "valueText": ";",
                                "hasTrailingTrivia": true,
                                "hasTrailingNewLine": true,
                                "trailingTrivia": [
                                    {
                                        "kind": "NewLineTrivia",
                                        "text": "\n"
                                    }
                                ]
                            }
                        }
                    ],
                    "closeBraceToken": {
                        "kind": "CloseBraceToken",
                        "fullStart": 441,
                        "fullEnd": 443,
                        "start": 441,
                        "end": 442,
                        "fullWidth": 2,
                        "width": 1,
                        "text": "}",
                        "value": "}",
                        "valueText": "}",
                        "hasTrailingTrivia": true,
                        "hasTrailingNewLine": true,
                        "trailingTrivia": [
                            {
                                "kind": "NewLineTrivia",
                                "text": "\n"
                            }
                        ]
                    }
                }
            },
            {
                "kind": "VariableStatement",
                "fullStart": 443,
                "fullEnd": 465,
                "start": 454,
                "end": 464,
                "fullWidth": 22,
                "width": 10,
                "modifiers": [],
                "variableDeclaration": {
                    "kind": "VariableDeclaration",
                    "fullStart": 443,
                    "fullEnd": 463,
                    "start": 454,
                    "end": 463,
                    "fullWidth": 20,
                    "width": 9,
                    "varKeyword": {
                        "kind": "VarKeyword",
                        "fullStart": 443,
                        "fullEnd": 458,
                        "start": 454,
                        "end": 457,
                        "fullWidth": 15,
                        "width": 3,
                        "text": "var",
                        "value": "var",
                        "valueText": "var",
                        "hasLeadingTrivia": true,
                        "hasLeadingComment": true,
                        "hasLeadingNewLine": true,
                        "hasTrailingTrivia": true,
                        "leadingTrivia": [
                            {
                                "kind": "NewLineTrivia",
                                "text": "\n"
                            },
                            {
                                "kind": "SingleLineCommentTrivia",
                                "text": "//CHECK#2"
                            },
                            {
                                "kind": "NewLineTrivia",
                                "text": "\n"
                            }
                        ],
                        "trailingTrivia": [
                            {
                                "kind": "WhitespaceTrivia",
                                "text": " "
                            }
                        ]
                    },
                    "variableDeclarators": [
                        {
                            "kind": "VariableDeclarator",
                            "fullStart": 458,
                            "fullEnd": 463,
                            "start": 458,
                            "end": 463,
                            "fullWidth": 5,
<<<<<<< HEAD
                            "width": 5,
                            "identifier": {
=======
                            "propertyName": {
>>>>>>> 85e84683
                                "kind": "IdentifierName",
                                "fullStart": 458,
                                "fullEnd": 460,
                                "start": 458,
                                "end": 459,
                                "fullWidth": 2,
                                "width": 1,
                                "text": "x",
                                "value": "x",
                                "valueText": "x",
                                "hasTrailingTrivia": true,
                                "trailingTrivia": [
                                    {
                                        "kind": "WhitespaceTrivia",
                                        "text": " "
                                    }
                                ]
                            },
                            "equalsValueClause": {
                                "kind": "EqualsValueClause",
                                "fullStart": 460,
                                "fullEnd": 463,
                                "start": 460,
                                "end": 463,
                                "fullWidth": 3,
                                "width": 3,
                                "equalsToken": {
                                    "kind": "EqualsToken",
                                    "fullStart": 460,
                                    "fullEnd": 462,
                                    "start": 460,
                                    "end": 461,
                                    "fullWidth": 2,
                                    "width": 1,
                                    "text": "=",
                                    "value": "=",
                                    "valueText": "=",
                                    "hasTrailingTrivia": true,
                                    "trailingTrivia": [
                                        {
                                            "kind": "WhitespaceTrivia",
                                            "text": " "
                                        }
                                    ]
                                },
                                "value": {
                                    "kind": "NumericLiteral",
                                    "fullStart": 462,
                                    "fullEnd": 463,
                                    "start": 462,
                                    "end": 463,
                                    "fullWidth": 1,
                                    "width": 1,
                                    "text": "1",
                                    "value": 1,
                                    "valueText": "1"
                                }
                            }
                        }
                    ]
                },
                "semicolonToken": {
                    "kind": "SemicolonToken",
                    "fullStart": 463,
                    "fullEnd": 465,
                    "start": 463,
                    "end": 464,
                    "fullWidth": 2,
                    "width": 1,
                    "text": ";",
                    "value": ";",
                    "valueText": ";",
                    "hasTrailingTrivia": true,
                    "hasTrailingNewLine": true,
                    "trailingTrivia": [
                        {
                            "kind": "NewLineTrivia",
                            "text": "\n"
                        }
                    ]
                }
            },
            {
                "kind": "VariableStatement",
                "fullStart": 465,
                "fullEnd": 476,
                "start": 465,
                "end": 475,
                "fullWidth": 11,
                "width": 10,
                "modifiers": [],
                "variableDeclaration": {
                    "kind": "VariableDeclaration",
                    "fullStart": 465,
                    "fullEnd": 474,
                    "start": 465,
                    "end": 474,
                    "fullWidth": 9,
                    "width": 9,
                    "varKeyword": {
                        "kind": "VarKeyword",
                        "fullStart": 465,
                        "fullEnd": 469,
                        "start": 465,
                        "end": 468,
                        "fullWidth": 4,
                        "width": 3,
                        "text": "var",
                        "value": "var",
                        "valueText": "var",
                        "hasTrailingTrivia": true,
                        "trailingTrivia": [
                            {
                                "kind": "WhitespaceTrivia",
                                "text": " "
                            }
                        ]
                    },
                    "variableDeclarators": [
                        {
                            "kind": "VariableDeclarator",
                            "fullStart": 469,
                            "fullEnd": 474,
                            "start": 469,
                            "end": 474,
                            "fullWidth": 5,
<<<<<<< HEAD
                            "width": 5,
                            "identifier": {
=======
                            "propertyName": {
>>>>>>> 85e84683
                                "kind": "IdentifierName",
                                "fullStart": 469,
                                "fullEnd": 471,
                                "start": 469,
                                "end": 470,
                                "fullWidth": 2,
                                "width": 1,
                                "text": "y",
                                "value": "y",
                                "valueText": "y",
                                "hasTrailingTrivia": true,
                                "trailingTrivia": [
                                    {
                                        "kind": "WhitespaceTrivia",
                                        "text": " "
                                    }
                                ]
                            },
                            "equalsValueClause": {
                                "kind": "EqualsValueClause",
                                "fullStart": 471,
                                "fullEnd": 474,
                                "start": 471,
                                "end": 474,
                                "fullWidth": 3,
                                "width": 3,
                                "equalsToken": {
                                    "kind": "EqualsToken",
                                    "fullStart": 471,
                                    "fullEnd": 473,
                                    "start": 471,
                                    "end": 472,
                                    "fullWidth": 2,
                                    "width": 1,
                                    "text": "=",
                                    "value": "=",
                                    "valueText": "=",
                                    "hasTrailingTrivia": true,
                                    "trailingTrivia": [
                                        {
                                            "kind": "WhitespaceTrivia",
                                            "text": " "
                                        }
                                    ]
                                },
                                "value": {
                                    "kind": "NumericLiteral",
                                    "fullStart": 473,
                                    "fullEnd": 474,
                                    "start": 473,
                                    "end": 474,
                                    "fullWidth": 1,
                                    "width": 1,
                                    "text": "1",
                                    "value": 1,
                                    "valueText": "1"
                                }
                            }
                        }
                    ]
                },
                "semicolonToken": {
                    "kind": "SemicolonToken",
                    "fullStart": 474,
                    "fullEnd": 476,
                    "start": 474,
                    "end": 475,
                    "fullWidth": 2,
                    "width": 1,
                    "text": ";",
                    "value": ";",
                    "valueText": ";",
                    "hasTrailingTrivia": true,
                    "hasTrailingNewLine": true,
                    "trailingTrivia": [
                        {
                            "kind": "NewLineTrivia",
                            "text": "\n"
                        }
                    ]
                }
            },
            {
                "kind": "VariableStatement",
                "fullStart": 476,
                "fullEnd": 494,
                "start": 476,
                "end": 493,
                "fullWidth": 18,
                "width": 17,
                "modifiers": [],
                "variableDeclaration": {
                    "kind": "VariableDeclaration",
                    "fullStart": 476,
                    "fullEnd": 492,
                    "start": 476,
                    "end": 492,
                    "fullWidth": 16,
                    "width": 16,
                    "varKeyword": {
                        "kind": "VarKeyword",
                        "fullStart": 476,
                        "fullEnd": 480,
                        "start": 476,
                        "end": 479,
                        "fullWidth": 4,
                        "width": 3,
                        "text": "var",
                        "value": "var",
                        "valueText": "var",
                        "hasTrailingTrivia": true,
                        "trailingTrivia": [
                            {
                                "kind": "WhitespaceTrivia",
                                "text": " "
                            }
                        ]
                    },
                    "variableDeclarators": [
                        {
                            "kind": "VariableDeclarator",
                            "fullStart": 480,
                            "fullEnd": 492,
                            "start": 480,
                            "end": 492,
                            "fullWidth": 12,
<<<<<<< HEAD
                            "width": 12,
                            "identifier": {
=======
                            "propertyName": {
>>>>>>> 85e84683
                                "kind": "IdentifierName",
                                "fullStart": 480,
                                "fullEnd": 482,
                                "start": 480,
                                "end": 481,
                                "fullWidth": 2,
                                "width": 1,
                                "text": "z",
                                "value": "z",
                                "valueText": "z",
                                "hasTrailingTrivia": true,
                                "trailingTrivia": [
                                    {
                                        "kind": "WhitespaceTrivia",
                                        "text": " "
                                    }
                                ]
                            },
                            "equalsValueClause": {
                                "kind": "EqualsValueClause",
                                "fullStart": 482,
                                "fullEnd": 492,
                                "start": 482,
                                "end": 492,
                                "fullWidth": 10,
                                "width": 10,
                                "equalsToken": {
                                    "kind": "EqualsToken",
                                    "fullStart": 482,
                                    "fullEnd": 484,
                                    "start": 482,
                                    "end": 483,
                                    "fullWidth": 2,
                                    "width": 1,
                                    "text": "=",
                                    "value": "=",
                                    "valueText": "=",
                                    "hasTrailingTrivia": true,
                                    "trailingTrivia": [
                                        {
                                            "kind": "WhitespaceTrivia",
                                            "text": " "
                                        }
                                    ]
                                },
                                "value": {
                                    "kind": "ParenthesizedExpression",
                                    "fullStart": 484,
                                    "fullEnd": 492,
                                    "start": 484,
                                    "end": 492,
                                    "fullWidth": 8,
                                    "width": 8,
                                    "openParenToken": {
                                        "kind": "OpenParenToken",
                                        "fullStart": 484,
                                        "fullEnd": 485,
                                        "start": 484,
                                        "end": 485,
                                        "fullWidth": 1,
                                        "width": 1,
                                        "text": "(",
                                        "value": "(",
                                        "valueText": "("
                                    },
                                    "expression": {
                                        "kind": "SubtractAssignmentExpression",
                                        "fullStart": 485,
                                        "fullEnd": 491,
                                        "start": 485,
                                        "end": 491,
                                        "fullWidth": 6,
                                        "width": 6,
                                        "left": {
                                            "kind": "IdentifierName",
                                            "fullStart": 485,
                                            "fullEnd": 487,
                                            "start": 485,
                                            "end": 486,
                                            "fullWidth": 2,
                                            "width": 1,
                                            "text": "x",
                                            "value": "x",
                                            "valueText": "x",
                                            "hasTrailingTrivia": true,
                                            "trailingTrivia": [
                                                {
                                                    "kind": "WhitespaceTrivia",
                                                    "text": " "
                                                }
                                            ]
                                        },
                                        "operatorToken": {
                                            "kind": "MinusEqualsToken",
                                            "fullStart": 487,
                                            "fullEnd": 490,
                                            "start": 487,
                                            "end": 489,
                                            "fullWidth": 3,
                                            "width": 2,
                                            "text": "-=",
                                            "value": "-=",
                                            "valueText": "-=",
                                            "hasTrailingTrivia": true,
                                            "trailingTrivia": [
                                                {
                                                    "kind": "WhitespaceTrivia",
                                                    "text": " "
                                                }
                                            ]
                                        },
                                        "right": {
                                            "kind": "IdentifierName",
                                            "fullStart": 490,
                                            "fullEnd": 491,
                                            "start": 490,
                                            "end": 491,
                                            "fullWidth": 1,
                                            "width": 1,
                                            "text": "y",
                                            "value": "y",
                                            "valueText": "y"
                                        }
                                    },
                                    "closeParenToken": {
                                        "kind": "CloseParenToken",
                                        "fullStart": 491,
                                        "fullEnd": 492,
                                        "start": 491,
                                        "end": 492,
                                        "fullWidth": 1,
                                        "width": 1,
                                        "text": ")",
                                        "value": ")",
                                        "valueText": ")"
                                    }
                                }
                            }
                        }
                    ]
                },
                "semicolonToken": {
                    "kind": "SemicolonToken",
                    "fullStart": 492,
                    "fullEnd": 494,
                    "start": 492,
                    "end": 493,
                    "fullWidth": 2,
                    "width": 1,
                    "text": ";",
                    "value": ";",
                    "valueText": ";",
                    "hasTrailingTrivia": true,
                    "hasTrailingNewLine": true,
                    "trailingTrivia": [
                        {
                            "kind": "NewLineTrivia",
                            "text": "\n"
                        }
                    ]
                }
            },
            {
                "kind": "IfStatement",
                "fullStart": 494,
                "fullEnd": 592,
                "start": 494,
                "end": 591,
                "fullWidth": 98,
                "width": 97,
                "ifKeyword": {
                    "kind": "IfKeyword",
                    "fullStart": 494,
                    "fullEnd": 497,
                    "start": 494,
                    "end": 496,
                    "fullWidth": 3,
                    "width": 2,
                    "text": "if",
                    "value": "if",
                    "valueText": "if",
                    "hasTrailingTrivia": true,
                    "trailingTrivia": [
                        {
                            "kind": "WhitespaceTrivia",
                            "text": " "
                        }
                    ]
                },
                "openParenToken": {
                    "kind": "OpenParenToken",
                    "fullStart": 497,
                    "fullEnd": 498,
                    "start": 497,
                    "end": 498,
                    "fullWidth": 1,
                    "width": 1,
                    "text": "(",
                    "value": "(",
                    "valueText": "("
                },
                "condition": {
                    "kind": "NotEqualsExpression",
                    "fullStart": 498,
                    "fullEnd": 505,
                    "start": 498,
                    "end": 505,
                    "fullWidth": 7,
                    "width": 7,
                    "left": {
                        "kind": "IdentifierName",
                        "fullStart": 498,
                        "fullEnd": 500,
                        "start": 498,
                        "end": 499,
                        "fullWidth": 2,
                        "width": 1,
                        "text": "z",
                        "value": "z",
                        "valueText": "z",
                        "hasTrailingTrivia": true,
                        "trailingTrivia": [
                            {
                                "kind": "WhitespaceTrivia",
                                "text": " "
                            }
                        ]
                    },
                    "operatorToken": {
                        "kind": "ExclamationEqualsEqualsToken",
                        "fullStart": 500,
                        "fullEnd": 504,
                        "start": 500,
                        "end": 503,
                        "fullWidth": 4,
                        "width": 3,
                        "text": "!==",
                        "value": "!==",
                        "valueText": "!==",
                        "hasTrailingTrivia": true,
                        "trailingTrivia": [
                            {
                                "kind": "WhitespaceTrivia",
                                "text": " "
                            }
                        ]
                    },
                    "right": {
                        "kind": "NumericLiteral",
                        "fullStart": 504,
                        "fullEnd": 505,
                        "start": 504,
                        "end": 505,
                        "fullWidth": 1,
                        "width": 1,
                        "text": "0",
                        "value": 0,
                        "valueText": "0"
                    }
                },
                "closeParenToken": {
                    "kind": "CloseParenToken",
                    "fullStart": 505,
                    "fullEnd": 507,
                    "start": 505,
                    "end": 506,
                    "fullWidth": 2,
                    "width": 1,
                    "text": ")",
                    "value": ")",
                    "valueText": ")",
                    "hasTrailingTrivia": true,
                    "trailingTrivia": [
                        {
                            "kind": "WhitespaceTrivia",
                            "text": " "
                        }
                    ]
                },
                "statement": {
                    "kind": "Block",
                    "fullStart": 507,
                    "fullEnd": 592,
                    "start": 507,
                    "end": 591,
                    "fullWidth": 85,
                    "width": 84,
                    "openBraceToken": {
                        "kind": "OpenBraceToken",
                        "fullStart": 507,
                        "fullEnd": 509,
                        "start": 507,
                        "end": 508,
                        "fullWidth": 2,
                        "width": 1,
                        "text": "{",
                        "value": "{",
                        "valueText": "{",
                        "hasTrailingTrivia": true,
                        "hasTrailingNewLine": true,
                        "trailingTrivia": [
                            {
                                "kind": "NewLineTrivia",
                                "text": "\n"
                            }
                        ]
                    },
                    "statements": [
                        {
                            "kind": "ExpressionStatement",
                            "fullStart": 509,
                            "fullEnd": 590,
                            "start": 511,
                            "end": 589,
                            "fullWidth": 81,
                            "width": 78,
                            "expression": {
                                "kind": "InvocationExpression",
                                "fullStart": 509,
                                "fullEnd": 588,
                                "start": 511,
                                "end": 588,
                                "fullWidth": 79,
                                "width": 77,
                                "expression": {
                                    "kind": "IdentifierName",
                                    "fullStart": 509,
                                    "fullEnd": 517,
                                    "start": 511,
                                    "end": 517,
                                    "fullWidth": 8,
                                    "width": 6,
                                    "text": "$ERROR",
                                    "value": "$ERROR",
                                    "valueText": "$ERROR",
                                    "hasLeadingTrivia": true,
                                    "leadingTrivia": [
                                        {
                                            "kind": "WhitespaceTrivia",
                                            "text": "  "
                                        }
                                    ]
                                },
                                "argumentList": {
                                    "kind": "ArgumentList",
                                    "fullStart": 517,
                                    "fullEnd": 588,
                                    "start": 517,
                                    "end": 588,
                                    "fullWidth": 71,
                                    "width": 71,
                                    "openParenToken": {
                                        "kind": "OpenParenToken",
                                        "fullStart": 517,
                                        "fullEnd": 518,
                                        "start": 517,
                                        "end": 518,
                                        "fullWidth": 1,
                                        "width": 1,
                                        "text": "(",
                                        "value": "(",
                                        "valueText": "("
                                    },
                                    "arguments": [
                                        {
                                            "kind": "AddExpression",
                                            "fullStart": 518,
                                            "fullEnd": 587,
                                            "start": 518,
                                            "end": 587,
                                            "fullWidth": 69,
                                            "width": 69,
                                            "left": {
                                                "kind": "StringLiteral",
                                                "fullStart": 518,
                                                "fullEnd": 582,
                                                "start": 518,
                                                "end": 581,
                                                "fullWidth": 64,
                                                "width": 63,
                                                "text": "'#2: var x = 1; var y = 1; var z = (x -= y); z === 0. Actual: '",
                                                "value": "#2: var x = 1; var y = 1; var z = (x -= y); z === 0. Actual: ",
                                                "valueText": "#2: var x = 1; var y = 1; var z = (x -= y); z === 0. Actual: ",
                                                "hasTrailingTrivia": true,
                                                "trailingTrivia": [
                                                    {
                                                        "kind": "WhitespaceTrivia",
                                                        "text": " "
                                                    }
                                                ]
                                            },
                                            "operatorToken": {
                                                "kind": "PlusToken",
                                                "fullStart": 582,
                                                "fullEnd": 584,
                                                "start": 582,
                                                "end": 583,
                                                "fullWidth": 2,
                                                "width": 1,
                                                "text": "+",
                                                "value": "+",
                                                "valueText": "+",
                                                "hasTrailingTrivia": true,
                                                "trailingTrivia": [
                                                    {
                                                        "kind": "WhitespaceTrivia",
                                                        "text": " "
                                                    }
                                                ]
                                            },
                                            "right": {
                                                "kind": "ParenthesizedExpression",
                                                "fullStart": 584,
                                                "fullEnd": 587,
                                                "start": 584,
                                                "end": 587,
                                                "fullWidth": 3,
                                                "width": 3,
                                                "openParenToken": {
                                                    "kind": "OpenParenToken",
                                                    "fullStart": 584,
                                                    "fullEnd": 585,
                                                    "start": 584,
                                                    "end": 585,
                                                    "fullWidth": 1,
                                                    "width": 1,
                                                    "text": "(",
                                                    "value": "(",
                                                    "valueText": "("
                                                },
                                                "expression": {
                                                    "kind": "IdentifierName",
                                                    "fullStart": 585,
                                                    "fullEnd": 586,
                                                    "start": 585,
                                                    "end": 586,
                                                    "fullWidth": 1,
                                                    "width": 1,
                                                    "text": "z",
                                                    "value": "z",
                                                    "valueText": "z"
                                                },
                                                "closeParenToken": {
                                                    "kind": "CloseParenToken",
                                                    "fullStart": 586,
                                                    "fullEnd": 587,
                                                    "start": 586,
                                                    "end": 587,
                                                    "fullWidth": 1,
                                                    "width": 1,
                                                    "text": ")",
                                                    "value": ")",
                                                    "valueText": ")"
                                                }
                                            }
                                        }
                                    ],
                                    "closeParenToken": {
                                        "kind": "CloseParenToken",
                                        "fullStart": 587,
                                        "fullEnd": 588,
                                        "start": 587,
                                        "end": 588,
                                        "fullWidth": 1,
                                        "width": 1,
                                        "text": ")",
                                        "value": ")",
                                        "valueText": ")"
                                    }
                                }
                            },
                            "semicolonToken": {
                                "kind": "SemicolonToken",
                                "fullStart": 588,
                                "fullEnd": 590,
                                "start": 588,
                                "end": 589,
                                "fullWidth": 2,
                                "width": 1,
                                "text": ";",
                                "value": ";",
                                "valueText": ";",
                                "hasTrailingTrivia": true,
                                "hasTrailingNewLine": true,
                                "trailingTrivia": [
                                    {
                                        "kind": "NewLineTrivia",
                                        "text": "\n"
                                    }
                                ]
                            }
                        }
                    ],
                    "closeBraceToken": {
                        "kind": "CloseBraceToken",
                        "fullStart": 590,
                        "fullEnd": 592,
                        "start": 590,
                        "end": 591,
                        "fullWidth": 2,
                        "width": 1,
                        "text": "}",
                        "value": "}",
                        "valueText": "}",
                        "hasTrailingTrivia": true,
                        "hasTrailingNewLine": true,
                        "trailingTrivia": [
                            {
                                "kind": "NewLineTrivia",
                                "text": "\n"
                            }
                        ]
                    }
                }
            }
        ],
        "endOfFileToken": {
            "kind": "EndOfFileToken",
            "fullStart": 592,
            "fullEnd": 594,
            "start": 594,
            "end": 594,
            "fullWidth": 2,
            "width": 0,
            "text": "",
            "hasLeadingTrivia": true,
            "hasLeadingNewLine": true,
            "leadingTrivia": [
                {
                    "kind": "NewLineTrivia",
                    "text": "\n"
                },
                {
                    "kind": "NewLineTrivia",
                    "text": "\n"
                }
            ]
        }
    },
    "lineMap": {
        "lineStarts": [
            0,
            61,
            132,
            133,
            137,
            163,
            166,
            216,
            312,
            316,
            317,
            327,
            338,
            356,
            371,
            441,
            443,
            444,
            454,
            465,
            476,
            494,
            509,
            590,
            592,
            593,
            594
        ],
        "length": 594
    }
}<|MERGE_RESOLUTION|>--- conflicted
+++ resolved
@@ -102,12 +102,8 @@
                             "start": 331,
                             "end": 336,
                             "fullWidth": 5,
-<<<<<<< HEAD
                             "width": 5,
-                            "identifier": {
-=======
                             "propertyName": {
->>>>>>> 85e84683
                                 "kind": "IdentifierName",
                                 "fullStart": 331,
                                 "fullEnd": 333,
@@ -234,12 +230,8 @@
                             "start": 342,
                             "end": 354,
                             "fullWidth": 12,
-<<<<<<< HEAD
                             "width": 12,
-                            "identifier": {
-=======
                             "propertyName": {
->>>>>>> 85e84683
                                 "kind": "IdentifierName",
                                 "fullStart": 342,
                                 "fullEnd": 344,
@@ -816,12 +808,8 @@
                             "start": 458,
                             "end": 463,
                             "fullWidth": 5,
-<<<<<<< HEAD
                             "width": 5,
-                            "identifier": {
-=======
                             "propertyName": {
->>>>>>> 85e84683
                                 "kind": "IdentifierName",
                                 "fullStart": 458,
                                 "fullEnd": 460,
@@ -948,12 +936,8 @@
                             "start": 469,
                             "end": 474,
                             "fullWidth": 5,
-<<<<<<< HEAD
                             "width": 5,
-                            "identifier": {
-=======
                             "propertyName": {
->>>>>>> 85e84683
                                 "kind": "IdentifierName",
                                 "fullStart": 469,
                                 "fullEnd": 471,
@@ -1080,12 +1064,8 @@
                             "start": 480,
                             "end": 492,
                             "fullWidth": 12,
-<<<<<<< HEAD
                             "width": 12,
-                            "identifier": {
-=======
                             "propertyName": {
->>>>>>> 85e84683
                                 "kind": "IdentifierName",
                                 "fullStart": 480,
                                 "fullEnd": 482,
