--- conflicted
+++ resolved
@@ -102,12 +102,8 @@
                             "start": 321,
                             "end": 327,
                             "fullWidth": 6,
-<<<<<<< HEAD
                             "width": 6,
-                            "identifier": {
-=======
                             "propertyName": {
->>>>>>> 85e84683
                                 "kind": "IdentifierName",
                                 "fullStart": 321,
                                 "fullEnd": 323,
