{
    "isDeclaration": false,
    "languageVersion": "EcmaScript5",
    "parseOptions": {
        "allowAutomaticSemicolonInsertion": true
    },
    "sourceUnit": {
        "kind": "SourceUnit",
        "fullStart": 0,
        "fullEnd": 535,
        "start": 311,
        "end": 535,
        "fullWidth": 535,
        "width": 224,
        "moduleElements": [
            {
                "kind": "ExpressionStatement",
                "fullStart": 0,
                "fullEnd": 320,
                "start": 311,
                "end": 319,
                "fullWidth": 320,
                "width": 8,
                "expression": {
                    "kind": "AssignmentExpression",
                    "fullStart": 0,
                    "fullEnd": 318,
                    "start": 311,
                    "end": 318,
                    "fullWidth": 318,
                    "width": 7,
                    "left": {
                        "kind": "ParenthesizedExpression",
                        "fullStart": 0,
                        "fullEnd": 315,
                        "start": 311,
                        "end": 314,
                        "fullWidth": 315,
                        "width": 3,
                        "openParenToken": {
                            "kind": "OpenParenToken",
                            "fullStart": 0,
                            "fullEnd": 312,
                            "start": 311,
                            "end": 312,
                            "fullWidth": 312,
                            "width": 1,
                            "text": "(",
                            "value": "(",
                            "valueText": "(",
                            "hasLeadingTrivia": true,
                            "hasLeadingComment": true,
                            "hasLeadingNewLine": true,
                            "leadingTrivia": [
                                {
                                    "kind": "SingleLineCommentTrivia",
                                    "text": "// Copyright 2009 the Sputnik authors.  All rights reserved."
                                },
                                {
                                    "kind": "NewLineTrivia",
                                    "text": "\n"
                                },
                                {
                                    "kind": "SingleLineCommentTrivia",
                                    "text": "// This code is governed by the BSD license found in the LICENSE file."
                                },
                                {
                                    "kind": "NewLineTrivia",
                                    "text": "\n"
                                },
                                {
                                    "kind": "NewLineTrivia",
                                    "text": "\n"
                                },
                                {
                                    "kind": "MultiLineCommentTrivia",
                                    "text": "/**\n * \"This\" operator only evaluates Expression\n *\n * @path ch11/11.1/11.1.6/S11.1.6_A3_T5.js\n * @description Using grouping operator in declaration of variables\n */"
                                },
                                {
                                    "kind": "NewLineTrivia",
                                    "text": "\n"
                                },
                                {
                                    "kind": "NewLineTrivia",
                                    "text": "\n"
                                },
                                {
                                    "kind": "SingleLineCommentTrivia",
                                    "text": "//CHECK#1"
                                },
                                {
                                    "kind": "NewLineTrivia",
                                    "text": "\n"
                                }
                            ]
                        },
                        "expression": {
                            "kind": "IdentifierName",
                            "fullStart": 312,
                            "fullEnd": 313,
                            "start": 312,
                            "end": 313,
                            "fullWidth": 1,
                            "width": 1,
                            "text": "x",
                            "value": "x",
                            "valueText": "x"
                        },
                        "closeParenToken": {
                            "kind": "CloseParenToken",
                            "fullStart": 313,
                            "fullEnd": 315,
                            "start": 313,
                            "end": 314,
                            "fullWidth": 2,
                            "width": 1,
                            "text": ")",
                            "value": ")",
                            "valueText": ")",
                            "hasTrailingTrivia": true,
                            "trailingTrivia": [
                                {
                                    "kind": "WhitespaceTrivia",
                                    "text": " "
                                }
                            ]
                        }
                    },
                    "operatorToken": {
                        "kind": "EqualsToken",
                        "fullStart": 315,
                        "fullEnd": 317,
                        "start": 315,
                        "end": 316,
                        "fullWidth": 2,
                        "width": 1,
                        "text": "=",
                        "value": "=",
                        "valueText": "=",
                        "hasTrailingTrivia": true,
                        "trailingTrivia": [
                            {
                                "kind": "WhitespaceTrivia",
                                "text": " "
                            }
                        ]
                    },
                    "right": {
                        "kind": "NumericLiteral",
                        "fullStart": 317,
                        "fullEnd": 318,
                        "start": 317,
                        "end": 318,
                        "fullWidth": 1,
                        "width": 1,
                        "text": "1",
                        "value": 1,
                        "valueText": "1"
                    }
                },
                "semicolonToken": {
                    "kind": "SemicolonToken",
                    "fullStart": 318,
                    "fullEnd": 320,
                    "start": 318,
                    "end": 319,
                    "fullWidth": 2,
                    "width": 1,
                    "text": ";",
                    "value": ";",
                    "valueText": ";",
                    "hasTrailingTrivia": true,
                    "hasTrailingNewLine": true,
                    "trailingTrivia": [
                        {
                            "kind": "NewLineTrivia",
                            "text": "\n"
                        }
                    ]
                }
            },
            {
                "kind": "IfStatement",
                "fullStart": 320,
                "fullEnd": 387,
                "start": 320,
                "end": 386,
                "fullWidth": 67,
                "width": 66,
                "ifKeyword": {
                    "kind": "IfKeyword",
                    "fullStart": 320,
                    "fullEnd": 323,
                    "start": 320,
                    "end": 322,
                    "fullWidth": 3,
                    "width": 2,
                    "text": "if",
                    "value": "if",
                    "valueText": "if",
                    "hasTrailingTrivia": true,
                    "trailingTrivia": [
                        {
                            "kind": "WhitespaceTrivia",
                            "text": " "
                        }
                    ]
                },
                "openParenToken": {
                    "kind": "OpenParenToken",
                    "fullStart": 323,
                    "fullEnd": 324,
                    "start": 323,
                    "end": 324,
                    "fullWidth": 1,
                    "width": 1,
                    "text": "(",
                    "value": "(",
                    "valueText": "("
                },
                "condition": {
                    "kind": "NotEqualsExpression",
                    "fullStart": 324,
                    "fullEnd": 331,
                    "start": 324,
                    "end": 331,
                    "fullWidth": 7,
                    "width": 7,
                    "left": {
                        "kind": "IdentifierName",
                        "fullStart": 324,
                        "fullEnd": 326,
                        "start": 324,
                        "end": 325,
                        "fullWidth": 2,
                        "width": 1,
                        "text": "x",
                        "value": "x",
                        "valueText": "x",
                        "hasTrailingTrivia": true,
                        "trailingTrivia": [
                            {
                                "kind": "WhitespaceTrivia",
                                "text": " "
                            }
                        ]
                    },
                    "operatorToken": {
                        "kind": "ExclamationEqualsEqualsToken",
                        "fullStart": 326,
                        "fullEnd": 330,
                        "start": 326,
                        "end": 329,
                        "fullWidth": 4,
                        "width": 3,
                        "text": "!==",
                        "value": "!==",
                        "valueText": "!==",
                        "hasTrailingTrivia": true,
                        "trailingTrivia": [
                            {
                                "kind": "WhitespaceTrivia",
                                "text": " "
                            }
                        ]
                    },
                    "right": {
                        "kind": "NumericLiteral",
                        "fullStart": 330,
                        "fullEnd": 331,
                        "start": 330,
                        "end": 331,
                        "fullWidth": 1,
                        "width": 1,
                        "text": "1",
                        "value": 1,
                        "valueText": "1"
                    }
                },
                "closeParenToken": {
                    "kind": "CloseParenToken",
                    "fullStart": 331,
                    "fullEnd": 333,
                    "start": 331,
                    "end": 332,
                    "fullWidth": 2,
                    "width": 1,
                    "text": ")",
                    "value": ")",
                    "valueText": ")",
                    "hasTrailingTrivia": true,
                    "trailingTrivia": [
                        {
                            "kind": "WhitespaceTrivia",
                            "text": " "
                        }
                    ]
                },
                "statement": {
                    "kind": "Block",
                    "fullStart": 333,
                    "fullEnd": 387,
                    "start": 333,
                    "end": 386,
                    "fullWidth": 54,
                    "width": 53,
                    "openBraceToken": {
                        "kind": "OpenBraceToken",
                        "fullStart": 333,
                        "fullEnd": 335,
                        "start": 333,
                        "end": 334,
                        "fullWidth": 2,
                        "width": 1,
                        "text": "{",
                        "value": "{",
                        "valueText": "{",
                        "hasTrailingTrivia": true,
                        "hasTrailingNewLine": true,
                        "trailingTrivia": [
                            {
                                "kind": "NewLineTrivia",
                                "text": "\n"
                            }
                        ]
                    },
                    "statements": [
                        {
                            "kind": "ExpressionStatement",
                            "fullStart": 335,
                            "fullEnd": 385,
                            "start": 337,
                            "end": 384,
                            "fullWidth": 50,
                            "width": 47,
                            "expression": {
                                "kind": "InvocationExpression",
                                "fullStart": 335,
                                "fullEnd": 383,
                                "start": 337,
                                "end": 383,
                                "fullWidth": 48,
                                "width": 46,
                                "expression": {
                                    "kind": "IdentifierName",
                                    "fullStart": 335,
                                    "fullEnd": 343,
                                    "start": 337,
                                    "end": 343,
                                    "fullWidth": 8,
                                    "width": 6,
                                    "text": "$ERROR",
                                    "value": "$ERROR",
                                    "valueText": "$ERROR",
                                    "hasLeadingTrivia": true,
                                    "leadingTrivia": [
                                        {
                                            "kind": "WhitespaceTrivia",
                                            "text": "  "
                                        }
                                    ]
                                },
                                "argumentList": {
                                    "kind": "ArgumentList",
                                    "fullStart": 343,
                                    "fullEnd": 383,
                                    "start": 343,
                                    "end": 383,
                                    "fullWidth": 40,
                                    "width": 40,
                                    "openParenToken": {
                                        "kind": "OpenParenToken",
                                        "fullStart": 343,
                                        "fullEnd": 344,
                                        "start": 343,
                                        "end": 344,
                                        "fullWidth": 1,
                                        "width": 1,
                                        "text": "(",
                                        "value": "(",
                                        "valueText": "("
                                    },
                                    "arguments": [
                                        {
                                            "kind": "AddExpression",
                                            "fullStart": 344,
                                            "fullEnd": 382,
                                            "start": 344,
                                            "end": 382,
                                            "fullWidth": 38,
                                            "width": 38,
                                            "left": {
                                                "kind": "StringLiteral",
                                                "fullStart": 344,
                                                "fullEnd": 377,
                                                "start": 344,
                                                "end": 376,
                                                "fullWidth": 33,
                                                "width": 32,
                                                "text": "'#1: (x) = 1; x === 1. Actual: '",
                                                "value": "#1: (x) = 1; x === 1. Actual: ",
                                                "valueText": "#1: (x) = 1; x === 1. Actual: ",
                                                "hasTrailingTrivia": true,
                                                "trailingTrivia": [
                                                    {
                                                        "kind": "WhitespaceTrivia",
                                                        "text": " "
                                                    }
                                                ]
                                            },
                                            "operatorToken": {
                                                "kind": "PlusToken",
                                                "fullStart": 377,
                                                "fullEnd": 379,
                                                "start": 377,
                                                "end": 378,
                                                "fullWidth": 2,
                                                "width": 1,
                                                "text": "+",
                                                "value": "+",
                                                "valueText": "+",
                                                "hasTrailingTrivia": true,
                                                "trailingTrivia": [
                                                    {
                                                        "kind": "WhitespaceTrivia",
                                                        "text": " "
                                                    }
                                                ]
                                            },
                                            "right": {
                                                "kind": "ParenthesizedExpression",
                                                "fullStart": 379,
                                                "fullEnd": 382,
                                                "start": 379,
                                                "end": 382,
                                                "fullWidth": 3,
                                                "width": 3,
                                                "openParenToken": {
                                                    "kind": "OpenParenToken",
                                                    "fullStart": 379,
                                                    "fullEnd": 380,
                                                    "start": 379,
                                                    "end": 380,
                                                    "fullWidth": 1,
                                                    "width": 1,
                                                    "text": "(",
                                                    "value": "(",
                                                    "valueText": "("
                                                },
                                                "expression": {
                                                    "kind": "IdentifierName",
                                                    "fullStart": 380,
                                                    "fullEnd": 381,
                                                    "start": 380,
                                                    "end": 381,
                                                    "fullWidth": 1,
                                                    "width": 1,
                                                    "text": "x",
                                                    "value": "x",
                                                    "valueText": "x"
                                                },
                                                "closeParenToken": {
                                                    "kind": "CloseParenToken",
                                                    "fullStart": 381,
                                                    "fullEnd": 382,
                                                    "start": 381,
                                                    "end": 382,
                                                    "fullWidth": 1,
                                                    "width": 1,
                                                    "text": ")",
                                                    "value": ")",
                                                    "valueText": ")"
                                                }
                                            }
                                        }
                                    ],
                                    "closeParenToken": {
                                        "kind": "CloseParenToken",
                                        "fullStart": 382,
                                        "fullEnd": 383,
                                        "start": 382,
                                        "end": 383,
                                        "fullWidth": 1,
                                        "width": 1,
                                        "text": ")",
                                        "value": ")",
                                        "valueText": ")"
                                    }
                                }
                            },
                            "semicolonToken": {
                                "kind": "SemicolonToken",
                                "fullStart": 383,
                                "fullEnd": 385,
                                "start": 383,
                                "end": 384,
                                "fullWidth": 2,
                                "width": 1,
                                "text": ";",
                                "value": ";",
                                "valueText": ";",
                                "hasTrailingTrivia": true,
                                "hasTrailingNewLine": true,
                                "trailingTrivia": [
                                    {
                                        "kind": "NewLineTrivia",
                                        "text": "\n"
                                    }
                                ]
                            }
                        }
                    ],
                    "closeBraceToken": {
                        "kind": "CloseBraceToken",
                        "fullStart": 385,
                        "fullEnd": 387,
                        "start": 385,
                        "end": 386,
                        "fullWidth": 2,
                        "width": 1,
                        "text": "}",
                        "value": "}",
                        "valueText": "}",
                        "hasTrailingTrivia": true,
                        "hasTrailingNewLine": true,
                        "trailingTrivia": [
                            {
                                "kind": "NewLineTrivia",
                                "text": "\n"
                            }
                        ]
                    }
                }
            },
            {
                "kind": "VariableStatement",
                "fullStart": 387,
                "fullEnd": 409,
                "start": 398,
                "end": 408,
                "fullWidth": 22,
                "width": 10,
                "modifiers": [],
                "variableDeclaration": {
                    "kind": "VariableDeclaration",
                    "fullStart": 387,
                    "fullEnd": 407,
                    "start": 398,
                    "end": 407,
                    "fullWidth": 20,
                    "width": 9,
                    "varKeyword": {
                        "kind": "VarKeyword",
                        "fullStart": 387,
                        "fullEnd": 402,
                        "start": 398,
                        "end": 401,
                        "fullWidth": 15,
                        "width": 3,
                        "text": "var",
                        "value": "var",
                        "valueText": "var",
                        "hasLeadingTrivia": true,
                        "hasLeadingComment": true,
                        "hasLeadingNewLine": true,
                        "hasTrailingTrivia": true,
                        "leadingTrivia": [
                            {
                                "kind": "NewLineTrivia",
                                "text": "\n"
                            },
                            {
                                "kind": "SingleLineCommentTrivia",
                                "text": "//CHECK#2"
                            },
                            {
                                "kind": "NewLineTrivia",
                                "text": "\n"
                            }
                        ],
                        "trailingTrivia": [
                            {
                                "kind": "WhitespaceTrivia",
                                "text": " "
                            }
                        ]
                    },
                    "variableDeclarators": [
                        {
                            "kind": "VariableDeclarator",
                            "fullStart": 402,
                            "fullEnd": 407,
                            "start": 402,
                            "end": 407,
                            "fullWidth": 5,
<<<<<<< HEAD
                            "width": 5,
                            "identifier": {
=======
                            "propertyName": {
>>>>>>> 85e84683
                                "kind": "IdentifierName",
                                "fullStart": 402,
                                "fullEnd": 404,
                                "start": 402,
                                "end": 403,
                                "fullWidth": 2,
                                "width": 1,
                                "text": "y",
                                "value": "y",
                                "valueText": "y",
                                "hasTrailingTrivia": true,
                                "trailingTrivia": [
                                    {
                                        "kind": "WhitespaceTrivia",
                                        "text": " "
                                    }
                                ]
                            },
                            "equalsValueClause": {
                                "kind": "EqualsValueClause",
                                "fullStart": 404,
                                "fullEnd": 407,
                                "start": 404,
                                "end": 407,
                                "fullWidth": 3,
                                "width": 3,
                                "equalsToken": {
                                    "kind": "EqualsToken",
                                    "fullStart": 404,
                                    "fullEnd": 406,
                                    "start": 404,
                                    "end": 405,
                                    "fullWidth": 2,
                                    "width": 1,
                                    "text": "=",
                                    "value": "=",
                                    "valueText": "=",
                                    "hasTrailingTrivia": true,
                                    "trailingTrivia": [
                                        {
                                            "kind": "WhitespaceTrivia",
                                            "text": " "
                                        }
                                    ]
                                },
                                "value": {
                                    "kind": "NumericLiteral",
                                    "fullStart": 406,
                                    "fullEnd": 407,
                                    "start": 406,
                                    "end": 407,
                                    "fullWidth": 1,
                                    "width": 1,
                                    "text": "1",
                                    "value": 1,
                                    "valueText": "1"
                                }
                            }
                        }
                    ]
                },
                "semicolonToken": {
                    "kind": "SemicolonToken",
                    "fullStart": 407,
                    "fullEnd": 409,
                    "start": 407,
                    "end": 408,
                    "fullWidth": 2,
                    "width": 1,
                    "text": ";",
                    "value": ";",
                    "valueText": ";",
                    "hasTrailingTrivia": true,
                    "trailingTrivia": [
                        {
                            "kind": "WhitespaceTrivia",
                            "text": " "
                        }
                    ]
                }
            },
            {
                "kind": "ExpressionStatement",
                "fullStart": 409,
                "fullEnd": 416,
                "start": 409,
                "end": 415,
                "fullWidth": 7,
                "width": 6,
                "expression": {
                    "kind": "PostIncrementExpression",
                    "fullStart": 409,
                    "fullEnd": 414,
                    "start": 409,
                    "end": 414,
                    "fullWidth": 5,
                    "width": 5,
                    "operand": {
                        "kind": "ParenthesizedExpression",
                        "fullStart": 409,
                        "fullEnd": 412,
                        "start": 409,
                        "end": 412,
                        "fullWidth": 3,
                        "width": 3,
                        "openParenToken": {
                            "kind": "OpenParenToken",
                            "fullStart": 409,
                            "fullEnd": 410,
                            "start": 409,
                            "end": 410,
                            "fullWidth": 1,
                            "width": 1,
                            "text": "(",
                            "value": "(",
                            "valueText": "("
                        },
                        "expression": {
                            "kind": "IdentifierName",
                            "fullStart": 410,
                            "fullEnd": 411,
                            "start": 410,
                            "end": 411,
                            "fullWidth": 1,
                            "width": 1,
                            "text": "y",
                            "value": "y",
                            "valueText": "y"
                        },
                        "closeParenToken": {
                            "kind": "CloseParenToken",
                            "fullStart": 411,
                            "fullEnd": 412,
                            "start": 411,
                            "end": 412,
                            "fullWidth": 1,
                            "width": 1,
                            "text": ")",
                            "value": ")",
                            "valueText": ")"
                        }
                    },
                    "operatorToken": {
                        "kind": "PlusPlusToken",
                        "fullStart": 412,
                        "fullEnd": 414,
                        "start": 412,
                        "end": 414,
                        "fullWidth": 2,
                        "width": 2,
                        "text": "++",
                        "value": "++",
                        "valueText": "++"
                    }
                },
                "semicolonToken": {
                    "kind": "SemicolonToken",
                    "fullStart": 414,
                    "fullEnd": 416,
                    "start": 414,
                    "end": 415,
                    "fullWidth": 2,
                    "width": 1,
                    "text": ";",
                    "value": ";",
                    "valueText": ";",
                    "hasTrailingTrivia": true,
                    "trailingTrivia": [
                        {
                            "kind": "WhitespaceTrivia",
                            "text": " "
                        }
                    ]
                }
            },
            {
                "kind": "ExpressionStatement",
                "fullStart": 416,
                "fullEnd": 423,
                "start": 416,
                "end": 422,
                "fullWidth": 7,
                "width": 6,
                "expression": {
                    "kind": "PreIncrementExpression",
                    "fullStart": 416,
                    "fullEnd": 421,
                    "start": 416,
                    "end": 421,
                    "fullWidth": 5,
                    "width": 5,
                    "operatorToken": {
                        "kind": "PlusPlusToken",
                        "fullStart": 416,
                        "fullEnd": 418,
                        "start": 416,
                        "end": 418,
                        "fullWidth": 2,
                        "width": 2,
                        "text": "++",
                        "value": "++",
                        "valueText": "++"
                    },
                    "operand": {
                        "kind": "ParenthesizedExpression",
                        "fullStart": 418,
                        "fullEnd": 421,
                        "start": 418,
                        "end": 421,
                        "fullWidth": 3,
                        "width": 3,
                        "openParenToken": {
                            "kind": "OpenParenToken",
                            "fullStart": 418,
                            "fullEnd": 419,
                            "start": 418,
                            "end": 419,
                            "fullWidth": 1,
                            "width": 1,
                            "text": "(",
                            "value": "(",
                            "valueText": "("
                        },
                        "expression": {
                            "kind": "IdentifierName",
                            "fullStart": 419,
                            "fullEnd": 420,
                            "start": 419,
                            "end": 420,
                            "fullWidth": 1,
                            "width": 1,
                            "text": "y",
                            "value": "y",
                            "valueText": "y"
                        },
                        "closeParenToken": {
                            "kind": "CloseParenToken",
                            "fullStart": 420,
                            "fullEnd": 421,
                            "start": 420,
                            "end": 421,
                            "fullWidth": 1,
                            "width": 1,
                            "text": ")",
                            "value": ")",
                            "valueText": ")"
                        }
                    }
                },
                "semicolonToken": {
                    "kind": "SemicolonToken",
                    "fullStart": 421,
                    "fullEnd": 423,
                    "start": 421,
                    "end": 422,
                    "fullWidth": 2,
                    "width": 1,
                    "text": ";",
                    "value": ";",
                    "valueText": ";",
                    "hasTrailingTrivia": true,
                    "trailingTrivia": [
                        {
                            "kind": "WhitespaceTrivia",
                            "text": " "
                        }
                    ]
                }
            },
            {
                "kind": "ExpressionStatement",
                "fullStart": 423,
                "fullEnd": 430,
                "start": 423,
                "end": 429,
                "fullWidth": 7,
                "width": 6,
                "expression": {
                    "kind": "PostDecrementExpression",
                    "fullStart": 423,
                    "fullEnd": 428,
                    "start": 423,
                    "end": 428,
                    "fullWidth": 5,
                    "width": 5,
                    "operand": {
                        "kind": "ParenthesizedExpression",
                        "fullStart": 423,
                        "fullEnd": 426,
                        "start": 423,
                        "end": 426,
                        "fullWidth": 3,
                        "width": 3,
                        "openParenToken": {
                            "kind": "OpenParenToken",
                            "fullStart": 423,
                            "fullEnd": 424,
                            "start": 423,
                            "end": 424,
                            "fullWidth": 1,
                            "width": 1,
                            "text": "(",
                            "value": "(",
                            "valueText": "("
                        },
                        "expression": {
                            "kind": "IdentifierName",
                            "fullStart": 424,
                            "fullEnd": 425,
                            "start": 424,
                            "end": 425,
                            "fullWidth": 1,
                            "width": 1,
                            "text": "y",
                            "value": "y",
                            "valueText": "y"
                        },
                        "closeParenToken": {
                            "kind": "CloseParenToken",
                            "fullStart": 425,
                            "fullEnd": 426,
                            "start": 425,
                            "end": 426,
                            "fullWidth": 1,
                            "width": 1,
                            "text": ")",
                            "value": ")",
                            "valueText": ")"
                        }
                    },
                    "operatorToken": {
                        "kind": "MinusMinusToken",
                        "fullStart": 426,
                        "fullEnd": 428,
                        "start": 426,
                        "end": 428,
                        "fullWidth": 2,
                        "width": 2,
                        "text": "--",
                        "value": "--",
                        "valueText": "--"
                    }
                },
                "semicolonToken": {
                    "kind": "SemicolonToken",
                    "fullStart": 428,
                    "fullEnd": 430,
                    "start": 428,
                    "end": 429,
                    "fullWidth": 2,
                    "width": 1,
                    "text": ";",
                    "value": ";",
                    "valueText": ";",
                    "hasTrailingTrivia": true,
                    "trailingTrivia": [
                        {
                            "kind": "WhitespaceTrivia",
                            "text": " "
                        }
                    ]
                }
            },
            {
                "kind": "ExpressionStatement",
                "fullStart": 430,
                "fullEnd": 437,
                "start": 430,
                "end": 436,
                "fullWidth": 7,
                "width": 6,
                "expression": {
                    "kind": "PreDecrementExpression",
                    "fullStart": 430,
                    "fullEnd": 435,
                    "start": 430,
                    "end": 435,
                    "fullWidth": 5,
                    "width": 5,
                    "operatorToken": {
                        "kind": "MinusMinusToken",
                        "fullStart": 430,
                        "fullEnd": 432,
                        "start": 430,
                        "end": 432,
                        "fullWidth": 2,
                        "width": 2,
                        "text": "--",
                        "value": "--",
                        "valueText": "--"
                    },
                    "operand": {
                        "kind": "ParenthesizedExpression",
                        "fullStart": 432,
                        "fullEnd": 435,
                        "start": 432,
                        "end": 435,
                        "fullWidth": 3,
                        "width": 3,
                        "openParenToken": {
                            "kind": "OpenParenToken",
                            "fullStart": 432,
                            "fullEnd": 433,
                            "start": 432,
                            "end": 433,
                            "fullWidth": 1,
                            "width": 1,
                            "text": "(",
                            "value": "(",
                            "valueText": "("
                        },
                        "expression": {
                            "kind": "IdentifierName",
                            "fullStart": 433,
                            "fullEnd": 434,
                            "start": 433,
                            "end": 434,
                            "fullWidth": 1,
                            "width": 1,
                            "text": "y",
                            "value": "y",
                            "valueText": "y"
                        },
                        "closeParenToken": {
                            "kind": "CloseParenToken",
                            "fullStart": 434,
                            "fullEnd": 435,
                            "start": 434,
                            "end": 435,
                            "fullWidth": 1,
                            "width": 1,
                            "text": ")",
                            "value": ")",
                            "valueText": ")"
                        }
                    }
                },
                "semicolonToken": {
                    "kind": "SemicolonToken",
                    "fullStart": 435,
                    "fullEnd": 437,
                    "start": 435,
                    "end": 436,
                    "fullWidth": 2,
                    "width": 1,
                    "text": ";",
                    "value": ";",
                    "valueText": ";",
                    "hasTrailingTrivia": true,
                    "hasTrailingNewLine": true,
                    "trailingTrivia": [
                        {
                            "kind": "NewLineTrivia",
                            "text": "\n"
                        }
                    ]
                }
            },
            {
                "kind": "IfStatement",
                "fullStart": 437,
                "fullEnd": 534,
                "start": 437,
                "end": 533,
                "fullWidth": 97,
                "width": 96,
                "ifKeyword": {
                    "kind": "IfKeyword",
                    "fullStart": 437,
                    "fullEnd": 440,
                    "start": 437,
                    "end": 439,
                    "fullWidth": 3,
                    "width": 2,
                    "text": "if",
                    "value": "if",
                    "valueText": "if",
                    "hasTrailingTrivia": true,
                    "trailingTrivia": [
                        {
                            "kind": "WhitespaceTrivia",
                            "text": " "
                        }
                    ]
                },
                "openParenToken": {
                    "kind": "OpenParenToken",
                    "fullStart": 440,
                    "fullEnd": 441,
                    "start": 440,
                    "end": 441,
                    "fullWidth": 1,
                    "width": 1,
                    "text": "(",
                    "value": "(",
                    "valueText": "("
                },
                "condition": {
                    "kind": "NotEqualsExpression",
                    "fullStart": 441,
                    "fullEnd": 448,
                    "start": 441,
                    "end": 448,
                    "fullWidth": 7,
                    "width": 7,
                    "left": {
                        "kind": "IdentifierName",
                        "fullStart": 441,
                        "fullEnd": 443,
                        "start": 441,
                        "end": 442,
                        "fullWidth": 2,
                        "width": 1,
                        "text": "y",
                        "value": "y",
                        "valueText": "y",
                        "hasTrailingTrivia": true,
                        "trailingTrivia": [
                            {
                                "kind": "WhitespaceTrivia",
                                "text": " "
                            }
                        ]
                    },
                    "operatorToken": {
                        "kind": "ExclamationEqualsEqualsToken",
                        "fullStart": 443,
                        "fullEnd": 447,
                        "start": 443,
                        "end": 446,
                        "fullWidth": 4,
                        "width": 3,
                        "text": "!==",
                        "value": "!==",
                        "valueText": "!==",
                        "hasTrailingTrivia": true,
                        "trailingTrivia": [
                            {
                                "kind": "WhitespaceTrivia",
                                "text": " "
                            }
                        ]
                    },
                    "right": {
                        "kind": "NumericLiteral",
                        "fullStart": 447,
                        "fullEnd": 448,
                        "start": 447,
                        "end": 448,
                        "fullWidth": 1,
                        "width": 1,
                        "text": "1",
                        "value": 1,
                        "valueText": "1"
                    }
                },
                "closeParenToken": {
                    "kind": "CloseParenToken",
                    "fullStart": 448,
                    "fullEnd": 450,
                    "start": 448,
                    "end": 449,
                    "fullWidth": 2,
                    "width": 1,
                    "text": ")",
                    "value": ")",
                    "valueText": ")",
                    "hasTrailingTrivia": true,
                    "trailingTrivia": [
                        {
                            "kind": "WhitespaceTrivia",
                            "text": " "
                        }
                    ]
                },
                "statement": {
                    "kind": "Block",
                    "fullStart": 450,
                    "fullEnd": 534,
                    "start": 450,
                    "end": 533,
                    "fullWidth": 84,
                    "width": 83,
                    "openBraceToken": {
                        "kind": "OpenBraceToken",
                        "fullStart": 450,
                        "fullEnd": 452,
                        "start": 450,
                        "end": 451,
                        "fullWidth": 2,
                        "width": 1,
                        "text": "{",
                        "value": "{",
                        "valueText": "{",
                        "hasTrailingTrivia": true,
                        "hasTrailingNewLine": true,
                        "trailingTrivia": [
                            {
                                "kind": "NewLineTrivia",
                                "text": "\n"
                            }
                        ]
                    },
                    "statements": [
                        {
                            "kind": "ExpressionStatement",
                            "fullStart": 452,
                            "fullEnd": 532,
                            "start": 454,
                            "end": 531,
                            "fullWidth": 80,
                            "width": 77,
                            "expression": {
                                "kind": "InvocationExpression",
                                "fullStart": 452,
                                "fullEnd": 530,
                                "start": 454,
                                "end": 530,
                                "fullWidth": 78,
                                "width": 76,
                                "expression": {
                                    "kind": "IdentifierName",
                                    "fullStart": 452,
                                    "fullEnd": 460,
                                    "start": 454,
                                    "end": 460,
                                    "fullWidth": 8,
                                    "width": 6,
                                    "text": "$ERROR",
                                    "value": "$ERROR",
                                    "valueText": "$ERROR",
                                    "hasLeadingTrivia": true,
                                    "leadingTrivia": [
                                        {
                                            "kind": "WhitespaceTrivia",
                                            "text": "  "
                                        }
                                    ]
                                },
                                "argumentList": {
                                    "kind": "ArgumentList",
                                    "fullStart": 460,
                                    "fullEnd": 530,
                                    "start": 460,
                                    "end": 530,
                                    "fullWidth": 70,
                                    "width": 70,
                                    "openParenToken": {
                                        "kind": "OpenParenToken",
                                        "fullStart": 460,
                                        "fullEnd": 461,
                                        "start": 460,
                                        "end": 461,
                                        "fullWidth": 1,
                                        "width": 1,
                                        "text": "(",
                                        "value": "(",
                                        "valueText": "("
                                    },
                                    "arguments": [
                                        {
                                            "kind": "AddExpression",
                                            "fullStart": 461,
                                            "fullEnd": 529,
                                            "start": 461,
                                            "end": 529,
                                            "fullWidth": 68,
                                            "width": 68,
                                            "left": {
                                                "kind": "StringLiteral",
                                                "fullStart": 461,
                                                "fullEnd": 524,
                                                "start": 461,
                                                "end": 523,
                                                "fullWidth": 63,
                                                "width": 62,
                                                "text": "'#2: var y = 1; (y)++; ++(y); (y)--; --(y); y === 1. Actual: '",
                                                "value": "#2: var y = 1; (y)++; ++(y); (y)--; --(y); y === 1. Actual: ",
                                                "valueText": "#2: var y = 1; (y)++; ++(y); (y)--; --(y); y === 1. Actual: ",
                                                "hasTrailingTrivia": true,
                                                "trailingTrivia": [
                                                    {
                                                        "kind": "WhitespaceTrivia",
                                                        "text": " "
                                                    }
                                                ]
                                            },
                                            "operatorToken": {
                                                "kind": "PlusToken",
                                                "fullStart": 524,
                                                "fullEnd": 526,
                                                "start": 524,
                                                "end": 525,
                                                "fullWidth": 2,
                                                "width": 1,
                                                "text": "+",
                                                "value": "+",
                                                "valueText": "+",
                                                "hasTrailingTrivia": true,
                                                "trailingTrivia": [
                                                    {
                                                        "kind": "WhitespaceTrivia",
                                                        "text": " "
                                                    }
                                                ]
                                            },
                                            "right": {
                                                "kind": "ParenthesizedExpression",
                                                "fullStart": 526,
                                                "fullEnd": 529,
                                                "start": 526,
                                                "end": 529,
                                                "fullWidth": 3,
                                                "width": 3,
                                                "openParenToken": {
                                                    "kind": "OpenParenToken",
                                                    "fullStart": 526,
                                                    "fullEnd": 527,
                                                    "start": 526,
                                                    "end": 527,
                                                    "fullWidth": 1,
                                                    "width": 1,
                                                    "text": "(",
                                                    "value": "(",
                                                    "valueText": "("
                                                },
                                                "expression": {
                                                    "kind": "IdentifierName",
                                                    "fullStart": 527,
                                                    "fullEnd": 528,
                                                    "start": 527,
                                                    "end": 528,
                                                    "fullWidth": 1,
                                                    "width": 1,
                                                    "text": "y",
                                                    "value": "y",
                                                    "valueText": "y"
                                                },
                                                "closeParenToken": {
                                                    "kind": "CloseParenToken",
                                                    "fullStart": 528,
                                                    "fullEnd": 529,
                                                    "start": 528,
                                                    "end": 529,
                                                    "fullWidth": 1,
                                                    "width": 1,
                                                    "text": ")",
                                                    "value": ")",
                                                    "valueText": ")"
                                                }
                                            }
                                        }
                                    ],
                                    "closeParenToken": {
                                        "kind": "CloseParenToken",
                                        "fullStart": 529,
                                        "fullEnd": 530,
                                        "start": 529,
                                        "end": 530,
                                        "fullWidth": 1,
                                        "width": 1,
                                        "text": ")",
                                        "value": ")",
                                        "valueText": ")"
                                    }
                                }
                            },
                            "semicolonToken": {
                                "kind": "SemicolonToken",
                                "fullStart": 530,
                                "fullEnd": 532,
                                "start": 530,
                                "end": 531,
                                "fullWidth": 2,
                                "width": 1,
                                "text": ";",
                                "value": ";",
                                "valueText": ";",
                                "hasTrailingTrivia": true,
                                "hasTrailingNewLine": true,
                                "trailingTrivia": [
                                    {
                                        "kind": "NewLineTrivia",
                                        "text": "\n"
                                    }
                                ]
                            }
                        }
                    ],
                    "closeBraceToken": {
                        "kind": "CloseBraceToken",
                        "fullStart": 532,
                        "fullEnd": 534,
                        "start": 532,
                        "end": 533,
                        "fullWidth": 2,
                        "width": 1,
                        "text": "}",
                        "value": "}",
                        "valueText": "}",
                        "hasTrailingTrivia": true,
                        "hasTrailingNewLine": true,
                        "trailingTrivia": [
                            {
                                "kind": "NewLineTrivia",
                                "text": "\n"
                            }
                        ]
                    }
                }
            }
        ],
        "endOfFileToken": {
            "kind": "EndOfFileToken",
            "fullStart": 534,
            "fullEnd": 535,
            "start": 535,
            "end": 535,
            "fullWidth": 1,
            "width": 0,
            "text": "",
            "hasLeadingTrivia": true,
            "hasLeadingNewLine": true,
            "leadingTrivia": [
                {
                    "kind": "NewLineTrivia",
                    "text": "\n"
                }
            ]
        }
    },
    "lineMap": {
        "lineStarts": [
            0,
            61,
            132,
            133,
            137,
            182,
            185,
            228,
            296,
            300,
            301,
            311,
            320,
            335,
            385,
            387,
            388,
            398,
            437,
            452,
            532,
            534,
            535
        ],
        "length": 535
    }
}<|MERGE_RESOLUTION|>--- conflicted
+++ resolved
@@ -593,12 +593,8 @@
                             "start": 402,
                             "end": 407,
                             "fullWidth": 5,
-<<<<<<< HEAD
                             "width": 5,
-                            "identifier": {
-=======
                             "propertyName": {
->>>>>>> 85e84683
                                 "kind": "IdentifierName",
                                 "fullStart": 402,
                                 "fullEnd": 404,
