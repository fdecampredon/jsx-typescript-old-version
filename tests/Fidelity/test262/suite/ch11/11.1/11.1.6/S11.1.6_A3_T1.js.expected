{
    "isDeclaration": false,
    "languageVersion": "EcmaScript5",
    "parseOptions": {
        "allowAutomaticSemicolonInsertion": true
    },
    "sourceUnit": {
        "kind": "SourceUnit",
        "fullStart": 0,
        "fullEnd": 507,
        "start": 319,
        "end": 507,
        "fullWidth": 507,
        "width": 188,
        "moduleElements": [
            {
                "kind": "IfStatement",
                "fullStart": 0,
                "fullEnd": 377,
                "start": 319,
                "end": 376,
                "fullWidth": 377,
                "width": 57,
                "ifKeyword": {
                    "kind": "IfKeyword",
                    "fullStart": 0,
                    "fullEnd": 322,
                    "start": 319,
                    "end": 321,
                    "fullWidth": 322,
                    "width": 2,
                    "text": "if",
                    "value": "if",
                    "valueText": "if",
                    "hasLeadingTrivia": true,
                    "hasLeadingComment": true,
                    "hasLeadingNewLine": true,
                    "hasTrailingTrivia": true,
                    "leadingTrivia": [
                        {
                            "kind": "SingleLineCommentTrivia",
                            "text": "// Copyright 2009 the Sputnik authors.  All rights reserved."
                        },
                        {
                            "kind": "NewLineTrivia",
                            "text": "\n"
                        },
                        {
                            "kind": "SingleLineCommentTrivia",
                            "text": "// This code is governed by the BSD license found in the LICENSE file."
                        },
                        {
                            "kind": "NewLineTrivia",
                            "text": "\n"
                        },
                        {
                            "kind": "NewLineTrivia",
                            "text": "\n"
                        },
                        {
                            "kind": "MultiLineCommentTrivia",
                            "text": "/**\n * \"This\" operator only evaluates Expression\n *\n * @path ch11/11.1/11.1.6/S11.1.6_A3_T1.js\n * @description Applying grouping operator to Boolean\n */"
                        },
                        {
                            "kind": "NewLineTrivia",
                            "text": "\n"
                        },
                        {
                            "kind": "NewLineTrivia",
                            "text": "\n"
                        },
                        {
                            "kind": "SingleLineCommentTrivia",
                            "text": "// Check for Boolean"
                        },
                        {
                            "kind": "NewLineTrivia",
                            "text": "\n"
                        },
                        {
                            "kind": "NewLineTrivia",
                            "text": "\n"
                        },
                        {
                            "kind": "SingleLineCommentTrivia",
                            "text": "//CHECK#1"
                        },
                        {
                            "kind": "NewLineTrivia",
                            "text": "\n"
                        }
                    ],
                    "trailingTrivia": [
                        {
                            "kind": "WhitespaceTrivia",
                            "text": " "
                        }
                    ]
                },
                "openParenToken": {
                    "kind": "OpenParenToken",
                    "fullStart": 322,
                    "fullEnd": 323,
                    "start": 322,
                    "end": 323,
                    "fullWidth": 1,
                    "width": 1,
                    "text": "(",
                    "value": "(",
                    "valueText": "("
                },
                "condition": {
                    "kind": "NotEqualsExpression",
                    "fullStart": 323,
                    "fullEnd": 338,
                    "start": 323,
                    "end": 338,
                    "fullWidth": 15,
                    "width": 15,
                    "left": {
                        "kind": "ParenthesizedExpression",
                        "fullStart": 323,
                        "fullEnd": 330,
                        "start": 323,
                        "end": 329,
                        "fullWidth": 7,
                        "width": 6,
                        "openParenToken": {
                            "kind": "OpenParenToken",
                            "fullStart": 323,
                            "fullEnd": 324,
                            "start": 323,
                            "end": 324,
                            "fullWidth": 1,
                            "width": 1,
                            "text": "(",
                            "value": "(",
                            "valueText": "("
                        },
                        "expression": {
                            "kind": "TrueKeyword",
                            "fullStart": 324,
                            "fullEnd": 328,
                            "start": 324,
                            "end": 328,
                            "fullWidth": 4,
                            "width": 4,
                            "text": "true",
                            "value": true,
                            "valueText": "true"
                        },
                        "closeParenToken": {
                            "kind": "CloseParenToken",
                            "fullStart": 328,
                            "fullEnd": 330,
                            "start": 328,
                            "end": 329,
                            "fullWidth": 2,
                            "width": 1,
                            "text": ")",
                            "value": ")",
                            "valueText": ")",
                            "hasTrailingTrivia": true,
                            "trailingTrivia": [
                                {
                                    "kind": "WhitespaceTrivia",
                                    "text": " "
                                }
                            ]
                        }
                    },
                    "operatorToken": {
                        "kind": "ExclamationEqualsEqualsToken",
                        "fullStart": 330,
                        "fullEnd": 334,
                        "start": 330,
                        "end": 333,
                        "fullWidth": 4,
                        "width": 3,
                        "text": "!==",
                        "value": "!==",
                        "valueText": "!==",
                        "hasTrailingTrivia": true,
                        "trailingTrivia": [
                            {
                                "kind": "WhitespaceTrivia",
                                "text": " "
                            }
                        ]
                    },
                    "right": {
                        "kind": "TrueKeyword",
                        "fullStart": 334,
                        "fullEnd": 338,
                        "start": 334,
                        "end": 338,
                        "fullWidth": 4,
                        "width": 4,
                        "text": "true",
                        "value": true,
                        "valueText": "true"
                    }
                },
                "closeParenToken": {
                    "kind": "CloseParenToken",
                    "fullStart": 338,
                    "fullEnd": 340,
                    "start": 338,
                    "end": 339,
                    "fullWidth": 2,
                    "width": 1,
                    "text": ")",
                    "value": ")",
                    "valueText": ")",
                    "hasTrailingTrivia": true,
                    "trailingTrivia": [
                        {
                            "kind": "WhitespaceTrivia",
                            "text": " "
                        }
                    ]
                },
                "statement": {
                    "kind": "Block",
                    "fullStart": 340,
                    "fullEnd": 377,
                    "start": 340,
                    "end": 376,
                    "fullWidth": 37,
                    "width": 36,
                    "openBraceToken": {
                        "kind": "OpenBraceToken",
                        "fullStart": 340,
                        "fullEnd": 342,
                        "start": 340,
                        "end": 341,
                        "fullWidth": 2,
                        "width": 1,
                        "text": "{",
                        "value": "{",
                        "valueText": "{",
                        "hasTrailingTrivia": true,
                        "hasTrailingNewLine": true,
                        "trailingTrivia": [
                            {
                                "kind": "NewLineTrivia",
                                "text": "\n"
                            }
                        ]
                    },
                    "statements": [
                        {
                            "kind": "ExpressionStatement",
                            "fullStart": 342,
                            "fullEnd": 375,
                            "start": 344,
                            "end": 374,
                            "fullWidth": 33,
                            "width": 30,
                            "expression": {
                                "kind": "InvocationExpression",
                                "fullStart": 342,
                                "fullEnd": 373,
                                "start": 344,
                                "end": 373,
                                "fullWidth": 31,
                                "width": 29,
                                "expression": {
                                    "kind": "IdentifierName",
                                    "fullStart": 342,
                                    "fullEnd": 350,
                                    "start": 344,
                                    "end": 350,
                                    "fullWidth": 8,
                                    "width": 6,
                                    "text": "$ERROR",
                                    "value": "$ERROR",
                                    "valueText": "$ERROR",
                                    "hasLeadingTrivia": true,
                                    "leadingTrivia": [
                                        {
                                            "kind": "WhitespaceTrivia",
                                            "text": "  "
                                        }
                                    ]
                                },
                                "argumentList": {
                                    "kind": "ArgumentList",
                                    "fullStart": 350,
                                    "fullEnd": 373,
                                    "start": 350,
                                    "end": 373,
                                    "fullWidth": 23,
                                    "width": 23,
                                    "openParenToken": {
                                        "kind": "OpenParenToken",
                                        "fullStart": 350,
                                        "fullEnd": 351,
                                        "start": 350,
                                        "end": 351,
                                        "fullWidth": 1,
                                        "width": 1,
                                        "text": "(",
                                        "value": "(",
                                        "valueText": "("
                                    },
                                    "arguments": [
                                        {
                                            "kind": "StringLiteral",
                                            "fullStart": 351,
                                            "fullEnd": 372,
                                            "start": 351,
                                            "end": 372,
                                            "fullWidth": 21,
                                            "width": 21,
                                            "text": "'#1: (true) === true'",
                                            "value": "#1: (true) === true",
                                            "valueText": "#1: (true) === true"
                                        }
                                    ],
                                    "closeParenToken": {
                                        "kind": "CloseParenToken",
                                        "fullStart": 372,
                                        "fullEnd": 373,
                                        "start": 372,
                                        "end": 373,
                                        "fullWidth": 1,
                                        "width": 1,
                                        "text": ")",
                                        "value": ")",
                                        "valueText": ")"
                                    }
                                }
                            },
                            "semicolonToken": {
                                "kind": "SemicolonToken",
                                "fullStart": 373,
                                "fullEnd": 375,
                                "start": 373,
                                "end": 374,
                                "fullWidth": 2,
                                "width": 1,
                                "text": ";",
                                "value": ";",
                                "valueText": ";",
                                "hasTrailingTrivia": true,
                                "hasTrailingNewLine": true,
                                "trailingTrivia": [
                                    {
                                        "kind": "NewLineTrivia",
                                        "text": "\n"
                                    }
                                ]
                            }
                        }
                    ],
                    "closeBraceToken": {
                        "kind": "CloseBraceToken",
                        "fullStart": 375,
                        "fullEnd": 377,
                        "start": 375,
                        "end": 376,
                        "fullWidth": 2,
                        "width": 1,
                        "text": "}",
                        "value": "}",
                        "valueText": "}",
                        "hasTrailingTrivia": true,
                        "hasTrailingNewLine": true,
                        "trailingTrivia": [
                            {
                                "kind": "NewLineTrivia",
                                "text": "\n"
                            }
                        ]
                    }
                }
            },
            {
                "kind": "VariableStatement",
                "fullStart": 377,
                "fullEnd": 415,
                "start": 388,
                "end": 414,
                "fullWidth": 38,
                "width": 26,
                "modifiers": [],
                "variableDeclaration": {
                    "kind": "VariableDeclaration",
                    "fullStart": 377,
                    "fullEnd": 413,
                    "start": 388,
                    "end": 413,
                    "fullWidth": 36,
                    "width": 25,
                    "varKeyword": {
                        "kind": "VarKeyword",
                        "fullStart": 377,
                        "fullEnd": 392,
                        "start": 388,
                        "end": 391,
                        "fullWidth": 15,
                        "width": 3,
                        "text": "var",
                        "value": "var",
                        "valueText": "var",
                        "hasLeadingTrivia": true,
                        "hasLeadingComment": true,
                        "hasLeadingNewLine": true,
                        "hasTrailingTrivia": true,
                        "leadingTrivia": [
                            {
                                "kind": "NewLineTrivia",
                                "text": "\n"
                            },
                            {
                                "kind": "SingleLineCommentTrivia",
                                "text": "//CHECK#2"
                            },
                            {
                                "kind": "NewLineTrivia",
                                "text": "\n"
                            }
                        ],
                        "trailingTrivia": [
                            {
                                "kind": "WhitespaceTrivia",
                                "text": " "
                            }
                        ]
                    },
                    "variableDeclarators": [
                        {
                            "kind": "VariableDeclarator",
                            "fullStart": 392,
                            "fullEnd": 413,
                            "start": 392,
                            "end": 413,
                            "fullWidth": 21,
<<<<<<< HEAD
                            "width": 21,
                            "identifier": {
=======
                            "propertyName": {
>>>>>>> 85e84683
                                "kind": "IdentifierName",
                                "fullStart": 392,
                                "fullEnd": 394,
                                "start": 392,
                                "end": 393,
                                "fullWidth": 2,
                                "width": 1,
                                "text": "x",
                                "value": "x",
                                "valueText": "x",
                                "hasTrailingTrivia": true,
                                "trailingTrivia": [
                                    {
                                        "kind": "WhitespaceTrivia",
                                        "text": " "
                                    }
                                ]
                            },
                            "equalsValueClause": {
                                "kind": "EqualsValueClause",
                                "fullStart": 394,
                                "fullEnd": 413,
                                "start": 394,
                                "end": 413,
                                "fullWidth": 19,
                                "width": 19,
                                "equalsToken": {
                                    "kind": "EqualsToken",
                                    "fullStart": 394,
                                    "fullEnd": 396,
                                    "start": 394,
                                    "end": 395,
                                    "fullWidth": 2,
                                    "width": 1,
                                    "text": "=",
                                    "value": "=",
                                    "valueText": "=",
                                    "hasTrailingTrivia": true,
                                    "trailingTrivia": [
                                        {
                                            "kind": "WhitespaceTrivia",
                                            "text": " "
                                        }
                                    ]
                                },
                                "value": {
                                    "kind": "ObjectCreationExpression",
                                    "fullStart": 396,
                                    "fullEnd": 413,
                                    "start": 396,
                                    "end": 413,
                                    "fullWidth": 17,
                                    "width": 17,
                                    "newKeyword": {
                                        "kind": "NewKeyword",
                                        "fullStart": 396,
                                        "fullEnd": 400,
                                        "start": 396,
                                        "end": 399,
                                        "fullWidth": 4,
                                        "width": 3,
                                        "text": "new",
                                        "value": "new",
                                        "valueText": "new",
                                        "hasTrailingTrivia": true,
                                        "trailingTrivia": [
                                            {
                                                "kind": "WhitespaceTrivia",
                                                "text": " "
                                            }
                                        ]
                                    },
                                    "expression": {
                                        "kind": "IdentifierName",
                                        "fullStart": 400,
                                        "fullEnd": 407,
                                        "start": 400,
                                        "end": 407,
                                        "fullWidth": 7,
                                        "width": 7,
                                        "text": "Boolean",
                                        "value": "Boolean",
                                        "valueText": "Boolean"
                                    },
                                    "argumentList": {
                                        "kind": "ArgumentList",
                                        "fullStart": 407,
                                        "fullEnd": 413,
                                        "start": 407,
                                        "end": 413,
                                        "fullWidth": 6,
                                        "width": 6,
                                        "openParenToken": {
                                            "kind": "OpenParenToken",
                                            "fullStart": 407,
                                            "fullEnd": 408,
                                            "start": 407,
                                            "end": 408,
                                            "fullWidth": 1,
                                            "width": 1,
                                            "text": "(",
                                            "value": "(",
                                            "valueText": "("
                                        },
                                        "arguments": [
                                            {
                                                "kind": "TrueKeyword",
                                                "fullStart": 408,
                                                "fullEnd": 412,
                                                "start": 408,
                                                "end": 412,
                                                "fullWidth": 4,
                                                "width": 4,
                                                "text": "true",
                                                "value": true,
                                                "valueText": "true"
                                            }
                                        ],
                                        "closeParenToken": {
                                            "kind": "CloseParenToken",
                                            "fullStart": 412,
                                            "fullEnd": 413,
                                            "start": 412,
                                            "end": 413,
                                            "fullWidth": 1,
                                            "width": 1,
                                            "text": ")",
                                            "value": ")",
                                            "valueText": ")"
                                        }
                                    }
                                }
                            }
                        }
                    ]
                },
                "semicolonToken": {
                    "kind": "SemicolonToken",
                    "fullStart": 413,
                    "fullEnd": 415,
                    "start": 413,
                    "end": 414,
                    "fullWidth": 2,
                    "width": 1,
                    "text": ";",
                    "value": ";",
                    "valueText": ";",
                    "hasTrailingTrivia": true,
                    "hasTrailingNewLine": true,
                    "trailingTrivia": [
                        {
                            "kind": "NewLineTrivia",
                            "text": "\n"
                        }
                    ]
                }
            },
            {
                "kind": "IfStatement",
                "fullStart": 415,
                "fullEnd": 506,
                "start": 415,
                "end": 505,
                "fullWidth": 91,
                "width": 90,
                "ifKeyword": {
                    "kind": "IfKeyword",
                    "fullStart": 415,
                    "fullEnd": 418,
                    "start": 415,
                    "end": 417,
                    "fullWidth": 3,
                    "width": 2,
                    "text": "if",
                    "value": "if",
                    "valueText": "if",
                    "hasTrailingTrivia": true,
                    "trailingTrivia": [
                        {
                            "kind": "WhitespaceTrivia",
                            "text": " "
                        }
                    ]
                },
                "openParenToken": {
                    "kind": "OpenParenToken",
                    "fullStart": 418,
                    "fullEnd": 419,
                    "start": 418,
                    "end": 419,
                    "fullWidth": 1,
                    "width": 1,
                    "text": "(",
                    "value": "(",
                    "valueText": "("
                },
                "condition": {
                    "kind": "NotEqualsExpression",
                    "fullStart": 419,
                    "fullEnd": 428,
                    "start": 419,
                    "end": 428,
                    "fullWidth": 9,
                    "width": 9,
                    "left": {
                        "kind": "ParenthesizedExpression",
                        "fullStart": 419,
                        "fullEnd": 423,
                        "start": 419,
                        "end": 422,
                        "fullWidth": 4,
                        "width": 3,
                        "openParenToken": {
                            "kind": "OpenParenToken",
                            "fullStart": 419,
                            "fullEnd": 420,
                            "start": 419,
                            "end": 420,
                            "fullWidth": 1,
                            "width": 1,
                            "text": "(",
                            "value": "(",
                            "valueText": "("
                        },
                        "expression": {
                            "kind": "IdentifierName",
                            "fullStart": 420,
                            "fullEnd": 421,
                            "start": 420,
                            "end": 421,
                            "fullWidth": 1,
                            "width": 1,
                            "text": "x",
                            "value": "x",
                            "valueText": "x"
                        },
                        "closeParenToken": {
                            "kind": "CloseParenToken",
                            "fullStart": 421,
                            "fullEnd": 423,
                            "start": 421,
                            "end": 422,
                            "fullWidth": 2,
                            "width": 1,
                            "text": ")",
                            "value": ")",
                            "valueText": ")",
                            "hasTrailingTrivia": true,
                            "trailingTrivia": [
                                {
                                    "kind": "WhitespaceTrivia",
                                    "text": " "
                                }
                            ]
                        }
                    },
                    "operatorToken": {
                        "kind": "ExclamationEqualsEqualsToken",
                        "fullStart": 423,
                        "fullEnd": 427,
                        "start": 423,
                        "end": 426,
                        "fullWidth": 4,
                        "width": 3,
                        "text": "!==",
                        "value": "!==",
                        "valueText": "!==",
                        "hasTrailingTrivia": true,
                        "trailingTrivia": [
                            {
                                "kind": "WhitespaceTrivia",
                                "text": " "
                            }
                        ]
                    },
                    "right": {
                        "kind": "IdentifierName",
                        "fullStart": 427,
                        "fullEnd": 428,
                        "start": 427,
                        "end": 428,
                        "fullWidth": 1,
                        "width": 1,
                        "text": "x",
                        "value": "x",
                        "valueText": "x"
                    }
                },
                "closeParenToken": {
                    "kind": "CloseParenToken",
                    "fullStart": 428,
                    "fullEnd": 430,
                    "start": 428,
                    "end": 429,
                    "fullWidth": 2,
                    "width": 1,
                    "text": ")",
                    "value": ")",
                    "valueText": ")",
                    "hasTrailingTrivia": true,
                    "trailingTrivia": [
                        {
                            "kind": "WhitespaceTrivia",
                            "text": " "
                        }
                    ]
                },
                "statement": {
                    "kind": "Block",
                    "fullStart": 430,
                    "fullEnd": 506,
                    "start": 430,
                    "end": 505,
                    "fullWidth": 76,
                    "width": 75,
                    "openBraceToken": {
                        "kind": "OpenBraceToken",
                        "fullStart": 430,
                        "fullEnd": 432,
                        "start": 430,
                        "end": 431,
                        "fullWidth": 2,
                        "width": 1,
                        "text": "{",
                        "value": "{",
                        "valueText": "{",
                        "hasTrailingTrivia": true,
                        "hasTrailingNewLine": true,
                        "trailingTrivia": [
                            {
                                "kind": "NewLineTrivia",
                                "text": "\n"
                            }
                        ]
                    },
                    "statements": [
                        {
                            "kind": "ExpressionStatement",
                            "fullStart": 432,
                            "fullEnd": 504,
                            "start": 434,
                            "end": 503,
                            "fullWidth": 72,
                            "width": 69,
                            "expression": {
                                "kind": "InvocationExpression",
                                "fullStart": 432,
                                "fullEnd": 502,
                                "start": 434,
                                "end": 502,
                                "fullWidth": 70,
                                "width": 68,
                                "expression": {
                                    "kind": "IdentifierName",
                                    "fullStart": 432,
                                    "fullEnd": 440,
                                    "start": 434,
                                    "end": 440,
                                    "fullWidth": 8,
                                    "width": 6,
                                    "text": "$ERROR",
                                    "value": "$ERROR",
                                    "valueText": "$ERROR",
                                    "hasLeadingTrivia": true,
                                    "leadingTrivia": [
                                        {
                                            "kind": "WhitespaceTrivia",
                                            "text": "  "
                                        }
                                    ]
                                },
                                "argumentList": {
                                    "kind": "ArgumentList",
                                    "fullStart": 440,
                                    "fullEnd": 502,
                                    "start": 440,
                                    "end": 502,
                                    "fullWidth": 62,
                                    "width": 62,
                                    "openParenToken": {
                                        "kind": "OpenParenToken",
                                        "fullStart": 440,
                                        "fullEnd": 441,
                                        "start": 440,
                                        "end": 441,
                                        "fullWidth": 1,
                                        "width": 1,
                                        "text": "(",
                                        "value": "(",
                                        "valueText": "("
                                    },
                                    "arguments": [
                                        {
                                            "kind": "AddExpression",
                                            "fullStart": 441,
                                            "fullEnd": 501,
                                            "start": 441,
                                            "end": 501,
                                            "fullWidth": 60,
                                            "width": 60,
                                            "left": {
                                                "kind": "StringLiteral",
                                                "fullStart": 441,
                                                "fullEnd": 494,
                                                "start": 441,
                                                "end": 493,
                                                "fullWidth": 53,
                                                "width": 52,
                                                "text": "'#2: var x = new Boolean(true); (x) === x. Actual: '",
                                                "value": "#2: var x = new Boolean(true); (x) === x. Actual: ",
                                                "valueText": "#2: var x = new Boolean(true); (x) === x. Actual: ",
                                                "hasTrailingTrivia": true,
                                                "trailingTrivia": [
                                                    {
                                                        "kind": "WhitespaceTrivia",
                                                        "text": " "
                                                    }
                                                ]
                                            },
                                            "operatorToken": {
                                                "kind": "PlusToken",
                                                "fullStart": 494,
                                                "fullEnd": 496,
                                                "start": 494,
                                                "end": 495,
                                                "fullWidth": 2,
                                                "width": 1,
                                                "text": "+",
                                                "value": "+",
                                                "valueText": "+",
                                                "hasTrailingTrivia": true,
                                                "trailingTrivia": [
                                                    {
                                                        "kind": "WhitespaceTrivia",
                                                        "text": " "
                                                    }
                                                ]
                                            },
                                            "right": {
                                                "kind": "ParenthesizedExpression",
                                                "fullStart": 496,
                                                "fullEnd": 501,
                                                "start": 496,
                                                "end": 501,
                                                "fullWidth": 5,
                                                "width": 5,
                                                "openParenToken": {
                                                    "kind": "OpenParenToken",
                                                    "fullStart": 496,
                                                    "fullEnd": 497,
                                                    "start": 496,
                                                    "end": 497,
                                                    "fullWidth": 1,
                                                    "width": 1,
                                                    "text": "(",
                                                    "value": "(",
                                                    "valueText": "("
                                                },
                                                "expression": {
                                                    "kind": "ParenthesizedExpression",
                                                    "fullStart": 497,
                                                    "fullEnd": 500,
                                                    "start": 497,
                                                    "end": 500,
                                                    "fullWidth": 3,
                                                    "width": 3,
                                                    "openParenToken": {
                                                        "kind": "OpenParenToken",
                                                        "fullStart": 497,
                                                        "fullEnd": 498,
                                                        "start": 497,
                                                        "end": 498,
                                                        "fullWidth": 1,
                                                        "width": 1,
                                                        "text": "(",
                                                        "value": "(",
                                                        "valueText": "("
                                                    },
                                                    "expression": {
                                                        "kind": "IdentifierName",
                                                        "fullStart": 498,
                                                        "fullEnd": 499,
                                                        "start": 498,
                                                        "end": 499,
                                                        "fullWidth": 1,
                                                        "width": 1,
                                                        "text": "x",
                                                        "value": "x",
                                                        "valueText": "x"
                                                    },
                                                    "closeParenToken": {
                                                        "kind": "CloseParenToken",
                                                        "fullStart": 499,
                                                        "fullEnd": 500,
                                                        "start": 499,
                                                        "end": 500,
                                                        "fullWidth": 1,
                                                        "width": 1,
                                                        "text": ")",
                                                        "value": ")",
                                                        "valueText": ")"
                                                    }
                                                },
                                                "closeParenToken": {
                                                    "kind": "CloseParenToken",
                                                    "fullStart": 500,
                                                    "fullEnd": 501,
                                                    "start": 500,
                                                    "end": 501,
                                                    "fullWidth": 1,
                                                    "width": 1,
                                                    "text": ")",
                                                    "value": ")",
                                                    "valueText": ")"
                                                }
                                            }
                                        }
                                    ],
                                    "closeParenToken": {
                                        "kind": "CloseParenToken",
                                        "fullStart": 501,
                                        "fullEnd": 502,
                                        "start": 501,
                                        "end": 502,
                                        "fullWidth": 1,
                                        "width": 1,
                                        "text": ")",
                                        "value": ")",
                                        "valueText": ")"
                                    }
                                }
                            },
                            "semicolonToken": {
                                "kind": "SemicolonToken",
                                "fullStart": 502,
                                "fullEnd": 504,
                                "start": 502,
                                "end": 503,
                                "fullWidth": 2,
                                "width": 1,
                                "text": ";",
                                "value": ";",
                                "valueText": ";",
                                "hasTrailingTrivia": true,
                                "hasTrailingNewLine": true,
                                "trailingTrivia": [
                                    {
                                        "kind": "NewLineTrivia",
                                        "text": "\n"
                                    }
                                ]
                            }
                        }
                    ],
                    "closeBraceToken": {
                        "kind": "CloseBraceToken",
                        "fullStart": 504,
                        "fullEnd": 506,
                        "start": 504,
                        "end": 505,
                        "fullWidth": 2,
                        "width": 1,
                        "text": "}",
                        "value": "}",
                        "valueText": "}",
                        "hasTrailingTrivia": true,
                        "hasTrailingNewLine": true,
                        "trailingTrivia": [
                            {
                                "kind": "NewLineTrivia",
                                "text": "\n"
                            }
                        ]
                    }
                }
            }
        ],
        "endOfFileToken": {
            "kind": "EndOfFileToken",
            "fullStart": 506,
            "fullEnd": 507,
            "start": 507,
            "end": 507,
            "fullWidth": 1,
            "width": 0,
            "text": "",
            "hasLeadingTrivia": true,
            "hasLeadingNewLine": true,
            "leadingTrivia": [
                {
                    "kind": "NewLineTrivia",
                    "text": "\n"
                }
            ]
        }
    },
    "lineMap": {
        "lineStarts": [
            0,
            61,
            132,
            133,
            137,
            182,
            185,
            228,
            282,
            286,
            287,
            308,
            309,
            319,
            342,
            375,
            377,
            378,
            388,
            415,
            432,
            504,
            506,
            507
        ],
        "length": 507
    }
}<|MERGE_RESOLUTION|>--- conflicted
+++ resolved
@@ -437,12 +437,8 @@
                             "start": 392,
                             "end": 413,
                             "fullWidth": 21,
-<<<<<<< HEAD
                             "width": 21,
-                            "identifier": {
-=======
                             "propertyName": {
->>>>>>> 85e84683
                                 "kind": "IdentifierName",
                                 "fullStart": 392,
                                 "fullEnd": 394,
