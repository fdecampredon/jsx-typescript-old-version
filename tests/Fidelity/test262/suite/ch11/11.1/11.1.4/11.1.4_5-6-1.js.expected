{
    "isDeclaration": false,
    "languageVersion": "EcmaScript5",
    "parseOptions": {
        "allowAutomaticSemicolonInsertion": true
    },
    "sourceUnit": {
        "kind": "SourceUnit",
        "fullStart": 0,
        "fullEnd": 1369,
        "start": 955,
        "end": 1369,
        "fullWidth": 1369,
        "width": 414,
        "isIncrementallyUnusable": true,
        "moduleElements": [
            {
                "kind": "FunctionDeclaration",
                "fullStart": 0,
                "fullEnd": 1345,
                "start": 955,
                "end": 1343,
                "fullWidth": 1345,
                "width": 388,
                "modifiers": [],
                "functionKeyword": {
                    "kind": "FunctionKeyword",
                    "fullStart": 0,
                    "fullEnd": 964,
                    "start": 955,
                    "end": 963,
                    "fullWidth": 964,
                    "width": 8,
                    "text": "function",
                    "value": "function",
                    "valueText": "function",
                    "hasLeadingTrivia": true,
                    "hasLeadingComment": true,
                    "hasLeadingNewLine": true,
                    "hasTrailingTrivia": true,
                    "leadingTrivia": [
                        {
                            "kind": "SingleLineCommentTrivia",
                            "text": "/// Copyright (c) 2012 Ecma International.  All rights reserved. "
                        },
                        {
                            "kind": "NewLineTrivia",
                            "text": "\r\n"
                        },
                        {
                            "kind": "SingleLineCommentTrivia",
                            "text": "/// Ecma International makes this code available under the terms and conditions set"
                        },
                        {
                            "kind": "NewLineTrivia",
                            "text": "\r\n"
                        },
                        {
                            "kind": "SingleLineCommentTrivia",
                            "text": "/// forth on http://hg.ecmascript.org/tests/test262/raw-file/tip/LICENSE (the "
                        },
                        {
                            "kind": "NewLineTrivia",
                            "text": "\r\n"
                        },
                        {
                            "kind": "SingleLineCommentTrivia",
                            "text": "/// \"Use Terms\").   Any redistribution of this code must retain the above "
                        },
                        {
                            "kind": "NewLineTrivia",
                            "text": "\r\n"
                        },
                        {
                            "kind": "SingleLineCommentTrivia",
                            "text": "/// copyright and this notice and otherwise comply with the Use Terms."
                        },
                        {
                            "kind": "NewLineTrivia",
                            "text": "\r\n"
                        },
                        {
                            "kind": "MultiLineCommentTrivia",
                            "text": "/**\r\n * Refer 11.1.4; \r\n * The production\r\n * ElementList : ElementList , Elisionopt AssignmentExpression\r\n * 6.Call the [[DefineOwnProperty]] internal method of array with arguments ToString(ToUint32((pad+len)) and the Property Descriptor { [[Value]]: initValue\r\n *     , [[Writable]]: true, [[Enumerable]]: true, [[Configurable]]: true}, and false.\r\n *\r\n * @path ch11/11.1/11.1.4/11.1.4_5-6-1.js\r\n * @description Initialize array using ElementList (ElementList , Elisionopt AssignmentExpression) when index property (read-only) exists in Array.prototype (step 6)\r\n */"
                        },
                        {
                            "kind": "NewLineTrivia",
                            "text": "\r\n"
                        },
                        {
                            "kind": "NewLineTrivia",
                            "text": "\r\n"
                        },
                        {
                            "kind": "NewLineTrivia",
                            "text": "\r\n"
                        }
                    ],
                    "trailingTrivia": [
                        {
                            "kind": "WhitespaceTrivia",
                            "text": " "
                        }
                    ]
                },
                "identifier": {
                    "kind": "IdentifierName",
                    "fullStart": 964,
                    "fullEnd": 972,
                    "start": 964,
                    "end": 972,
                    "fullWidth": 8,
                    "width": 8,
                    "text": "testcase",
                    "value": "testcase",
                    "valueText": "testcase"
                },
                "callSignature": {
                    "kind": "CallSignature",
                    "fullStart": 972,
                    "fullEnd": 975,
                    "start": 972,
                    "end": 974,
                    "fullWidth": 3,
                    "width": 2,
                    "parameterList": {
                        "kind": "ParameterList",
                        "fullStart": 972,
                        "fullEnd": 975,
                        "start": 972,
                        "end": 974,
                        "fullWidth": 3,
                        "width": 2,
                        "openParenToken": {
                            "kind": "OpenParenToken",
                            "fullStart": 972,
                            "fullEnd": 973,
                            "start": 972,
                            "end": 973,
                            "fullWidth": 1,
                            "width": 1,
                            "text": "(",
                            "value": "(",
                            "valueText": "("
                        },
                        "parameters": [],
                        "closeParenToken": {
                            "kind": "CloseParenToken",
                            "fullStart": 973,
                            "fullEnd": 975,
                            "start": 973,
                            "end": 974,
                            "fullWidth": 2,
                            "width": 1,
                            "text": ")",
                            "value": ")",
                            "valueText": ")",
                            "hasTrailingTrivia": true,
                            "trailingTrivia": [
                                {
                                    "kind": "WhitespaceTrivia",
                                    "text": " "
                                }
                            ]
                        }
                    }
                },
                "block": {
                    "kind": "Block",
                    "fullStart": 975,
                    "fullEnd": 1345,
                    "start": 975,
                    "end": 1343,
                    "fullWidth": 370,
                    "width": 368,
                    "openBraceToken": {
                        "kind": "OpenBraceToken",
                        "fullStart": 975,
                        "fullEnd": 978,
                        "start": 975,
                        "end": 976,
                        "fullWidth": 3,
                        "width": 1,
                        "text": "{",
                        "value": "{",
                        "valueText": "{",
                        "hasTrailingTrivia": true,
                        "hasTrailingNewLine": true,
                        "trailingTrivia": [
                            {
                                "kind": "NewLineTrivia",
                                "text": "\r\n"
                            }
                        ]
                    },
                    "statements": [
                        {
                            "kind": "TryStatement",
                            "fullStart": 978,
                            "fullEnd": 1338,
                            "start": 986,
                            "end": 1336,
                            "fullWidth": 360,
                            "width": 350,
                            "tryKeyword": {
                                "kind": "TryKeyword",
                                "fullStart": 978,
                                "fullEnd": 990,
                                "start": 986,
                                "end": 989,
                                "fullWidth": 12,
                                "width": 3,
                                "text": "try",
                                "value": "try",
                                "valueText": "try",
                                "hasLeadingTrivia": true,
                                "hasTrailingTrivia": true,
                                "leadingTrivia": [
                                    {
                                        "kind": "WhitespaceTrivia",
                                        "text": "        "
                                    }
                                ],
                                "trailingTrivia": [
                                    {
                                        "kind": "WhitespaceTrivia",
                                        "text": " "
                                    }
                                ]
                            },
                            "block": {
                                "kind": "Block",
                                "fullStart": 990,
                                "fullEnd": 1276,
                                "start": 990,
                                "end": 1275,
                                "fullWidth": 286,
                                "width": 285,
                                "openBraceToken": {
                                    "kind": "OpenBraceToken",
                                    "fullStart": 990,
                                    "fullEnd": 993,
                                    "start": 990,
                                    "end": 991,
                                    "fullWidth": 3,
                                    "width": 1,
                                    "text": "{",
                                    "value": "{",
                                    "valueText": "{",
                                    "hasTrailingTrivia": true,
                                    "hasTrailingNewLine": true,
                                    "trailingTrivia": [
                                        {
                                            "kind": "NewLineTrivia",
                                            "text": "\r\n"
                                        }
                                    ]
                                },
                                "statements": [
                                    {
                                        "kind": "ExpressionStatement",
                                        "fullStart": 993,
                                        "fullEnd": 1168,
                                        "start": 1005,
                                        "end": 1166,
                                        "fullWidth": 175,
                                        "width": 161,
                                        "expression": {
                                            "kind": "InvocationExpression",
                                            "fullStart": 993,
                                            "fullEnd": 1165,
                                            "start": 1005,
                                            "end": 1165,
                                            "fullWidth": 172,
                                            "width": 160,
                                            "expression": {
                                                "kind": "MemberAccessExpression",
                                                "fullStart": 993,
                                                "fullEnd": 1026,
                                                "start": 1005,
                                                "end": 1026,
                                                "fullWidth": 33,
                                                "width": 21,
                                                "expression": {
                                                    "kind": "IdentifierName",
                                                    "fullStart": 993,
                                                    "fullEnd": 1011,
                                                    "start": 1005,
                                                    "end": 1011,
                                                    "fullWidth": 18,
                                                    "width": 6,
                                                    "text": "Object",
                                                    "value": "Object",
                                                    "valueText": "Object",
                                                    "hasLeadingTrivia": true,
                                                    "leadingTrivia": [
                                                        {
                                                            "kind": "WhitespaceTrivia",
                                                            "text": "            "
                                                        }
                                                    ]
                                                },
                                                "dotToken": {
                                                    "kind": "DotToken",
                                                    "fullStart": 1011,
                                                    "fullEnd": 1012,
                                                    "start": 1011,
                                                    "end": 1012,
                                                    "fullWidth": 1,
                                                    "width": 1,
                                                    "text": ".",
                                                    "value": ".",
                                                    "valueText": "."
                                                },
                                                "name": {
                                                    "kind": "IdentifierName",
                                                    "fullStart": 1012,
                                                    "fullEnd": 1026,
                                                    "start": 1012,
                                                    "end": 1026,
                                                    "fullWidth": 14,
                                                    "width": 14,
                                                    "text": "defineProperty",
                                                    "value": "defineProperty",
                                                    "valueText": "defineProperty"
                                                }
                                            },
                                            "argumentList": {
                                                "kind": "ArgumentList",
                                                "fullStart": 1026,
                                                "fullEnd": 1165,
                                                "start": 1026,
                                                "end": 1165,
                                                "fullWidth": 139,
                                                "width": 139,
                                                "openParenToken": {
                                                    "kind": "OpenParenToken",
                                                    "fullStart": 1026,
                                                    "fullEnd": 1027,
                                                    "start": 1026,
                                                    "end": 1027,
                                                    "fullWidth": 1,
                                                    "width": 1,
                                                    "text": "(",
                                                    "value": "(",
                                                    "valueText": "("
                                                },
                                                "arguments": [
                                                    {
                                                        "kind": "MemberAccessExpression",
                                                        "fullStart": 1027,
                                                        "fullEnd": 1042,
                                                        "start": 1027,
                                                        "end": 1042,
                                                        "fullWidth": 15,
                                                        "width": 15,
                                                        "expression": {
                                                            "kind": "IdentifierName",
                                                            "fullStart": 1027,
                                                            "fullEnd": 1032,
                                                            "start": 1027,
                                                            "end": 1032,
                                                            "fullWidth": 5,
                                                            "width": 5,
                                                            "text": "Array",
                                                            "value": "Array",
                                                            "valueText": "Array"
                                                        },
                                                        "dotToken": {
                                                            "kind": "DotToken",
                                                            "fullStart": 1032,
                                                            "fullEnd": 1033,
                                                            "start": 1032,
                                                            "end": 1033,
                                                            "fullWidth": 1,
                                                            "width": 1,
                                                            "text": ".",
                                                            "value": ".",
                                                            "valueText": "."
                                                        },
                                                        "name": {
                                                            "kind": "IdentifierName",
                                                            "fullStart": 1033,
                                                            "fullEnd": 1042,
                                                            "start": 1033,
                                                            "end": 1042,
                                                            "fullWidth": 9,
                                                            "width": 9,
                                                            "text": "prototype",
                                                            "value": "prototype",
                                                            "valueText": "prototype"
                                                        }
                                                    },
                                                    {
                                                        "kind": "CommaToken",
                                                        "fullStart": 1042,
                                                        "fullEnd": 1044,
                                                        "start": 1042,
                                                        "end": 1043,
                                                        "fullWidth": 2,
                                                        "width": 1,
                                                        "text": ",",
                                                        "value": ",",
                                                        "valueText": ",",
                                                        "hasTrailingTrivia": true,
                                                        "trailingTrivia": [
                                                            {
                                                                "kind": "WhitespaceTrivia",
                                                                "text": " "
                                                            }
                                                        ]
                                                    },
                                                    {
                                                        "kind": "StringLiteral",
                                                        "fullStart": 1044,
                                                        "fullEnd": 1047,
                                                        "start": 1044,
                                                        "end": 1047,
                                                        "fullWidth": 3,
                                                        "width": 3,
                                                        "text": "\"1\"",
                                                        "value": "1",
                                                        "valueText": "1"
                                                    },
                                                    {
                                                        "kind": "CommaToken",
                                                        "fullStart": 1047,
                                                        "fullEnd": 1049,
                                                        "start": 1047,
                                                        "end": 1048,
                                                        "fullWidth": 2,
                                                        "width": 1,
                                                        "text": ",",
                                                        "value": ",",
                                                        "valueText": ",",
                                                        "hasTrailingTrivia": true,
                                                        "trailingTrivia": [
                                                            {
                                                                "kind": "WhitespaceTrivia",
                                                                "text": " "
                                                            }
                                                        ]
                                                    },
                                                    {
                                                        "kind": "ObjectLiteralExpression",
                                                        "fullStart": 1049,
                                                        "fullEnd": 1164,
                                                        "start": 1049,
                                                        "end": 1164,
                                                        "fullWidth": 115,
                                                        "width": 115,
                                                        "openBraceToken": {
                                                            "kind": "OpenBraceToken",
                                                            "fullStart": 1049,
                                                            "fullEnd": 1052,
                                                            "start": 1049,
                                                            "end": 1050,
                                                            "fullWidth": 3,
                                                            "width": 1,
                                                            "text": "{",
                                                            "value": "{",
                                                            "valueText": "{",
                                                            "hasTrailingTrivia": true,
                                                            "hasTrailingNewLine": true,
                                                            "trailingTrivia": [
                                                                {
                                                                    "kind": "NewLineTrivia",
                                                                    "text": "\r\n"
                                                                }
                                                            ]
                                                        },
                                                        "propertyAssignments": [
                                                            {
                                                                "kind": "SimplePropertyAssignment",
                                                                "fullStart": 1052,
                                                                "fullEnd": 1078,
                                                                "start": 1068,
                                                                "end": 1078,
                                                                "fullWidth": 26,
                                                                "width": 10,
                                                                "propertyName": {
                                                                    "kind": "IdentifierName",
                                                                    "fullStart": 1052,
                                                                    "fullEnd": 1073,
                                                                    "start": 1068,
                                                                    "end": 1073,
                                                                    "fullWidth": 21,
                                                                    "width": 5,
                                                                    "text": "value",
                                                                    "value": "value",
                                                                    "valueText": "value",
                                                                    "hasLeadingTrivia": true,
                                                                    "leadingTrivia": [
                                                                        {
                                                                            "kind": "WhitespaceTrivia",
                                                                            "text": "                "
                                                                        }
                                                                    ]
                                                                },
                                                                "colonToken": {
                                                                    "kind": "ColonToken",
                                                                    "fullStart": 1073,
                                                                    "fullEnd": 1075,
                                                                    "start": 1073,
                                                                    "end": 1074,
                                                                    "fullWidth": 2,
                                                                    "width": 1,
                                                                    "text": ":",
                                                                    "value": ":",
                                                                    "valueText": ":",
                                                                    "hasTrailingTrivia": true,
                                                                    "trailingTrivia": [
                                                                        {
                                                                            "kind": "WhitespaceTrivia",
                                                                            "text": " "
                                                                        }
                                                                    ]
                                                                },
                                                                "expression": {
                                                                    "kind": "NumericLiteral",
                                                                    "fullStart": 1075,
                                                                    "fullEnd": 1078,
                                                                    "start": 1075,
                                                                    "end": 1078,
                                                                    "fullWidth": 3,
                                                                    "width": 3,
                                                                    "text": "100",
                                                                    "value": 100,
                                                                    "valueText": "100"
                                                                }
                                                            },
                                                            {
                                                                "kind": "CommaToken",
                                                                "fullStart": 1078,
                                                                "fullEnd": 1081,
                                                                "start": 1078,
                                                                "end": 1079,
                                                                "fullWidth": 3,
                                                                "width": 1,
                                                                "text": ",",
                                                                "value": ",",
                                                                "valueText": ",",
                                                                "hasTrailingTrivia": true,
                                                                "hasTrailingNewLine": true,
                                                                "trailingTrivia": [
                                                                    {
                                                                        "kind": "NewLineTrivia",
                                                                        "text": "\r\n"
                                                                    }
                                                                ]
                                                            },
                                                            {
                                                                "kind": "SimplePropertyAssignment",
                                                                "fullStart": 1081,
                                                                "fullEnd": 1112,
                                                                "start": 1097,
                                                                "end": 1112,
                                                                "fullWidth": 31,
                                                                "width": 15,
                                                                "propertyName": {
                                                                    "kind": "IdentifierName",
                                                                    "fullStart": 1081,
                                                                    "fullEnd": 1105,
                                                                    "start": 1097,
                                                                    "end": 1105,
                                                                    "fullWidth": 24,
                                                                    "width": 8,
                                                                    "text": "writable",
                                                                    "value": "writable",
                                                                    "valueText": "writable",
                                                                    "hasLeadingTrivia": true,
                                                                    "leadingTrivia": [
                                                                        {
                                                                            "kind": "WhitespaceTrivia",
                                                                            "text": "                "
                                                                        }
                                                                    ]
                                                                },
                                                                "colonToken": {
                                                                    "kind": "ColonToken",
                                                                    "fullStart": 1105,
                                                                    "fullEnd": 1107,
                                                                    "start": 1105,
                                                                    "end": 1106,
                                                                    "fullWidth": 2,
                                                                    "width": 1,
                                                                    "text": ":",
                                                                    "value": ":",
                                                                    "valueText": ":",
                                                                    "hasTrailingTrivia": true,
                                                                    "trailingTrivia": [
                                                                        {
                                                                            "kind": "WhitespaceTrivia",
                                                                            "text": " "
                                                                        }
                                                                    ]
                                                                },
                                                                "expression": {
                                                                    "kind": "FalseKeyword",
                                                                    "fullStart": 1107,
                                                                    "fullEnd": 1112,
                                                                    "start": 1107,
                                                                    "end": 1112,
                                                                    "fullWidth": 5,
                                                                    "width": 5,
                                                                    "text": "false",
                                                                    "value": false,
                                                                    "valueText": "false"
                                                                }
                                                            },
                                                            {
                                                                "kind": "CommaToken",
                                                                "fullStart": 1112,
                                                                "fullEnd": 1115,
                                                                "start": 1112,
                                                                "end": 1113,
                                                                "fullWidth": 3,
                                                                "width": 1,
                                                                "text": ",",
                                                                "value": ",",
                                                                "valueText": ",",
                                                                "hasTrailingTrivia": true,
                                                                "hasTrailingNewLine": true,
                                                                "trailingTrivia": [
                                                                    {
                                                                        "kind": "NewLineTrivia",
                                                                        "text": "\r\n"
                                                                    }
                                                                ]
                                                            },
                                                            {
                                                                "kind": "SimplePropertyAssignment",
                                                                "fullStart": 1115,
                                                                "fullEnd": 1151,
                                                                "start": 1131,
                                                                "end": 1149,
                                                                "fullWidth": 36,
                                                                "width": 18,
                                                                "propertyName": {
                                                                    "kind": "IdentifierName",
                                                                    "fullStart": 1115,
                                                                    "fullEnd": 1143,
                                                                    "start": 1131,
                                                                    "end": 1143,
                                                                    "fullWidth": 28,
                                                                    "width": 12,
                                                                    "text": "configurable",
                                                                    "value": "configurable",
                                                                    "valueText": "configurable",
                                                                    "hasLeadingTrivia": true,
                                                                    "leadingTrivia": [
                                                                        {
                                                                            "kind": "WhitespaceTrivia",
                                                                            "text": "                "
                                                                        }
                                                                    ]
                                                                },
                                                                "colonToken": {
                                                                    "kind": "ColonToken",
                                                                    "fullStart": 1143,
                                                                    "fullEnd": 1145,
                                                                    "start": 1143,
                                                                    "end": 1144,
                                                                    "fullWidth": 2,
                                                                    "width": 1,
                                                                    "text": ":",
                                                                    "value": ":",
                                                                    "valueText": ":",
                                                                    "hasTrailingTrivia": true,
                                                                    "trailingTrivia": [
                                                                        {
                                                                            "kind": "WhitespaceTrivia",
                                                                            "text": " "
                                                                        }
                                                                    ]
                                                                },
                                                                "expression": {
                                                                    "kind": "TrueKeyword",
                                                                    "fullStart": 1145,
                                                                    "fullEnd": 1151,
                                                                    "start": 1145,
                                                                    "end": 1149,
                                                                    "fullWidth": 6,
                                                                    "width": 4,
                                                                    "text": "true",
                                                                    "value": true,
                                                                    "valueText": "true",
                                                                    "hasTrailingTrivia": true,
                                                                    "hasTrailingNewLine": true,
                                                                    "trailingTrivia": [
                                                                        {
                                                                            "kind": "NewLineTrivia",
                                                                            "text": "\r\n"
                                                                        }
                                                                    ]
                                                                }
                                                            }
                                                        ],
                                                        "closeBraceToken": {
                                                            "kind": "CloseBraceToken",
                                                            "fullStart": 1151,
                                                            "fullEnd": 1164,
                                                            "start": 1163,
                                                            "end": 1164,
                                                            "fullWidth": 13,
                                                            "width": 1,
                                                            "text": "}",
                                                            "value": "}",
                                                            "valueText": "}",
                                                            "hasLeadingTrivia": true,
                                                            "leadingTrivia": [
                                                                {
                                                                    "kind": "WhitespaceTrivia",
                                                                    "text": "            "
                                                                }
                                                            ]
                                                        }
                                                    }
                                                ],
                                                "closeParenToken": {
                                                    "kind": "CloseParenToken",
                                                    "fullStart": 1164,
                                                    "fullEnd": 1165,
                                                    "start": 1164,
                                                    "end": 1165,
                                                    "fullWidth": 1,
                                                    "width": 1,
                                                    "text": ")",
                                                    "value": ")",
                                                    "valueText": ")"
                                                }
                                            }
                                        },
                                        "semicolonToken": {
                                            "kind": "SemicolonToken",
                                            "fullStart": 1165,
                                            "fullEnd": 1168,
                                            "start": 1165,
                                            "end": 1166,
                                            "fullWidth": 3,
                                            "width": 1,
                                            "text": ";",
                                            "value": ";",
                                            "valueText": ";",
                                            "hasTrailingTrivia": true,
                                            "hasTrailingNewLine": true,
                                            "trailingTrivia": [
                                                {
                                                    "kind": "NewLineTrivia",
                                                    "text": "\r\n"
                                                }
                                            ]
                                        }
                                    },
                                    {
                                        "kind": "VariableStatement",
                                        "fullStart": 1168,
                                        "fullEnd": 1202,
                                        "start": 1180,
                                        "end": 1200,
                                        "fullWidth": 34,
                                        "width": 20,
                                        "modifiers": [],
                                        "variableDeclaration": {
                                            "kind": "VariableDeclaration",
                                            "fullStart": 1168,
                                            "fullEnd": 1199,
                                            "start": 1180,
                                            "end": 1199,
                                            "fullWidth": 31,
                                            "width": 19,
                                            "varKeyword": {
                                                "kind": "VarKeyword",
                                                "fullStart": 1168,
                                                "fullEnd": 1184,
                                                "start": 1180,
                                                "end": 1183,
                                                "fullWidth": 16,
                                                "width": 3,
                                                "text": "var",
                                                "value": "var",
                                                "valueText": "var",
                                                "hasLeadingTrivia": true,
                                                "hasTrailingTrivia": true,
                                                "leadingTrivia": [
                                                    {
                                                        "kind": "WhitespaceTrivia",
                                                        "text": "            "
                                                    }
                                                ],
                                                "trailingTrivia": [
                                                    {
                                                        "kind": "WhitespaceTrivia",
                                                        "text": " "
                                                    }
                                                ]
                                            },
                                            "variableDeclarators": [
                                                {
                                                    "kind": "VariableDeclarator",
                                                    "fullStart": 1184,
                                                    "fullEnd": 1199,
                                                    "start": 1184,
                                                    "end": 1199,
                                                    "fullWidth": 15,
<<<<<<< HEAD
                                                    "width": 15,
                                                    "identifier": {
=======
                                                    "propertyName": {
>>>>>>> 85e84683
                                                        "kind": "IdentifierName",
                                                        "fullStart": 1184,
                                                        "fullEnd": 1188,
                                                        "start": 1184,
                                                        "end": 1187,
                                                        "fullWidth": 4,
                                                        "width": 3,
                                                        "text": "arr",
                                                        "value": "arr",
                                                        "valueText": "arr",
                                                        "hasTrailingTrivia": true,
                                                        "trailingTrivia": [
                                                            {
                                                                "kind": "WhitespaceTrivia",
                                                                "text": " "
                                                            }
                                                        ]
                                                    },
                                                    "equalsValueClause": {
                                                        "kind": "EqualsValueClause",
                                                        "fullStart": 1188,
                                                        "fullEnd": 1199,
                                                        "start": 1188,
                                                        "end": 1199,
                                                        "fullWidth": 11,
                                                        "width": 11,
                                                        "equalsToken": {
                                                            "kind": "EqualsToken",
                                                            "fullStart": 1188,
                                                            "fullEnd": 1190,
                                                            "start": 1188,
                                                            "end": 1189,
                                                            "fullWidth": 2,
                                                            "width": 1,
                                                            "text": "=",
                                                            "value": "=",
                                                            "valueText": "=",
                                                            "hasTrailingTrivia": true,
                                                            "trailingTrivia": [
                                                                {
                                                                    "kind": "WhitespaceTrivia",
                                                                    "text": " "
                                                                }
                                                            ]
                                                        },
                                                        "value": {
                                                            "kind": "ArrayLiteralExpression",
                                                            "fullStart": 1190,
                                                            "fullEnd": 1199,
                                                            "start": 1190,
                                                            "end": 1199,
                                                            "fullWidth": 9,
                                                            "width": 9,
                                                            "openBracketToken": {
                                                                "kind": "OpenBracketToken",
                                                                "fullStart": 1190,
                                                                "fullEnd": 1191,
                                                                "start": 1190,
                                                                "end": 1191,
                                                                "fullWidth": 1,
                                                                "width": 1,
                                                                "text": "[",
                                                                "value": "[",
                                                                "valueText": "["
                                                            },
                                                            "expressions": [
                                                                {
                                                                    "kind": "NumericLiteral",
                                                                    "fullStart": 1191,
                                                                    "fullEnd": 1194,
                                                                    "start": 1191,
                                                                    "end": 1194,
                                                                    "fullWidth": 3,
                                                                    "width": 3,
                                                                    "text": "101",
                                                                    "value": 101,
                                                                    "valueText": "101"
                                                                },
                                                                {
                                                                    "kind": "CommaToken",
                                                                    "fullStart": 1194,
                                                                    "fullEnd": 1196,
                                                                    "start": 1194,
                                                                    "end": 1195,
                                                                    "fullWidth": 2,
                                                                    "width": 1,
                                                                    "text": ",",
                                                                    "value": ",",
                                                                    "valueText": ",",
                                                                    "hasTrailingTrivia": true,
                                                                    "trailingTrivia": [
                                                                        {
                                                                            "kind": "WhitespaceTrivia",
                                                                            "text": " "
                                                                        }
                                                                    ]
                                                                },
                                                                {
                                                                    "kind": "NumericLiteral",
                                                                    "fullStart": 1196,
                                                                    "fullEnd": 1198,
                                                                    "start": 1196,
                                                                    "end": 1198,
                                                                    "fullWidth": 2,
                                                                    "width": 2,
                                                                    "text": "12",
                                                                    "value": 12,
                                                                    "valueText": "12"
                                                                }
                                                            ],
                                                            "closeBracketToken": {
                                                                "kind": "CloseBracketToken",
                                                                "fullStart": 1198,
                                                                "fullEnd": 1199,
                                                                "start": 1198,
                                                                "end": 1199,
                                                                "fullWidth": 1,
                                                                "width": 1,
                                                                "text": "]",
                                                                "value": "]",
                                                                "valueText": "]"
                                                            }
                                                        }
                                                    }
                                                }
                                            ]
                                        },
                                        "semicolonToken": {
                                            "kind": "SemicolonToken",
                                            "fullStart": 1199,
                                            "fullEnd": 1202,
                                            "start": 1199,
                                            "end": 1200,
                                            "fullWidth": 3,
                                            "width": 1,
                                            "text": ";",
                                            "value": ";",
                                            "valueText": ";",
                                            "hasTrailingTrivia": true,
                                            "hasTrailingNewLine": true,
                                            "trailingTrivia": [
                                                {
                                                    "kind": "NewLineTrivia",
                                                    "text": "\r\n"
                                                }
                                            ]
                                        }
                                    },
                                    {
                                        "kind": "ReturnStatement",
                                        "fullStart": 1202,
                                        "fullEnd": 1266,
                                        "start": 1216,
                                        "end": 1264,
                                        "fullWidth": 64,
                                        "width": 48,
                                        "returnKeyword": {
                                            "kind": "ReturnKeyword",
                                            "fullStart": 1202,
                                            "fullEnd": 1223,
                                            "start": 1216,
                                            "end": 1222,
                                            "fullWidth": 21,
                                            "width": 6,
                                            "text": "return",
                                            "value": "return",
                                            "valueText": "return",
                                            "hasLeadingTrivia": true,
                                            "hasLeadingNewLine": true,
                                            "hasTrailingTrivia": true,
                                            "leadingTrivia": [
                                                {
                                                    "kind": "NewLineTrivia",
                                                    "text": "\r\n"
                                                },
                                                {
                                                    "kind": "WhitespaceTrivia",
                                                    "text": "            "
                                                }
                                            ],
                                            "trailingTrivia": [
                                                {
                                                    "kind": "WhitespaceTrivia",
                                                    "text": " "
                                                }
                                            ]
                                        },
                                        "expression": {
                                            "kind": "LogicalAndExpression",
                                            "fullStart": 1223,
                                            "fullEnd": 1263,
                                            "start": 1223,
                                            "end": 1263,
                                            "fullWidth": 40,
                                            "width": 40,
                                            "left": {
                                                "kind": "InvocationExpression",
                                                "fullStart": 1223,
                                                "fullEnd": 1247,
                                                "start": 1223,
                                                "end": 1246,
                                                "fullWidth": 24,
                                                "width": 23,
                                                "expression": {
                                                    "kind": "MemberAccessExpression",
                                                    "fullStart": 1223,
                                                    "fullEnd": 1241,
                                                    "start": 1223,
                                                    "end": 1241,
                                                    "fullWidth": 18,
                                                    "width": 18,
                                                    "expression": {
                                                        "kind": "IdentifierName",
                                                        "fullStart": 1223,
                                                        "fullEnd": 1226,
                                                        "start": 1223,
                                                        "end": 1226,
                                                        "fullWidth": 3,
                                                        "width": 3,
                                                        "text": "arr",
                                                        "value": "arr",
                                                        "valueText": "arr"
                                                    },
                                                    "dotToken": {
                                                        "kind": "DotToken",
                                                        "fullStart": 1226,
                                                        "fullEnd": 1227,
                                                        "start": 1226,
                                                        "end": 1227,
                                                        "fullWidth": 1,
                                                        "width": 1,
                                                        "text": ".",
                                                        "value": ".",
                                                        "valueText": "."
                                                    },
                                                    "name": {
                                                        "kind": "IdentifierName",
                                                        "fullStart": 1227,
                                                        "fullEnd": 1241,
                                                        "start": 1227,
                                                        "end": 1241,
                                                        "fullWidth": 14,
                                                        "width": 14,
                                                        "text": "hasOwnProperty",
                                                        "value": "hasOwnProperty",
                                                        "valueText": "hasOwnProperty"
                                                    }
                                                },
                                                "argumentList": {
                                                    "kind": "ArgumentList",
                                                    "fullStart": 1241,
                                                    "fullEnd": 1247,
                                                    "start": 1241,
                                                    "end": 1246,
                                                    "fullWidth": 6,
                                                    "width": 5,
                                                    "openParenToken": {
                                                        "kind": "OpenParenToken",
                                                        "fullStart": 1241,
                                                        "fullEnd": 1242,
                                                        "start": 1241,
                                                        "end": 1242,
                                                        "fullWidth": 1,
                                                        "width": 1,
                                                        "text": "(",
                                                        "value": "(",
                                                        "valueText": "("
                                                    },
                                                    "arguments": [
                                                        {
                                                            "kind": "StringLiteral",
                                                            "fullStart": 1242,
                                                            "fullEnd": 1245,
                                                            "start": 1242,
                                                            "end": 1245,
                                                            "fullWidth": 3,
                                                            "width": 3,
                                                            "text": "\"1\"",
                                                            "value": "1",
                                                            "valueText": "1"
                                                        }
                                                    ],
                                                    "closeParenToken": {
                                                        "kind": "CloseParenToken",
                                                        "fullStart": 1245,
                                                        "fullEnd": 1247,
                                                        "start": 1245,
                                                        "end": 1246,
                                                        "fullWidth": 2,
                                                        "width": 1,
                                                        "text": ")",
                                                        "value": ")",
                                                        "valueText": ")",
                                                        "hasTrailingTrivia": true,
                                                        "trailingTrivia": [
                                                            {
                                                                "kind": "WhitespaceTrivia",
                                                                "text": " "
                                                            }
                                                        ]
                                                    }
                                                }
                                            },
                                            "operatorToken": {
                                                "kind": "AmpersandAmpersandToken",
                                                "fullStart": 1247,
                                                "fullEnd": 1250,
                                                "start": 1247,
                                                "end": 1249,
                                                "fullWidth": 3,
                                                "width": 2,
                                                "text": "&&",
                                                "value": "&&",
                                                "valueText": "&&",
                                                "hasTrailingTrivia": true,
                                                "trailingTrivia": [
                                                    {
                                                        "kind": "WhitespaceTrivia",
                                                        "text": " "
                                                    }
                                                ]
                                            },
                                            "right": {
                                                "kind": "EqualsExpression",
                                                "fullStart": 1250,
                                                "fullEnd": 1263,
                                                "start": 1250,
                                                "end": 1263,
                                                "fullWidth": 13,
                                                "width": 13,
                                                "left": {
                                                    "kind": "ElementAccessExpression",
                                                    "fullStart": 1250,
                                                    "fullEnd": 1257,
                                                    "start": 1250,
                                                    "end": 1256,
                                                    "fullWidth": 7,
                                                    "width": 6,
                                                    "expression": {
                                                        "kind": "IdentifierName",
                                                        "fullStart": 1250,
                                                        "fullEnd": 1253,
                                                        "start": 1250,
                                                        "end": 1253,
                                                        "fullWidth": 3,
                                                        "width": 3,
                                                        "text": "arr",
                                                        "value": "arr",
                                                        "valueText": "arr"
                                                    },
                                                    "openBracketToken": {
                                                        "kind": "OpenBracketToken",
                                                        "fullStart": 1253,
                                                        "fullEnd": 1254,
                                                        "start": 1253,
                                                        "end": 1254,
                                                        "fullWidth": 1,
                                                        "width": 1,
                                                        "text": "[",
                                                        "value": "[",
                                                        "valueText": "["
                                                    },
                                                    "argumentExpression": {
                                                        "kind": "NumericLiteral",
                                                        "fullStart": 1254,
                                                        "fullEnd": 1255,
                                                        "start": 1254,
                                                        "end": 1255,
                                                        "fullWidth": 1,
                                                        "width": 1,
                                                        "text": "1",
                                                        "value": 1,
                                                        "valueText": "1"
                                                    },
                                                    "closeBracketToken": {
                                                        "kind": "CloseBracketToken",
                                                        "fullStart": 1255,
                                                        "fullEnd": 1257,
                                                        "start": 1255,
                                                        "end": 1256,
                                                        "fullWidth": 2,
                                                        "width": 1,
                                                        "text": "]",
                                                        "value": "]",
                                                        "valueText": "]",
                                                        "hasTrailingTrivia": true,
                                                        "trailingTrivia": [
                                                            {
                                                                "kind": "WhitespaceTrivia",
                                                                "text": " "
                                                            }
                                                        ]
                                                    }
                                                },
                                                "operatorToken": {
                                                    "kind": "EqualsEqualsEqualsToken",
                                                    "fullStart": 1257,
                                                    "fullEnd": 1261,
                                                    "start": 1257,
                                                    "end": 1260,
                                                    "fullWidth": 4,
                                                    "width": 3,
                                                    "text": "===",
                                                    "value": "===",
                                                    "valueText": "===",
                                                    "hasTrailingTrivia": true,
                                                    "trailingTrivia": [
                                                        {
                                                            "kind": "WhitespaceTrivia",
                                                            "text": " "
                                                        }
                                                    ]
                                                },
                                                "right": {
                                                    "kind": "NumericLiteral",
                                                    "fullStart": 1261,
                                                    "fullEnd": 1263,
                                                    "start": 1261,
                                                    "end": 1263,
                                                    "fullWidth": 2,
                                                    "width": 2,
                                                    "text": "12",
                                                    "value": 12,
                                                    "valueText": "12"
                                                }
                                            }
                                        },
                                        "semicolonToken": {
                                            "kind": "SemicolonToken",
                                            "fullStart": 1263,
                                            "fullEnd": 1266,
                                            "start": 1263,
                                            "end": 1264,
                                            "fullWidth": 3,
                                            "width": 1,
                                            "text": ";",
                                            "value": ";",
                                            "valueText": ";",
                                            "hasTrailingTrivia": true,
                                            "hasTrailingNewLine": true,
                                            "trailingTrivia": [
                                                {
                                                    "kind": "NewLineTrivia",
                                                    "text": "\r\n"
                                                }
                                            ]
                                        }
                                    }
                                ],
                                "closeBraceToken": {
                                    "kind": "CloseBraceToken",
                                    "fullStart": 1266,
                                    "fullEnd": 1276,
                                    "start": 1274,
                                    "end": 1275,
                                    "fullWidth": 10,
                                    "width": 1,
                                    "text": "}",
                                    "value": "}",
                                    "valueText": "}",
                                    "hasLeadingTrivia": true,
                                    "hasTrailingTrivia": true,
                                    "leadingTrivia": [
                                        {
                                            "kind": "WhitespaceTrivia",
                                            "text": "        "
                                        }
                                    ],
                                    "trailingTrivia": [
                                        {
                                            "kind": "WhitespaceTrivia",
                                            "text": " "
                                        }
                                    ]
                                }
                            },
                            "finallyClause": {
                                "kind": "FinallyClause",
                                "fullStart": 1276,
                                "fullEnd": 1338,
                                "start": 1276,
                                "end": 1336,
                                "fullWidth": 62,
                                "width": 60,
                                "finallyKeyword": {
                                    "kind": "FinallyKeyword",
                                    "fullStart": 1276,
                                    "fullEnd": 1284,
                                    "start": 1276,
                                    "end": 1283,
                                    "fullWidth": 8,
                                    "width": 7,
                                    "text": "finally",
                                    "value": "finally",
                                    "valueText": "finally",
                                    "hasTrailingTrivia": true,
                                    "trailingTrivia": [
                                        {
                                            "kind": "WhitespaceTrivia",
                                            "text": " "
                                        }
                                    ]
                                },
                                "block": {
                                    "kind": "Block",
                                    "fullStart": 1284,
                                    "fullEnd": 1338,
                                    "start": 1284,
                                    "end": 1336,
                                    "fullWidth": 54,
                                    "width": 52,
                                    "openBraceToken": {
                                        "kind": "OpenBraceToken",
                                        "fullStart": 1284,
                                        "fullEnd": 1287,
                                        "start": 1284,
                                        "end": 1285,
                                        "fullWidth": 3,
                                        "width": 1,
                                        "text": "{",
                                        "value": "{",
                                        "valueText": "{",
                                        "hasTrailingTrivia": true,
                                        "hasTrailingNewLine": true,
                                        "trailingTrivia": [
                                            {
                                                "kind": "NewLineTrivia",
                                                "text": "\r\n"
                                            }
                                        ]
                                    },
                                    "statements": [
                                        {
                                            "kind": "ExpressionStatement",
                                            "fullStart": 1287,
                                            "fullEnd": 1327,
                                            "start": 1299,
                                            "end": 1325,
                                            "fullWidth": 40,
                                            "width": 26,
                                            "expression": {
                                                "kind": "DeleteExpression",
                                                "fullStart": 1287,
                                                "fullEnd": 1324,
                                                "start": 1299,
                                                "end": 1324,
                                                "fullWidth": 37,
                                                "width": 25,
                                                "deleteKeyword": {
                                                    "kind": "DeleteKeyword",
                                                    "fullStart": 1287,
                                                    "fullEnd": 1306,
                                                    "start": 1299,
                                                    "end": 1305,
                                                    "fullWidth": 19,
                                                    "width": 6,
                                                    "text": "delete",
                                                    "value": "delete",
                                                    "valueText": "delete",
                                                    "hasLeadingTrivia": true,
                                                    "hasTrailingTrivia": true,
                                                    "leadingTrivia": [
                                                        {
                                                            "kind": "WhitespaceTrivia",
                                                            "text": "            "
                                                        }
                                                    ],
                                                    "trailingTrivia": [
                                                        {
                                                            "kind": "WhitespaceTrivia",
                                                            "text": " "
                                                        }
                                                    ]
                                                },
                                                "expression": {
                                                    "kind": "ElementAccessExpression",
                                                    "fullStart": 1306,
                                                    "fullEnd": 1324,
                                                    "start": 1306,
                                                    "end": 1324,
                                                    "fullWidth": 18,
                                                    "width": 18,
                                                    "expression": {
                                                        "kind": "MemberAccessExpression",
                                                        "fullStart": 1306,
                                                        "fullEnd": 1321,
                                                        "start": 1306,
                                                        "end": 1321,
                                                        "fullWidth": 15,
                                                        "width": 15,
                                                        "expression": {
                                                            "kind": "IdentifierName",
                                                            "fullStart": 1306,
                                                            "fullEnd": 1311,
                                                            "start": 1306,
                                                            "end": 1311,
                                                            "fullWidth": 5,
                                                            "width": 5,
                                                            "text": "Array",
                                                            "value": "Array",
                                                            "valueText": "Array"
                                                        },
                                                        "dotToken": {
                                                            "kind": "DotToken",
                                                            "fullStart": 1311,
                                                            "fullEnd": 1312,
                                                            "start": 1311,
                                                            "end": 1312,
                                                            "fullWidth": 1,
                                                            "width": 1,
                                                            "text": ".",
                                                            "value": ".",
                                                            "valueText": "."
                                                        },
                                                        "name": {
                                                            "kind": "IdentifierName",
                                                            "fullStart": 1312,
                                                            "fullEnd": 1321,
                                                            "start": 1312,
                                                            "end": 1321,
                                                            "fullWidth": 9,
                                                            "width": 9,
                                                            "text": "prototype",
                                                            "value": "prototype",
                                                            "valueText": "prototype"
                                                        }
                                                    },
                                                    "openBracketToken": {
                                                        "kind": "OpenBracketToken",
                                                        "fullStart": 1321,
                                                        "fullEnd": 1322,
                                                        "start": 1321,
                                                        "end": 1322,
                                                        "fullWidth": 1,
                                                        "width": 1,
                                                        "text": "[",
                                                        "value": "[",
                                                        "valueText": "["
                                                    },
                                                    "argumentExpression": {
                                                        "kind": "NumericLiteral",
                                                        "fullStart": 1322,
                                                        "fullEnd": 1323,
                                                        "start": 1322,
                                                        "end": 1323,
                                                        "fullWidth": 1,
                                                        "width": 1,
                                                        "text": "1",
                                                        "value": 1,
                                                        "valueText": "1"
                                                    },
                                                    "closeBracketToken": {
                                                        "kind": "CloseBracketToken",
                                                        "fullStart": 1323,
                                                        "fullEnd": 1324,
                                                        "start": 1323,
                                                        "end": 1324,
                                                        "fullWidth": 1,
                                                        "width": 1,
                                                        "text": "]",
                                                        "value": "]",
                                                        "valueText": "]"
                                                    }
                                                }
                                            },
                                            "semicolonToken": {
                                                "kind": "SemicolonToken",
                                                "fullStart": 1324,
                                                "fullEnd": 1327,
                                                "start": 1324,
                                                "end": 1325,
                                                "fullWidth": 3,
                                                "width": 1,
                                                "text": ";",
                                                "value": ";",
                                                "valueText": ";",
                                                "hasTrailingTrivia": true,
                                                "hasTrailingNewLine": true,
                                                "trailingTrivia": [
                                                    {
                                                        "kind": "NewLineTrivia",
                                                        "text": "\r\n"
                                                    }
                                                ]
                                            }
                                        }
                                    ],
                                    "closeBraceToken": {
                                        "kind": "CloseBraceToken",
                                        "fullStart": 1327,
                                        "fullEnd": 1338,
                                        "start": 1335,
                                        "end": 1336,
                                        "fullWidth": 11,
                                        "width": 1,
                                        "text": "}",
                                        "value": "}",
                                        "valueText": "}",
                                        "hasLeadingTrivia": true,
                                        "hasTrailingTrivia": true,
                                        "hasTrailingNewLine": true,
                                        "leadingTrivia": [
                                            {
                                                "kind": "WhitespaceTrivia",
                                                "text": "        "
                                            }
                                        ],
                                        "trailingTrivia": [
                                            {
                                                "kind": "NewLineTrivia",
                                                "text": "\r\n"
                                            }
                                        ]
                                    }
                                }
                            }
                        }
                    ],
                    "closeBraceToken": {
                        "kind": "CloseBraceToken",
                        "fullStart": 1338,
                        "fullEnd": 1345,
                        "start": 1342,
                        "end": 1343,
                        "fullWidth": 7,
                        "width": 1,
                        "text": "}",
                        "value": "}",
                        "valueText": "}",
                        "hasLeadingTrivia": true,
                        "hasTrailingTrivia": true,
                        "hasTrailingNewLine": true,
                        "leadingTrivia": [
                            {
                                "kind": "WhitespaceTrivia",
                                "text": "    "
                            }
                        ],
                        "trailingTrivia": [
                            {
                                "kind": "NewLineTrivia",
                                "text": "\r\n"
                            }
                        ]
                    }
                }
            },
            {
                "kind": "ExpressionStatement",
                "fullStart": 1345,
                "fullEnd": 1369,
                "start": 1345,
                "end": 1367,
                "fullWidth": 24,
                "width": 22,
                "expression": {
                    "kind": "InvocationExpression",
                    "fullStart": 1345,
                    "fullEnd": 1366,
                    "start": 1345,
                    "end": 1366,
                    "fullWidth": 21,
                    "width": 21,
                    "expression": {
                        "kind": "IdentifierName",
                        "fullStart": 1345,
                        "fullEnd": 1356,
                        "start": 1345,
                        "end": 1356,
                        "fullWidth": 11,
                        "width": 11,
                        "text": "runTestCase",
                        "value": "runTestCase",
                        "valueText": "runTestCase"
                    },
                    "argumentList": {
                        "kind": "ArgumentList",
                        "fullStart": 1356,
                        "fullEnd": 1366,
                        "start": 1356,
                        "end": 1366,
                        "fullWidth": 10,
                        "width": 10,
                        "openParenToken": {
                            "kind": "OpenParenToken",
                            "fullStart": 1356,
                            "fullEnd": 1357,
                            "start": 1356,
                            "end": 1357,
                            "fullWidth": 1,
                            "width": 1,
                            "text": "(",
                            "value": "(",
                            "valueText": "("
                        },
                        "arguments": [
                            {
                                "kind": "IdentifierName",
                                "fullStart": 1357,
                                "fullEnd": 1365,
                                "start": 1357,
                                "end": 1365,
                                "fullWidth": 8,
                                "width": 8,
                                "text": "testcase",
                                "value": "testcase",
                                "valueText": "testcase"
                            }
                        ],
                        "closeParenToken": {
                            "kind": "CloseParenToken",
                            "fullStart": 1365,
                            "fullEnd": 1366,
                            "start": 1365,
                            "end": 1366,
                            "fullWidth": 1,
                            "width": 1,
                            "text": ")",
                            "value": ")",
                            "valueText": ")"
                        }
                    }
                },
                "semicolonToken": {
                    "kind": "SemicolonToken",
                    "fullStart": 1366,
                    "fullEnd": 1369,
                    "start": 1366,
                    "end": 1367,
                    "fullWidth": 3,
                    "width": 1,
                    "text": ";",
                    "value": ";",
                    "valueText": ";",
                    "hasTrailingTrivia": true,
                    "hasTrailingNewLine": true,
                    "trailingTrivia": [
                        {
                            "kind": "NewLineTrivia",
                            "text": "\r\n"
                        }
                    ]
                }
            }
        ],
        "endOfFileToken": {
            "kind": "EndOfFileToken",
            "fullStart": 1369,
            "fullEnd": 1369,
            "start": 1369,
            "end": 1369,
            "fullWidth": 0,
            "width": 0,
            "text": ""
        }
    },
    "lineMap": {
        "lineStarts": [
            0,
            67,
            152,
            232,
            308,
            380,
            385,
            404,
            423,
            487,
            644,
            732,
            736,
            779,
            946,
            951,
            953,
            955,
            978,
            993,
            1052,
            1081,
            1115,
            1151,
            1168,
            1202,
            1204,
            1266,
            1287,
            1327,
            1338,
            1345,
            1369
        ],
        "length": 1369
    }
}<|MERGE_RESOLUTION|>--- conflicted
+++ resolved
@@ -803,12 +803,8 @@
                                                     "start": 1184,
                                                     "end": 1199,
                                                     "fullWidth": 15,
-<<<<<<< HEAD
                                                     "width": 15,
-                                                    "identifier": {
-=======
                                                     "propertyName": {
->>>>>>> 85e84683
                                                         "kind": "IdentifierName",
                                                         "fullStart": 1184,
                                                         "fullEnd": 1188,
