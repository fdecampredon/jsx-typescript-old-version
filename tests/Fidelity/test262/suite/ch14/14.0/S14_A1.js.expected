--- conflicted
+++ resolved
@@ -94,12 +94,8 @@
                             "start": 319,
                             "end": 338,
                             "fullWidth": 19,
-<<<<<<< HEAD
                             "width": 19,
-                            "identifier": {
-=======
                             "propertyName": {
->>>>>>> 85e84683
                                 "kind": "IdentifierName",
                                 "fullStart": 319,
                                 "fullEnd": 325,
@@ -226,12 +222,8 @@
                             "start": 344,
                             "end": 361,
                             "fullWidth": 17,
-<<<<<<< HEAD
                             "width": 17,
-                            "identifier": {
-=======
                             "propertyName": {
->>>>>>> 85e84683
                                 "kind": "IdentifierName",
                                 "fullStart": 344,
                                 "fullEnd": 349,
@@ -834,12 +826,8 @@
                                         "start": 654,
                                         "end": 687,
                                         "fullWidth": 33,
-<<<<<<< HEAD
                                         "width": 33,
-                                        "identifier": {
-=======
                                         "propertyName": {
->>>>>>> 85e84683
                                             "kind": "IdentifierName",
                                             "fullStart": 654,
                                             "fullEnd": 661,
@@ -1189,12 +1177,8 @@
                                             "start": 706,
                                             "end": 741,
                                             "fullWidth": 35,
-<<<<<<< HEAD
                                             "width": 35,
-                                            "identifier": {
-=======
                                             "propertyName": {
->>>>>>> 85e84683
                                                 "kind": "IdentifierName",
                                                 "fullStart": 706,
                                                 "fullEnd": 713,
