{
    "isDeclaration": false,
    "languageVersion": "EcmaScript5",
    "parseOptions": {
        "allowAutomaticSemicolonInsertion": true
    },
    "sourceUnit": {
        "kind": "SourceUnit",
        "fullStart": 0,
        "fullEnd": 1082,
        "start": 240,
        "end": 1082,
        "fullWidth": 1082,
        "width": 842,
        "moduleElements": [
            {
                "kind": "VariableStatement",
                "fullStart": 0,
                "fullEnd": 555,
                "start": 240,
                "end": 554,
                "fullWidth": 555,
                "width": 314,
                "modifiers": [],
                "variableDeclaration": {
                    "kind": "VariableDeclaration",
                    "fullStart": 0,
                    "fullEnd": 553,
                    "start": 240,
                    "end": 553,
                    "fullWidth": 553,
                    "width": 313,
                    "varKeyword": {
                        "kind": "VarKeyword",
                        "fullStart": 0,
                        "fullEnd": 244,
                        "start": 240,
                        "end": 243,
                        "fullWidth": 244,
                        "width": 3,
                        "text": "var",
                        "value": "var",
                        "valueText": "var",
                        "hasLeadingTrivia": true,
                        "hasLeadingComment": true,
                        "hasLeadingNewLine": true,
                        "hasTrailingTrivia": true,
                        "leadingTrivia": [
                            {
                                "kind": "SingleLineCommentTrivia",
                                "text": "// Copyright 2012 Mozilla Corporation. All rights reserved."
                            },
                            {
                                "kind": "NewLineTrivia",
                                "text": "\n"
                            },
                            {
                                "kind": "SingleLineCommentTrivia",
                                "text": "// This code is governed by the BSD license found in the LICENSE file."
                            },
                            {
                                "kind": "NewLineTrivia",
                                "text": "\n"
                            },
                            {
                                "kind": "NewLineTrivia",
                                "text": "\n"
                            },
                            {
                                "kind": "MultiLineCommentTrivia",
                                "text": "/**\n * @description Tests that invalid time zone names are not accepted.\n * @author Norbert Lindenberg\n */"
                            },
                            {
                                "kind": "NewLineTrivia",
                                "text": "\n"
                            },
                            {
                                "kind": "NewLineTrivia",
                                "text": "\n"
                            }
                        ],
                        "trailingTrivia": [
                            {
                                "kind": "WhitespaceTrivia",
                                "text": " "
                            }
                        ]
                    },
                    "variableDeclarators": [
                        {
                            "kind": "VariableDeclarator",
                            "fullStart": 244,
                            "fullEnd": 553,
                            "start": 244,
                            "end": 553,
                            "fullWidth": 309,
                            "width": 309,
                            "identifier": {
                                "kind": "IdentifierName",
                                "fullStart": 244,
                                "fullEnd": 265,
                                "start": 244,
                                "end": 264,
                                "fullWidth": 21,
                                "width": 20,
                                "text": "invalidTimeZoneNames",
                                "value": "invalidTimeZoneNames",
                                "valueText": "invalidTimeZoneNames",
                                "hasTrailingTrivia": true,
                                "trailingTrivia": [
                                    {
                                        "kind": "WhitespaceTrivia",
                                        "text": " "
                                    }
                                ]
                            },
                            "equalsValueClause": {
                                "kind": "EqualsValueClause",
                                "fullStart": 265,
                                "fullEnd": 553,
                                "start": 265,
                                "end": 553,
                                "fullWidth": 288,
                                "width": 288,
                                "equalsToken": {
                                    "kind": "EqualsToken",
                                    "fullStart": 265,
                                    "fullEnd": 267,
                                    "start": 265,
                                    "end": 266,
                                    "fullWidth": 2,
                                    "width": 1,
                                    "text": "=",
                                    "value": "=",
                                    "valueText": "=",
                                    "hasTrailingTrivia": true,
                                    "trailingTrivia": [
                                        {
                                            "kind": "WhitespaceTrivia",
                                            "text": " "
                                        }
                                    ]
                                },
                                "value": {
                                    "kind": "ArrayLiteralExpression",
                                    "fullStart": 267,
                                    "fullEnd": 553,
                                    "start": 267,
                                    "end": 553,
                                    "fullWidth": 286,
                                    "width": 286,
                                    "openBracketToken": {
                                        "kind": "OpenBracketToken",
                                        "fullStart": 267,
                                        "fullEnd": 269,
                                        "start": 267,
                                        "end": 268,
                                        "fullWidth": 2,
                                        "width": 1,
                                        "text": "[",
                                        "value": "[",
                                        "valueText": "[",
                                        "hasTrailingTrivia": true,
                                        "hasTrailingNewLine": true,
                                        "trailingTrivia": [
                                            {
                                                "kind": "NewLineTrivia",
                                                "text": "\n"
                                            }
                                        ]
                                    },
                                    "expressions": [
                                        {
                                            "kind": "StringLiteral",
                                            "fullStart": 269,
                                            "fullEnd": 275,
                                            "start": 273,
                                            "end": 275,
                                            "fullWidth": 6,
                                            "width": 2,
                                            "text": "\"\"",
                                            "value": "",
                                            "valueText": "",
                                            "hasLeadingTrivia": true,
                                            "leadingTrivia": [
                                                {
                                                    "kind": "WhitespaceTrivia",
                                                    "text": "    "
                                                }
                                            ]
                                        },
                                        {
                                            "kind": "CommaToken",
                                            "fullStart": 275,
                                            "fullEnd": 277,
                                            "start": 275,
                                            "end": 276,
                                            "fullWidth": 2,
                                            "width": 1,
                                            "text": ",",
                                            "value": ",",
                                            "valueText": ",",
                                            "hasTrailingTrivia": true,
                                            "hasTrailingNewLine": true,
                                            "trailingTrivia": [
                                                {
                                                    "kind": "NewLineTrivia",
                                                    "text": "\n"
                                                }
                                            ]
                                        },
                                        {
                                            "kind": "StringLiteral",
                                            "fullStart": 277,
                                            "fullEnd": 286,
                                            "start": 281,
                                            "end": 286,
                                            "fullWidth": 9,
                                            "width": 5,
                                            "text": "\"MEZ\"",
                                            "value": "MEZ",
                                            "valueText": "MEZ",
                                            "hasLeadingTrivia": true,
                                            "leadingTrivia": [
                                                {
                                                    "kind": "WhitespaceTrivia",
                                                    "text": "    "
                                                }
                                            ]
                                        },
                                        {
                                            "kind": "CommaToken",
                                            "fullStart": 286,
                                            "fullEnd": 314,
                                            "start": 286,
                                            "end": 287,
                                            "fullWidth": 28,
                                            "width": 1,
                                            "text": ",",
                                            "value": ",",
                                            "valueText": ",",
                                            "hasTrailingTrivia": true,
                                            "hasTrailingComment": true,
                                            "hasTrailingNewLine": true,
                                            "trailingTrivia": [
                                                {
                                                    "kind": "WhitespaceTrivia",
                                                    "text": " "
                                                },
                                                {
                                                    "kind": "SingleLineCommentTrivia",
                                                    "text": "// localized abbreviation"
                                                },
                                                {
                                                    "kind": "NewLineTrivia",
                                                    "text": "\n"
                                                }
                                            ]
                                        },
                                        {
                                            "kind": "StringLiteral",
                                            "fullStart": 314,
                                            "fullEnd": 332,
                                            "start": 318,
                                            "end": 332,
                                            "fullWidth": 18,
                                            "width": 14,
                                            "text": "\"Pacific Time\"",
                                            "value": "Pacific Time",
                                            "valueText": "Pacific Time",
                                            "hasLeadingTrivia": true,
                                            "leadingTrivia": [
                                                {
                                                    "kind": "WhitespaceTrivia",
                                                    "text": "    "
                                                }
                                            ]
                                        },
                                        {
                                            "kind": "CommaToken",
                                            "fullStart": 332,
                                            "fullEnd": 357,
                                            "start": 332,
                                            "end": 333,
                                            "fullWidth": 25,
                                            "width": 1,
                                            "text": ",",
                                            "value": ",",
                                            "valueText": ",",
                                            "hasTrailingTrivia": true,
                                            "hasTrailingComment": true,
                                            "hasTrailingNewLine": true,
                                            "trailingTrivia": [
                                                {
                                                    "kind": "WhitespaceTrivia",
                                                    "text": " "
                                                },
                                                {
                                                    "kind": "SingleLineCommentTrivia",
                                                    "text": "// localized long form"
                                                },
                                                {
                                                    "kind": "NewLineTrivia",
                                                    "text": "\n"
                                                }
                                            ]
                                        },
                                        {
                                            "kind": "StringLiteral",
                                            "fullStart": 357,
                                            "fullEnd": 368,
                                            "start": 361,
                                            "end": 368,
                                            "fullWidth": 11,
                                            "width": 7,
                                            "text": "\"cnsha\"",
                                            "value": "cnsha",
                                            "valueText": "cnsha",
                                            "hasLeadingTrivia": true,
                                            "leadingTrivia": [
                                                {
                                                    "kind": "WhitespaceTrivia",
                                                    "text": "    "
                                                }
                                            ]
                                        },
                                        {
                                            "kind": "CommaToken",
                                            "fullStart": 368,
                                            "fullEnd": 395,
                                            "start": 368,
                                            "end": 369,
                                            "fullWidth": 27,
                                            "width": 1,
                                            "text": ",",
                                            "value": ",",
                                            "valueText": ",",
                                            "hasTrailingTrivia": true,
                                            "hasTrailingComment": true,
                                            "hasTrailingNewLine": true,
                                            "trailingTrivia": [
                                                {
                                                    "kind": "WhitespaceTrivia",
                                                    "text": " "
                                                },
                                                {
                                                    "kind": "SingleLineCommentTrivia",
                                                    "text": "// BCP 47 time zone code"
                                                },
                                                {
                                                    "kind": "NewLineTrivia",
                                                    "text": "\n"
                                                }
                                            ]
                                        },
                                        {
                                            "kind": "StringLiteral",
                                            "fullStart": 395,
                                            "fullEnd": 408,
                                            "start": 399,
                                            "end": 408,
                                            "fullWidth": 13,
                                            "width": 9,
                                            "text": "\"invalid\"",
                                            "value": "invalid",
                                            "valueText": "invalid",
                                            "hasLeadingTrivia": true,
                                            "leadingTrivia": [
                                                {
                                                    "kind": "WhitespaceTrivia",
                                                    "text": "    "
                                                }
                                            ]
                                        },
                                        {
                                            "kind": "CommaToken",
                                            "fullStart": 408,
                                            "fullEnd": 430,
                                            "start": 408,
                                            "end": 409,
                                            "fullWidth": 22,
                                            "width": 1,
                                            "text": ",",
                                            "value": ",",
                                            "valueText": ",",
                                            "hasTrailingTrivia": true,
                                            "hasTrailingComment": true,
                                            "hasTrailingNewLine": true,
                                            "trailingTrivia": [
                                                {
                                                    "kind": "WhitespaceTrivia",
                                                    "text": " "
                                                },
                                                {
                                                    "kind": "SingleLineCommentTrivia",
                                                    "text": "// as the name says"
                                                },
                                                {
                                                    "kind": "NewLineTrivia",
                                                    "text": "\n"
                                                }
                                            ]
                                        },
                                        {
                                            "kind": "StringLiteral",
                                            "fullStart": 430,
                                            "fullEnd": 451,
                                            "start": 434,
                                            "end": 451,
                                            "fullWidth": 21,
                                            "width": 17,
                                            "text": "\"Europe/İstanbul\"",
                                            "value": "Europe/İstanbul",
                                            "valueText": "Europe/İstanbul",
                                            "hasLeadingTrivia": true,
                                            "leadingTrivia": [
                                                {
                                                    "kind": "WhitespaceTrivia",
                                                    "text": "    "
                                                }
                                            ]
                                        },
                                        {
                                            "kind": "CommaToken",
                                            "fullStart": 451,
                                            "fullEnd": 473,
                                            "start": 451,
                                            "end": 452,
                                            "fullWidth": 22,
                                            "width": 1,
                                            "text": ",",
                                            "value": ",",
                                            "valueText": ",",
                                            "hasTrailingTrivia": true,
                                            "hasTrailingComment": true,
                                            "hasTrailingNewLine": true,
                                            "trailingTrivia": [
                                                {
                                                    "kind": "WhitespaceTrivia",
                                                    "text": " "
                                                },
                                                {
                                                    "kind": "SingleLineCommentTrivia",
                                                    "text": "// non-ASCII letter"
                                                },
                                                {
                                                    "kind": "NewLineTrivia",
                                                    "text": "\n"
                                                }
                                            ]
                                        },
                                        {
                                            "kind": "StringLiteral",
                                            "fullStart": 473,
                                            "fullEnd": 488,
                                            "start": 477,
                                            "end": 488,
                                            "fullWidth": 15,
                                            "width": 11,
                                            "text": "\"asıa/baku\"",
                                            "value": "asıa/baku",
                                            "valueText": "asıa/baku",
                                            "hasLeadingTrivia": true,
                                            "leadingTrivia": [
                                                {
                                                    "kind": "WhitespaceTrivia",
                                                    "text": "    "
                                                }
                                            ]
                                        },
                                        {
                                            "kind": "CommaToken",
                                            "fullStart": 488,
                                            "fullEnd": 510,
                                            "start": 488,
                                            "end": 489,
                                            "fullWidth": 22,
                                            "width": 1,
                                            "text": ",",
                                            "value": ",",
                                            "valueText": ",",
                                            "hasTrailingTrivia": true,
                                            "hasTrailingComment": true,
                                            "hasTrailingNewLine": true,
                                            "trailingTrivia": [
                                                {
                                                    "kind": "WhitespaceTrivia",
                                                    "text": " "
                                                },
                                                {
                                                    "kind": "SingleLineCommentTrivia",
                                                    "text": "// non-ASCII letter"
                                                },
                                                {
                                                    "kind": "NewLineTrivia",
                                                    "text": "\n"
                                                }
                                            ]
                                        },
                                        {
                                            "kind": "StringLiteral",
                                            "fullStart": 510,
                                            "fullEnd": 552,
                                            "start": 514,
                                            "end": 530,
                                            "fullWidth": 42,
                                            "width": 16,
                                            "text": "\"europe/brußels\"",
                                            "value": "europe/brußels",
                                            "valueText": "europe/brußels",
                                            "hasLeadingTrivia": true,
                                            "hasTrailingTrivia": true,
                                            "hasTrailingComment": true,
                                            "hasTrailingNewLine": true,
                                            "leadingTrivia": [
                                                {
                                                    "kind": "WhitespaceTrivia",
                                                    "text": "    "
                                                }
                                            ],
                                            "trailingTrivia": [
                                                {
                                                    "kind": "WhitespaceTrivia",
                                                    "text": "  "
                                                },
                                                {
                                                    "kind": "SingleLineCommentTrivia",
                                                    "text": "// non-ASCII letter"
                                                },
                                                {
                                                    "kind": "NewLineTrivia",
                                                    "text": "\n"
                                                }
                                            ]
                                        }
                                    ],
                                    "closeBracketToken": {
                                        "kind": "CloseBracketToken",
                                        "fullStart": 552,
                                        "fullEnd": 553,
                                        "start": 552,
                                        "end": 553,
                                        "fullWidth": 1,
                                        "width": 1,
                                        "text": "]",
                                        "value": "]",
                                        "valueText": "]"
                                    }
                                }
                            }
                        }
                    ]
                },
                "semicolonToken": {
                    "kind": "SemicolonToken",
                    "fullStart": 553,
                    "fullEnd": 555,
                    "start": 553,
                    "end": 554,
                    "fullWidth": 2,
                    "width": 1,
                    "text": ";",
                    "value": ";",
                    "valueText": ";",
                    "hasTrailingTrivia": true,
                    "hasTrailingNewLine": true,
                    "trailingTrivia": [
                        {
                            "kind": "NewLineTrivia",
                            "text": "\n"
                        }
                    ]
                }
            },
            {
                "kind": "ExpressionStatement",
                "fullStart": 555,
                "fullEnd": 1081,
                "start": 556,
                "end": 1080,
                "fullWidth": 526,
                "width": 524,
                "expression": {
                    "kind": "InvocationExpression",
                    "fullStart": 555,
                    "fullEnd": 1079,
                    "start": 556,
                    "end": 1079,
                    "fullWidth": 524,
                    "width": 523,
                    "expression": {
                        "kind": "MemberAccessExpression",
                        "fullStart": 555,
                        "fullEnd": 584,
                        "start": 556,
                        "end": 584,
                        "fullWidth": 29,
                        "width": 28,
                        "expression": {
                            "kind": "IdentifierName",
                            "fullStart": 555,
                            "fullEnd": 576,
                            "start": 556,
                            "end": 576,
                            "fullWidth": 21,
                            "width": 20,
                            "text": "invalidTimeZoneNames",
                            "value": "invalidTimeZoneNames",
                            "valueText": "invalidTimeZoneNames",
                            "hasLeadingTrivia": true,
                            "hasLeadingNewLine": true,
                            "leadingTrivia": [
                                {
                                    "kind": "NewLineTrivia",
                                    "text": "\n"
                                }
                            ]
                        },
                        "dotToken": {
                            "kind": "DotToken",
                            "fullStart": 576,
                            "fullEnd": 577,
                            "start": 576,
                            "end": 577,
                            "fullWidth": 1,
                            "width": 1,
                            "text": ".",
                            "value": ".",
                            "valueText": "."
                        },
                        "name": {
                            "kind": "IdentifierName",
                            "fullStart": 577,
                            "fullEnd": 584,
                            "start": 577,
                            "end": 584,
                            "fullWidth": 7,
                            "width": 7,
                            "text": "forEach",
                            "value": "forEach",
                            "valueText": "forEach"
                        }
                    },
                    "argumentList": {
                        "kind": "ArgumentList",
                        "fullStart": 584,
                        "fullEnd": 1079,
                        "start": 584,
                        "end": 1079,
                        "fullWidth": 495,
                        "width": 495,
                        "openParenToken": {
                            "kind": "OpenParenToken",
                            "fullStart": 584,
                            "fullEnd": 585,
                            "start": 584,
                            "end": 585,
                            "fullWidth": 1,
                            "width": 1,
                            "text": "(",
                            "value": "(",
                            "valueText": "("
                        },
                        "arguments": [
                            {
                                "kind": "FunctionExpression",
                                "fullStart": 585,
                                "fullEnd": 1078,
                                "start": 585,
                                "end": 1078,
                                "fullWidth": 493,
                                "width": 493,
                                "functionKeyword": {
                                    "kind": "FunctionKeyword",
                                    "fullStart": 585,
                                    "fullEnd": 594,
                                    "start": 585,
                                    "end": 593,
                                    "fullWidth": 9,
                                    "width": 8,
                                    "text": "function",
                                    "value": "function",
                                    "valueText": "function",
                                    "hasTrailingTrivia": true,
                                    "trailingTrivia": [
                                        {
                                            "kind": "WhitespaceTrivia",
                                            "text": " "
                                        }
                                    ]
                                },
                                "callSignature": {
                                    "kind": "CallSignature",
                                    "fullStart": 594,
                                    "fullEnd": 601,
                                    "start": 594,
                                    "end": 600,
                                    "fullWidth": 7,
                                    "width": 6,
                                    "parameterList": {
                                        "kind": "ParameterList",
                                        "fullStart": 594,
                                        "fullEnd": 601,
                                        "start": 594,
                                        "end": 600,
                                        "fullWidth": 7,
                                        "width": 6,
                                        "openParenToken": {
                                            "kind": "OpenParenToken",
                                            "fullStart": 594,
                                            "fullEnd": 595,
                                            "start": 594,
                                            "end": 595,
                                            "fullWidth": 1,
                                            "width": 1,
                                            "text": "(",
                                            "value": "(",
                                            "valueText": "("
                                        },
                                        "parameters": [
                                            {
                                                "kind": "Parameter",
                                                "fullStart": 595,
                                                "fullEnd": 599,
                                                "start": 595,
                                                "end": 599,
                                                "fullWidth": 4,
<<<<<<< HEAD
                                                "width": 4,
=======
                                                "modifiers": [],
>>>>>>> e3c38734
                                                "identifier": {
                                                    "kind": "IdentifierName",
                                                    "fullStart": 595,
                                                    "fullEnd": 599,
                                                    "start": 595,
                                                    "end": 599,
                                                    "fullWidth": 4,
                                                    "width": 4,
                                                    "text": "name",
                                                    "value": "name",
                                                    "valueText": "name"
                                                }
                                            }
                                        ],
                                        "closeParenToken": {
                                            "kind": "CloseParenToken",
                                            "fullStart": 599,
                                            "fullEnd": 601,
                                            "start": 599,
                                            "end": 600,
                                            "fullWidth": 2,
                                            "width": 1,
                                            "text": ")",
                                            "value": ")",
                                            "valueText": ")",
                                            "hasTrailingTrivia": true,
                                            "trailingTrivia": [
                                                {
                                                    "kind": "WhitespaceTrivia",
                                                    "text": " "
                                                }
                                            ]
                                        }
                                    }
                                },
                                "block": {
                                    "kind": "Block",
                                    "fullStart": 601,
                                    "fullEnd": 1078,
                                    "start": 601,
                                    "end": 1078,
                                    "fullWidth": 477,
                                    "width": 477,
                                    "openBraceToken": {
                                        "kind": "OpenBraceToken",
                                        "fullStart": 601,
                                        "fullEnd": 603,
                                        "start": 601,
                                        "end": 602,
                                        "fullWidth": 2,
                                        "width": 1,
                                        "text": "{",
                                        "value": "{",
                                        "valueText": "{",
                                        "hasTrailingTrivia": true,
                                        "hasTrailingNewLine": true,
                                        "trailingTrivia": [
                                            {
                                                "kind": "NewLineTrivia",
                                                "text": "\n"
                                            }
                                        ]
                                    },
                                    "statements": [
                                        {
                                            "kind": "VariableStatement",
                                            "fullStart": 603,
                                            "fullEnd": 618,
                                            "start": 607,
                                            "end": 617,
                                            "fullWidth": 15,
                                            "width": 10,
                                            "modifiers": [],
                                            "variableDeclaration": {
                                                "kind": "VariableDeclaration",
                                                "fullStart": 603,
                                                "fullEnd": 616,
                                                "start": 607,
                                                "end": 616,
                                                "fullWidth": 13,
                                                "width": 9,
                                                "varKeyword": {
                                                    "kind": "VarKeyword",
                                                    "fullStart": 603,
                                                    "fullEnd": 611,
                                                    "start": 607,
                                                    "end": 610,
                                                    "fullWidth": 8,
                                                    "width": 3,
                                                    "text": "var",
                                                    "value": "var",
                                                    "valueText": "var",
                                                    "hasLeadingTrivia": true,
                                                    "hasTrailingTrivia": true,
                                                    "leadingTrivia": [
                                                        {
                                                            "kind": "WhitespaceTrivia",
                                                            "text": "    "
                                                        }
                                                    ],
                                                    "trailingTrivia": [
                                                        {
                                                            "kind": "WhitespaceTrivia",
                                                            "text": " "
                                                        }
                                                    ]
                                                },
                                                "variableDeclarators": [
                                                    {
                                                        "kind": "VariableDeclarator",
                                                        "fullStart": 611,
                                                        "fullEnd": 616,
                                                        "start": 611,
                                                        "end": 616,
                                                        "fullWidth": 5,
                                                        "width": 5,
                                                        "identifier": {
                                                            "kind": "IdentifierName",
                                                            "fullStart": 611,
                                                            "fullEnd": 616,
                                                            "start": 611,
                                                            "end": 616,
                                                            "fullWidth": 5,
                                                            "width": 5,
                                                            "text": "error",
                                                            "value": "error",
                                                            "valueText": "error"
                                                        }
                                                    }
                                                ]
                                            },
                                            "semicolonToken": {
                                                "kind": "SemicolonToken",
                                                "fullStart": 616,
                                                "fullEnd": 618,
                                                "start": 616,
                                                "end": 617,
                                                "fullWidth": 2,
                                                "width": 1,
                                                "text": ";",
                                                "value": ";",
                                                "valueText": ";",
                                                "hasTrailingTrivia": true,
                                                "hasTrailingNewLine": true,
                                                "trailingTrivia": [
                                                    {
                                                        "kind": "NewLineTrivia",
                                                        "text": "\n"
                                                    }
                                                ]
                                            }
                                        },
                                        {
                                            "kind": "TryStatement",
                                            "fullStart": 618,
                                            "fullEnd": 816,
                                            "start": 622,
                                            "end": 815,
                                            "fullWidth": 198,
                                            "width": 193,
                                            "tryKeyword": {
                                                "kind": "TryKeyword",
                                                "fullStart": 618,
                                                "fullEnd": 626,
                                                "start": 622,
                                                "end": 625,
                                                "fullWidth": 8,
                                                "width": 3,
                                                "text": "try",
                                                "value": "try",
                                                "valueText": "try",
                                                "hasLeadingTrivia": true,
                                                "hasTrailingTrivia": true,
                                                "leadingTrivia": [
                                                    {
                                                        "kind": "WhitespaceTrivia",
                                                        "text": "    "
                                                    }
                                                ],
                                                "trailingTrivia": [
                                                    {
                                                        "kind": "WhitespaceTrivia",
                                                        "text": " "
                                                    }
                                                ]
                                            },
                                            "block": {
                                                "kind": "Block",
                                                "fullStart": 626,
                                                "fullEnd": 779,
                                                "start": 626,
                                                "end": 778,
                                                "fullWidth": 153,
                                                "width": 152,
                                                "openBraceToken": {
                                                    "kind": "OpenBraceToken",
                                                    "fullStart": 626,
                                                    "fullEnd": 628,
                                                    "start": 626,
                                                    "end": 627,
                                                    "fullWidth": 2,
                                                    "width": 1,
                                                    "text": "{",
                                                    "value": "{",
                                                    "valueText": "{",
                                                    "hasTrailingTrivia": true,
                                                    "hasTrailingNewLine": true,
                                                    "trailingTrivia": [
                                                        {
                                                            "kind": "NewLineTrivia",
                                                            "text": "\n"
                                                        }
                                                    ]
                                                },
                                                "statements": [
                                                    {
                                                        "kind": "VariableStatement",
                                                        "fullStart": 628,
                                                        "fullEnd": 773,
                                                        "start": 706,
                                                        "end": 772,
                                                        "fullWidth": 145,
                                                        "width": 66,
                                                        "modifiers": [],
                                                        "variableDeclaration": {
                                                            "kind": "VariableDeclaration",
                                                            "fullStart": 628,
                                                            "fullEnd": 771,
                                                            "start": 706,
                                                            "end": 771,
                                                            "fullWidth": 143,
                                                            "width": 65,
                                                            "varKeyword": {
                                                                "kind": "VarKeyword",
                                                                "fullStart": 628,
                                                                "fullEnd": 710,
                                                                "start": 706,
                                                                "end": 709,
                                                                "fullWidth": 82,
                                                                "width": 3,
                                                                "text": "var",
                                                                "value": "var",
                                                                "valueText": "var",
                                                                "hasLeadingTrivia": true,
                                                                "hasLeadingComment": true,
                                                                "hasLeadingNewLine": true,
                                                                "hasTrailingTrivia": true,
                                                                "leadingTrivia": [
                                                                    {
                                                                        "kind": "WhitespaceTrivia",
                                                                        "text": "        "
                                                                    },
                                                                    {
                                                                        "kind": "SingleLineCommentTrivia",
                                                                        "text": "// this must throw an exception for an invalid time zone name"
                                                                    },
                                                                    {
                                                                        "kind": "NewLineTrivia",
                                                                        "text": "\n"
                                                                    },
                                                                    {
                                                                        "kind": "WhitespaceTrivia",
                                                                        "text": "        "
                                                                    }
                                                                ],
                                                                "trailingTrivia": [
                                                                    {
                                                                        "kind": "WhitespaceTrivia",
                                                                        "text": " "
                                                                    }
                                                                ]
                                                            },
                                                            "variableDeclarators": [
                                                                {
                                                                    "kind": "VariableDeclarator",
                                                                    "fullStart": 710,
                                                                    "fullEnd": 771,
                                                                    "start": 710,
                                                                    "end": 771,
                                                                    "fullWidth": 61,
                                                                    "width": 61,
                                                                    "identifier": {
                                                                        "kind": "IdentifierName",
                                                                        "fullStart": 710,
                                                                        "fullEnd": 717,
                                                                        "start": 710,
                                                                        "end": 716,
                                                                        "fullWidth": 7,
                                                                        "width": 6,
                                                                        "text": "format",
                                                                        "value": "format",
                                                                        "valueText": "format",
                                                                        "hasTrailingTrivia": true,
                                                                        "trailingTrivia": [
                                                                            {
                                                                                "kind": "WhitespaceTrivia",
                                                                                "text": " "
                                                                            }
                                                                        ]
                                                                    },
                                                                    "equalsValueClause": {
                                                                        "kind": "EqualsValueClause",
                                                                        "fullStart": 717,
                                                                        "fullEnd": 771,
                                                                        "start": 717,
                                                                        "end": 771,
                                                                        "fullWidth": 54,
                                                                        "width": 54,
                                                                        "equalsToken": {
                                                                            "kind": "EqualsToken",
                                                                            "fullStart": 717,
                                                                            "fullEnd": 719,
                                                                            "start": 717,
                                                                            "end": 718,
                                                                            "fullWidth": 2,
                                                                            "width": 1,
                                                                            "text": "=",
                                                                            "value": "=",
                                                                            "valueText": "=",
                                                                            "hasTrailingTrivia": true,
                                                                            "trailingTrivia": [
                                                                                {
                                                                                    "kind": "WhitespaceTrivia",
                                                                                    "text": " "
                                                                                }
                                                                            ]
                                                                        },
                                                                        "value": {
                                                                            "kind": "ObjectCreationExpression",
                                                                            "fullStart": 719,
                                                                            "fullEnd": 771,
                                                                            "start": 719,
                                                                            "end": 771,
                                                                            "fullWidth": 52,
                                                                            "width": 52,
                                                                            "newKeyword": {
                                                                                "kind": "NewKeyword",
                                                                                "fullStart": 719,
                                                                                "fullEnd": 723,
                                                                                "start": 719,
                                                                                "end": 722,
                                                                                "fullWidth": 4,
                                                                                "width": 3,
                                                                                "text": "new",
                                                                                "value": "new",
                                                                                "valueText": "new",
                                                                                "hasTrailingTrivia": true,
                                                                                "trailingTrivia": [
                                                                                    {
                                                                                        "kind": "WhitespaceTrivia",
                                                                                        "text": " "
                                                                                    }
                                                                                ]
                                                                            },
                                                                            "expression": {
                                                                                "kind": "MemberAccessExpression",
                                                                                "fullStart": 723,
                                                                                "fullEnd": 742,
                                                                                "start": 723,
                                                                                "end": 742,
                                                                                "fullWidth": 19,
                                                                                "width": 19,
                                                                                "expression": {
                                                                                    "kind": "IdentifierName",
                                                                                    "fullStart": 723,
                                                                                    "fullEnd": 727,
                                                                                    "start": 723,
                                                                                    "end": 727,
                                                                                    "fullWidth": 4,
                                                                                    "width": 4,
                                                                                    "text": "Intl",
                                                                                    "value": "Intl",
                                                                                    "valueText": "Intl"
                                                                                },
                                                                                "dotToken": {
                                                                                    "kind": "DotToken",
                                                                                    "fullStart": 727,
                                                                                    "fullEnd": 728,
                                                                                    "start": 727,
                                                                                    "end": 728,
                                                                                    "fullWidth": 1,
                                                                                    "width": 1,
                                                                                    "text": ".",
                                                                                    "value": ".",
                                                                                    "valueText": "."
                                                                                },
                                                                                "name": {
                                                                                    "kind": "IdentifierName",
                                                                                    "fullStart": 728,
                                                                                    "fullEnd": 742,
                                                                                    "start": 728,
                                                                                    "end": 742,
                                                                                    "fullWidth": 14,
                                                                                    "width": 14,
                                                                                    "text": "DateTimeFormat",
                                                                                    "value": "DateTimeFormat",
                                                                                    "valueText": "DateTimeFormat"
                                                                                }
                                                                            },
                                                                            "argumentList": {
                                                                                "kind": "ArgumentList",
                                                                                "fullStart": 742,
                                                                                "fullEnd": 771,
                                                                                "start": 742,
                                                                                "end": 771,
                                                                                "fullWidth": 29,
                                                                                "width": 29,
                                                                                "openParenToken": {
                                                                                    "kind": "OpenParenToken",
                                                                                    "fullStart": 742,
                                                                                    "fullEnd": 743,
                                                                                    "start": 742,
                                                                                    "end": 743,
                                                                                    "fullWidth": 1,
                                                                                    "width": 1,
                                                                                    "text": "(",
                                                                                    "value": "(",
                                                                                    "valueText": "("
                                                                                },
                                                                                "arguments": [
                                                                                    {
                                                                                        "kind": "ArrayLiteralExpression",
                                                                                        "fullStart": 743,
                                                                                        "fullEnd": 752,
                                                                                        "start": 743,
                                                                                        "end": 752,
                                                                                        "fullWidth": 9,
                                                                                        "width": 9,
                                                                                        "openBracketToken": {
                                                                                            "kind": "OpenBracketToken",
                                                                                            "fullStart": 743,
                                                                                            "fullEnd": 744,
                                                                                            "start": 743,
                                                                                            "end": 744,
                                                                                            "fullWidth": 1,
                                                                                            "width": 1,
                                                                                            "text": "[",
                                                                                            "value": "[",
                                                                                            "valueText": "["
                                                                                        },
                                                                                        "expressions": [
                                                                                            {
                                                                                                "kind": "StringLiteral",
                                                                                                "fullStart": 744,
                                                                                                "fullEnd": 751,
                                                                                                "start": 744,
                                                                                                "end": 751,
                                                                                                "fullWidth": 7,
                                                                                                "width": 7,
                                                                                                "text": "\"de-de\"",
                                                                                                "value": "de-de",
                                                                                                "valueText": "de-de"
                                                                                            }
                                                                                        ],
                                                                                        "closeBracketToken": {
                                                                                            "kind": "CloseBracketToken",
                                                                                            "fullStart": 751,
                                                                                            "fullEnd": 752,
                                                                                            "start": 751,
                                                                                            "end": 752,
                                                                                            "fullWidth": 1,
                                                                                            "width": 1,
                                                                                            "text": "]",
                                                                                            "value": "]",
                                                                                            "valueText": "]"
                                                                                        }
                                                                                    },
                                                                                    {
                                                                                        "kind": "CommaToken",
                                                                                        "fullStart": 752,
                                                                                        "fullEnd": 754,
                                                                                        "start": 752,
                                                                                        "end": 753,
                                                                                        "fullWidth": 2,
                                                                                        "width": 1,
                                                                                        "text": ",",
                                                                                        "value": ",",
                                                                                        "valueText": ",",
                                                                                        "hasTrailingTrivia": true,
                                                                                        "trailingTrivia": [
                                                                                            {
                                                                                                "kind": "WhitespaceTrivia",
                                                                                                "text": " "
                                                                                            }
                                                                                        ]
                                                                                    },
                                                                                    {
                                                                                        "kind": "ObjectLiteralExpression",
                                                                                        "fullStart": 754,
                                                                                        "fullEnd": 770,
                                                                                        "start": 754,
                                                                                        "end": 770,
                                                                                        "fullWidth": 16,
                                                                                        "width": 16,
                                                                                        "openBraceToken": {
                                                                                            "kind": "OpenBraceToken",
                                                                                            "fullStart": 754,
                                                                                            "fullEnd": 755,
                                                                                            "start": 754,
                                                                                            "end": 755,
                                                                                            "fullWidth": 1,
                                                                                            "width": 1,
                                                                                            "text": "{",
                                                                                            "value": "{",
                                                                                            "valueText": "{"
                                                                                        },
                                                                                        "propertyAssignments": [
                                                                                            {
                                                                                                "kind": "SimplePropertyAssignment",
                                                                                                "fullStart": 755,
                                                                                                "fullEnd": 769,
                                                                                                "start": 755,
                                                                                                "end": 769,
                                                                                                "fullWidth": 14,
                                                                                                "width": 14,
                                                                                                "propertyName": {
                                                                                                    "kind": "IdentifierName",
                                                                                                    "fullStart": 755,
                                                                                                    "fullEnd": 763,
                                                                                                    "start": 755,
                                                                                                    "end": 763,
                                                                                                    "fullWidth": 8,
                                                                                                    "width": 8,
                                                                                                    "text": "timeZone",
                                                                                                    "value": "timeZone",
                                                                                                    "valueText": "timeZone"
                                                                                                },
                                                                                                "colonToken": {
                                                                                                    "kind": "ColonToken",
                                                                                                    "fullStart": 763,
                                                                                                    "fullEnd": 765,
                                                                                                    "start": 763,
                                                                                                    "end": 764,
                                                                                                    "fullWidth": 2,
                                                                                                    "width": 1,
                                                                                                    "text": ":",
                                                                                                    "value": ":",
                                                                                                    "valueText": ":",
                                                                                                    "hasTrailingTrivia": true,
                                                                                                    "trailingTrivia": [
                                                                                                        {
                                                                                                            "kind": "WhitespaceTrivia",
                                                                                                            "text": " "
                                                                                                        }
                                                                                                    ]
                                                                                                },
                                                                                                "expression": {
                                                                                                    "kind": "IdentifierName",
                                                                                                    "fullStart": 765,
                                                                                                    "fullEnd": 769,
                                                                                                    "start": 765,
                                                                                                    "end": 769,
                                                                                                    "fullWidth": 4,
                                                                                                    "width": 4,
                                                                                                    "text": "name",
                                                                                                    "value": "name",
                                                                                                    "valueText": "name"
                                                                                                }
                                                                                            }
                                                                                        ],
                                                                                        "closeBraceToken": {
                                                                                            "kind": "CloseBraceToken",
                                                                                            "fullStart": 769,
                                                                                            "fullEnd": 770,
                                                                                            "start": 769,
                                                                                            "end": 770,
                                                                                            "fullWidth": 1,
                                                                                            "width": 1,
                                                                                            "text": "}",
                                                                                            "value": "}",
                                                                                            "valueText": "}"
                                                                                        }
                                                                                    }
                                                                                ],
                                                                                "closeParenToken": {
                                                                                    "kind": "CloseParenToken",
                                                                                    "fullStart": 770,
                                                                                    "fullEnd": 771,
                                                                                    "start": 770,
                                                                                    "end": 771,
                                                                                    "fullWidth": 1,
                                                                                    "width": 1,
                                                                                    "text": ")",
                                                                                    "value": ")",
                                                                                    "valueText": ")"
                                                                                }
                                                                            }
                                                                        }
                                                                    }
                                                                }
                                                            ]
                                                        },
                                                        "semicolonToken": {
                                                            "kind": "SemicolonToken",
                                                            "fullStart": 771,
                                                            "fullEnd": 773,
                                                            "start": 771,
                                                            "end": 772,
                                                            "fullWidth": 2,
                                                            "width": 1,
                                                            "text": ";",
                                                            "value": ";",
                                                            "valueText": ";",
                                                            "hasTrailingTrivia": true,
                                                            "hasTrailingNewLine": true,
                                                            "trailingTrivia": [
                                                                {
                                                                    "kind": "NewLineTrivia",
                                                                    "text": "\n"
                                                                }
                                                            ]
                                                        }
                                                    }
                                                ],
                                                "closeBraceToken": {
                                                    "kind": "CloseBraceToken",
                                                    "fullStart": 773,
                                                    "fullEnd": 779,
                                                    "start": 777,
                                                    "end": 778,
                                                    "fullWidth": 6,
                                                    "width": 1,
                                                    "text": "}",
                                                    "value": "}",
                                                    "valueText": "}",
                                                    "hasLeadingTrivia": true,
                                                    "hasTrailingTrivia": true,
                                                    "leadingTrivia": [
                                                        {
                                                            "kind": "WhitespaceTrivia",
                                                            "text": "    "
                                                        }
                                                    ],
                                                    "trailingTrivia": [
                                                        {
                                                            "kind": "WhitespaceTrivia",
                                                            "text": " "
                                                        }
                                                    ]
                                                }
                                            },
                                            "catchClause": {
                                                "kind": "CatchClause",
                                                "fullStart": 779,
                                                "fullEnd": 816,
                                                "start": 779,
                                                "end": 815,
                                                "fullWidth": 37,
                                                "width": 36,
                                                "catchKeyword": {
                                                    "kind": "CatchKeyword",
                                                    "fullStart": 779,
                                                    "fullEnd": 785,
                                                    "start": 779,
                                                    "end": 784,
                                                    "fullWidth": 6,
                                                    "width": 5,
                                                    "text": "catch",
                                                    "value": "catch",
                                                    "valueText": "catch",
                                                    "hasTrailingTrivia": true,
                                                    "trailingTrivia": [
                                                        {
                                                            "kind": "WhitespaceTrivia",
                                                            "text": " "
                                                        }
                                                    ]
                                                },
                                                "openParenToken": {
                                                    "kind": "OpenParenToken",
                                                    "fullStart": 785,
                                                    "fullEnd": 786,
                                                    "start": 785,
                                                    "end": 786,
                                                    "fullWidth": 1,
                                                    "width": 1,
                                                    "text": "(",
                                                    "value": "(",
                                                    "valueText": "("
                                                },
                                                "identifier": {
                                                    "kind": "IdentifierName",
                                                    "fullStart": 786,
                                                    "fullEnd": 787,
                                                    "start": 786,
                                                    "end": 787,
                                                    "fullWidth": 1,
                                                    "width": 1,
                                                    "text": "e",
                                                    "value": "e",
                                                    "valueText": "e"
                                                },
                                                "closeParenToken": {
                                                    "kind": "CloseParenToken",
                                                    "fullStart": 787,
                                                    "fullEnd": 789,
                                                    "start": 787,
                                                    "end": 788,
                                                    "fullWidth": 2,
                                                    "width": 1,
                                                    "text": ")",
                                                    "value": ")",
                                                    "valueText": ")",
                                                    "hasTrailingTrivia": true,
                                                    "trailingTrivia": [
                                                        {
                                                            "kind": "WhitespaceTrivia",
                                                            "text": " "
                                                        }
                                                    ]
                                                },
                                                "block": {
                                                    "kind": "Block",
                                                    "fullStart": 789,
                                                    "fullEnd": 816,
                                                    "start": 789,
                                                    "end": 815,
                                                    "fullWidth": 27,
                                                    "width": 26,
                                                    "openBraceToken": {
                                                        "kind": "OpenBraceToken",
                                                        "fullStart": 789,
                                                        "fullEnd": 791,
                                                        "start": 789,
                                                        "end": 790,
                                                        "fullWidth": 2,
                                                        "width": 1,
                                                        "text": "{",
                                                        "value": "{",
                                                        "valueText": "{",
                                                        "hasTrailingTrivia": true,
                                                        "hasTrailingNewLine": true,
                                                        "trailingTrivia": [
                                                            {
                                                                "kind": "NewLineTrivia",
                                                                "text": "\n"
                                                            }
                                                        ]
                                                    },
                                                    "statements": [
                                                        {
                                                            "kind": "ExpressionStatement",
                                                            "fullStart": 791,
                                                            "fullEnd": 810,
                                                            "start": 799,
                                                            "end": 809,
                                                            "fullWidth": 19,
                                                            "width": 10,
                                                            "expression": {
                                                                "kind": "AssignmentExpression",
                                                                "fullStart": 791,
                                                                "fullEnd": 808,
                                                                "start": 799,
                                                                "end": 808,
                                                                "fullWidth": 17,
                                                                "width": 9,
                                                                "left": {
                                                                    "kind": "IdentifierName",
                                                                    "fullStart": 791,
                                                                    "fullEnd": 805,
                                                                    "start": 799,
                                                                    "end": 804,
                                                                    "fullWidth": 14,
                                                                    "width": 5,
                                                                    "text": "error",
                                                                    "value": "error",
                                                                    "valueText": "error",
                                                                    "hasLeadingTrivia": true,
                                                                    "hasTrailingTrivia": true,
                                                                    "leadingTrivia": [
                                                                        {
                                                                            "kind": "WhitespaceTrivia",
                                                                            "text": "        "
                                                                        }
                                                                    ],
                                                                    "trailingTrivia": [
                                                                        {
                                                                            "kind": "WhitespaceTrivia",
                                                                            "text": " "
                                                                        }
                                                                    ]
                                                                },
                                                                "operatorToken": {
                                                                    "kind": "EqualsToken",
                                                                    "fullStart": 805,
                                                                    "fullEnd": 807,
                                                                    "start": 805,
                                                                    "end": 806,
                                                                    "fullWidth": 2,
                                                                    "width": 1,
                                                                    "text": "=",
                                                                    "value": "=",
                                                                    "valueText": "=",
                                                                    "hasTrailingTrivia": true,
                                                                    "trailingTrivia": [
                                                                        {
                                                                            "kind": "WhitespaceTrivia",
                                                                            "text": " "
                                                                        }
                                                                    ]
                                                                },
                                                                "right": {
                                                                    "kind": "IdentifierName",
                                                                    "fullStart": 807,
                                                                    "fullEnd": 808,
                                                                    "start": 807,
                                                                    "end": 808,
                                                                    "fullWidth": 1,
                                                                    "width": 1,
                                                                    "text": "e",
                                                                    "value": "e",
                                                                    "valueText": "e"
                                                                }
                                                            },
                                                            "semicolonToken": {
                                                                "kind": "SemicolonToken",
                                                                "fullStart": 808,
                                                                "fullEnd": 810,
                                                                "start": 808,
                                                                "end": 809,
                                                                "fullWidth": 2,
                                                                "width": 1,
                                                                "text": ";",
                                                                "value": ";",
                                                                "valueText": ";",
                                                                "hasTrailingTrivia": true,
                                                                "hasTrailingNewLine": true,
                                                                "trailingTrivia": [
                                                                    {
                                                                        "kind": "NewLineTrivia",
                                                                        "text": "\n"
                                                                    }
                                                                ]
                                                            }
                                                        }
                                                    ],
                                                    "closeBraceToken": {
                                                        "kind": "CloseBraceToken",
                                                        "fullStart": 810,
                                                        "fullEnd": 816,
                                                        "start": 814,
                                                        "end": 815,
                                                        "fullWidth": 6,
                                                        "width": 1,
                                                        "text": "}",
                                                        "value": "}",
                                                        "valueText": "}",
                                                        "hasLeadingTrivia": true,
                                                        "hasTrailingTrivia": true,
                                                        "hasTrailingNewLine": true,
                                                        "leadingTrivia": [
                                                            {
                                                                "kind": "WhitespaceTrivia",
                                                                "text": "    "
                                                            }
                                                        ],
                                                        "trailingTrivia": [
                                                            {
                                                                "kind": "NewLineTrivia",
                                                                "text": "\n"
                                                            }
                                                        ]
                                                    }
                                                }
                                            }
                                        },
                                        {
                                            "kind": "IfStatement",
                                            "fullStart": 816,
                                            "fullEnd": 1077,
                                            "start": 820,
                                            "end": 1076,
                                            "fullWidth": 261,
                                            "width": 256,
                                            "ifKeyword": {
                                                "kind": "IfKeyword",
                                                "fullStart": 816,
                                                "fullEnd": 823,
                                                "start": 820,
                                                "end": 822,
                                                "fullWidth": 7,
                                                "width": 2,
                                                "text": "if",
                                                "value": "if",
                                                "valueText": "if",
                                                "hasLeadingTrivia": true,
                                                "hasTrailingTrivia": true,
                                                "leadingTrivia": [
                                                    {
                                                        "kind": "WhitespaceTrivia",
                                                        "text": "    "
                                                    }
                                                ],
                                                "trailingTrivia": [
                                                    {
                                                        "kind": "WhitespaceTrivia",
                                                        "text": " "
                                                    }
                                                ]
                                            },
                                            "openParenToken": {
                                                "kind": "OpenParenToken",
                                                "fullStart": 823,
                                                "fullEnd": 824,
                                                "start": 823,
                                                "end": 824,
                                                "fullWidth": 1,
                                                "width": 1,
                                                "text": "(",
                                                "value": "(",
                                                "valueText": "("
                                            },
                                            "condition": {
                                                "kind": "EqualsExpression",
                                                "fullStart": 824,
                                                "fullEnd": 843,
                                                "start": 824,
                                                "end": 843,
                                                "fullWidth": 19,
                                                "width": 19,
                                                "left": {
                                                    "kind": "IdentifierName",
                                                    "fullStart": 824,
                                                    "fullEnd": 830,
                                                    "start": 824,
                                                    "end": 829,
                                                    "fullWidth": 6,
                                                    "width": 5,
                                                    "text": "error",
                                                    "value": "error",
                                                    "valueText": "error",
                                                    "hasTrailingTrivia": true,
                                                    "trailingTrivia": [
                                                        {
                                                            "kind": "WhitespaceTrivia",
                                                            "text": " "
                                                        }
                                                    ]
                                                },
                                                "operatorToken": {
                                                    "kind": "EqualsEqualsEqualsToken",
                                                    "fullStart": 830,
                                                    "fullEnd": 834,
                                                    "start": 830,
                                                    "end": 833,
                                                    "fullWidth": 4,
                                                    "width": 3,
                                                    "text": "===",
                                                    "value": "===",
                                                    "valueText": "===",
                                                    "hasTrailingTrivia": true,
                                                    "trailingTrivia": [
                                                        {
                                                            "kind": "WhitespaceTrivia",
                                                            "text": " "
                                                        }
                                                    ]
                                                },
                                                "right": {
                                                    "kind": "IdentifierName",
                                                    "fullStart": 834,
                                                    "fullEnd": 843,
                                                    "start": 834,
                                                    "end": 843,
                                                    "fullWidth": 9,
                                                    "width": 9,
                                                    "text": "undefined",
                                                    "value": "undefined",
                                                    "valueText": "undefined"
                                                }
                                            },
                                            "closeParenToken": {
                                                "kind": "CloseParenToken",
                                                "fullStart": 843,
                                                "fullEnd": 845,
                                                "start": 843,
                                                "end": 844,
                                                "fullWidth": 2,
                                                "width": 1,
                                                "text": ")",
                                                "value": ")",
                                                "valueText": ")",
                                                "hasTrailingTrivia": true,
                                                "trailingTrivia": [
                                                    {
                                                        "kind": "WhitespaceTrivia",
                                                        "text": " "
                                                    }
                                                ]
                                            },
                                            "statement": {
                                                "kind": "Block",
                                                "fullStart": 845,
                                                "fullEnd": 926,
                                                "start": 845,
                                                "end": 925,
                                                "fullWidth": 81,
                                                "width": 80,
                                                "openBraceToken": {
                                                    "kind": "OpenBraceToken",
                                                    "fullStart": 845,
                                                    "fullEnd": 847,
                                                    "start": 845,
                                                    "end": 846,
                                                    "fullWidth": 2,
                                                    "width": 1,
                                                    "text": "{",
                                                    "value": "{",
                                                    "valueText": "{",
                                                    "hasTrailingTrivia": true,
                                                    "hasTrailingNewLine": true,
                                                    "trailingTrivia": [
                                                        {
                                                            "kind": "NewLineTrivia",
                                                            "text": "\n"
                                                        }
                                                    ]
                                                },
                                                "statements": [
                                                    {
                                                        "kind": "ExpressionStatement",
                                                        "fullStart": 847,
                                                        "fullEnd": 920,
                                                        "start": 855,
                                                        "end": 919,
                                                        "fullWidth": 73,
                                                        "width": 64,
                                                        "expression": {
                                                            "kind": "InvocationExpression",
                                                            "fullStart": 847,
                                                            "fullEnd": 918,
                                                            "start": 855,
                                                            "end": 918,
                                                            "fullWidth": 71,
                                                            "width": 63,
                                                            "expression": {
                                                                "kind": "IdentifierName",
                                                                "fullStart": 847,
                                                                "fullEnd": 861,
                                                                "start": 855,
                                                                "end": 861,
                                                                "fullWidth": 14,
                                                                "width": 6,
                                                                "text": "$ERROR",
                                                                "value": "$ERROR",
                                                                "valueText": "$ERROR",
                                                                "hasLeadingTrivia": true,
                                                                "leadingTrivia": [
                                                                    {
                                                                        "kind": "WhitespaceTrivia",
                                                                        "text": "        "
                                                                    }
                                                                ]
                                                            },
                                                            "argumentList": {
                                                                "kind": "ArgumentList",
                                                                "fullStart": 861,
                                                                "fullEnd": 918,
                                                                "start": 861,
                                                                "end": 918,
                                                                "fullWidth": 57,
                                                                "width": 57,
                                                                "openParenToken": {
                                                                    "kind": "OpenParenToken",
                                                                    "fullStart": 861,
                                                                    "fullEnd": 862,
                                                                    "start": 861,
                                                                    "end": 862,
                                                                    "fullWidth": 1,
                                                                    "width": 1,
                                                                    "text": "(",
                                                                    "value": "(",
                                                                    "valueText": "("
                                                                },
                                                                "arguments": [
                                                                    {
                                                                        "kind": "AddExpression",
                                                                        "fullStart": 862,
                                                                        "fullEnd": 917,
                                                                        "start": 862,
                                                                        "end": 917,
                                                                        "fullWidth": 55,
                                                                        "width": 55,
                                                                        "left": {
                                                                            "kind": "AddExpression",
                                                                            "fullStart": 862,
                                                                            "fullEnd": 895,
                                                                            "start": 862,
                                                                            "end": 894,
                                                                            "fullWidth": 33,
                                                                            "width": 32,
                                                                            "left": {
                                                                                "kind": "StringLiteral",
                                                                                "fullStart": 862,
                                                                                "fullEnd": 888,
                                                                                "start": 862,
                                                                                "end": 887,
                                                                                "fullWidth": 26,
                                                                                "width": 25,
                                                                                "text": "\"Invalid time zone name \"",
                                                                                "value": "Invalid time zone name ",
                                                                                "valueText": "Invalid time zone name ",
                                                                                "hasTrailingTrivia": true,
                                                                                "trailingTrivia": [
                                                                                    {
                                                                                        "kind": "WhitespaceTrivia",
                                                                                        "text": " "
                                                                                    }
                                                                                ]
                                                                            },
                                                                            "operatorToken": {
                                                                                "kind": "PlusToken",
                                                                                "fullStart": 888,
                                                                                "fullEnd": 890,
                                                                                "start": 888,
                                                                                "end": 889,
                                                                                "fullWidth": 2,
                                                                                "width": 1,
                                                                                "text": "+",
                                                                                "value": "+",
                                                                                "valueText": "+",
                                                                                "hasTrailingTrivia": true,
                                                                                "trailingTrivia": [
                                                                                    {
                                                                                        "kind": "WhitespaceTrivia",
                                                                                        "text": " "
                                                                                    }
                                                                                ]
                                                                            },
                                                                            "right": {
                                                                                "kind": "IdentifierName",
                                                                                "fullStart": 890,
                                                                                "fullEnd": 895,
                                                                                "start": 890,
                                                                                "end": 894,
                                                                                "fullWidth": 5,
                                                                                "width": 4,
                                                                                "text": "name",
                                                                                "value": "name",
                                                                                "valueText": "name",
                                                                                "hasTrailingTrivia": true,
                                                                                "trailingTrivia": [
                                                                                    {
                                                                                        "kind": "WhitespaceTrivia",
                                                                                        "text": " "
                                                                                    }
                                                                                ]
                                                                            }
                                                                        },
                                                                        "operatorToken": {
                                                                            "kind": "PlusToken",
                                                                            "fullStart": 895,
                                                                            "fullEnd": 897,
                                                                            "start": 895,
                                                                            "end": 896,
                                                                            "fullWidth": 2,
                                                                            "width": 1,
                                                                            "text": "+",
                                                                            "value": "+",
                                                                            "valueText": "+",
                                                                            "hasTrailingTrivia": true,
                                                                            "trailingTrivia": [
                                                                                {
                                                                                    "kind": "WhitespaceTrivia",
                                                                                    "text": " "
                                                                                }
                                                                            ]
                                                                        },
                                                                        "right": {
                                                                            "kind": "StringLiteral",
                                                                            "fullStart": 897,
                                                                            "fullEnd": 917,
                                                                            "start": 897,
                                                                            "end": 917,
                                                                            "fullWidth": 20,
                                                                            "width": 20,
                                                                            "text": "\" was not rejected.\"",
                                                                            "value": " was not rejected.",
                                                                            "valueText": " was not rejected."
                                                                        }
                                                                    }
                                                                ],
                                                                "closeParenToken": {
                                                                    "kind": "CloseParenToken",
                                                                    "fullStart": 917,
                                                                    "fullEnd": 918,
                                                                    "start": 917,
                                                                    "end": 918,
                                                                    "fullWidth": 1,
                                                                    "width": 1,
                                                                    "text": ")",
                                                                    "value": ")",
                                                                    "valueText": ")"
                                                                }
                                                            }
                                                        },
                                                        "semicolonToken": {
                                                            "kind": "SemicolonToken",
                                                            "fullStart": 918,
                                                            "fullEnd": 920,
                                                            "start": 918,
                                                            "end": 919,
                                                            "fullWidth": 2,
                                                            "width": 1,
                                                            "text": ";",
                                                            "value": ";",
                                                            "valueText": ";",
                                                            "hasTrailingTrivia": true,
                                                            "hasTrailingNewLine": true,
                                                            "trailingTrivia": [
                                                                {
                                                                    "kind": "NewLineTrivia",
                                                                    "text": "\n"
                                                                }
                                                            ]
                                                        }
                                                    }
                                                ],
                                                "closeBraceToken": {
                                                    "kind": "CloseBraceToken",
                                                    "fullStart": 920,
                                                    "fullEnd": 926,
                                                    "start": 924,
                                                    "end": 925,
                                                    "fullWidth": 6,
                                                    "width": 1,
                                                    "text": "}",
                                                    "value": "}",
                                                    "valueText": "}",
                                                    "hasLeadingTrivia": true,
                                                    "hasTrailingTrivia": true,
                                                    "leadingTrivia": [
                                                        {
                                                            "kind": "WhitespaceTrivia",
                                                            "text": "    "
                                                        }
                                                    ],
                                                    "trailingTrivia": [
                                                        {
                                                            "kind": "WhitespaceTrivia",
                                                            "text": " "
                                                        }
                                                    ]
                                                }
                                            },
                                            "elseClause": {
                                                "kind": "ElseClause",
                                                "fullStart": 926,
                                                "fullEnd": 1077,
                                                "start": 926,
                                                "end": 1076,
                                                "fullWidth": 151,
                                                "width": 150,
                                                "elseKeyword": {
                                                    "kind": "ElseKeyword",
                                                    "fullStart": 926,
                                                    "fullEnd": 931,
                                                    "start": 926,
                                                    "end": 930,
                                                    "fullWidth": 5,
                                                    "width": 4,
                                                    "text": "else",
                                                    "value": "else",
                                                    "valueText": "else",
                                                    "hasTrailingTrivia": true,
                                                    "trailingTrivia": [
                                                        {
                                                            "kind": "WhitespaceTrivia",
                                                            "text": " "
                                                        }
                                                    ]
                                                },
                                                "statement": {
                                                    "kind": "IfStatement",
                                                    "fullStart": 931,
                                                    "fullEnd": 1077,
                                                    "start": 931,
                                                    "end": 1076,
                                                    "fullWidth": 146,
                                                    "width": 145,
                                                    "ifKeyword": {
                                                        "kind": "IfKeyword",
                                                        "fullStart": 931,
                                                        "fullEnd": 934,
                                                        "start": 931,
                                                        "end": 933,
                                                        "fullWidth": 3,
                                                        "width": 2,
                                                        "text": "if",
                                                        "value": "if",
                                                        "valueText": "if",
                                                        "hasTrailingTrivia": true,
                                                        "trailingTrivia": [
                                                            {
                                                                "kind": "WhitespaceTrivia",
                                                                "text": " "
                                                            }
                                                        ]
                                                    },
                                                    "openParenToken": {
                                                        "kind": "OpenParenToken",
                                                        "fullStart": 934,
                                                        "fullEnd": 935,
                                                        "start": 934,
                                                        "end": 935,
                                                        "fullWidth": 1,
                                                        "width": 1,
                                                        "text": "(",
                                                        "value": "(",
                                                        "valueText": "("
                                                    },
                                                    "condition": {
                                                        "kind": "NotEqualsExpression",
                                                        "fullStart": 935,
                                                        "fullEnd": 962,
                                                        "start": 935,
                                                        "end": 962,
                                                        "fullWidth": 27,
                                                        "width": 27,
                                                        "left": {
                                                            "kind": "MemberAccessExpression",
                                                            "fullStart": 935,
                                                            "fullEnd": 946,
                                                            "start": 935,
                                                            "end": 945,
                                                            "fullWidth": 11,
                                                            "width": 10,
                                                            "expression": {
                                                                "kind": "IdentifierName",
                                                                "fullStart": 935,
                                                                "fullEnd": 940,
                                                                "start": 935,
                                                                "end": 940,
                                                                "fullWidth": 5,
                                                                "width": 5,
                                                                "text": "error",
                                                                "value": "error",
                                                                "valueText": "error"
                                                            },
                                                            "dotToken": {
                                                                "kind": "DotToken",
                                                                "fullStart": 940,
                                                                "fullEnd": 941,
                                                                "start": 940,
                                                                "end": 941,
                                                                "fullWidth": 1,
                                                                "width": 1,
                                                                "text": ".",
                                                                "value": ".",
                                                                "valueText": "."
                                                            },
                                                            "name": {
                                                                "kind": "IdentifierName",
                                                                "fullStart": 941,
                                                                "fullEnd": 946,
                                                                "start": 941,
                                                                "end": 945,
                                                                "fullWidth": 5,
                                                                "width": 4,
                                                                "text": "name",
                                                                "value": "name",
                                                                "valueText": "name",
                                                                "hasTrailingTrivia": true,
                                                                "trailingTrivia": [
                                                                    {
                                                                        "kind": "WhitespaceTrivia",
                                                                        "text": " "
                                                                    }
                                                                ]
                                                            }
                                                        },
                                                        "operatorToken": {
                                                            "kind": "ExclamationEqualsEqualsToken",
                                                            "fullStart": 946,
                                                            "fullEnd": 950,
                                                            "start": 946,
                                                            "end": 949,
                                                            "fullWidth": 4,
                                                            "width": 3,
                                                            "text": "!==",
                                                            "value": "!==",
                                                            "valueText": "!==",
                                                            "hasTrailingTrivia": true,
                                                            "trailingTrivia": [
                                                                {
                                                                    "kind": "WhitespaceTrivia",
                                                                    "text": " "
                                                                }
                                                            ]
                                                        },
                                                        "right": {
                                                            "kind": "StringLiteral",
                                                            "fullStart": 950,
                                                            "fullEnd": 962,
                                                            "start": 950,
                                                            "end": 962,
                                                            "fullWidth": 12,
                                                            "width": 12,
                                                            "text": "\"RangeError\"",
                                                            "value": "RangeError",
                                                            "valueText": "RangeError"
                                                        }
                                                    },
                                                    "closeParenToken": {
                                                        "kind": "CloseParenToken",
                                                        "fullStart": 962,
                                                        "fullEnd": 964,
                                                        "start": 962,
                                                        "end": 963,
                                                        "fullWidth": 2,
                                                        "width": 1,
                                                        "text": ")",
                                                        "value": ")",
                                                        "valueText": ")",
                                                        "hasTrailingTrivia": true,
                                                        "trailingTrivia": [
                                                            {
                                                                "kind": "WhitespaceTrivia",
                                                                "text": " "
                                                            }
                                                        ]
                                                    },
                                                    "statement": {
                                                        "kind": "Block",
                                                        "fullStart": 964,
                                                        "fullEnd": 1077,
                                                        "start": 964,
                                                        "end": 1076,
                                                        "fullWidth": 113,
                                                        "width": 112,
                                                        "openBraceToken": {
                                                            "kind": "OpenBraceToken",
                                                            "fullStart": 964,
                                                            "fullEnd": 966,
                                                            "start": 964,
                                                            "end": 965,
                                                            "fullWidth": 2,
                                                            "width": 1,
                                                            "text": "{",
                                                            "value": "{",
                                                            "valueText": "{",
                                                            "hasTrailingTrivia": true,
                                                            "hasTrailingNewLine": true,
                                                            "trailingTrivia": [
                                                                {
                                                                    "kind": "NewLineTrivia",
                                                                    "text": "\n"
                                                                }
                                                            ]
                                                        },
                                                        "statements": [
                                                            {
                                                                "kind": "ExpressionStatement",
                                                                "fullStart": 966,
                                                                "fullEnd": 1071,
                                                                "start": 974,
                                                                "end": 1070,
                                                                "fullWidth": 105,
                                                                "width": 96,
                                                                "expression": {
                                                                    "kind": "InvocationExpression",
                                                                    "fullStart": 966,
                                                                    "fullEnd": 1069,
                                                                    "start": 974,
                                                                    "end": 1069,
                                                                    "fullWidth": 103,
                                                                    "width": 95,
                                                                    "expression": {
                                                                        "kind": "IdentifierName",
                                                                        "fullStart": 966,
                                                                        "fullEnd": 980,
                                                                        "start": 974,
                                                                        "end": 980,
                                                                        "fullWidth": 14,
                                                                        "width": 6,
                                                                        "text": "$ERROR",
                                                                        "value": "$ERROR",
                                                                        "valueText": "$ERROR",
                                                                        "hasLeadingTrivia": true,
                                                                        "leadingTrivia": [
                                                                            {
                                                                                "kind": "WhitespaceTrivia",
                                                                                "text": "        "
                                                                            }
                                                                        ]
                                                                    },
                                                                    "argumentList": {
                                                                        "kind": "ArgumentList",
                                                                        "fullStart": 980,
                                                                        "fullEnd": 1069,
                                                                        "start": 980,
                                                                        "end": 1069,
                                                                        "fullWidth": 89,
                                                                        "width": 89,
                                                                        "openParenToken": {
                                                                            "kind": "OpenParenToken",
                                                                            "fullStart": 980,
                                                                            "fullEnd": 981,
                                                                            "start": 980,
                                                                            "end": 981,
                                                                            "fullWidth": 1,
                                                                            "width": 1,
                                                                            "text": "(",
                                                                            "value": "(",
                                                                            "valueText": "("
                                                                        },
                                                                        "arguments": [
                                                                            {
                                                                                "kind": "AddExpression",
                                                                                "fullStart": 981,
                                                                                "fullEnd": 1068,
                                                                                "start": 981,
                                                                                "end": 1068,
                                                                                "fullWidth": 87,
                                                                                "width": 87,
                                                                                "left": {
                                                                                    "kind": "AddExpression",
                                                                                    "fullStart": 981,
                                                                                    "fullEnd": 1063,
                                                                                    "start": 981,
                                                                                    "end": 1062,
                                                                                    "fullWidth": 82,
                                                                                    "width": 81,
                                                                                    "left": {
                                                                                        "kind": "AddExpression",
                                                                                        "fullStart": 981,
                                                                                        "fullEnd": 1050,
                                                                                        "start": 981,
                                                                                        "end": 1049,
                                                                                        "fullWidth": 69,
                                                                                        "width": 68,
                                                                                        "left": {
                                                                                            "kind": "AddExpression",
                                                                                            "fullStart": 981,
                                                                                            "fullEnd": 1014,
                                                                                            "start": 981,
                                                                                            "end": 1013,
                                                                                            "fullWidth": 33,
                                                                                            "width": 32,
                                                                                            "left": {
                                                                                                "kind": "StringLiteral",
                                                                                                "fullStart": 981,
                                                                                                "fullEnd": 1007,
                                                                                                "start": 981,
                                                                                                "end": 1006,
                                                                                                "fullWidth": 26,
                                                                                                "width": 25,
                                                                                                "text": "\"Invalid time zone name \"",
                                                                                                "value": "Invalid time zone name ",
                                                                                                "valueText": "Invalid time zone name ",
                                                                                                "hasTrailingTrivia": true,
                                                                                                "trailingTrivia": [
                                                                                                    {
                                                                                                        "kind": "WhitespaceTrivia",
                                                                                                        "text": " "
                                                                                                    }
                                                                                                ]
                                                                                            },
                                                                                            "operatorToken": {
                                                                                                "kind": "PlusToken",
                                                                                                "fullStart": 1007,
                                                                                                "fullEnd": 1009,
                                                                                                "start": 1007,
                                                                                                "end": 1008,
                                                                                                "fullWidth": 2,
                                                                                                "width": 1,
                                                                                                "text": "+",
                                                                                                "value": "+",
                                                                                                "valueText": "+",
                                                                                                "hasTrailingTrivia": true,
                                                                                                "trailingTrivia": [
                                                                                                    {
                                                                                                        "kind": "WhitespaceTrivia",
                                                                                                        "text": " "
                                                                                                    }
                                                                                                ]
                                                                                            },
                                                                                            "right": {
                                                                                                "kind": "IdentifierName",
                                                                                                "fullStart": 1009,
                                                                                                "fullEnd": 1014,
                                                                                                "start": 1009,
                                                                                                "end": 1013,
                                                                                                "fullWidth": 5,
                                                                                                "width": 4,
                                                                                                "text": "name",
                                                                                                "value": "name",
                                                                                                "valueText": "name",
                                                                                                "hasTrailingTrivia": true,
                                                                                                "trailingTrivia": [
                                                                                                    {
                                                                                                        "kind": "WhitespaceTrivia",
                                                                                                        "text": " "
                                                                                                    }
                                                                                                ]
                                                                                            }
                                                                                        },
                                                                                        "operatorToken": {
                                                                                            "kind": "PlusToken",
                                                                                            "fullStart": 1014,
                                                                                            "fullEnd": 1016,
                                                                                            "start": 1014,
                                                                                            "end": 1015,
                                                                                            "fullWidth": 2,
                                                                                            "width": 1,
                                                                                            "text": "+",
                                                                                            "value": "+",
                                                                                            "valueText": "+",
                                                                                            "hasTrailingTrivia": true,
                                                                                            "trailingTrivia": [
                                                                                                {
                                                                                                    "kind": "WhitespaceTrivia",
                                                                                                    "text": " "
                                                                                                }
                                                                                            ]
                                                                                        },
                                                                                        "right": {
                                                                                            "kind": "StringLiteral",
                                                                                            "fullStart": 1016,
                                                                                            "fullEnd": 1050,
                                                                                            "start": 1016,
                                                                                            "end": 1049,
                                                                                            "fullWidth": 34,
                                                                                            "width": 33,
                                                                                            "text": "\" was rejected with wrong error \"",
                                                                                            "value": " was rejected with wrong error ",
                                                                                            "valueText": " was rejected with wrong error ",
                                                                                            "hasTrailingTrivia": true,
                                                                                            "trailingTrivia": [
                                                                                                {
                                                                                                    "kind": "WhitespaceTrivia",
                                                                                                    "text": " "
                                                                                                }
                                                                                            ]
                                                                                        }
                                                                                    },
                                                                                    "operatorToken": {
                                                                                        "kind": "PlusToken",
                                                                                        "fullStart": 1050,
                                                                                        "fullEnd": 1052,
                                                                                        "start": 1050,
                                                                                        "end": 1051,
                                                                                        "fullWidth": 2,
                                                                                        "width": 1,
                                                                                        "text": "+",
                                                                                        "value": "+",
                                                                                        "valueText": "+",
                                                                                        "hasTrailingTrivia": true,
                                                                                        "trailingTrivia": [
                                                                                            {
                                                                                                "kind": "WhitespaceTrivia",
                                                                                                "text": " "
                                                                                            }
                                                                                        ]
                                                                                    },
                                                                                    "right": {
                                                                                        "kind": "MemberAccessExpression",
                                                                                        "fullStart": 1052,
                                                                                        "fullEnd": 1063,
                                                                                        "start": 1052,
                                                                                        "end": 1062,
                                                                                        "fullWidth": 11,
                                                                                        "width": 10,
                                                                                        "expression": {
                                                                                            "kind": "IdentifierName",
                                                                                            "fullStart": 1052,
                                                                                            "fullEnd": 1057,
                                                                                            "start": 1052,
                                                                                            "end": 1057,
                                                                                            "fullWidth": 5,
                                                                                            "width": 5,
                                                                                            "text": "error",
                                                                                            "value": "error",
                                                                                            "valueText": "error"
                                                                                        },
                                                                                        "dotToken": {
                                                                                            "kind": "DotToken",
                                                                                            "fullStart": 1057,
                                                                                            "fullEnd": 1058,
                                                                                            "start": 1057,
                                                                                            "end": 1058,
                                                                                            "fullWidth": 1,
                                                                                            "width": 1,
                                                                                            "text": ".",
                                                                                            "value": ".",
                                                                                            "valueText": "."
                                                                                        },
                                                                                        "name": {
                                                                                            "kind": "IdentifierName",
                                                                                            "fullStart": 1058,
                                                                                            "fullEnd": 1063,
                                                                                            "start": 1058,
                                                                                            "end": 1062,
                                                                                            "fullWidth": 5,
                                                                                            "width": 4,
                                                                                            "text": "name",
                                                                                            "value": "name",
                                                                                            "valueText": "name",
                                                                                            "hasTrailingTrivia": true,
                                                                                            "trailingTrivia": [
                                                                                                {
                                                                                                    "kind": "WhitespaceTrivia",
                                                                                                    "text": " "
                                                                                                }
                                                                                            ]
                                                                                        }
                                                                                    }
                                                                                },
                                                                                "operatorToken": {
                                                                                    "kind": "PlusToken",
                                                                                    "fullStart": 1063,
                                                                                    "fullEnd": 1065,
                                                                                    "start": 1063,
                                                                                    "end": 1064,
                                                                                    "fullWidth": 2,
                                                                                    "width": 1,
                                                                                    "text": "+",
                                                                                    "value": "+",
                                                                                    "valueText": "+",
                                                                                    "hasTrailingTrivia": true,
                                                                                    "trailingTrivia": [
                                                                                        {
                                                                                            "kind": "WhitespaceTrivia",
                                                                                            "text": " "
                                                                                        }
                                                                                    ]
                                                                                },
                                                                                "right": {
                                                                                    "kind": "StringLiteral",
                                                                                    "fullStart": 1065,
                                                                                    "fullEnd": 1068,
                                                                                    "start": 1065,
                                                                                    "end": 1068,
                                                                                    "fullWidth": 3,
                                                                                    "width": 3,
                                                                                    "text": "\".\"",
                                                                                    "value": ".",
                                                                                    "valueText": "."
                                                                                }
                                                                            }
                                                                        ],
                                                                        "closeParenToken": {
                                                                            "kind": "CloseParenToken",
                                                                            "fullStart": 1068,
                                                                            "fullEnd": 1069,
                                                                            "start": 1068,
                                                                            "end": 1069,
                                                                            "fullWidth": 1,
                                                                            "width": 1,
                                                                            "text": ")",
                                                                            "value": ")",
                                                                            "valueText": ")"
                                                                        }
                                                                    }
                                                                },
                                                                "semicolonToken": {
                                                                    "kind": "SemicolonToken",
                                                                    "fullStart": 1069,
                                                                    "fullEnd": 1071,
                                                                    "start": 1069,
                                                                    "end": 1070,
                                                                    "fullWidth": 2,
                                                                    "width": 1,
                                                                    "text": ";",
                                                                    "value": ";",
                                                                    "valueText": ";",
                                                                    "hasTrailingTrivia": true,
                                                                    "hasTrailingNewLine": true,
                                                                    "trailingTrivia": [
                                                                        {
                                                                            "kind": "NewLineTrivia",
                                                                            "text": "\n"
                                                                        }
                                                                    ]
                                                                }
                                                            }
                                                        ],
                                                        "closeBraceToken": {
                                                            "kind": "CloseBraceToken",
                                                            "fullStart": 1071,
                                                            "fullEnd": 1077,
                                                            "start": 1075,
                                                            "end": 1076,
                                                            "fullWidth": 6,
                                                            "width": 1,
                                                            "text": "}",
                                                            "value": "}",
                                                            "valueText": "}",
                                                            "hasLeadingTrivia": true,
                                                            "hasTrailingTrivia": true,
                                                            "hasTrailingNewLine": true,
                                                            "leadingTrivia": [
                                                                {
                                                                    "kind": "WhitespaceTrivia",
                                                                    "text": "    "
                                                                }
                                                            ],
                                                            "trailingTrivia": [
                                                                {
                                                                    "kind": "NewLineTrivia",
                                                                    "text": "\n"
                                                                }
                                                            ]
                                                        }
                                                    }
                                                }
                                            }
                                        }
                                    ],
                                    "closeBraceToken": {
                                        "kind": "CloseBraceToken",
                                        "fullStart": 1077,
                                        "fullEnd": 1078,
                                        "start": 1077,
                                        "end": 1078,
                                        "fullWidth": 1,
                                        "width": 1,
                                        "text": "}",
                                        "value": "}",
                                        "valueText": "}"
                                    }
                                }
                            }
                        ],
                        "closeParenToken": {
                            "kind": "CloseParenToken",
                            "fullStart": 1078,
                            "fullEnd": 1079,
                            "start": 1078,
                            "end": 1079,
                            "fullWidth": 1,
                            "width": 1,
                            "text": ")",
                            "value": ")",
                            "valueText": ")"
                        }
                    }
                },
                "semicolonToken": {
                    "kind": "SemicolonToken",
                    "fullStart": 1079,
                    "fullEnd": 1081,
                    "start": 1079,
                    "end": 1080,
                    "fullWidth": 2,
                    "width": 1,
                    "text": ";",
                    "value": ";",
                    "valueText": ";",
                    "hasTrailingTrivia": true,
                    "hasTrailingNewLine": true,
                    "trailingTrivia": [
                        {
                            "kind": "NewLineTrivia",
                            "text": "\n"
                        }
                    ]
                }
            }
        ],
        "endOfFileToken": {
            "kind": "EndOfFileToken",
            "fullStart": 1081,
            "fullEnd": 1082,
            "start": 1082,
            "end": 1082,
            "fullWidth": 1,
            "width": 0,
            "text": "",
            "hasLeadingTrivia": true,
            "hasLeadingNewLine": true,
            "leadingTrivia": [
                {
                    "kind": "NewLineTrivia",
                    "text": "\n"
                }
            ]
        }
    },
    "lineMap": {
        "lineStarts": [
            0,
            60,
            131,
            132,
            136,
            205,
            235,
            239,
            240,
            269,
            277,
            314,
            357,
            395,
            430,
            473,
            510,
            552,
            555,
            556,
            603,
            618,
            628,
            698,
            773,
            791,
            810,
            816,
            847,
            920,
            966,
            1071,
            1077,
            1081,
            1082
        ],
        "length": 1082
    }
}<|MERGE_RESOLUTION|>--- conflicted
+++ resolved
@@ -725,11 +725,8 @@
                                                 "start": 595,
                                                 "end": 599,
                                                 "fullWidth": 4,
-<<<<<<< HEAD
                                                 "width": 4,
-=======
                                                 "modifiers": [],
->>>>>>> e3c38734
                                                 "identifier": {
                                                     "kind": "IdentifierName",
                                                     "fullStart": 595,
