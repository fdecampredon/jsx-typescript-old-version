--- conflicted
+++ resolved
@@ -662,11 +662,8 @@
                                                 "start": 393,
                                                 "end": 397,
                                                 "fullWidth": 4,
-<<<<<<< HEAD
                                                 "width": 4,
-=======
                                                 "modifiers": [],
->>>>>>> e3c38734
                                                 "identifier": {
                                                     "kind": "IdentifierName",
                                                     "fullStart": 393,
