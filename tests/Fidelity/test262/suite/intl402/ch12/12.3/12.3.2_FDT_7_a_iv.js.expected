{
    "isDeclaration": false,
    "languageVersion": "EcmaScript5",
    "parseOptions": {
        "allowAutomaticSemicolonInsertion": true
    },
    "sourceUnit": {
        "kind": "SourceUnit",
        "fullStart": 0,
        "fullEnd": 1161,
        "start": 257,
        "end": 1161,
        "fullWidth": 1161,
        "width": 904,
        "moduleElements": [
            {
                "kind": "VariableStatement",
                "fullStart": 0,
                "fullEnd": 391,
                "start": 257,
                "end": 390,
                "fullWidth": 391,
                "width": 133,
                "modifiers": [],
                "variableDeclaration": {
                    "kind": "VariableDeclaration",
                    "fullStart": 0,
                    "fullEnd": 389,
                    "start": 257,
                    "end": 389,
                    "fullWidth": 389,
                    "width": 132,
                    "varKeyword": {
                        "kind": "VarKeyword",
                        "fullStart": 0,
                        "fullEnd": 261,
                        "start": 257,
                        "end": 260,
                        "fullWidth": 261,
                        "width": 3,
                        "text": "var",
                        "value": "var",
                        "valueText": "var",
                        "hasLeadingTrivia": true,
                        "hasLeadingComment": true,
                        "hasLeadingNewLine": true,
                        "hasTrailingTrivia": true,
                        "leadingTrivia": [
                            {
                                "kind": "SingleLineCommentTrivia",
                                "text": "// Copyright 2012 Mozilla Corporation. All rights reserved."
                            },
                            {
                                "kind": "NewLineTrivia",
                                "text": "\n"
                            },
                            {
                                "kind": "SingleLineCommentTrivia",
                                "text": "// This code is governed by the BSD license found in the LICENSE file."
                            },
                            {
                                "kind": "NewLineTrivia",
                                "text": "\n"
                            },
                            {
                                "kind": "NewLineTrivia",
                                "text": "\n"
                            },
                            {
                                "kind": "MultiLineCommentTrivia",
                                "text": "/**\n * @description Tests that format uses a proleptic Gregorian calendar with no year 0.\n * @author Norbert Lindenberg\n */"
                            },
                            {
                                "kind": "NewLineTrivia",
                                "text": "\n"
                            },
                            {
                                "kind": "NewLineTrivia",
                                "text": "\n"
                            }
                        ],
                        "trailingTrivia": [
                            {
                                "kind": "WhitespaceTrivia",
                                "text": " "
                            }
                        ]
                    },
                    "variableDeclarators": [
                        {
                            "kind": "VariableDeclarator",
                            "fullStart": 261,
                            "fullEnd": 389,
                            "start": 261,
                            "end": 389,
                            "fullWidth": 128,
                            "width": 128,
                            "identifier": {
                                "kind": "IdentifierName",
                                "fullStart": 261,
                                "fullEnd": 267,
                                "start": 261,
                                "end": 266,
                                "fullWidth": 6,
                                "width": 5,
                                "text": "dates",
                                "value": "dates",
                                "valueText": "dates",
                                "hasTrailingTrivia": true,
                                "trailingTrivia": [
                                    {
                                        "kind": "WhitespaceTrivia",
                                        "text": " "
                                    }
                                ]
                            },
                            "equalsValueClause": {
                                "kind": "EqualsValueClause",
                                "fullStart": 267,
                                "fullEnd": 389,
                                "start": 267,
                                "end": 389,
                                "fullWidth": 122,
                                "width": 122,
                                "equalsToken": {
                                    "kind": "EqualsToken",
                                    "fullStart": 267,
                                    "fullEnd": 269,
                                    "start": 267,
                                    "end": 268,
                                    "fullWidth": 2,
                                    "width": 1,
                                    "text": "=",
                                    "value": "=",
                                    "valueText": "=",
                                    "hasTrailingTrivia": true,
                                    "trailingTrivia": [
                                        {
                                            "kind": "WhitespaceTrivia",
                                            "text": " "
                                        }
                                    ]
                                },
                                "value": {
                                    "kind": "ArrayLiteralExpression",
                                    "fullStart": 269,
                                    "fullEnd": 389,
                                    "start": 269,
                                    "end": 389,
                                    "fullWidth": 120,
                                    "width": 120,
                                    "openBracketToken": {
                                        "kind": "OpenBracketToken",
                                        "fullStart": 269,
                                        "fullEnd": 271,
                                        "start": 269,
                                        "end": 270,
                                        "fullWidth": 2,
                                        "width": 1,
                                        "text": "[",
                                        "value": "[",
                                        "valueText": "[",
                                        "hasTrailingTrivia": true,
                                        "hasTrailingNewLine": true,
                                        "trailingTrivia": [
                                            {
                                                "kind": "NewLineTrivia",
                                                "text": "\n"
                                            }
                                        ]
                                    },
                                    "expressions": [
                                        {
                                            "kind": "NumericLiteral",
                                            "fullStart": 271,
                                            "fullEnd": 276,
                                            "start": 275,
                                            "end": 276,
                                            "fullWidth": 5,
                                            "width": 1,
                                            "text": "0",
                                            "value": 0,
                                            "valueText": "0",
                                            "hasLeadingTrivia": true,
                                            "leadingTrivia": [
                                                {
                                                    "kind": "WhitespaceTrivia",
                                                    "text": "    "
                                                }
                                            ]
                                        },
                                        {
                                            "kind": "CommaToken",
                                            "fullStart": 276,
                                            "fullEnd": 297,
                                            "start": 276,
                                            "end": 277,
                                            "fullWidth": 21,
                                            "width": 1,
                                            "text": ",",
                                            "value": ",",
                                            "valueText": ",",
                                            "hasTrailingTrivia": true,
                                            "hasTrailingComment": true,
                                            "hasTrailingNewLine": true,
                                            "trailingTrivia": [
                                                {
                                                    "kind": "WhitespaceTrivia",
                                                    "text": " "
                                                },
                                                {
                                                    "kind": "SingleLineCommentTrivia",
                                                    "text": "// January 1, 1970"
                                                },
                                                {
                                                    "kind": "NewLineTrivia",
                                                    "text": "\n"
                                                }
                                            ]
                                        },
                                        {
                                            "kind": "NegateExpression",
                                            "fullStart": 297,
                                            "fullEnd": 316,
                                            "start": 301,
                                            "end": 316,
                                            "fullWidth": 19,
                                            "width": 15,
                                            "operatorToken": {
                                                "kind": "MinusToken",
                                                "fullStart": 297,
                                                "fullEnd": 302,
                                                "start": 301,
                                                "end": 302,
                                                "fullWidth": 5,
                                                "width": 1,
                                                "text": "-",
                                                "value": "-",
                                                "valueText": "-",
                                                "hasLeadingTrivia": true,
                                                "leadingTrivia": [
                                                    {
                                                        "kind": "WhitespaceTrivia",
                                                        "text": "    "
                                                    }
                                                ]
                                            },
                                            "operand": {
                                                "kind": "NumericLiteral",
                                                "fullStart": 302,
                                                "fullEnd": 316,
                                                "start": 302,
                                                "end": 316,
                                                "fullWidth": 14,
                                                "width": 14,
                                                "text": "62151602400000",
                                                "value": 62151602400000,
                                                "valueText": "62151602400000"
                                            }
                                        },
                                        {
                                            "kind": "CommaToken",
                                            "fullStart": 316,
                                            "fullEnd": 334,
                                            "start": 316,
                                            "end": 317,
                                            "fullWidth": 18,
                                            "width": 1,
                                            "text": ",",
                                            "value": ",",
                                            "valueText": ",",
                                            "hasTrailingTrivia": true,
                                            "hasTrailingComment": true,
                                            "hasTrailingNewLine": true,
                                            "trailingTrivia": [
                                                {
                                                    "kind": "WhitespaceTrivia",
                                                    "text": " "
                                                },
                                                {
                                                    "kind": "SingleLineCommentTrivia",
                                                    "text": "// in June 1 BC"
                                                },
                                                {
                                                    "kind": "NewLineTrivia",
                                                    "text": "\n"
                                                }
                                            ]
                                        },
                                        {
                                            "kind": "NegateExpression",
                                            "fullStart": 334,
                                            "fullEnd": 388,
                                            "start": 338,
                                            "end": 355,
                                            "fullWidth": 54,
                                            "width": 17,
                                            "operatorToken": {
                                                "kind": "MinusToken",
                                                "fullStart": 334,
                                                "fullEnd": 339,
                                                "start": 338,
                                                "end": 339,
                                                "fullWidth": 5,
                                                "width": 1,
                                                "text": "-",
                                                "value": "-",
                                                "valueText": "-",
                                                "hasLeadingTrivia": true,
                                                "leadingTrivia": [
                                                    {
                                                        "kind": "WhitespaceTrivia",
                                                        "text": "    "
                                                    }
                                                ]
                                            },
                                            "operand": {
                                                "kind": "NumericLiteral",
                                                "fullStart": 339,
                                                "fullEnd": 388,
                                                "start": 339,
                                                "end": 355,
                                                "fullWidth": 49,
                                                "width": 16,
                                                "text": "8640000000000000",
                                                "value": 8640000000000000,
                                                "valueText": "8640000000000000",
                                                "hasTrailingTrivia": true,
                                                "hasTrailingComment": true,
                                                "hasTrailingNewLine": true,
                                                "trailingTrivia": [
                                                    {
                                                        "kind": "WhitespaceTrivia",
                                                        "text": " "
                                                    },
                                                    {
                                                        "kind": "SingleLineCommentTrivia",
                                                        "text": "// beginning of ECMAScript time"
                                                    },
                                                    {
                                                        "kind": "NewLineTrivia",
                                                        "text": "\n"
                                                    }
                                                ]
                                            }
                                        }
                                    ],
                                    "closeBracketToken": {
                                        "kind": "CloseBracketToken",
                                        "fullStart": 388,
                                        "fullEnd": 389,
                                        "start": 388,
                                        "end": 389,
                                        "fullWidth": 1,
                                        "width": 1,
                                        "text": "]",
                                        "value": "]",
                                        "valueText": "]"
                                    }
                                }
                            }
                        }
                    ]
                },
                "semicolonToken": {
                    "kind": "SemicolonToken",
                    "fullStart": 389,
                    "fullEnd": 391,
                    "start": 389,
                    "end": 390,
                    "fullWidth": 2,
                    "width": 1,
                    "text": ";",
                    "value": ";",
                    "valueText": ";",
                    "hasTrailingTrivia": true,
                    "hasTrailingNewLine": true,
                    "trailingTrivia": [
                        {
                            "kind": "NewLineTrivia",
                            "text": "\n"
                        }
                    ]
                }
            },
            {
                "kind": "VariableStatement",
                "fullStart": 391,
                "fullEnd": 492,
                "start": 392,
                "end": 491,
                "fullWidth": 101,
                "width": 99,
                "modifiers": [],
                "variableDeclaration": {
                    "kind": "VariableDeclaration",
                    "fullStart": 391,
                    "fullEnd": 490,
                    "start": 392,
                    "end": 490,
                    "fullWidth": 99,
                    "width": 98,
                    "varKeyword": {
                        "kind": "VarKeyword",
                        "fullStart": 391,
                        "fullEnd": 396,
                        "start": 392,
                        "end": 395,
                        "fullWidth": 5,
                        "width": 3,
                        "text": "var",
                        "value": "var",
                        "valueText": "var",
                        "hasLeadingTrivia": true,
                        "hasLeadingNewLine": true,
                        "hasTrailingTrivia": true,
                        "leadingTrivia": [
                            {
                                "kind": "NewLineTrivia",
                                "text": "\n"
                            }
                        ],
                        "trailingTrivia": [
                            {
                                "kind": "WhitespaceTrivia",
                                "text": " "
                            }
                        ]
                    },
                    "variableDeclarators": [
                        {
                            "kind": "VariableDeclarator",
                            "fullStart": 396,
                            "fullEnd": 490,
                            "start": 396,
                            "end": 490,
                            "fullWidth": 94,
                            "width": 94,
                            "identifier": {
                                "kind": "IdentifierName",
                                "fullStart": 396,
                                "fullEnd": 403,
                                "start": 396,
                                "end": 402,
                                "fullWidth": 7,
                                "width": 6,
                                "text": "format",
                                "value": "format",
                                "valueText": "format",
                                "hasTrailingTrivia": true,
                                "trailingTrivia": [
                                    {
                                        "kind": "WhitespaceTrivia",
                                        "text": " "
                                    }
                                ]
                            },
                            "equalsValueClause": {
                                "kind": "EqualsValueClause",
                                "fullStart": 403,
                                "fullEnd": 490,
                                "start": 403,
                                "end": 490,
                                "fullWidth": 87,
                                "width": 87,
                                "equalsToken": {
                                    "kind": "EqualsToken",
                                    "fullStart": 403,
                                    "fullEnd": 405,
                                    "start": 403,
                                    "end": 404,
                                    "fullWidth": 2,
                                    "width": 1,
                                    "text": "=",
                                    "value": "=",
                                    "valueText": "=",
                                    "hasTrailingTrivia": true,
                                    "trailingTrivia": [
                                        {
                                            "kind": "WhitespaceTrivia",
                                            "text": " "
                                        }
                                    ]
                                },
                                "value": {
                                    "kind": "ObjectCreationExpression",
                                    "fullStart": 405,
                                    "fullEnd": 490,
                                    "start": 405,
                                    "end": 490,
                                    "fullWidth": 85,
                                    "width": 85,
                                    "newKeyword": {
                                        "kind": "NewKeyword",
                                        "fullStart": 405,
                                        "fullEnd": 409,
                                        "start": 405,
                                        "end": 408,
                                        "fullWidth": 4,
                                        "width": 3,
                                        "text": "new",
                                        "value": "new",
                                        "valueText": "new",
                                        "hasTrailingTrivia": true,
                                        "trailingTrivia": [
                                            {
                                                "kind": "WhitespaceTrivia",
                                                "text": " "
                                            }
                                        ]
                                    },
                                    "expression": {
                                        "kind": "MemberAccessExpression",
                                        "fullStart": 409,
                                        "fullEnd": 428,
                                        "start": 409,
                                        "end": 428,
                                        "fullWidth": 19,
                                        "width": 19,
                                        "expression": {
                                            "kind": "IdentifierName",
                                            "fullStart": 409,
                                            "fullEnd": 413,
                                            "start": 409,
                                            "end": 413,
                                            "fullWidth": 4,
                                            "width": 4,
                                            "text": "Intl",
                                            "value": "Intl",
                                            "valueText": "Intl"
                                        },
                                        "dotToken": {
                                            "kind": "DotToken",
                                            "fullStart": 413,
                                            "fullEnd": 414,
                                            "start": 413,
                                            "end": 414,
                                            "fullWidth": 1,
                                            "width": 1,
                                            "text": ".",
                                            "value": ".",
                                            "valueText": "."
                                        },
                                        "name": {
                                            "kind": "IdentifierName",
                                            "fullStart": 414,
                                            "fullEnd": 428,
                                            "start": 414,
                                            "end": 428,
                                            "fullWidth": 14,
                                            "width": 14,
                                            "text": "DateTimeFormat",
                                            "value": "DateTimeFormat",
                                            "valueText": "DateTimeFormat"
                                        }
                                    },
                                    "argumentList": {
                                        "kind": "ArgumentList",
                                        "fullStart": 428,
                                        "fullEnd": 490,
                                        "start": 428,
                                        "end": 490,
                                        "fullWidth": 62,
                                        "width": 62,
                                        "openParenToken": {
                                            "kind": "OpenParenToken",
                                            "fullStart": 428,
                                            "fullEnd": 429,
                                            "start": 428,
                                            "end": 429,
                                            "fullWidth": 1,
                                            "width": 1,
                                            "text": "(",
                                            "value": "(",
                                            "valueText": "("
                                        },
                                        "arguments": [
                                            {
                                                "kind": "ArrayLiteralExpression",
                                                "fullStart": 429,
                                                "fullEnd": 438,
                                                "start": 429,
                                                "end": 438,
                                                "fullWidth": 9,
                                                "width": 9,
                                                "openBracketToken": {
                                                    "kind": "OpenBracketToken",
                                                    "fullStart": 429,
                                                    "fullEnd": 430,
                                                    "start": 429,
                                                    "end": 430,
                                                    "fullWidth": 1,
                                                    "width": 1,
                                                    "text": "[",
                                                    "value": "[",
                                                    "valueText": "["
                                                },
                                                "expressions": [
                                                    {
                                                        "kind": "StringLiteral",
                                                        "fullStart": 430,
                                                        "fullEnd": 437,
                                                        "start": 430,
                                                        "end": 437,
                                                        "fullWidth": 7,
                                                        "width": 7,
                                                        "text": "\"en-US\"",
                                                        "value": "en-US",
                                                        "valueText": "en-US"
                                                    }
                                                ],
                                                "closeBracketToken": {
                                                    "kind": "CloseBracketToken",
                                                    "fullStart": 437,
                                                    "fullEnd": 438,
                                                    "start": 437,
                                                    "end": 438,
                                                    "fullWidth": 1,
                                                    "width": 1,
                                                    "text": "]",
                                                    "value": "]",
                                                    "valueText": "]"
                                                }
                                            },
                                            {
                                                "kind": "CommaToken",
                                                "fullStart": 438,
                                                "fullEnd": 440,
                                                "start": 438,
                                                "end": 439,
                                                "fullWidth": 2,
                                                "width": 1,
                                                "text": ",",
                                                "value": ",",
                                                "valueText": ",",
                                                "hasTrailingTrivia": true,
                                                "trailingTrivia": [
                                                    {
                                                        "kind": "WhitespaceTrivia",
                                                        "text": " "
                                                    }
                                                ]
                                            },
                                            {
                                                "kind": "ObjectLiteralExpression",
                                                "fullStart": 440,
                                                "fullEnd": 489,
                                                "start": 440,
                                                "end": 489,
                                                "fullWidth": 49,
                                                "width": 49,
                                                "openBraceToken": {
                                                    "kind": "OpenBraceToken",
                                                    "fullStart": 440,
                                                    "fullEnd": 441,
                                                    "start": 440,
                                                    "end": 441,
                                                    "fullWidth": 1,
                                                    "width": 1,
                                                    "text": "{",
                                                    "value": "{",
                                                    "valueText": "{"
                                                },
                                                "propertyAssignments": [
                                                    {
                                                        "kind": "SimplePropertyAssignment",
                                                        "fullStart": 441,
                                                        "fullEnd": 456,
                                                        "start": 441,
                                                        "end": 456,
                                                        "fullWidth": 15,
                                                        "width": 15,
                                                        "propertyName": {
                                                            "kind": "IdentifierName",
                                                            "fullStart": 441,
                                                            "fullEnd": 445,
                                                            "start": 441,
                                                            "end": 445,
                                                            "fullWidth": 4,
                                                            "width": 4,
                                                            "text": "year",
                                                            "value": "year",
                                                            "valueText": "year"
                                                        },
                                                        "colonToken": {
                                                            "kind": "ColonToken",
                                                            "fullStart": 445,
                                                            "fullEnd": 447,
                                                            "start": 445,
                                                            "end": 446,
                                                            "fullWidth": 2,
                                                            "width": 1,
                                                            "text": ":",
                                                            "value": ":",
                                                            "valueText": ":",
                                                            "hasTrailingTrivia": true,
                                                            "trailingTrivia": [
                                                                {
                                                                    "kind": "WhitespaceTrivia",
                                                                    "text": " "
                                                                }
                                                            ]
                                                        },
                                                        "expression": {
                                                            "kind": "StringLiteral",
                                                            "fullStart": 447,
                                                            "fullEnd": 456,
                                                            "start": 447,
                                                            "end": 456,
                                                            "fullWidth": 9,
                                                            "width": 9,
                                                            "text": "\"numeric\"",
                                                            "value": "numeric",
                                                            "valueText": "numeric"
                                                        }
                                                    },
                                                    {
                                                        "kind": "CommaToken",
                                                        "fullStart": 456,
                                                        "fullEnd": 458,
                                                        "start": 456,
                                                        "end": 457,
                                                        "fullWidth": 2,
                                                        "width": 1,
                                                        "text": ",",
                                                        "value": ",",
                                                        "valueText": ",",
                                                        "hasTrailingTrivia": true,
                                                        "trailingTrivia": [
                                                            {
                                                                "kind": "WhitespaceTrivia",
                                                                "text": " "
                                                            }
                                                        ]
                                                    },
                                                    {
                                                        "kind": "SimplePropertyAssignment",
                                                        "fullStart": 458,
                                                        "fullEnd": 471,
                                                        "start": 458,
                                                        "end": 471,
                                                        "fullWidth": 13,
                                                        "width": 13,
                                                        "propertyName": {
                                                            "kind": "IdentifierName",
                                                            "fullStart": 458,
                                                            "fullEnd": 463,
                                                            "start": 458,
                                                            "end": 463,
                                                            "fullWidth": 5,
                                                            "width": 5,
                                                            "text": "month",
                                                            "value": "month",
                                                            "valueText": "month"
                                                        },
                                                        "colonToken": {
                                                            "kind": "ColonToken",
                                                            "fullStart": 463,
                                                            "fullEnd": 465,
                                                            "start": 463,
                                                            "end": 464,
                                                            "fullWidth": 2,
                                                            "width": 1,
                                                            "text": ":",
                                                            "value": ":",
                                                            "valueText": ":",
                                                            "hasTrailingTrivia": true,
                                                            "trailingTrivia": [
                                                                {
                                                                    "kind": "WhitespaceTrivia",
                                                                    "text": " "
                                                                }
                                                            ]
                                                        },
                                                        "expression": {
                                                            "kind": "StringLiteral",
                                                            "fullStart": 465,
                                                            "fullEnd": 471,
                                                            "start": 465,
                                                            "end": 471,
                                                            "fullWidth": 6,
                                                            "width": 6,
                                                            "text": "\"long\"",
                                                            "value": "long",
                                                            "valueText": "long"
                                                        }
                                                    },
                                                    {
                                                        "kind": "CommaToken",
                                                        "fullStart": 471,
                                                        "fullEnd": 473,
                                                        "start": 471,
                                                        "end": 472,
                                                        "fullWidth": 2,
                                                        "width": 1,
                                                        "text": ",",
                                                        "value": ",",
                                                        "valueText": ",",
                                                        "hasTrailingTrivia": true,
                                                        "trailingTrivia": [
                                                            {
                                                                "kind": "WhitespaceTrivia",
                                                                "text": " "
                                                            }
                                                        ]
                                                    },
                                                    {
                                                        "kind": "SimplePropertyAssignment",
                                                        "fullStart": 473,
                                                        "fullEnd": 488,
                                                        "start": 473,
                                                        "end": 488,
                                                        "fullWidth": 15,
                                                        "width": 15,
                                                        "propertyName": {
                                                            "kind": "IdentifierName",
                                                            "fullStart": 473,
                                                            "fullEnd": 481,
                                                            "start": 473,
                                                            "end": 481,
                                                            "fullWidth": 8,
                                                            "width": 8,
                                                            "text": "timeZone",
                                                            "value": "timeZone",
                                                            "valueText": "timeZone"
                                                        },
                                                        "colonToken": {
                                                            "kind": "ColonToken",
                                                            "fullStart": 481,
                                                            "fullEnd": 483,
                                                            "start": 481,
                                                            "end": 482,
                                                            "fullWidth": 2,
                                                            "width": 1,
                                                            "text": ":",
                                                            "value": ":",
                                                            "valueText": ":",
                                                            "hasTrailingTrivia": true,
                                                            "trailingTrivia": [
                                                                {
                                                                    "kind": "WhitespaceTrivia",
                                                                    "text": " "
                                                                }
                                                            ]
                                                        },
                                                        "expression": {
                                                            "kind": "StringLiteral",
                                                            "fullStart": 483,
                                                            "fullEnd": 488,
                                                            "start": 483,
                                                            "end": 488,
                                                            "fullWidth": 5,
                                                            "width": 5,
                                                            "text": "\"UTC\"",
                                                            "value": "UTC",
                                                            "valueText": "UTC"
                                                        }
                                                    }
                                                ],
                                                "closeBraceToken": {
                                                    "kind": "CloseBraceToken",
                                                    "fullStart": 488,
                                                    "fullEnd": 489,
                                                    "start": 488,
                                                    "end": 489,
                                                    "fullWidth": 1,
                                                    "width": 1,
                                                    "text": "}",
                                                    "value": "}",
                                                    "valueText": "}"
                                                }
                                            }
                                        ],
                                        "closeParenToken": {
                                            "kind": "CloseParenToken",
                                            "fullStart": 489,
                                            "fullEnd": 490,
                                            "start": 489,
                                            "end": 490,
                                            "fullWidth": 1,
                                            "width": 1,
                                            "text": ")",
                                            "value": ")",
                                            "valueText": ")"
                                        }
                                    }
                                }
                            }
                        }
                    ]
                },
                "semicolonToken": {
                    "kind": "SemicolonToken",
                    "fullStart": 490,
                    "fullEnd": 492,
                    "start": 490,
                    "end": 491,
                    "fullWidth": 2,
                    "width": 1,
                    "text": ";",
                    "value": ";",
                    "valueText": ";",
                    "hasTrailingTrivia": true,
                    "hasTrailingNewLine": true,
                    "trailingTrivia": [
                        {
                            "kind": "NewLineTrivia",
                            "text": "\n"
                        }
                    ]
                }
            },
            {
                "kind": "IfStatement",
                "fullStart": 492,
                "fullEnd": 688,
                "start": 569,
                "end": 687,
                "fullWidth": 196,
                "width": 118,
                "ifKeyword": {
                    "kind": "IfKeyword",
                    "fullStart": 492,
                    "fullEnd": 572,
                    "start": 569,
                    "end": 571,
                    "fullWidth": 80,
                    "width": 2,
                    "text": "if",
                    "value": "if",
                    "valueText": "if",
                    "hasLeadingTrivia": true,
                    "hasLeadingComment": true,
                    "hasLeadingNewLine": true,
                    "hasTrailingTrivia": true,
                    "leadingTrivia": [
                        {
                            "kind": "NewLineTrivia",
                            "text": "\n"
                        },
                        {
                            "kind": "SingleLineCommentTrivia",
                            "text": "// this test requires a Gregorian calendar, which we usually find in the US"
                        },
                        {
                            "kind": "NewLineTrivia",
                            "text": "\n"
                        }
                    ],
                    "trailingTrivia": [
                        {
                            "kind": "WhitespaceTrivia",
                            "text": " "
                        }
                    ]
                },
                "openParenToken": {
                    "kind": "OpenParenToken",
                    "fullStart": 572,
                    "fullEnd": 573,
                    "start": 572,
                    "end": 573,
                    "fullWidth": 1,
                    "width": 1,
                    "text": "(",
                    "value": "(",
                    "valueText": "("
                },
                "condition": {
                    "kind": "NotEqualsExpression",
                    "fullStart": 573,
                    "fullEnd": 620,
                    "start": 573,
                    "end": 620,
                    "fullWidth": 47,
                    "width": 47,
                    "left": {
                        "kind": "MemberAccessExpression",
                        "fullStart": 573,
                        "fullEnd": 607,
                        "start": 573,
                        "end": 606,
                        "fullWidth": 34,
                        "width": 33,
                        "expression": {
                            "kind": "InvocationExpression",
                            "fullStart": 573,
                            "fullEnd": 597,
                            "start": 573,
                            "end": 597,
                            "fullWidth": 24,
                            "width": 24,
                            "expression": {
                                "kind": "MemberAccessExpression",
                                "fullStart": 573,
                                "fullEnd": 595,
                                "start": 573,
                                "end": 595,
                                "fullWidth": 22,
                                "width": 22,
                                "expression": {
                                    "kind": "IdentifierName",
                                    "fullStart": 573,
                                    "fullEnd": 579,
                                    "start": 573,
                                    "end": 579,
                                    "fullWidth": 6,
                                    "width": 6,
                                    "text": "format",
                                    "value": "format",
                                    "valueText": "format"
                                },
                                "dotToken": {
                                    "kind": "DotToken",
                                    "fullStart": 579,
                                    "fullEnd": 580,
                                    "start": 579,
                                    "end": 580,
                                    "fullWidth": 1,
                                    "width": 1,
                                    "text": ".",
                                    "value": ".",
                                    "valueText": "."
                                },
                                "name": {
                                    "kind": "IdentifierName",
                                    "fullStart": 580,
                                    "fullEnd": 595,
                                    "start": 580,
                                    "end": 595,
                                    "fullWidth": 15,
                                    "width": 15,
                                    "text": "resolvedOptions",
                                    "value": "resolvedOptions",
                                    "valueText": "resolvedOptions"
                                }
                            },
                            "argumentList": {
                                "kind": "ArgumentList",
                                "fullStart": 595,
                                "fullEnd": 597,
                                "start": 595,
                                "end": 597,
                                "fullWidth": 2,
                                "width": 2,
                                "openParenToken": {
                                    "kind": "OpenParenToken",
                                    "fullStart": 595,
                                    "fullEnd": 596,
                                    "start": 595,
                                    "end": 596,
                                    "fullWidth": 1,
                                    "width": 1,
                                    "text": "(",
                                    "value": "(",
                                    "valueText": "("
                                },
                                "arguments": [],
                                "closeParenToken": {
                                    "kind": "CloseParenToken",
                                    "fullStart": 596,
                                    "fullEnd": 597,
                                    "start": 596,
                                    "end": 597,
                                    "fullWidth": 1,
                                    "width": 1,
                                    "text": ")",
                                    "value": ")",
                                    "valueText": ")"
                                }
                            }
                        },
                        "dotToken": {
                            "kind": "DotToken",
                            "fullStart": 597,
                            "fullEnd": 598,
                            "start": 597,
                            "end": 598,
                            "fullWidth": 1,
                            "width": 1,
                            "text": ".",
                            "value": ".",
                            "valueText": "."
                        },
                        "name": {
                            "kind": "IdentifierName",
                            "fullStart": 598,
                            "fullEnd": 607,
                            "start": 598,
                            "end": 606,
                            "fullWidth": 9,
                            "width": 8,
                            "text": "calendar",
                            "value": "calendar",
                            "valueText": "calendar",
                            "hasTrailingTrivia": true,
                            "trailingTrivia": [
                                {
                                    "kind": "WhitespaceTrivia",
                                    "text": " "
                                }
                            ]
                        }
                    },
                    "operatorToken": {
                        "kind": "ExclamationEqualsEqualsToken",
                        "fullStart": 607,
                        "fullEnd": 611,
                        "start": 607,
                        "end": 610,
                        "fullWidth": 4,
                        "width": 3,
                        "text": "!==",
                        "value": "!==",
                        "valueText": "!==",
                        "hasTrailingTrivia": true,
                        "trailingTrivia": [
                            {
                                "kind": "WhitespaceTrivia",
                                "text": " "
                            }
                        ]
                    },
                    "right": {
                        "kind": "StringLiteral",
                        "fullStart": 611,
                        "fullEnd": 620,
                        "start": 611,
                        "end": 620,
                        "fullWidth": 9,
                        "width": 9,
                        "text": "\"gregory\"",
                        "value": "gregory",
                        "valueText": "gregory"
                    }
                },
                "closeParenToken": {
                    "kind": "CloseParenToken",
                    "fullStart": 620,
                    "fullEnd": 622,
                    "start": 620,
                    "end": 621,
                    "fullWidth": 2,
                    "width": 1,
                    "text": ")",
                    "value": ")",
                    "valueText": ")",
                    "hasTrailingTrivia": true,
                    "trailingTrivia": [
                        {
                            "kind": "WhitespaceTrivia",
                            "text": " "
                        }
                    ]
                },
                "statement": {
                    "kind": "Block",
                    "fullStart": 622,
                    "fullEnd": 688,
                    "start": 622,
                    "end": 687,
                    "fullWidth": 66,
                    "width": 65,
                    "openBraceToken": {
                        "kind": "OpenBraceToken",
                        "fullStart": 622,
                        "fullEnd": 624,
                        "start": 622,
                        "end": 623,
                        "fullWidth": 2,
                        "width": 1,
                        "text": "{",
                        "value": "{",
                        "valueText": "{",
                        "hasTrailingTrivia": true,
                        "hasTrailingNewLine": true,
                        "trailingTrivia": [
                            {
                                "kind": "NewLineTrivia",
                                "text": "\n"
                            }
                        ]
                    },
                    "statements": [
                        {
                            "kind": "ExpressionStatement",
                            "fullStart": 624,
                            "fullEnd": 686,
                            "start": 628,
                            "end": 685,
                            "fullWidth": 62,
                            "width": 57,
                            "expression": {
                                "kind": "InvocationExpression",
                                "fullStart": 624,
                                "fullEnd": 684,
                                "start": 628,
                                "end": 684,
                                "fullWidth": 60,
                                "width": 56,
                                "expression": {
                                    "kind": "IdentifierName",
                                    "fullStart": 624,
                                    "fullEnd": 634,
                                    "start": 628,
                                    "end": 634,
                                    "fullWidth": 10,
                                    "width": 6,
                                    "text": "$ERROR",
                                    "value": "$ERROR",
                                    "valueText": "$ERROR",
                                    "hasLeadingTrivia": true,
                                    "leadingTrivia": [
                                        {
                                            "kind": "WhitespaceTrivia",
                                            "text": "    "
                                        }
                                    ]
                                },
                                "argumentList": {
                                    "kind": "ArgumentList",
                                    "fullStart": 634,
                                    "fullEnd": 684,
                                    "start": 634,
                                    "end": 684,
                                    "fullWidth": 50,
                                    "width": 50,
                                    "openParenToken": {
                                        "kind": "OpenParenToken",
                                        "fullStart": 634,
                                        "fullEnd": 635,
                                        "start": 634,
                                        "end": 635,
                                        "fullWidth": 1,
                                        "width": 1,
                                        "text": "(",
                                        "value": "(",
                                        "valueText": "("
                                    },
                                    "arguments": [
                                        {
                                            "kind": "StringLiteral",
                                            "fullStart": 635,
                                            "fullEnd": 683,
                                            "start": 635,
                                            "end": 683,
                                            "fullWidth": 48,
                                            "width": 48,
                                            "text": "\"Internal error: Didn't find Gregorian calendar\"",
                                            "value": "Internal error: Didn't find Gregorian calendar",
                                            "valueText": "Internal error: Didn't find Gregorian calendar"
                                        }
                                    ],
                                    "closeParenToken": {
                                        "kind": "CloseParenToken",
                                        "fullStart": 683,
                                        "fullEnd": 684,
                                        "start": 683,
                                        "end": 684,
                                        "fullWidth": 1,
                                        "width": 1,
                                        "text": ")",
                                        "value": ")",
                                        "valueText": ")"
                                    }
                                }
                            },
                            "semicolonToken": {
                                "kind": "SemicolonToken",
                                "fullStart": 684,
                                "fullEnd": 686,
                                "start": 684,
                                "end": 685,
                                "fullWidth": 2,
                                "width": 1,
                                "text": ";",
                                "value": ";",
                                "valueText": ";",
                                "hasTrailingTrivia": true,
                                "hasTrailingNewLine": true,
                                "trailingTrivia": [
                                    {
                                        "kind": "NewLineTrivia",
                                        "text": "\n"
                                    }
                                ]
                            }
                        }
                    ],
                    "closeBraceToken": {
                        "kind": "CloseBraceToken",
                        "fullStart": 686,
                        "fullEnd": 688,
                        "start": 686,
                        "end": 687,
                        "fullWidth": 2,
                        "width": 1,
                        "text": "}",
                        "value": "}",
                        "valueText": "}",
                        "hasTrailingTrivia": true,
                        "hasTrailingNewLine": true,
                        "trailingTrivia": [
                            {
                                "kind": "NewLineTrivia",
                                "text": "\n"
                            }
                        ]
                    }
                }
            },
            {
                "kind": "ExpressionStatement",
                "fullStart": 688,
                "fullEnd": 1160,
                "start": 689,
                "end": 1159,
                "fullWidth": 472,
                "width": 470,
                "expression": {
                    "kind": "InvocationExpression",
                    "fullStart": 688,
                    "fullEnd": 1158,
                    "start": 689,
                    "end": 1158,
                    "fullWidth": 470,
                    "width": 469,
                    "expression": {
                        "kind": "MemberAccessExpression",
                        "fullStart": 688,
                        "fullEnd": 702,
                        "start": 689,
                        "end": 702,
                        "fullWidth": 14,
                        "width": 13,
                        "expression": {
                            "kind": "IdentifierName",
                            "fullStart": 688,
                            "fullEnd": 694,
                            "start": 689,
                            "end": 694,
                            "fullWidth": 6,
                            "width": 5,
                            "text": "dates",
                            "value": "dates",
                            "valueText": "dates",
                            "hasLeadingTrivia": true,
                            "hasLeadingNewLine": true,
                            "leadingTrivia": [
                                {
                                    "kind": "NewLineTrivia",
                                    "text": "\n"
                                }
                            ]
                        },
                        "dotToken": {
                            "kind": "DotToken",
                            "fullStart": 694,
                            "fullEnd": 695,
                            "start": 694,
                            "end": 695,
                            "fullWidth": 1,
                            "width": 1,
                            "text": ".",
                            "value": ".",
                            "valueText": "."
                        },
                        "name": {
                            "kind": "IdentifierName",
                            "fullStart": 695,
                            "fullEnd": 702,
                            "start": 695,
                            "end": 702,
                            "fullWidth": 7,
                            "width": 7,
                            "text": "forEach",
                            "value": "forEach",
                            "valueText": "forEach"
                        }
                    },
                    "argumentList": {
                        "kind": "ArgumentList",
                        "fullStart": 702,
                        "fullEnd": 1158,
                        "start": 702,
                        "end": 1158,
                        "fullWidth": 456,
                        "width": 456,
                        "openParenToken": {
                            "kind": "OpenParenToken",
                            "fullStart": 702,
                            "fullEnd": 703,
                            "start": 702,
                            "end": 703,
                            "fullWidth": 1,
                            "width": 1,
                            "text": "(",
                            "value": "(",
                            "valueText": "("
                        },
                        "arguments": [
                            {
                                "kind": "FunctionExpression",
                                "fullStart": 703,
                                "fullEnd": 1157,
                                "start": 703,
                                "end": 1157,
                                "fullWidth": 454,
                                "width": 454,
                                "functionKeyword": {
                                    "kind": "FunctionKeyword",
                                    "fullStart": 703,
                                    "fullEnd": 712,
                                    "start": 703,
                                    "end": 711,
                                    "fullWidth": 9,
                                    "width": 8,
                                    "text": "function",
                                    "value": "function",
                                    "valueText": "function",
                                    "hasTrailingTrivia": true,
                                    "trailingTrivia": [
                                        {
                                            "kind": "WhitespaceTrivia",
                                            "text": " "
                                        }
                                    ]
                                },
                                "callSignature": {
                                    "kind": "CallSignature",
                                    "fullStart": 712,
                                    "fullEnd": 719,
                                    "start": 712,
                                    "end": 718,
                                    "fullWidth": 7,
                                    "width": 6,
                                    "parameterList": {
                                        "kind": "ParameterList",
                                        "fullStart": 712,
                                        "fullEnd": 719,
                                        "start": 712,
                                        "end": 718,
                                        "fullWidth": 7,
                                        "width": 6,
                                        "openParenToken": {
                                            "kind": "OpenParenToken",
                                            "fullStart": 712,
                                            "fullEnd": 713,
                                            "start": 712,
                                            "end": 713,
                                            "fullWidth": 1,
                                            "width": 1,
                                            "text": "(",
                                            "value": "(",
                                            "valueText": "("
                                        },
                                        "parameters": [
                                            {
                                                "kind": "Parameter",
                                                "fullStart": 713,
                                                "fullEnd": 717,
                                                "start": 713,
                                                "end": 717,
                                                "fullWidth": 4,
<<<<<<< HEAD
                                                "width": 4,
=======
                                                "modifiers": [],
>>>>>>> e3c38734
                                                "identifier": {
                                                    "kind": "IdentifierName",
                                                    "fullStart": 713,
                                                    "fullEnd": 717,
                                                    "start": 713,
                                                    "end": 717,
                                                    "fullWidth": 4,
                                                    "width": 4,
                                                    "text": "date",
                                                    "value": "date",
                                                    "valueText": "date"
                                                }
                                            }
                                        ],
                                        "closeParenToken": {
                                            "kind": "CloseParenToken",
                                            "fullStart": 717,
                                            "fullEnd": 719,
                                            "start": 717,
                                            "end": 718,
                                            "fullWidth": 2,
                                            "width": 1,
                                            "text": ")",
                                            "value": ")",
                                            "valueText": ")",
                                            "hasTrailingTrivia": true,
                                            "trailingTrivia": [
                                                {
                                                    "kind": "WhitespaceTrivia",
                                                    "text": " "
                                                }
                                            ]
                                        }
                                    }
                                },
                                "block": {
                                    "kind": "Block",
                                    "fullStart": 719,
                                    "fullEnd": 1157,
                                    "start": 719,
                                    "end": 1157,
                                    "fullWidth": 438,
                                    "width": 438,
                                    "openBraceToken": {
                                        "kind": "OpenBraceToken",
                                        "fullStart": 719,
                                        "fullEnd": 721,
                                        "start": 719,
                                        "end": 720,
                                        "fullWidth": 2,
                                        "width": 1,
                                        "text": "{",
                                        "value": "{",
                                        "valueText": "{",
                                        "hasTrailingTrivia": true,
                                        "hasTrailingNewLine": true,
                                        "trailingTrivia": [
                                            {
                                                "kind": "NewLineTrivia",
                                                "text": "\n"
                                            }
                                        ]
                                    },
                                    "statements": [
                                        {
                                            "kind": "VariableStatement",
                                            "fullStart": 721,
                                            "fullEnd": 769,
                                            "start": 725,
                                            "end": 768,
                                            "fullWidth": 48,
                                            "width": 43,
                                            "modifiers": [],
                                            "variableDeclaration": {
                                                "kind": "VariableDeclaration",
                                                "fullStart": 721,
                                                "fullEnd": 767,
                                                "start": 725,
                                                "end": 767,
                                                "fullWidth": 46,
                                                "width": 42,
                                                "varKeyword": {
                                                    "kind": "VarKeyword",
                                                    "fullStart": 721,
                                                    "fullEnd": 729,
                                                    "start": 725,
                                                    "end": 728,
                                                    "fullWidth": 8,
                                                    "width": 3,
                                                    "text": "var",
                                                    "value": "var",
                                                    "valueText": "var",
                                                    "hasLeadingTrivia": true,
                                                    "hasTrailingTrivia": true,
                                                    "leadingTrivia": [
                                                        {
                                                            "kind": "WhitespaceTrivia",
                                                            "text": "    "
                                                        }
                                                    ],
                                                    "trailingTrivia": [
                                                        {
                                                            "kind": "WhitespaceTrivia",
                                                            "text": " "
                                                        }
                                                    ]
                                                },
                                                "variableDeclarators": [
                                                    {
                                                        "kind": "VariableDeclarator",
                                                        "fullStart": 729,
                                                        "fullEnd": 767,
                                                        "start": 729,
                                                        "end": 767,
                                                        "fullWidth": 38,
                                                        "width": 38,
                                                        "identifier": {
                                                            "kind": "IdentifierName",
                                                            "fullStart": 729,
                                                            "fullEnd": 734,
                                                            "start": 729,
                                                            "end": 733,
                                                            "fullWidth": 5,
                                                            "width": 4,
                                                            "text": "year",
                                                            "value": "year",
                                                            "valueText": "year",
                                                            "hasTrailingTrivia": true,
                                                            "trailingTrivia": [
                                                                {
                                                                    "kind": "WhitespaceTrivia",
                                                                    "text": " "
                                                                }
                                                            ]
                                                        },
                                                        "equalsValueClause": {
                                                            "kind": "EqualsValueClause",
                                                            "fullStart": 734,
                                                            "fullEnd": 767,
                                                            "start": 734,
                                                            "end": 767,
                                                            "fullWidth": 33,
                                                            "width": 33,
                                                            "equalsToken": {
                                                                "kind": "EqualsToken",
                                                                "fullStart": 734,
                                                                "fullEnd": 736,
                                                                "start": 734,
                                                                "end": 735,
                                                                "fullWidth": 2,
                                                                "width": 1,
                                                                "text": "=",
                                                                "value": "=",
                                                                "valueText": "=",
                                                                "hasTrailingTrivia": true,
                                                                "trailingTrivia": [
                                                                    {
                                                                        "kind": "WhitespaceTrivia",
                                                                        "text": " "
                                                                    }
                                                                ]
                                                            },
                                                            "value": {
                                                                "kind": "InvocationExpression",
                                                                "fullStart": 736,
                                                                "fullEnd": 767,
                                                                "start": 736,
                                                                "end": 767,
                                                                "fullWidth": 31,
                                                                "width": 31,
                                                                "expression": {
                                                                    "kind": "MemberAccessExpression",
                                                                    "fullStart": 736,
                                                                    "fullEnd": 765,
                                                                    "start": 736,
                                                                    "end": 765,
                                                                    "fullWidth": 29,
                                                                    "width": 29,
                                                                    "expression": {
                                                                        "kind": "ObjectCreationExpression",
                                                                        "fullStart": 736,
                                                                        "fullEnd": 750,
                                                                        "start": 736,
                                                                        "end": 750,
                                                                        "fullWidth": 14,
                                                                        "width": 14,
                                                                        "newKeyword": {
                                                                            "kind": "NewKeyword",
                                                                            "fullStart": 736,
                                                                            "fullEnd": 740,
                                                                            "start": 736,
                                                                            "end": 739,
                                                                            "fullWidth": 4,
                                                                            "width": 3,
                                                                            "text": "new",
                                                                            "value": "new",
                                                                            "valueText": "new",
                                                                            "hasTrailingTrivia": true,
                                                                            "trailingTrivia": [
                                                                                {
                                                                                    "kind": "WhitespaceTrivia",
                                                                                    "text": " "
                                                                                }
                                                                            ]
                                                                        },
                                                                        "expression": {
                                                                            "kind": "IdentifierName",
                                                                            "fullStart": 740,
                                                                            "fullEnd": 744,
                                                                            "start": 740,
                                                                            "end": 744,
                                                                            "fullWidth": 4,
                                                                            "width": 4,
                                                                            "text": "Date",
                                                                            "value": "Date",
                                                                            "valueText": "Date"
                                                                        },
                                                                        "argumentList": {
                                                                            "kind": "ArgumentList",
                                                                            "fullStart": 744,
                                                                            "fullEnd": 750,
                                                                            "start": 744,
                                                                            "end": 750,
                                                                            "fullWidth": 6,
                                                                            "width": 6,
                                                                            "openParenToken": {
                                                                                "kind": "OpenParenToken",
                                                                                "fullStart": 744,
                                                                                "fullEnd": 745,
                                                                                "start": 744,
                                                                                "end": 745,
                                                                                "fullWidth": 1,
                                                                                "width": 1,
                                                                                "text": "(",
                                                                                "value": "(",
                                                                                "valueText": "("
                                                                            },
                                                                            "arguments": [
                                                                                {
                                                                                    "kind": "IdentifierName",
                                                                                    "fullStart": 745,
                                                                                    "fullEnd": 749,
                                                                                    "start": 745,
                                                                                    "end": 749,
                                                                                    "fullWidth": 4,
                                                                                    "width": 4,
                                                                                    "text": "date",
                                                                                    "value": "date",
                                                                                    "valueText": "date"
                                                                                }
                                                                            ],
                                                                            "closeParenToken": {
                                                                                "kind": "CloseParenToken",
                                                                                "fullStart": 749,
                                                                                "fullEnd": 750,
                                                                                "start": 749,
                                                                                "end": 750,
                                                                                "fullWidth": 1,
                                                                                "width": 1,
                                                                                "text": ")",
                                                                                "value": ")",
                                                                                "valueText": ")"
                                                                            }
                                                                        }
                                                                    },
                                                                    "dotToken": {
                                                                        "kind": "DotToken",
                                                                        "fullStart": 750,
                                                                        "fullEnd": 751,
                                                                        "start": 750,
                                                                        "end": 751,
                                                                        "fullWidth": 1,
                                                                        "width": 1,
                                                                        "text": ".",
                                                                        "value": ".",
                                                                        "valueText": "."
                                                                    },
                                                                    "name": {
                                                                        "kind": "IdentifierName",
                                                                        "fullStart": 751,
                                                                        "fullEnd": 765,
                                                                        "start": 751,
                                                                        "end": 765,
                                                                        "fullWidth": 14,
                                                                        "width": 14,
                                                                        "text": "getUTCFullYear",
                                                                        "value": "getUTCFullYear",
                                                                        "valueText": "getUTCFullYear"
                                                                    }
                                                                },
                                                                "argumentList": {
                                                                    "kind": "ArgumentList",
                                                                    "fullStart": 765,
                                                                    "fullEnd": 767,
                                                                    "start": 765,
                                                                    "end": 767,
                                                                    "fullWidth": 2,
                                                                    "width": 2,
                                                                    "openParenToken": {
                                                                        "kind": "OpenParenToken",
                                                                        "fullStart": 765,
                                                                        "fullEnd": 766,
                                                                        "start": 765,
                                                                        "end": 766,
                                                                        "fullWidth": 1,
                                                                        "width": 1,
                                                                        "text": "(",
                                                                        "value": "(",
                                                                        "valueText": "("
                                                                    },
                                                                    "arguments": [],
                                                                    "closeParenToken": {
                                                                        "kind": "CloseParenToken",
                                                                        "fullStart": 766,
                                                                        "fullEnd": 767,
                                                                        "start": 766,
                                                                        "end": 767,
                                                                        "fullWidth": 1,
                                                                        "width": 1,
                                                                        "text": ")",
                                                                        "value": ")",
                                                                        "valueText": ")"
                                                                    }
                                                                }
                                                            }
                                                        }
                                                    }
                                                ]
                                            },
                                            "semicolonToken": {
                                                "kind": "SemicolonToken",
                                                "fullStart": 767,
                                                "fullEnd": 769,
                                                "start": 767,
                                                "end": 768,
                                                "fullWidth": 2,
                                                "width": 1,
                                                "text": ";",
                                                "value": ";",
                                                "valueText": ";",
                                                "hasTrailingTrivia": true,
                                                "hasTrailingNewLine": true,
                                                "trailingTrivia": [
                                                    {
                                                        "kind": "NewLineTrivia",
                                                        "text": "\n"
                                                    }
                                                ]
                                            }
                                        },
                                        {
                                            "kind": "VariableStatement",
                                            "fullStart": 769,
                                            "fullEnd": 821,
                                            "start": 773,
                                            "end": 820,
                                            "fullWidth": 52,
                                            "width": 47,
                                            "modifiers": [],
                                            "variableDeclaration": {
                                                "kind": "VariableDeclaration",
                                                "fullStart": 769,
                                                "fullEnd": 819,
                                                "start": 773,
                                                "end": 819,
                                                "fullWidth": 50,
                                                "width": 46,
                                                "varKeyword": {
                                                    "kind": "VarKeyword",
                                                    "fullStart": 769,
                                                    "fullEnd": 777,
                                                    "start": 773,
                                                    "end": 776,
                                                    "fullWidth": 8,
                                                    "width": 3,
                                                    "text": "var",
                                                    "value": "var",
                                                    "valueText": "var",
                                                    "hasLeadingTrivia": true,
                                                    "hasTrailingTrivia": true,
                                                    "leadingTrivia": [
                                                        {
                                                            "kind": "WhitespaceTrivia",
                                                            "text": "    "
                                                        }
                                                    ],
                                                    "trailingTrivia": [
                                                        {
                                                            "kind": "WhitespaceTrivia",
                                                            "text": " "
                                                        }
                                                    ]
                                                },
                                                "variableDeclarators": [
                                                    {
                                                        "kind": "VariableDeclarator",
                                                        "fullStart": 777,
                                                        "fullEnd": 819,
                                                        "start": 777,
                                                        "end": 819,
                                                        "fullWidth": 42,
                                                        "width": 42,
                                                        "identifier": {
                                                            "kind": "IdentifierName",
                                                            "fullStart": 777,
                                                            "fullEnd": 790,
                                                            "start": 777,
                                                            "end": 789,
                                                            "fullWidth": 13,
                                                            "width": 12,
                                                            "text": "expectedYear",
                                                            "value": "expectedYear",
                                                            "valueText": "expectedYear",
                                                            "hasTrailingTrivia": true,
                                                            "trailingTrivia": [
                                                                {
                                                                    "kind": "WhitespaceTrivia",
                                                                    "text": " "
                                                                }
                                                            ]
                                                        },
                                                        "equalsValueClause": {
                                                            "kind": "EqualsValueClause",
                                                            "fullStart": 790,
                                                            "fullEnd": 819,
                                                            "start": 790,
                                                            "end": 819,
                                                            "fullWidth": 29,
                                                            "width": 29,
                                                            "equalsToken": {
                                                                "kind": "EqualsToken",
                                                                "fullStart": 790,
                                                                "fullEnd": 792,
                                                                "start": 790,
                                                                "end": 791,
                                                                "fullWidth": 2,
                                                                "width": 1,
                                                                "text": "=",
                                                                "value": "=",
                                                                "valueText": "=",
                                                                "hasTrailingTrivia": true,
                                                                "trailingTrivia": [
                                                                    {
                                                                        "kind": "WhitespaceTrivia",
                                                                        "text": " "
                                                                    }
                                                                ]
                                                            },
                                                            "value": {
                                                                "kind": "ConditionalExpression",
                                                                "fullStart": 792,
                                                                "fullEnd": 819,
                                                                "start": 792,
                                                                "end": 819,
                                                                "fullWidth": 27,
                                                                "width": 27,
                                                                "condition": {
                                                                    "kind": "LessThanOrEqualExpression",
                                                                    "fullStart": 792,
                                                                    "fullEnd": 802,
                                                                    "start": 792,
                                                                    "end": 801,
                                                                    "fullWidth": 10,
                                                                    "width": 9,
                                                                    "left": {
                                                                        "kind": "IdentifierName",
                                                                        "fullStart": 792,
                                                                        "fullEnd": 797,
                                                                        "start": 792,
                                                                        "end": 796,
                                                                        "fullWidth": 5,
                                                                        "width": 4,
                                                                        "text": "year",
                                                                        "value": "year",
                                                                        "valueText": "year",
                                                                        "hasTrailingTrivia": true,
                                                                        "trailingTrivia": [
                                                                            {
                                                                                "kind": "WhitespaceTrivia",
                                                                                "text": " "
                                                                            }
                                                                        ]
                                                                    },
                                                                    "operatorToken": {
                                                                        "kind": "LessThanEqualsToken",
                                                                        "fullStart": 797,
                                                                        "fullEnd": 800,
                                                                        "start": 797,
                                                                        "end": 799,
                                                                        "fullWidth": 3,
                                                                        "width": 2,
                                                                        "text": "<=",
                                                                        "value": "<=",
                                                                        "valueText": "<=",
                                                                        "hasTrailingTrivia": true,
                                                                        "trailingTrivia": [
                                                                            {
                                                                                "kind": "WhitespaceTrivia",
                                                                                "text": " "
                                                                            }
                                                                        ]
                                                                    },
                                                                    "right": {
                                                                        "kind": "NumericLiteral",
                                                                        "fullStart": 800,
                                                                        "fullEnd": 802,
                                                                        "start": 800,
                                                                        "end": 801,
                                                                        "fullWidth": 2,
                                                                        "width": 1,
                                                                        "text": "0",
                                                                        "value": 0,
                                                                        "valueText": "0",
                                                                        "hasTrailingTrivia": true,
                                                                        "trailingTrivia": [
                                                                            {
                                                                                "kind": "WhitespaceTrivia",
                                                                                "text": " "
                                                                            }
                                                                        ]
                                                                    }
                                                                },
                                                                "questionToken": {
                                                                    "kind": "QuestionToken",
                                                                    "fullStart": 802,
                                                                    "fullEnd": 804,
                                                                    "start": 802,
                                                                    "end": 803,
                                                                    "fullWidth": 2,
                                                                    "width": 1,
                                                                    "text": "?",
                                                                    "value": "?",
                                                                    "valueText": "?",
                                                                    "hasTrailingTrivia": true,
                                                                    "trailingTrivia": [
                                                                        {
                                                                            "kind": "WhitespaceTrivia",
                                                                            "text": " "
                                                                        }
                                                                    ]
                                                                },
                                                                "whenTrue": {
                                                                    "kind": "SubtractExpression",
                                                                    "fullStart": 804,
                                                                    "fullEnd": 813,
                                                                    "start": 804,
                                                                    "end": 812,
                                                                    "fullWidth": 9,
                                                                    "width": 8,
                                                                    "left": {
                                                                        "kind": "NumericLiteral",
                                                                        "fullStart": 804,
                                                                        "fullEnd": 806,
                                                                        "start": 804,
                                                                        "end": 805,
                                                                        "fullWidth": 2,
                                                                        "width": 1,
                                                                        "text": "1",
                                                                        "value": 1,
                                                                        "valueText": "1",
                                                                        "hasTrailingTrivia": true,
                                                                        "trailingTrivia": [
                                                                            {
                                                                                "kind": "WhitespaceTrivia",
                                                                                "text": " "
                                                                            }
                                                                        ]
                                                                    },
                                                                    "operatorToken": {
                                                                        "kind": "MinusToken",
                                                                        "fullStart": 806,
                                                                        "fullEnd": 808,
                                                                        "start": 806,
                                                                        "end": 807,
                                                                        "fullWidth": 2,
                                                                        "width": 1,
                                                                        "text": "-",
                                                                        "value": "-",
                                                                        "valueText": "-",
                                                                        "hasTrailingTrivia": true,
                                                                        "trailingTrivia": [
                                                                            {
                                                                                "kind": "WhitespaceTrivia",
                                                                                "text": " "
                                                                            }
                                                                        ]
                                                                    },
                                                                    "right": {
                                                                        "kind": "IdentifierName",
                                                                        "fullStart": 808,
                                                                        "fullEnd": 813,
                                                                        "start": 808,
                                                                        "end": 812,
                                                                        "fullWidth": 5,
                                                                        "width": 4,
                                                                        "text": "year",
                                                                        "value": "year",
                                                                        "valueText": "year",
                                                                        "hasTrailingTrivia": true,
                                                                        "trailingTrivia": [
                                                                            {
                                                                                "kind": "WhitespaceTrivia",
                                                                                "text": " "
                                                                            }
                                                                        ]
                                                                    }
                                                                },
                                                                "colonToken": {
                                                                    "kind": "ColonToken",
                                                                    "fullStart": 813,
                                                                    "fullEnd": 815,
                                                                    "start": 813,
                                                                    "end": 814,
                                                                    "fullWidth": 2,
                                                                    "width": 1,
                                                                    "text": ":",
                                                                    "value": ":",
                                                                    "valueText": ":",
                                                                    "hasTrailingTrivia": true,
                                                                    "trailingTrivia": [
                                                                        {
                                                                            "kind": "WhitespaceTrivia",
                                                                            "text": " "
                                                                        }
                                                                    ]
                                                                },
                                                                "whenFalse": {
                                                                    "kind": "IdentifierName",
                                                                    "fullStart": 815,
                                                                    "fullEnd": 819,
                                                                    "start": 815,
                                                                    "end": 819,
                                                                    "fullWidth": 4,
                                                                    "width": 4,
                                                                    "text": "year",
                                                                    "value": "year",
                                                                    "valueText": "year"
                                                                }
                                                            }
                                                        }
                                                    }
                                                ]
                                            },
                                            "semicolonToken": {
                                                "kind": "SemicolonToken",
                                                "fullStart": 819,
                                                "fullEnd": 821,
                                                "start": 819,
                                                "end": 820,
                                                "fullWidth": 2,
                                                "width": 1,
                                                "text": ";",
                                                "value": ";",
                                                "valueText": ";",
                                                "hasTrailingTrivia": true,
                                                "hasTrailingNewLine": true,
                                                "trailingTrivia": [
                                                    {
                                                        "kind": "NewLineTrivia",
                                                        "text": "\n"
                                                    }
                                                ]
                                            }
                                        },
                                        {
                                            "kind": "VariableStatement",
                                            "fullStart": 821,
                                            "fullEnd": 912,
                                            "start": 825,
                                            "end": 911,
                                            "fullWidth": 91,
                                            "width": 86,
                                            "modifiers": [],
                                            "variableDeclaration": {
                                                "kind": "VariableDeclaration",
                                                "fullStart": 821,
                                                "fullEnd": 910,
                                                "start": 825,
                                                "end": 910,
                                                "fullWidth": 89,
                                                "width": 85,
                                                "varKeyword": {
                                                    "kind": "VarKeyword",
                                                    "fullStart": 821,
                                                    "fullEnd": 829,
                                                    "start": 825,
                                                    "end": 828,
                                                    "fullWidth": 8,
                                                    "width": 3,
                                                    "text": "var",
                                                    "value": "var",
                                                    "valueText": "var",
                                                    "hasLeadingTrivia": true,
                                                    "hasTrailingTrivia": true,
                                                    "leadingTrivia": [
                                                        {
                                                            "kind": "WhitespaceTrivia",
                                                            "text": "    "
                                                        }
                                                    ],
                                                    "trailingTrivia": [
                                                        {
                                                            "kind": "WhitespaceTrivia",
                                                            "text": " "
                                                        }
                                                    ]
                                                },
                                                "variableDeclarators": [
                                                    {
                                                        "kind": "VariableDeclarator",
                                                        "fullStart": 829,
                                                        "fullEnd": 910,
                                                        "start": 829,
                                                        "end": 910,
                                                        "fullWidth": 81,
                                                        "width": 81,
                                                        "identifier": {
                                                            "kind": "IdentifierName",
                                                            "fullStart": 829,
                                                            "fullEnd": 848,
                                                            "start": 829,
                                                            "end": 847,
                                                            "fullWidth": 19,
                                                            "width": 18,
                                                            "text": "expectedYearString",
                                                            "value": "expectedYearString",
                                                            "valueText": "expectedYearString",
                                                            "hasTrailingTrivia": true,
                                                            "trailingTrivia": [
                                                                {
                                                                    "kind": "WhitespaceTrivia",
                                                                    "text": " "
                                                                }
                                                            ]
                                                        },
                                                        "equalsValueClause": {
                                                            "kind": "EqualsValueClause",
                                                            "fullStart": 848,
                                                            "fullEnd": 910,
                                                            "start": 848,
                                                            "end": 910,
                                                            "fullWidth": 62,
                                                            "width": 62,
                                                            "equalsToken": {
                                                                "kind": "EqualsToken",
                                                                "fullStart": 848,
                                                                "fullEnd": 850,
                                                                "start": 848,
                                                                "end": 849,
                                                                "fullWidth": 2,
                                                                "width": 1,
                                                                "text": "=",
                                                                "value": "=",
                                                                "valueText": "=",
                                                                "hasTrailingTrivia": true,
                                                                "trailingTrivia": [
                                                                    {
                                                                        "kind": "WhitespaceTrivia",
                                                                        "text": " "
                                                                    }
                                                                ]
                                                            },
                                                            "value": {
                                                                "kind": "InvocationExpression",
                                                                "fullStart": 850,
                                                                "fullEnd": 910,
                                                                "start": 850,
                                                                "end": 910,
                                                                "fullWidth": 60,
                                                                "width": 60,
                                                                "expression": {
                                                                    "kind": "MemberAccessExpression",
                                                                    "fullStart": 850,
                                                                    "fullEnd": 877,
                                                                    "start": 850,
                                                                    "end": 877,
                                                                    "fullWidth": 27,
                                                                    "width": 27,
                                                                    "expression": {
                                                                        "kind": "IdentifierName",
                                                                        "fullStart": 850,
                                                                        "fullEnd": 862,
                                                                        "start": 850,
                                                                        "end": 862,
                                                                        "fullWidth": 12,
                                                                        "width": 12,
                                                                        "text": "expectedYear",
                                                                        "value": "expectedYear",
                                                                        "valueText": "expectedYear"
                                                                    },
                                                                    "dotToken": {
                                                                        "kind": "DotToken",
                                                                        "fullStart": 862,
                                                                        "fullEnd": 863,
                                                                        "start": 862,
                                                                        "end": 863,
                                                                        "fullWidth": 1,
                                                                        "width": 1,
                                                                        "text": ".",
                                                                        "value": ".",
                                                                        "valueText": "."
                                                                    },
                                                                    "name": {
                                                                        "kind": "IdentifierName",
                                                                        "fullStart": 863,
                                                                        "fullEnd": 877,
                                                                        "start": 863,
                                                                        "end": 877,
                                                                        "fullWidth": 14,
                                                                        "width": 14,
                                                                        "text": "toLocaleString",
                                                                        "value": "toLocaleString",
                                                                        "valueText": "toLocaleString"
                                                                    }
                                                                },
                                                                "argumentList": {
                                                                    "kind": "ArgumentList",
                                                                    "fullStart": 877,
                                                                    "fullEnd": 910,
                                                                    "start": 877,
                                                                    "end": 910,
                                                                    "fullWidth": 33,
                                                                    "width": 33,
                                                                    "openParenToken": {
                                                                        "kind": "OpenParenToken",
                                                                        "fullStart": 877,
                                                                        "fullEnd": 878,
                                                                        "start": 877,
                                                                        "end": 878,
                                                                        "fullWidth": 1,
                                                                        "width": 1,
                                                                        "text": "(",
                                                                        "value": "(",
                                                                        "valueText": "("
                                                                    },
                                                                    "arguments": [
                                                                        {
                                                                            "kind": "ArrayLiteralExpression",
                                                                            "fullStart": 878,
                                                                            "fullEnd": 887,
                                                                            "start": 878,
                                                                            "end": 887,
                                                                            "fullWidth": 9,
                                                                            "width": 9,
                                                                            "openBracketToken": {
                                                                                "kind": "OpenBracketToken",
                                                                                "fullStart": 878,
                                                                                "fullEnd": 879,
                                                                                "start": 878,
                                                                                "end": 879,
                                                                                "fullWidth": 1,
                                                                                "width": 1,
                                                                                "text": "[",
                                                                                "value": "[",
                                                                                "valueText": "["
                                                                            },
                                                                            "expressions": [
                                                                                {
                                                                                    "kind": "StringLiteral",
                                                                                    "fullStart": 879,
                                                                                    "fullEnd": 886,
                                                                                    "start": 879,
                                                                                    "end": 886,
                                                                                    "fullWidth": 7,
                                                                                    "width": 7,
                                                                                    "text": "\"en-US\"",
                                                                                    "value": "en-US",
                                                                                    "valueText": "en-US"
                                                                                }
                                                                            ],
                                                                            "closeBracketToken": {
                                                                                "kind": "CloseBracketToken",
                                                                                "fullStart": 886,
                                                                                "fullEnd": 887,
                                                                                "start": 886,
                                                                                "end": 887,
                                                                                "fullWidth": 1,
                                                                                "width": 1,
                                                                                "text": "]",
                                                                                "value": "]",
                                                                                "valueText": "]"
                                                                            }
                                                                        },
                                                                        {
                                                                            "kind": "CommaToken",
                                                                            "fullStart": 887,
                                                                            "fullEnd": 889,
                                                                            "start": 887,
                                                                            "end": 888,
                                                                            "fullWidth": 2,
                                                                            "width": 1,
                                                                            "text": ",",
                                                                            "value": ",",
                                                                            "valueText": ",",
                                                                            "hasTrailingTrivia": true,
                                                                            "trailingTrivia": [
                                                                                {
                                                                                    "kind": "WhitespaceTrivia",
                                                                                    "text": " "
                                                                                }
                                                                            ]
                                                                        },
                                                                        {
                                                                            "kind": "ObjectLiteralExpression",
                                                                            "fullStart": 889,
                                                                            "fullEnd": 909,
                                                                            "start": 889,
                                                                            "end": 909,
                                                                            "fullWidth": 20,
                                                                            "width": 20,
                                                                            "openBraceToken": {
                                                                                "kind": "OpenBraceToken",
                                                                                "fullStart": 889,
                                                                                "fullEnd": 890,
                                                                                "start": 889,
                                                                                "end": 890,
                                                                                "fullWidth": 1,
                                                                                "width": 1,
                                                                                "text": "{",
                                                                                "value": "{",
                                                                                "valueText": "{"
                                                                            },
                                                                            "propertyAssignments": [
                                                                                {
                                                                                    "kind": "SimplePropertyAssignment",
                                                                                    "fullStart": 890,
                                                                                    "fullEnd": 908,
                                                                                    "start": 890,
                                                                                    "end": 908,
                                                                                    "fullWidth": 18,
                                                                                    "width": 18,
                                                                                    "propertyName": {
                                                                                        "kind": "IdentifierName",
                                                                                        "fullStart": 890,
                                                                                        "fullEnd": 901,
                                                                                        "start": 890,
                                                                                        "end": 901,
                                                                                        "fullWidth": 11,
                                                                                        "width": 11,
                                                                                        "text": "useGrouping",
                                                                                        "value": "useGrouping",
                                                                                        "valueText": "useGrouping"
                                                                                    },
                                                                                    "colonToken": {
                                                                                        "kind": "ColonToken",
                                                                                        "fullStart": 901,
                                                                                        "fullEnd": 903,
                                                                                        "start": 901,
                                                                                        "end": 902,
                                                                                        "fullWidth": 2,
                                                                                        "width": 1,
                                                                                        "text": ":",
                                                                                        "value": ":",
                                                                                        "valueText": ":",
                                                                                        "hasTrailingTrivia": true,
                                                                                        "trailingTrivia": [
                                                                                            {
                                                                                                "kind": "WhitespaceTrivia",
                                                                                                "text": " "
                                                                                            }
                                                                                        ]
                                                                                    },
                                                                                    "expression": {
                                                                                        "kind": "FalseKeyword",
                                                                                        "fullStart": 903,
                                                                                        "fullEnd": 908,
                                                                                        "start": 903,
                                                                                        "end": 908,
                                                                                        "fullWidth": 5,
                                                                                        "width": 5,
                                                                                        "text": "false",
                                                                                        "value": false,
                                                                                        "valueText": "false"
                                                                                    }
                                                                                }
                                                                            ],
                                                                            "closeBraceToken": {
                                                                                "kind": "CloseBraceToken",
                                                                                "fullStart": 908,
                                                                                "fullEnd": 909,
                                                                                "start": 908,
                                                                                "end": 909,
                                                                                "fullWidth": 1,
                                                                                "width": 1,
                                                                                "text": "}",
                                                                                "value": "}",
                                                                                "valueText": "}"
                                                                            }
                                                                        }
                                                                    ],
                                                                    "closeParenToken": {
                                                                        "kind": "CloseParenToken",
                                                                        "fullStart": 909,
                                                                        "fullEnd": 910,
                                                                        "start": 909,
                                                                        "end": 910,
                                                                        "fullWidth": 1,
                                                                        "width": 1,
                                                                        "text": ")",
                                                                        "value": ")",
                                                                        "valueText": ")"
                                                                    }
                                                                }
                                                            }
                                                        }
                                                    }
                                                ]
                                            },
                                            "semicolonToken": {
                                                "kind": "SemicolonToken",
                                                "fullStart": 910,
                                                "fullEnd": 912,
                                                "start": 910,
                                                "end": 911,
                                                "fullWidth": 2,
                                                "width": 1,
                                                "text": ";",
                                                "value": ";",
                                                "valueText": ";",
                                                "hasTrailingTrivia": true,
                                                "hasTrailingNewLine": true,
                                                "trailingTrivia": [
                                                    {
                                                        "kind": "NewLineTrivia",
                                                        "text": "\n"
                                                    }
                                                ]
                                            }
                                        },
                                        {
                                            "kind": "VariableStatement",
                                            "fullStart": 912,
                                            "fullEnd": 954,
                                            "start": 916,
                                            "end": 953,
                                            "fullWidth": 42,
                                            "width": 37,
                                            "modifiers": [],
                                            "variableDeclaration": {
                                                "kind": "VariableDeclaration",
                                                "fullStart": 912,
                                                "fullEnd": 952,
                                                "start": 916,
                                                "end": 952,
                                                "fullWidth": 40,
                                                "width": 36,
                                                "varKeyword": {
                                                    "kind": "VarKeyword",
                                                    "fullStart": 912,
                                                    "fullEnd": 920,
                                                    "start": 916,
                                                    "end": 919,
                                                    "fullWidth": 8,
                                                    "width": 3,
                                                    "text": "var",
                                                    "value": "var",
                                                    "valueText": "var",
                                                    "hasLeadingTrivia": true,
                                                    "hasTrailingTrivia": true,
                                                    "leadingTrivia": [
                                                        {
                                                            "kind": "WhitespaceTrivia",
                                                            "text": "    "
                                                        }
                                                    ],
                                                    "trailingTrivia": [
                                                        {
                                                            "kind": "WhitespaceTrivia",
                                                            "text": " "
                                                        }
                                                    ]
                                                },
                                                "variableDeclarators": [
                                                    {
                                                        "kind": "VariableDeclarator",
                                                        "fullStart": 920,
                                                        "fullEnd": 952,
                                                        "start": 920,
                                                        "end": 952,
                                                        "fullWidth": 32,
                                                        "width": 32,
                                                        "identifier": {
                                                            "kind": "IdentifierName",
                                                            "fullStart": 920,
                                                            "fullEnd": 931,
                                                            "start": 920,
                                                            "end": 930,
                                                            "fullWidth": 11,
                                                            "width": 10,
                                                            "text": "dateString",
                                                            "value": "dateString",
                                                            "valueText": "dateString",
                                                            "hasTrailingTrivia": true,
                                                            "trailingTrivia": [
                                                                {
                                                                    "kind": "WhitespaceTrivia",
                                                                    "text": " "
                                                                }
                                                            ]
                                                        },
                                                        "equalsValueClause": {
                                                            "kind": "EqualsValueClause",
                                                            "fullStart": 931,
                                                            "fullEnd": 952,
                                                            "start": 931,
                                                            "end": 952,
                                                            "fullWidth": 21,
                                                            "width": 21,
                                                            "equalsToken": {
                                                                "kind": "EqualsToken",
                                                                "fullStart": 931,
                                                                "fullEnd": 933,
                                                                "start": 931,
                                                                "end": 932,
                                                                "fullWidth": 2,
                                                                "width": 1,
                                                                "text": "=",
                                                                "value": "=",
                                                                "valueText": "=",
                                                                "hasTrailingTrivia": true,
                                                                "trailingTrivia": [
                                                                    {
                                                                        "kind": "WhitespaceTrivia",
                                                                        "text": " "
                                                                    }
                                                                ]
                                                            },
                                                            "value": {
                                                                "kind": "InvocationExpression",
                                                                "fullStart": 933,
                                                                "fullEnd": 952,
                                                                "start": 933,
                                                                "end": 952,
                                                                "fullWidth": 19,
                                                                "width": 19,
                                                                "expression": {
                                                                    "kind": "MemberAccessExpression",
                                                                    "fullStart": 933,
                                                                    "fullEnd": 946,
                                                                    "start": 933,
                                                                    "end": 946,
                                                                    "fullWidth": 13,
                                                                    "width": 13,
                                                                    "expression": {
                                                                        "kind": "IdentifierName",
                                                                        "fullStart": 933,
                                                                        "fullEnd": 939,
                                                                        "start": 933,
                                                                        "end": 939,
                                                                        "fullWidth": 6,
                                                                        "width": 6,
                                                                        "text": "format",
                                                                        "value": "format",
                                                                        "valueText": "format"
                                                                    },
                                                                    "dotToken": {
                                                                        "kind": "DotToken",
                                                                        "fullStart": 939,
                                                                        "fullEnd": 940,
                                                                        "start": 939,
                                                                        "end": 940,
                                                                        "fullWidth": 1,
                                                                        "width": 1,
                                                                        "text": ".",
                                                                        "value": ".",
                                                                        "valueText": "."
                                                                    },
                                                                    "name": {
                                                                        "kind": "IdentifierName",
                                                                        "fullStart": 940,
                                                                        "fullEnd": 946,
                                                                        "start": 940,
                                                                        "end": 946,
                                                                        "fullWidth": 6,
                                                                        "width": 6,
                                                                        "text": "format",
                                                                        "value": "format",
                                                                        "valueText": "format"
                                                                    }
                                                                },
                                                                "argumentList": {
                                                                    "kind": "ArgumentList",
                                                                    "fullStart": 946,
                                                                    "fullEnd": 952,
                                                                    "start": 946,
                                                                    "end": 952,
                                                                    "fullWidth": 6,
                                                                    "width": 6,
                                                                    "openParenToken": {
                                                                        "kind": "OpenParenToken",
                                                                        "fullStart": 946,
                                                                        "fullEnd": 947,
                                                                        "start": 946,
                                                                        "end": 947,
                                                                        "fullWidth": 1,
                                                                        "width": 1,
                                                                        "text": "(",
                                                                        "value": "(",
                                                                        "valueText": "("
                                                                    },
                                                                    "arguments": [
                                                                        {
                                                                            "kind": "IdentifierName",
                                                                            "fullStart": 947,
                                                                            "fullEnd": 951,
                                                                            "start": 947,
                                                                            "end": 951,
                                                                            "fullWidth": 4,
                                                                            "width": 4,
                                                                            "text": "date",
                                                                            "value": "date",
                                                                            "valueText": "date"
                                                                        }
                                                                    ],
                                                                    "closeParenToken": {
                                                                        "kind": "CloseParenToken",
                                                                        "fullStart": 951,
                                                                        "fullEnd": 952,
                                                                        "start": 951,
                                                                        "end": 952,
                                                                        "fullWidth": 1,
                                                                        "width": 1,
                                                                        "text": ")",
                                                                        "value": ")",
                                                                        "valueText": ")"
                                                                    }
                                                                }
                                                            }
                                                        }
                                                    }
                                                ]
                                            },
                                            "semicolonToken": {
                                                "kind": "SemicolonToken",
                                                "fullStart": 952,
                                                "fullEnd": 954,
                                                "start": 952,
                                                "end": 953,
                                                "fullWidth": 2,
                                                "width": 1,
                                                "text": ";",
                                                "value": ";",
                                                "valueText": ";",
                                                "hasTrailingTrivia": true,
                                                "hasTrailingNewLine": true,
                                                "trailingTrivia": [
                                                    {
                                                        "kind": "NewLineTrivia",
                                                        "text": "\n"
                                                    }
                                                ]
                                            }
                                        },
                                        {
                                            "kind": "IfStatement",
                                            "fullStart": 954,
                                            "fullEnd": 1156,
                                            "start": 958,
                                            "end": 1155,
                                            "fullWidth": 202,
                                            "width": 197,
                                            "ifKeyword": {
                                                "kind": "IfKeyword",
                                                "fullStart": 954,
                                                "fullEnd": 961,
                                                "start": 958,
                                                "end": 960,
                                                "fullWidth": 7,
                                                "width": 2,
                                                "text": "if",
                                                "value": "if",
                                                "valueText": "if",
                                                "hasLeadingTrivia": true,
                                                "hasTrailingTrivia": true,
                                                "leadingTrivia": [
                                                    {
                                                        "kind": "WhitespaceTrivia",
                                                        "text": "    "
                                                    }
                                                ],
                                                "trailingTrivia": [
                                                    {
                                                        "kind": "WhitespaceTrivia",
                                                        "text": " "
                                                    }
                                                ]
                                            },
                                            "openParenToken": {
                                                "kind": "OpenParenToken",
                                                "fullStart": 961,
                                                "fullEnd": 962,
                                                "start": 961,
                                                "end": 962,
                                                "fullWidth": 1,
                                                "width": 1,
                                                "text": "(",
                                                "value": "(",
                                                "valueText": "("
                                            },
                                            "condition": {
                                                "kind": "EqualsExpression",
                                                "fullStart": 962,
                                                "fullEnd": 1007,
                                                "start": 962,
                                                "end": 1007,
                                                "fullWidth": 45,
                                                "width": 45,
                                                "left": {
                                                    "kind": "InvocationExpression",
                                                    "fullStart": 962,
                                                    "fullEnd": 1001,
                                                    "start": 962,
                                                    "end": 1000,
                                                    "fullWidth": 39,
                                                    "width": 38,
                                                    "expression": {
                                                        "kind": "MemberAccessExpression",
                                                        "fullStart": 962,
                                                        "fullEnd": 980,
                                                        "start": 962,
                                                        "end": 980,
                                                        "fullWidth": 18,
                                                        "width": 18,
                                                        "expression": {
                                                            "kind": "IdentifierName",
                                                            "fullStart": 962,
                                                            "fullEnd": 972,
                                                            "start": 962,
                                                            "end": 972,
                                                            "fullWidth": 10,
                                                            "width": 10,
                                                            "text": "dateString",
                                                            "value": "dateString",
                                                            "valueText": "dateString"
                                                        },
                                                        "dotToken": {
                                                            "kind": "DotToken",
                                                            "fullStart": 972,
                                                            "fullEnd": 973,
                                                            "start": 972,
                                                            "end": 973,
                                                            "fullWidth": 1,
                                                            "width": 1,
                                                            "text": ".",
                                                            "value": ".",
                                                            "valueText": "."
                                                        },
                                                        "name": {
                                                            "kind": "IdentifierName",
                                                            "fullStart": 973,
                                                            "fullEnd": 980,
                                                            "start": 973,
                                                            "end": 980,
                                                            "fullWidth": 7,
                                                            "width": 7,
                                                            "text": "indexOf",
                                                            "value": "indexOf",
                                                            "valueText": "indexOf"
                                                        }
                                                    },
                                                    "argumentList": {
                                                        "kind": "ArgumentList",
                                                        "fullStart": 980,
                                                        "fullEnd": 1001,
                                                        "start": 980,
                                                        "end": 1000,
                                                        "fullWidth": 21,
                                                        "width": 20,
                                                        "openParenToken": {
                                                            "kind": "OpenParenToken",
                                                            "fullStart": 980,
                                                            "fullEnd": 981,
                                                            "start": 980,
                                                            "end": 981,
                                                            "fullWidth": 1,
                                                            "width": 1,
                                                            "text": "(",
                                                            "value": "(",
                                                            "valueText": "("
                                                        },
                                                        "arguments": [
                                                            {
                                                                "kind": "IdentifierName",
                                                                "fullStart": 981,
                                                                "fullEnd": 999,
                                                                "start": 981,
                                                                "end": 999,
                                                                "fullWidth": 18,
                                                                "width": 18,
                                                                "text": "expectedYearString",
                                                                "value": "expectedYearString",
                                                                "valueText": "expectedYearString"
                                                            }
                                                        ],
                                                        "closeParenToken": {
                                                            "kind": "CloseParenToken",
                                                            "fullStart": 999,
                                                            "fullEnd": 1001,
                                                            "start": 999,
                                                            "end": 1000,
                                                            "fullWidth": 2,
                                                            "width": 1,
                                                            "text": ")",
                                                            "value": ")",
                                                            "valueText": ")",
                                                            "hasTrailingTrivia": true,
                                                            "trailingTrivia": [
                                                                {
                                                                    "kind": "WhitespaceTrivia",
                                                                    "text": " "
                                                                }
                                                            ]
                                                        }
                                                    }
                                                },
                                                "operatorToken": {
                                                    "kind": "EqualsEqualsEqualsToken",
                                                    "fullStart": 1001,
                                                    "fullEnd": 1005,
                                                    "start": 1001,
                                                    "end": 1004,
                                                    "fullWidth": 4,
                                                    "width": 3,
                                                    "text": "===",
                                                    "value": "===",
                                                    "valueText": "===",
                                                    "hasTrailingTrivia": true,
                                                    "trailingTrivia": [
                                                        {
                                                            "kind": "WhitespaceTrivia",
                                                            "text": " "
                                                        }
                                                    ]
                                                },
                                                "right": {
                                                    "kind": "NegateExpression",
                                                    "fullStart": 1005,
                                                    "fullEnd": 1007,
                                                    "start": 1005,
                                                    "end": 1007,
                                                    "fullWidth": 2,
                                                    "width": 2,
                                                    "operatorToken": {
                                                        "kind": "MinusToken",
                                                        "fullStart": 1005,
                                                        "fullEnd": 1006,
                                                        "start": 1005,
                                                        "end": 1006,
                                                        "fullWidth": 1,
                                                        "width": 1,
                                                        "text": "-",
                                                        "value": "-",
                                                        "valueText": "-"
                                                    },
                                                    "operand": {
                                                        "kind": "NumericLiteral",
                                                        "fullStart": 1006,
                                                        "fullEnd": 1007,
                                                        "start": 1006,
                                                        "end": 1007,
                                                        "fullWidth": 1,
                                                        "width": 1,
                                                        "text": "1",
                                                        "value": 1,
                                                        "valueText": "1"
                                                    }
                                                }
                                            },
                                            "closeParenToken": {
                                                "kind": "CloseParenToken",
                                                "fullStart": 1007,
                                                "fullEnd": 1009,
                                                "start": 1007,
                                                "end": 1008,
                                                "fullWidth": 2,
                                                "width": 1,
                                                "text": ")",
                                                "value": ")",
                                                "valueText": ")",
                                                "hasTrailingTrivia": true,
                                                "trailingTrivia": [
                                                    {
                                                        "kind": "WhitespaceTrivia",
                                                        "text": " "
                                                    }
                                                ]
                                            },
                                            "statement": {
                                                "kind": "Block",
                                                "fullStart": 1009,
                                                "fullEnd": 1156,
                                                "start": 1009,
                                                "end": 1155,
                                                "fullWidth": 147,
                                                "width": 146,
                                                "openBraceToken": {
                                                    "kind": "OpenBraceToken",
                                                    "fullStart": 1009,
                                                    "fullEnd": 1011,
                                                    "start": 1009,
                                                    "end": 1010,
                                                    "fullWidth": 2,
                                                    "width": 1,
                                                    "text": "{",
                                                    "value": "{",
                                                    "valueText": "{",
                                                    "hasTrailingTrivia": true,
                                                    "hasTrailingNewLine": true,
                                                    "trailingTrivia": [
                                                        {
                                                            "kind": "NewLineTrivia",
                                                            "text": "\n"
                                                        }
                                                    ]
                                                },
                                                "statements": [
                                                    {
                                                        "kind": "ExpressionStatement",
                                                        "fullStart": 1011,
                                                        "fullEnd": 1150,
                                                        "start": 1019,
                                                        "end": 1149,
                                                        "fullWidth": 139,
                                                        "width": 130,
                                                        "expression": {
                                                            "kind": "InvocationExpression",
                                                            "fullStart": 1011,
                                                            "fullEnd": 1148,
                                                            "start": 1019,
                                                            "end": 1148,
                                                            "fullWidth": 137,
                                                            "width": 129,
                                                            "expression": {
                                                                "kind": "IdentifierName",
                                                                "fullStart": 1011,
                                                                "fullEnd": 1025,
                                                                "start": 1019,
                                                                "end": 1025,
                                                                "fullWidth": 14,
                                                                "width": 6,
                                                                "text": "$ERROR",
                                                                "value": "$ERROR",
                                                                "valueText": "$ERROR",
                                                                "hasLeadingTrivia": true,
                                                                "leadingTrivia": [
                                                                    {
                                                                        "kind": "WhitespaceTrivia",
                                                                        "text": "        "
                                                                    }
                                                                ]
                                                            },
                                                            "argumentList": {
                                                                "kind": "ArgumentList",
                                                                "fullStart": 1025,
                                                                "fullEnd": 1148,
                                                                "start": 1025,
                                                                "end": 1148,
                                                                "fullWidth": 123,
                                                                "width": 123,
                                                                "openParenToken": {
                                                                    "kind": "OpenParenToken",
                                                                    "fullStart": 1025,
                                                                    "fullEnd": 1026,
                                                                    "start": 1025,
                                                                    "end": 1026,
                                                                    "fullWidth": 1,
                                                                    "width": 1,
                                                                    "text": "(",
                                                                    "value": "(",
                                                                    "valueText": "("
                                                                },
                                                                "arguments": [
                                                                    {
                                                                        "kind": "AddExpression",
                                                                        "fullStart": 1026,
                                                                        "fullEnd": 1147,
                                                                        "start": 1026,
                                                                        "end": 1147,
                                                                        "fullWidth": 121,
                                                                        "width": 121,
                                                                        "left": {
                                                                            "kind": "AddExpression",
                                                                            "fullStart": 1026,
                                                                            "fullEnd": 1142,
                                                                            "start": 1026,
                                                                            "end": 1141,
                                                                            "fullWidth": 116,
                                                                            "width": 115,
                                                                            "left": {
                                                                                "kind": "AddExpression",
                                                                                "fullStart": 1026,
                                                                                "fullEnd": 1129,
                                                                                "start": 1026,
                                                                                "end": 1128,
                                                                                "fullWidth": 103,
                                                                                "width": 102,
                                                                                "left": {
                                                                                    "kind": "AddExpression",
                                                                                    "fullStart": 1026,
                                                                                    "fullEnd": 1118,
                                                                                    "start": 1026,
                                                                                    "end": 1117,
                                                                                    "fullWidth": 92,
                                                                                    "width": 91,
                                                                                    "left": {
                                                                                        "kind": "StringLiteral",
                                                                                        "fullStart": 1026,
                                                                                        "fullEnd": 1085,
                                                                                        "start": 1026,
                                                                                        "end": 1084,
                                                                                        "fullWidth": 59,
                                                                                        "width": 58,
                                                                                        "text": "\"Formatted year doesn't contain expected year – expected \"",
                                                                                        "value": "Formatted year doesn't contain expected year – expected ",
                                                                                        "valueText": "Formatted year doesn't contain expected year – expected ",
                                                                                        "hasTrailingTrivia": true,
                                                                                        "trailingTrivia": [
                                                                                            {
                                                                                                "kind": "WhitespaceTrivia",
                                                                                                "text": " "
                                                                                            }
                                                                                        ]
                                                                                    },
                                                                                    "operatorToken": {
                                                                                        "kind": "PlusToken",
                                                                                        "fullStart": 1085,
                                                                                        "fullEnd": 1087,
                                                                                        "start": 1085,
                                                                                        "end": 1086,
                                                                                        "fullWidth": 2,
                                                                                        "width": 1,
                                                                                        "text": "+",
                                                                                        "value": "+",
                                                                                        "valueText": "+",
                                                                                        "hasTrailingTrivia": true,
                                                                                        "hasTrailingNewLine": true,
                                                                                        "trailingTrivia": [
                                                                                            {
                                                                                                "kind": "NewLineTrivia",
                                                                                                "text": "\n"
                                                                                            }
                                                                                        ]
                                                                                    },
                                                                                    "right": {
                                                                                        "kind": "IdentifierName",
                                                                                        "fullStart": 1087,
                                                                                        "fullEnd": 1118,
                                                                                        "start": 1099,
                                                                                        "end": 1117,
                                                                                        "fullWidth": 31,
                                                                                        "width": 18,
                                                                                        "text": "expectedYearString",
                                                                                        "value": "expectedYearString",
                                                                                        "valueText": "expectedYearString",
                                                                                        "hasLeadingTrivia": true,
                                                                                        "hasTrailingTrivia": true,
                                                                                        "leadingTrivia": [
                                                                                            {
                                                                                                "kind": "WhitespaceTrivia",
                                                                                                "text": "            "
                                                                                            }
                                                                                        ],
                                                                                        "trailingTrivia": [
                                                                                            {
                                                                                                "kind": "WhitespaceTrivia",
                                                                                                "text": " "
                                                                                            }
                                                                                        ]
                                                                                    }
                                                                                },
                                                                                "operatorToken": {
                                                                                    "kind": "PlusToken",
                                                                                    "fullStart": 1118,
                                                                                    "fullEnd": 1120,
                                                                                    "start": 1118,
                                                                                    "end": 1119,
                                                                                    "fullWidth": 2,
                                                                                    "width": 1,
                                                                                    "text": "+",
                                                                                    "value": "+",
                                                                                    "valueText": "+",
                                                                                    "hasTrailingTrivia": true,
                                                                                    "trailingTrivia": [
                                                                                        {
                                                                                            "kind": "WhitespaceTrivia",
                                                                                            "text": " "
                                                                                        }
                                                                                    ]
                                                                                },
                                                                                "right": {
                                                                                    "kind": "StringLiteral",
                                                                                    "fullStart": 1120,
                                                                                    "fullEnd": 1129,
                                                                                    "start": 1120,
                                                                                    "end": 1128,
                                                                                    "fullWidth": 9,
                                                                                    "width": 8,
                                                                                    "text": "\", got \"",
                                                                                    "value": ", got ",
                                                                                    "valueText": ", got ",
                                                                                    "hasTrailingTrivia": true,
                                                                                    "trailingTrivia": [
                                                                                        {
                                                                                            "kind": "WhitespaceTrivia",
                                                                                            "text": " "
                                                                                        }
                                                                                    ]
                                                                                }
                                                                            },
                                                                            "operatorToken": {
                                                                                "kind": "PlusToken",
                                                                                "fullStart": 1129,
                                                                                "fullEnd": 1131,
                                                                                "start": 1129,
                                                                                "end": 1130,
                                                                                "fullWidth": 2,
                                                                                "width": 1,
                                                                                "text": "+",
                                                                                "value": "+",
                                                                                "valueText": "+",
                                                                                "hasTrailingTrivia": true,
                                                                                "trailingTrivia": [
                                                                                    {
                                                                                        "kind": "WhitespaceTrivia",
                                                                                        "text": " "
                                                                                    }
                                                                                ]
                                                                            },
                                                                            "right": {
                                                                                "kind": "IdentifierName",
                                                                                "fullStart": 1131,
                                                                                "fullEnd": 1142,
                                                                                "start": 1131,
                                                                                "end": 1141,
                                                                                "fullWidth": 11,
                                                                                "width": 10,
                                                                                "text": "dateString",
                                                                                "value": "dateString",
                                                                                "valueText": "dateString",
                                                                                "hasTrailingTrivia": true,
                                                                                "trailingTrivia": [
                                                                                    {
                                                                                        "kind": "WhitespaceTrivia",
                                                                                        "text": " "
                                                                                    }
                                                                                ]
                                                                            }
                                                                        },
                                                                        "operatorToken": {
                                                                            "kind": "PlusToken",
                                                                            "fullStart": 1142,
                                                                            "fullEnd": 1144,
                                                                            "start": 1142,
                                                                            "end": 1143,
                                                                            "fullWidth": 2,
                                                                            "width": 1,
                                                                            "text": "+",
                                                                            "value": "+",
                                                                            "valueText": "+",
                                                                            "hasTrailingTrivia": true,
                                                                            "trailingTrivia": [
                                                                                {
                                                                                    "kind": "WhitespaceTrivia",
                                                                                    "text": " "
                                                                                }
                                                                            ]
                                                                        },
                                                                        "right": {
                                                                            "kind": "StringLiteral",
                                                                            "fullStart": 1144,
                                                                            "fullEnd": 1147,
                                                                            "start": 1144,
                                                                            "end": 1147,
                                                                            "fullWidth": 3,
                                                                            "width": 3,
                                                                            "text": "\".\"",
                                                                            "value": ".",
                                                                            "valueText": "."
                                                                        }
                                                                    }
                                                                ],
                                                                "closeParenToken": {
                                                                    "kind": "CloseParenToken",
                                                                    "fullStart": 1147,
                                                                    "fullEnd": 1148,
                                                                    "start": 1147,
                                                                    "end": 1148,
                                                                    "fullWidth": 1,
                                                                    "width": 1,
                                                                    "text": ")",
                                                                    "value": ")",
                                                                    "valueText": ")"
                                                                }
                                                            }
                                                        },
                                                        "semicolonToken": {
                                                            "kind": "SemicolonToken",
                                                            "fullStart": 1148,
                                                            "fullEnd": 1150,
                                                            "start": 1148,
                                                            "end": 1149,
                                                            "fullWidth": 2,
                                                            "width": 1,
                                                            "text": ";",
                                                            "value": ";",
                                                            "valueText": ";",
                                                            "hasTrailingTrivia": true,
                                                            "hasTrailingNewLine": true,
                                                            "trailingTrivia": [
                                                                {
                                                                    "kind": "NewLineTrivia",
                                                                    "text": "\n"
                                                                }
                                                            ]
                                                        }
                                                    }
                                                ],
                                                "closeBraceToken": {
                                                    "kind": "CloseBraceToken",
                                                    "fullStart": 1150,
                                                    "fullEnd": 1156,
                                                    "start": 1154,
                                                    "end": 1155,
                                                    "fullWidth": 6,
                                                    "width": 1,
                                                    "text": "}",
                                                    "value": "}",
                                                    "valueText": "}",
                                                    "hasLeadingTrivia": true,
                                                    "hasTrailingTrivia": true,
                                                    "hasTrailingNewLine": true,
                                                    "leadingTrivia": [
                                                        {
                                                            "kind": "WhitespaceTrivia",
                                                            "text": "    "
                                                        }
                                                    ],
                                                    "trailingTrivia": [
                                                        {
                                                            "kind": "NewLineTrivia",
                                                            "text": "\n"
                                                        }
                                                    ]
                                                }
                                            }
                                        }
                                    ],
                                    "closeBraceToken": {
                                        "kind": "CloseBraceToken",
                                        "fullStart": 1156,
                                        "fullEnd": 1157,
                                        "start": 1156,
                                        "end": 1157,
                                        "fullWidth": 1,
                                        "width": 1,
                                        "text": "}",
                                        "value": "}",
                                        "valueText": "}"
                                    }
                                }
                            }
                        ],
                        "closeParenToken": {
                            "kind": "CloseParenToken",
                            "fullStart": 1157,
                            "fullEnd": 1158,
                            "start": 1157,
                            "end": 1158,
                            "fullWidth": 1,
                            "width": 1,
                            "text": ")",
                            "value": ")",
                            "valueText": ")"
                        }
                    }
                },
                "semicolonToken": {
                    "kind": "SemicolonToken",
                    "fullStart": 1158,
                    "fullEnd": 1160,
                    "start": 1158,
                    "end": 1159,
                    "fullWidth": 2,
                    "width": 1,
                    "text": ";",
                    "value": ";",
                    "valueText": ";",
                    "hasTrailingTrivia": true,
                    "hasTrailingNewLine": true,
                    "trailingTrivia": [
                        {
                            "kind": "NewLineTrivia",
                            "text": "\n"
                        }
                    ]
                }
            }
        ],
        "endOfFileToken": {
            "kind": "EndOfFileToken",
            "fullStart": 1160,
            "fullEnd": 1161,
            "start": 1161,
            "end": 1161,
            "fullWidth": 1,
            "width": 0,
            "text": "",
            "hasLeadingTrivia": true,
            "hasLeadingNewLine": true,
            "leadingTrivia": [
                {
                    "kind": "NewLineTrivia",
                    "text": "\n"
                }
            ]
        }
    },
    "lineMap": {
        "lineStarts": [
            0,
            60,
            131,
            132,
            136,
            222,
            252,
            256,
            257,
            271,
            297,
            334,
            388,
            391,
            392,
            492,
            493,
            569,
            624,
            686,
            688,
            689,
            721,
            769,
            821,
            912,
            954,
            1011,
            1087,
            1150,
            1156,
            1160,
            1161
        ],
        "length": 1161
    }
}<|MERGE_RESOLUTION|>--- conflicted
+++ resolved
@@ -1462,11 +1462,8 @@
                                                 "start": 713,
                                                 "end": 717,
                                                 "fullWidth": 4,
-<<<<<<< HEAD
                                                 "width": 4,
-=======
                                                 "modifiers": [],
->>>>>>> e3c38734
                                                 "identifier": {
                                                     "kind": "IdentifierName",
                                                     "fullStart": 713,
