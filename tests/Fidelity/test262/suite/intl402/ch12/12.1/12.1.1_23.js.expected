--- conflicted
+++ resolved
@@ -343,11 +343,8 @@
                                                 "start": 336,
                                                 "end": 345,
                                                 "fullWidth": 9,
-<<<<<<< HEAD
                                                 "width": 9,
-=======
                                                 "modifiers": [],
->>>>>>> e3c38734
                                                 "identifier": {
                                                     "kind": "IdentifierName",
                                                     "fullStart": 336,
