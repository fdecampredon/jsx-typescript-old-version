--- conflicted
+++ resolved
@@ -1349,11 +1349,8 @@
                                 "start": 651,
                                 "end": 658,
                                 "fullWidth": 7,
-<<<<<<< HEAD
                                 "width": 7,
-=======
                                 "modifiers": [],
->>>>>>> e3c38734
                                 "identifier": {
                                     "kind": "IdentifierName",
                                     "fullStart": 651,
@@ -1393,11 +1390,8 @@
                                 "start": 660,
                                 "end": 667,
                                 "fullWidth": 7,
-<<<<<<< HEAD
                                 "width": 7,
-=======
                                 "modifiers": [],
->>>>>>> e3c38734
                                 "identifier": {
                                     "kind": "IdentifierName",
                                     "fullStart": 660,
