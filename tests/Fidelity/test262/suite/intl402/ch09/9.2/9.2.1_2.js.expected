--- conflicted
+++ resolved
@@ -359,11 +359,8 @@
                                                 "start": 363,
                                                 "end": 374,
                                                 "fullWidth": 11,
-<<<<<<< HEAD
                                                 "width": 11,
-=======
                                                 "modifiers": [],
->>>>>>> e3c38734
                                                 "identifier": {
                                                     "kind": "IdentifierName",
                                                     "fullStart": 363,
