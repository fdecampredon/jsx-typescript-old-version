--- conflicted
+++ resolved
@@ -889,11 +889,8 @@
                                                 "start": 595,
                                                 "end": 601,
                                                 "fullWidth": 6,
-<<<<<<< HEAD
                                                 "width": 6,
-=======
                                                 "modifiers": [],
->>>>>>> e3c38734
                                                 "identifier": {
                                                     "kind": "IdentifierName",
                                                     "fullStart": 595,
@@ -2493,11 +2490,8 @@
                                                                             "start": 909,
                                                                             "end": 920,
                                                                             "fullWidth": 11,
-<<<<<<< HEAD
                                                                             "width": 11,
-=======
                                                                             "modifiers": [],
->>>>>>> e3c38734
                                                                             "identifier": {
                                                                                 "kind": "IdentifierName",
                                                                                 "fullStart": 909,
@@ -3331,11 +3325,8 @@
                                                                                                                         "start": 1107,
                                                                                                                         "end": 1108,
                                                                                                                         "fullWidth": 1,
-<<<<<<< HEAD
                                                                                                                         "width": 1,
-=======
                                                                                                                         "modifiers": [],
->>>>>>> e3c38734
                                                                                                                         "identifier": {
                                                                                                                             "kind": "IdentifierName",
                                                                                                                             "fullStart": 1107,
