--- conflicted
+++ resolved
@@ -912,11 +912,8 @@
                                                 "start": 525,
                                                 "end": 531,
                                                 "fullWidth": 6,
-<<<<<<< HEAD
                                                 "width": 6,
-=======
                                                 "modifiers": [],
->>>>>>> e3c38734
                                                 "identifier": {
                                                     "kind": "IdentifierName",
                                                     "fullStart": 525,
