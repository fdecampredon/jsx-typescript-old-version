{
    "isDeclaration": false,
    "languageVersion": "EcmaScript5",
    "parseOptions": {
        "allowAutomaticSemicolonInsertion": true
    },
    "sourceUnit": {
        "kind": "SourceUnit",
        "fullStart": 0,
        "fullEnd": 1699,
        "start": 248,
        "end": 1699,
        "fullWidth": 1699,
        "width": 1451,
        "moduleElements": [
            {
                "kind": "FunctionDeclaration",
                "fullStart": 0,
                "fullEnd": 1151,
                "start": 248,
                "end": 1150,
                "fullWidth": 1151,
                "width": 902,
                "modifiers": [],
                "functionKeyword": {
                    "kind": "FunctionKeyword",
                    "fullStart": 0,
                    "fullEnd": 257,
                    "start": 248,
                    "end": 256,
                    "fullWidth": 257,
                    "width": 8,
                    "text": "function",
                    "value": "function",
                    "valueText": "function",
                    "hasLeadingTrivia": true,
                    "hasLeadingComment": true,
                    "hasLeadingNewLine": true,
                    "hasTrailingTrivia": true,
                    "leadingTrivia": [
                        {
                            "kind": "SingleLineCommentTrivia",
                            "text": "// Copyright 2012 Mozilla Corporation. All rights reserved."
                        },
                        {
                            "kind": "NewLineTrivia",
                            "text": "\n"
                        },
                        {
                            "kind": "SingleLineCommentTrivia",
                            "text": "// This code is governed by the BSD license found in the LICENSE file."
                        },
                        {
                            "kind": "NewLineTrivia",
                            "text": "\n"
                        },
                        {
                            "kind": "NewLineTrivia",
                            "text": "\n"
                        },
                        {
                            "kind": "MultiLineCommentTrivia",
                            "text": "/**\n * @description Tests the special handling of the \"co\" key in Intl.Collator.\n * @author Norbert Lindenberg\n */"
                        },
                        {
                            "kind": "NewLineTrivia",
                            "text": "\n"
                        },
                        {
                            "kind": "NewLineTrivia",
                            "text": "\n"
                        }
                    ],
                    "trailingTrivia": [
                        {
                            "kind": "WhitespaceTrivia",
                            "text": " "
                        }
                    ]
                },
                "identifier": {
                    "kind": "IdentifierName",
                    "fullStart": 257,
                    "fullEnd": 271,
                    "start": 257,
                    "end": 271,
                    "fullWidth": 14,
                    "width": 14,
                    "text": "checkCollation",
                    "value": "checkCollation",
                    "valueText": "checkCollation"
                },
                "callSignature": {
                    "kind": "CallSignature",
                    "fullStart": 271,
                    "fullEnd": 337,
                    "start": 271,
                    "end": 336,
                    "fullWidth": 66,
                    "width": 65,
                    "parameterList": {
                        "kind": "ParameterList",
                        "fullStart": 271,
                        "fullEnd": 337,
                        "start": 271,
                        "end": 336,
                        "fullWidth": 66,
                        "width": 65,
                        "openParenToken": {
                            "kind": "OpenParenToken",
                            "fullStart": 271,
                            "fullEnd": 272,
                            "start": 271,
                            "end": 272,
                            "fullWidth": 1,
                            "width": 1,
                            "text": "(",
                            "value": "(",
                            "valueText": "("
                        },
                        "parameters": [
                            {
                                "kind": "Parameter",
                                "fullStart": 272,
                                "fullEnd": 288,
                                "start": 272,
                                "end": 288,
                                "fullWidth": 16,
<<<<<<< HEAD
                                "width": 16,
=======
                                "modifiers": [],
>>>>>>> e3c38734
                                "identifier": {
                                    "kind": "IdentifierName",
                                    "fullStart": 272,
                                    "fullEnd": 288,
                                    "start": 272,
                                    "end": 288,
                                    "fullWidth": 16,
                                    "width": 16,
                                    "text": "extensionCoValue",
                                    "value": "extensionCoValue",
                                    "valueText": "extensionCoValue"
                                }
                            },
                            {
                                "kind": "CommaToken",
                                "fullStart": 288,
                                "fullEnd": 290,
                                "start": 288,
                                "end": 289,
                                "fullWidth": 2,
                                "width": 1,
                                "text": ",",
                                "value": ",",
                                "valueText": ",",
                                "hasTrailingTrivia": true,
                                "trailingTrivia": [
                                    {
                                        "kind": "WhitespaceTrivia",
                                        "text": " "
                                    }
                                ]
                            },
                            {
                                "kind": "Parameter",
                                "fullStart": 290,
                                "fullEnd": 300,
                                "start": 290,
                                "end": 300,
                                "fullWidth": 10,
<<<<<<< HEAD
                                "width": 10,
=======
                                "modifiers": [],
>>>>>>> e3c38734
                                "identifier": {
                                    "kind": "IdentifierName",
                                    "fullStart": 290,
                                    "fullEnd": 300,
                                    "start": 290,
                                    "end": 300,
                                    "fullWidth": 10,
                                    "width": 10,
                                    "text": "usageValue",
                                    "value": "usageValue",
                                    "valueText": "usageValue"
                                }
                            },
                            {
                                "kind": "CommaToken",
                                "fullStart": 300,
                                "fullEnd": 302,
                                "start": 300,
                                "end": 301,
                                "fullWidth": 2,
                                "width": 1,
                                "text": ",",
                                "value": ",",
                                "valueText": ",",
                                "hasTrailingTrivia": true,
                                "trailingTrivia": [
                                    {
                                        "kind": "WhitespaceTrivia",
                                        "text": " "
                                    }
                                ]
                            },
                            {
                                "kind": "Parameter",
                                "fullStart": 302,
                                "fullEnd": 320,
                                "start": 302,
                                "end": 320,
                                "fullWidth": 18,
<<<<<<< HEAD
                                "width": 18,
=======
                                "modifiers": [],
>>>>>>> e3c38734
                                "identifier": {
                                    "kind": "IdentifierName",
                                    "fullStart": 302,
                                    "fullEnd": 320,
                                    "start": 302,
                                    "end": 320,
                                    "fullWidth": 18,
                                    "width": 18,
                                    "text": "expectedCollations",
                                    "value": "expectedCollations",
                                    "valueText": "expectedCollations"
                                }
                            },
                            {
                                "kind": "CommaToken",
                                "fullStart": 320,
                                "fullEnd": 322,
                                "start": 320,
                                "end": 321,
                                "fullWidth": 2,
                                "width": 1,
                                "text": ",",
                                "value": ",",
                                "valueText": ",",
                                "hasTrailingTrivia": true,
                                "trailingTrivia": [
                                    {
                                        "kind": "WhitespaceTrivia",
                                        "text": " "
                                    }
                                ]
                            },
                            {
                                "kind": "Parameter",
                                "fullStart": 322,
                                "fullEnd": 335,
                                "start": 322,
                                "end": 335,
                                "fullWidth": 13,
<<<<<<< HEAD
                                "width": 13,
=======
                                "modifiers": [],
>>>>>>> e3c38734
                                "identifier": {
                                    "kind": "IdentifierName",
                                    "fullStart": 322,
                                    "fullEnd": 335,
                                    "start": 322,
                                    "end": 335,
                                    "fullWidth": 13,
                                    "width": 13,
                                    "text": "expectedUsage",
                                    "value": "expectedUsage",
                                    "valueText": "expectedUsage"
                                }
                            }
                        ],
                        "closeParenToken": {
                            "kind": "CloseParenToken",
                            "fullStart": 335,
                            "fullEnd": 337,
                            "start": 335,
                            "end": 336,
                            "fullWidth": 2,
                            "width": 1,
                            "text": ")",
                            "value": ")",
                            "valueText": ")",
                            "hasTrailingTrivia": true,
                            "trailingTrivia": [
                                {
                                    "kind": "WhitespaceTrivia",
                                    "text": " "
                                }
                            ]
                        }
                    }
                },
                "block": {
                    "kind": "Block",
                    "fullStart": 337,
                    "fullEnd": 1151,
                    "start": 337,
                    "end": 1150,
                    "fullWidth": 814,
                    "width": 813,
                    "openBraceToken": {
                        "kind": "OpenBraceToken",
                        "fullStart": 337,
                        "fullEnd": 339,
                        "start": 337,
                        "end": 338,
                        "fullWidth": 2,
                        "width": 1,
                        "text": "{",
                        "value": "{",
                        "valueText": "{",
                        "hasTrailingTrivia": true,
                        "hasTrailingNewLine": true,
                        "trailingTrivia": [
                            {
                                "kind": "NewLineTrivia",
                                "text": "\n"
                            }
                        ]
                    },
                    "statements": [
                        {
                            "kind": "VariableStatement",
                            "fullStart": 339,
                            "fullEnd": 440,
                            "start": 343,
                            "end": 439,
                            "fullWidth": 101,
                            "width": 96,
                            "modifiers": [],
                            "variableDeclaration": {
                                "kind": "VariableDeclaration",
                                "fullStart": 339,
                                "fullEnd": 438,
                                "start": 343,
                                "end": 438,
                                "fullWidth": 99,
                                "width": 95,
                                "varKeyword": {
                                    "kind": "VarKeyword",
                                    "fullStart": 339,
                                    "fullEnd": 347,
                                    "start": 343,
                                    "end": 346,
                                    "fullWidth": 8,
                                    "width": 3,
                                    "text": "var",
                                    "value": "var",
                                    "valueText": "var",
                                    "hasLeadingTrivia": true,
                                    "hasTrailingTrivia": true,
                                    "leadingTrivia": [
                                        {
                                            "kind": "WhitespaceTrivia",
                                            "text": "    "
                                        }
                                    ],
                                    "trailingTrivia": [
                                        {
                                            "kind": "WhitespaceTrivia",
                                            "text": " "
                                        }
                                    ]
                                },
                                "variableDeclarators": [
                                    {
                                        "kind": "VariableDeclarator",
                                        "fullStart": 347,
                                        "fullEnd": 438,
                                        "start": 347,
                                        "end": 438,
                                        "fullWidth": 91,
                                        "width": 91,
                                        "identifier": {
                                            "kind": "IdentifierName",
                                            "fullStart": 347,
                                            "fullEnd": 361,
                                            "start": 347,
                                            "end": 360,
                                            "fullWidth": 14,
                                            "width": 13,
                                            "text": "requestLocale",
                                            "value": "requestLocale",
                                            "valueText": "requestLocale",
                                            "hasTrailingTrivia": true,
                                            "trailingTrivia": [
                                                {
                                                    "kind": "WhitespaceTrivia",
                                                    "text": " "
                                                }
                                            ]
                                        },
                                        "equalsValueClause": {
                                            "kind": "EqualsValueClause",
                                            "fullStart": 361,
                                            "fullEnd": 438,
                                            "start": 361,
                                            "end": 438,
                                            "fullWidth": 77,
                                            "width": 77,
                                            "equalsToken": {
                                                "kind": "EqualsToken",
                                                "fullStart": 361,
                                                "fullEnd": 363,
                                                "start": 361,
                                                "end": 362,
                                                "fullWidth": 2,
                                                "width": 1,
                                                "text": "=",
                                                "value": "=",
                                                "valueText": "=",
                                                "hasTrailingTrivia": true,
                                                "trailingTrivia": [
                                                    {
                                                        "kind": "WhitespaceTrivia",
                                                        "text": " "
                                                    }
                                                ]
                                            },
                                            "value": {
                                                "kind": "ConditionalExpression",
                                                "fullStart": 363,
                                                "fullEnd": 438,
                                                "start": 363,
                                                "end": 438,
                                                "fullWidth": 75,
                                                "width": 75,
                                                "condition": {
                                                    "kind": "NotEqualsExpression",
                                                    "fullStart": 363,
                                                    "fullEnd": 394,
                                                    "start": 363,
                                                    "end": 393,
                                                    "fullWidth": 31,
                                                    "width": 30,
                                                    "left": {
                                                        "kind": "IdentifierName",
                                                        "fullStart": 363,
                                                        "fullEnd": 380,
                                                        "start": 363,
                                                        "end": 379,
                                                        "fullWidth": 17,
                                                        "width": 16,
                                                        "text": "extensionCoValue",
                                                        "value": "extensionCoValue",
                                                        "valueText": "extensionCoValue",
                                                        "hasTrailingTrivia": true,
                                                        "trailingTrivia": [
                                                            {
                                                                "kind": "WhitespaceTrivia",
                                                                "text": " "
                                                            }
                                                        ]
                                                    },
                                                    "operatorToken": {
                                                        "kind": "ExclamationEqualsEqualsToken",
                                                        "fullStart": 380,
                                                        "fullEnd": 384,
                                                        "start": 380,
                                                        "end": 383,
                                                        "fullWidth": 4,
                                                        "width": 3,
                                                        "text": "!==",
                                                        "value": "!==",
                                                        "valueText": "!==",
                                                        "hasTrailingTrivia": true,
                                                        "trailingTrivia": [
                                                            {
                                                                "kind": "WhitespaceTrivia",
                                                                "text": " "
                                                            }
                                                        ]
                                                    },
                                                    "right": {
                                                        "kind": "IdentifierName",
                                                        "fullStart": 384,
                                                        "fullEnd": 394,
                                                        "start": 384,
                                                        "end": 393,
                                                        "fullWidth": 10,
                                                        "width": 9,
                                                        "text": "undefined",
                                                        "value": "undefined",
                                                        "valueText": "undefined",
                                                        "hasTrailingTrivia": true,
                                                        "trailingTrivia": [
                                                            {
                                                                "kind": "WhitespaceTrivia",
                                                                "text": " "
                                                            }
                                                        ]
                                                    }
                                                },
                                                "questionToken": {
                                                    "kind": "QuestionToken",
                                                    "fullStart": 394,
                                                    "fullEnd": 396,
                                                    "start": 394,
                                                    "end": 395,
                                                    "fullWidth": 2,
                                                    "width": 1,
                                                    "text": "?",
                                                    "value": "?",
                                                    "valueText": "?",
                                                    "hasTrailingTrivia": true,
                                                    "trailingTrivia": [
                                                        {
                                                            "kind": "WhitespaceTrivia",
                                                            "text": " "
                                                        }
                                                    ]
                                                },
                                                "whenTrue": {
                                                    "kind": "AddExpression",
                                                    "fullStart": 396,
                                                    "fullEnd": 429,
                                                    "start": 396,
                                                    "end": 428,
                                                    "fullWidth": 33,
                                                    "width": 32,
                                                    "left": {
                                                        "kind": "StringLiteral",
                                                        "fullStart": 396,
                                                        "fullEnd": 410,
                                                        "start": 396,
                                                        "end": 409,
                                                        "fullWidth": 14,
                                                        "width": 13,
                                                        "text": "\"de-DE-u-co-\"",
                                                        "value": "de-DE-u-co-",
                                                        "valueText": "de-DE-u-co-",
                                                        "hasTrailingTrivia": true,
                                                        "trailingTrivia": [
                                                            {
                                                                "kind": "WhitespaceTrivia",
                                                                "text": " "
                                                            }
                                                        ]
                                                    },
                                                    "operatorToken": {
                                                        "kind": "PlusToken",
                                                        "fullStart": 410,
                                                        "fullEnd": 412,
                                                        "start": 410,
                                                        "end": 411,
                                                        "fullWidth": 2,
                                                        "width": 1,
                                                        "text": "+",
                                                        "value": "+",
                                                        "valueText": "+",
                                                        "hasTrailingTrivia": true,
                                                        "trailingTrivia": [
                                                            {
                                                                "kind": "WhitespaceTrivia",
                                                                "text": " "
                                                            }
                                                        ]
                                                    },
                                                    "right": {
                                                        "kind": "IdentifierName",
                                                        "fullStart": 412,
                                                        "fullEnd": 429,
                                                        "start": 412,
                                                        "end": 428,
                                                        "fullWidth": 17,
                                                        "width": 16,
                                                        "text": "extensionCoValue",
                                                        "value": "extensionCoValue",
                                                        "valueText": "extensionCoValue",
                                                        "hasTrailingTrivia": true,
                                                        "trailingTrivia": [
                                                            {
                                                                "kind": "WhitespaceTrivia",
                                                                "text": " "
                                                            }
                                                        ]
                                                    }
                                                },
                                                "colonToken": {
                                                    "kind": "ColonToken",
                                                    "fullStart": 429,
                                                    "fullEnd": 431,
                                                    "start": 429,
                                                    "end": 430,
                                                    "fullWidth": 2,
                                                    "width": 1,
                                                    "text": ":",
                                                    "value": ":",
                                                    "valueText": ":",
                                                    "hasTrailingTrivia": true,
                                                    "trailingTrivia": [
                                                        {
                                                            "kind": "WhitespaceTrivia",
                                                            "text": " "
                                                        }
                                                    ]
                                                },
                                                "whenFalse": {
                                                    "kind": "StringLiteral",
                                                    "fullStart": 431,
                                                    "fullEnd": 438,
                                                    "start": 431,
                                                    "end": 438,
                                                    "fullWidth": 7,
                                                    "width": 7,
                                                    "text": "\"de-DE\"",
                                                    "value": "de-DE",
                                                    "valueText": "de-DE"
                                                }
                                            }
                                        }
                                    }
                                ]
                            },
                            "semicolonToken": {
                                "kind": "SemicolonToken",
                                "fullStart": 438,
                                "fullEnd": 440,
                                "start": 438,
                                "end": 439,
                                "fullWidth": 2,
                                "width": 1,
                                "text": ";",
                                "value": ";",
                                "valueText": ";",
                                "hasTrailingTrivia": true,
                                "hasTrailingNewLine": true,
                                "trailingTrivia": [
                                    {
                                        "kind": "NewLineTrivia",
                                        "text": "\n"
                                    }
                                ]
                            }
                        },
                        {
                            "kind": "VariableStatement",
                            "fullStart": 440,
                            "fullEnd": 520,
                            "start": 444,
                            "end": 519,
                            "fullWidth": 80,
                            "width": 75,
                            "modifiers": [],
                            "variableDeclaration": {
                                "kind": "VariableDeclaration",
                                "fullStart": 440,
                                "fullEnd": 518,
                                "start": 444,
                                "end": 518,
                                "fullWidth": 78,
                                "width": 74,
                                "varKeyword": {
                                    "kind": "VarKeyword",
                                    "fullStart": 440,
                                    "fullEnd": 448,
                                    "start": 444,
                                    "end": 447,
                                    "fullWidth": 8,
                                    "width": 3,
                                    "text": "var",
                                    "value": "var",
                                    "valueText": "var",
                                    "hasLeadingTrivia": true,
                                    "hasTrailingTrivia": true,
                                    "leadingTrivia": [
                                        {
                                            "kind": "WhitespaceTrivia",
                                            "text": "    "
                                        }
                                    ],
                                    "trailingTrivia": [
                                        {
                                            "kind": "WhitespaceTrivia",
                                            "text": " "
                                        }
                                    ]
                                },
                                "variableDeclarators": [
                                    {
                                        "kind": "VariableDeclarator",
                                        "fullStart": 448,
                                        "fullEnd": 518,
                                        "start": 448,
                                        "end": 518,
                                        "fullWidth": 70,
                                        "width": 70,
                                        "identifier": {
                                            "kind": "IdentifierName",
                                            "fullStart": 448,
                                            "fullEnd": 456,
                                            "start": 448,
                                            "end": 455,
                                            "fullWidth": 8,
                                            "width": 7,
                                            "text": "options",
                                            "value": "options",
                                            "valueText": "options",
                                            "hasTrailingTrivia": true,
                                            "trailingTrivia": [
                                                {
                                                    "kind": "WhitespaceTrivia",
                                                    "text": " "
                                                }
                                            ]
                                        },
                                        "equalsValueClause": {
                                            "kind": "EqualsValueClause",
                                            "fullStart": 456,
                                            "fullEnd": 518,
                                            "start": 456,
                                            "end": 518,
                                            "fullWidth": 62,
                                            "width": 62,
                                            "equalsToken": {
                                                "kind": "EqualsToken",
                                                "fullStart": 456,
                                                "fullEnd": 458,
                                                "start": 456,
                                                "end": 457,
                                                "fullWidth": 2,
                                                "width": 1,
                                                "text": "=",
                                                "value": "=",
                                                "valueText": "=",
                                                "hasTrailingTrivia": true,
                                                "trailingTrivia": [
                                                    {
                                                        "kind": "WhitespaceTrivia",
                                                        "text": " "
                                                    }
                                                ]
                                            },
                                            "value": {
                                                "kind": "ConditionalExpression",
                                                "fullStart": 458,
                                                "fullEnd": 518,
                                                "start": 458,
                                                "end": 518,
                                                "fullWidth": 60,
                                                "width": 60,
                                                "condition": {
                                                    "kind": "NotEqualsExpression",
                                                    "fullStart": 458,
                                                    "fullEnd": 483,
                                                    "start": 458,
                                                    "end": 482,
                                                    "fullWidth": 25,
                                                    "width": 24,
                                                    "left": {
                                                        "kind": "IdentifierName",
                                                        "fullStart": 458,
                                                        "fullEnd": 469,
                                                        "start": 458,
                                                        "end": 468,
                                                        "fullWidth": 11,
                                                        "width": 10,
                                                        "text": "usageValue",
                                                        "value": "usageValue",
                                                        "valueText": "usageValue",
                                                        "hasTrailingTrivia": true,
                                                        "trailingTrivia": [
                                                            {
                                                                "kind": "WhitespaceTrivia",
                                                                "text": " "
                                                            }
                                                        ]
                                                    },
                                                    "operatorToken": {
                                                        "kind": "ExclamationEqualsEqualsToken",
                                                        "fullStart": 469,
                                                        "fullEnd": 473,
                                                        "start": 469,
                                                        "end": 472,
                                                        "fullWidth": 4,
                                                        "width": 3,
                                                        "text": "!==",
                                                        "value": "!==",
                                                        "valueText": "!==",
                                                        "hasTrailingTrivia": true,
                                                        "trailingTrivia": [
                                                            {
                                                                "kind": "WhitespaceTrivia",
                                                                "text": " "
                                                            }
                                                        ]
                                                    },
                                                    "right": {
                                                        "kind": "IdentifierName",
                                                        "fullStart": 473,
                                                        "fullEnd": 483,
                                                        "start": 473,
                                                        "end": 482,
                                                        "fullWidth": 10,
                                                        "width": 9,
                                                        "text": "undefined",
                                                        "value": "undefined",
                                                        "valueText": "undefined",
                                                        "hasTrailingTrivia": true,
                                                        "trailingTrivia": [
                                                            {
                                                                "kind": "WhitespaceTrivia",
                                                                "text": " "
                                                            }
                                                        ]
                                                    }
                                                },
                                                "questionToken": {
                                                    "kind": "QuestionToken",
                                                    "fullStart": 483,
                                                    "fullEnd": 485,
                                                    "start": 483,
                                                    "end": 484,
                                                    "fullWidth": 2,
                                                    "width": 1,
                                                    "text": "?",
                                                    "value": "?",
                                                    "valueText": "?",
                                                    "hasTrailingTrivia": true,
                                                    "trailingTrivia": [
                                                        {
                                                            "kind": "WhitespaceTrivia",
                                                            "text": " "
                                                        }
                                                    ]
                                                },
                                                "whenTrue": {
                                                    "kind": "ObjectLiteralExpression",
                                                    "fullStart": 485,
                                                    "fullEnd": 507,
                                                    "start": 485,
                                                    "end": 506,
                                                    "fullWidth": 22,
                                                    "width": 21,
                                                    "openBraceToken": {
                                                        "kind": "OpenBraceToken",
                                                        "fullStart": 485,
                                                        "fullEnd": 487,
                                                        "start": 485,
                                                        "end": 486,
                                                        "fullWidth": 2,
                                                        "width": 1,
                                                        "text": "{",
                                                        "value": "{",
                                                        "valueText": "{",
                                                        "hasTrailingTrivia": true,
                                                        "trailingTrivia": [
                                                            {
                                                                "kind": "WhitespaceTrivia",
                                                                "text": " "
                                                            }
                                                        ]
                                                    },
                                                    "propertyAssignments": [
                                                        {
                                                            "kind": "SimplePropertyAssignment",
                                                            "fullStart": 487,
                                                            "fullEnd": 505,
                                                            "start": 487,
                                                            "end": 504,
                                                            "fullWidth": 18,
                                                            "width": 17,
                                                            "propertyName": {
                                                                "kind": "IdentifierName",
                                                                "fullStart": 487,
                                                                "fullEnd": 492,
                                                                "start": 487,
                                                                "end": 492,
                                                                "fullWidth": 5,
                                                                "width": 5,
                                                                "text": "usage",
                                                                "value": "usage",
                                                                "valueText": "usage"
                                                            },
                                                            "colonToken": {
                                                                "kind": "ColonToken",
                                                                "fullStart": 492,
                                                                "fullEnd": 494,
                                                                "start": 492,
                                                                "end": 493,
                                                                "fullWidth": 2,
                                                                "width": 1,
                                                                "text": ":",
                                                                "value": ":",
                                                                "valueText": ":",
                                                                "hasTrailingTrivia": true,
                                                                "trailingTrivia": [
                                                                    {
                                                                        "kind": "WhitespaceTrivia",
                                                                        "text": " "
                                                                    }
                                                                ]
                                                            },
                                                            "expression": {
                                                                "kind": "IdentifierName",
                                                                "fullStart": 494,
                                                                "fullEnd": 505,
                                                                "start": 494,
                                                                "end": 504,
                                                                "fullWidth": 11,
                                                                "width": 10,
                                                                "text": "usageValue",
                                                                "value": "usageValue",
                                                                "valueText": "usageValue",
                                                                "hasTrailingTrivia": true,
                                                                "trailingTrivia": [
                                                                    {
                                                                        "kind": "WhitespaceTrivia",
                                                                        "text": " "
                                                                    }
                                                                ]
                                                            }
                                                        }
                                                    ],
                                                    "closeBraceToken": {
                                                        "kind": "CloseBraceToken",
                                                        "fullStart": 505,
                                                        "fullEnd": 507,
                                                        "start": 505,
                                                        "end": 506,
                                                        "fullWidth": 2,
                                                        "width": 1,
                                                        "text": "}",
                                                        "value": "}",
                                                        "valueText": "}",
                                                        "hasTrailingTrivia": true,
                                                        "trailingTrivia": [
                                                            {
                                                                "kind": "WhitespaceTrivia",
                                                                "text": " "
                                                            }
                                                        ]
                                                    }
                                                },
                                                "colonToken": {
                                                    "kind": "ColonToken",
                                                    "fullStart": 507,
                                                    "fullEnd": 509,
                                                    "start": 507,
                                                    "end": 508,
                                                    "fullWidth": 2,
                                                    "width": 1,
                                                    "text": ":",
                                                    "value": ":",
                                                    "valueText": ":",
                                                    "hasTrailingTrivia": true,
                                                    "trailingTrivia": [
                                                        {
                                                            "kind": "WhitespaceTrivia",
                                                            "text": " "
                                                        }
                                                    ]
                                                },
                                                "whenFalse": {
                                                    "kind": "IdentifierName",
                                                    "fullStart": 509,
                                                    "fullEnd": 518,
                                                    "start": 509,
                                                    "end": 518,
                                                    "fullWidth": 9,
                                                    "width": 9,
                                                    "text": "undefined",
                                                    "value": "undefined",
                                                    "valueText": "undefined"
                                                }
                                            }
                                        }
                                    }
                                ]
                            },
                            "semicolonToken": {
                                "kind": "SemicolonToken",
                                "fullStart": 518,
                                "fullEnd": 520,
                                "start": 518,
                                "end": 519,
                                "fullWidth": 2,
                                "width": 1,
                                "text": ";",
                                "value": ";",
                                "valueText": ";",
                                "hasTrailingTrivia": true,
                                "hasTrailingNewLine": true,
                                "trailingTrivia": [
                                    {
                                        "kind": "NewLineTrivia",
                                        "text": "\n"
                                    }
                                ]
                            }
                        },
                        {
                            "kind": "VariableStatement",
                            "fullStart": 520,
                            "fullEnd": 584,
                            "start": 524,
                            "end": 583,
                            "fullWidth": 64,
                            "width": 59,
                            "modifiers": [],
                            "variableDeclaration": {
                                "kind": "VariableDeclaration",
                                "fullStart": 520,
                                "fullEnd": 582,
                                "start": 524,
                                "end": 582,
                                "fullWidth": 62,
                                "width": 58,
                                "varKeyword": {
                                    "kind": "VarKeyword",
                                    "fullStart": 520,
                                    "fullEnd": 528,
                                    "start": 524,
                                    "end": 527,
                                    "fullWidth": 8,
                                    "width": 3,
                                    "text": "var",
                                    "value": "var",
                                    "valueText": "var",
                                    "hasLeadingTrivia": true,
                                    "hasTrailingTrivia": true,
                                    "leadingTrivia": [
                                        {
                                            "kind": "WhitespaceTrivia",
                                            "text": "    "
                                        }
                                    ],
                                    "trailingTrivia": [
                                        {
                                            "kind": "WhitespaceTrivia",
                                            "text": " "
                                        }
                                    ]
                                },
                                "variableDeclarators": [
                                    {
                                        "kind": "VariableDeclarator",
                                        "fullStart": 528,
                                        "fullEnd": 582,
                                        "start": 528,
                                        "end": 582,
                                        "fullWidth": 54,
                                        "width": 54,
                                        "identifier": {
                                            "kind": "IdentifierName",
                                            "fullStart": 528,
                                            "fullEnd": 537,
                                            "start": 528,
                                            "end": 536,
                                            "fullWidth": 9,
                                            "width": 8,
                                            "text": "collator",
                                            "value": "collator",
                                            "valueText": "collator",
                                            "hasTrailingTrivia": true,
                                            "trailingTrivia": [
                                                {
                                                    "kind": "WhitespaceTrivia",
                                                    "text": " "
                                                }
                                            ]
                                        },
                                        "equalsValueClause": {
                                            "kind": "EqualsValueClause",
                                            "fullStart": 537,
                                            "fullEnd": 582,
                                            "start": 537,
                                            "end": 582,
                                            "fullWidth": 45,
                                            "width": 45,
                                            "equalsToken": {
                                                "kind": "EqualsToken",
                                                "fullStart": 537,
                                                "fullEnd": 539,
                                                "start": 537,
                                                "end": 538,
                                                "fullWidth": 2,
                                                "width": 1,
                                                "text": "=",
                                                "value": "=",
                                                "valueText": "=",
                                                "hasTrailingTrivia": true,
                                                "trailingTrivia": [
                                                    {
                                                        "kind": "WhitespaceTrivia",
                                                        "text": " "
                                                    }
                                                ]
                                            },
                                            "value": {
                                                "kind": "ObjectCreationExpression",
                                                "fullStart": 539,
                                                "fullEnd": 582,
                                                "start": 539,
                                                "end": 582,
                                                "fullWidth": 43,
                                                "width": 43,
                                                "newKeyword": {
                                                    "kind": "NewKeyword",
                                                    "fullStart": 539,
                                                    "fullEnd": 543,
                                                    "start": 539,
                                                    "end": 542,
                                                    "fullWidth": 4,
                                                    "width": 3,
                                                    "text": "new",
                                                    "value": "new",
                                                    "valueText": "new",
                                                    "hasTrailingTrivia": true,
                                                    "trailingTrivia": [
                                                        {
                                                            "kind": "WhitespaceTrivia",
                                                            "text": " "
                                                        }
                                                    ]
                                                },
                                                "expression": {
                                                    "kind": "MemberAccessExpression",
                                                    "fullStart": 543,
                                                    "fullEnd": 556,
                                                    "start": 543,
                                                    "end": 556,
                                                    "fullWidth": 13,
                                                    "width": 13,
                                                    "expression": {
                                                        "kind": "IdentifierName",
                                                        "fullStart": 543,
                                                        "fullEnd": 547,
                                                        "start": 543,
                                                        "end": 547,
                                                        "fullWidth": 4,
                                                        "width": 4,
                                                        "text": "Intl",
                                                        "value": "Intl",
                                                        "valueText": "Intl"
                                                    },
                                                    "dotToken": {
                                                        "kind": "DotToken",
                                                        "fullStart": 547,
                                                        "fullEnd": 548,
                                                        "start": 547,
                                                        "end": 548,
                                                        "fullWidth": 1,
                                                        "width": 1,
                                                        "text": ".",
                                                        "value": ".",
                                                        "valueText": "."
                                                    },
                                                    "name": {
                                                        "kind": "IdentifierName",
                                                        "fullStart": 548,
                                                        "fullEnd": 556,
                                                        "start": 548,
                                                        "end": 556,
                                                        "fullWidth": 8,
                                                        "width": 8,
                                                        "text": "Collator",
                                                        "value": "Collator",
                                                        "valueText": "Collator"
                                                    }
                                                },
                                                "argumentList": {
                                                    "kind": "ArgumentList",
                                                    "fullStart": 556,
                                                    "fullEnd": 582,
                                                    "start": 556,
                                                    "end": 582,
                                                    "fullWidth": 26,
                                                    "width": 26,
                                                    "openParenToken": {
                                                        "kind": "OpenParenToken",
                                                        "fullStart": 556,
                                                        "fullEnd": 557,
                                                        "start": 556,
                                                        "end": 557,
                                                        "fullWidth": 1,
                                                        "width": 1,
                                                        "text": "(",
                                                        "value": "(",
                                                        "valueText": "("
                                                    },
                                                    "arguments": [
                                                        {
                                                            "kind": "ArrayLiteralExpression",
                                                            "fullStart": 557,
                                                            "fullEnd": 572,
                                                            "start": 557,
                                                            "end": 572,
                                                            "fullWidth": 15,
                                                            "width": 15,
                                                            "openBracketToken": {
                                                                "kind": "OpenBracketToken",
                                                                "fullStart": 557,
                                                                "fullEnd": 558,
                                                                "start": 557,
                                                                "end": 558,
                                                                "fullWidth": 1,
                                                                "width": 1,
                                                                "text": "[",
                                                                "value": "[",
                                                                "valueText": "["
                                                            },
                                                            "expressions": [
                                                                {
                                                                    "kind": "IdentifierName",
                                                                    "fullStart": 558,
                                                                    "fullEnd": 571,
                                                                    "start": 558,
                                                                    "end": 571,
                                                                    "fullWidth": 13,
                                                                    "width": 13,
                                                                    "text": "requestLocale",
                                                                    "value": "requestLocale",
                                                                    "valueText": "requestLocale"
                                                                }
                                                            ],
                                                            "closeBracketToken": {
                                                                "kind": "CloseBracketToken",
                                                                "fullStart": 571,
                                                                "fullEnd": 572,
                                                                "start": 571,
                                                                "end": 572,
                                                                "fullWidth": 1,
                                                                "width": 1,
                                                                "text": "]",
                                                                "value": "]",
                                                                "valueText": "]"
                                                            }
                                                        },
                                                        {
                                                            "kind": "CommaToken",
                                                            "fullStart": 572,
                                                            "fullEnd": 574,
                                                            "start": 572,
                                                            "end": 573,
                                                            "fullWidth": 2,
                                                            "width": 1,
                                                            "text": ",",
                                                            "value": ",",
                                                            "valueText": ",",
                                                            "hasTrailingTrivia": true,
                                                            "trailingTrivia": [
                                                                {
                                                                    "kind": "WhitespaceTrivia",
                                                                    "text": " "
                                                                }
                                                            ]
                                                        },
                                                        {
                                                            "kind": "IdentifierName",
                                                            "fullStart": 574,
                                                            "fullEnd": 581,
                                                            "start": 574,
                                                            "end": 581,
                                                            "fullWidth": 7,
                                                            "width": 7,
                                                            "text": "options",
                                                            "value": "options",
                                                            "valueText": "options"
                                                        }
                                                    ],
                                                    "closeParenToken": {
                                                        "kind": "CloseParenToken",
                                                        "fullStart": 581,
                                                        "fullEnd": 582,
                                                        "start": 581,
                                                        "end": 582,
                                                        "fullWidth": 1,
                                                        "width": 1,
                                                        "text": ")",
                                                        "value": ")",
                                                        "valueText": ")"
                                                    }
                                                }
                                            }
                                        }
                                    }
                                ]
                            },
                            "semicolonToken": {
                                "kind": "SemicolonToken",
                                "fullStart": 582,
                                "fullEnd": 584,
                                "start": 582,
                                "end": 583,
                                "fullWidth": 2,
                                "width": 1,
                                "text": ";",
                                "value": ";",
                                "valueText": ";",
                                "hasTrailingTrivia": true,
                                "hasTrailingNewLine": true,
                                "trailingTrivia": [
                                    {
                                        "kind": "NewLineTrivia",
                                        "text": "\n"
                                    }
                                ]
                            }
                        },
                        {
                            "kind": "VariableStatement",
                            "fullStart": 584,
                            "fullEnd": 643,
                            "start": 589,
                            "end": 642,
                            "fullWidth": 59,
                            "width": 53,
                            "modifiers": [],
                            "variableDeclaration": {
                                "kind": "VariableDeclaration",
                                "fullStart": 584,
                                "fullEnd": 641,
                                "start": 589,
                                "end": 641,
                                "fullWidth": 57,
                                "width": 52,
                                "varKeyword": {
                                    "kind": "VarKeyword",
                                    "fullStart": 584,
                                    "fullEnd": 593,
                                    "start": 589,
                                    "end": 592,
                                    "fullWidth": 9,
                                    "width": 3,
                                    "text": "var",
                                    "value": "var",
                                    "valueText": "var",
                                    "hasLeadingTrivia": true,
                                    "hasLeadingNewLine": true,
                                    "hasTrailingTrivia": true,
                                    "leadingTrivia": [
                                        {
                                            "kind": "NewLineTrivia",
                                            "text": "\n"
                                        },
                                        {
                                            "kind": "WhitespaceTrivia",
                                            "text": "    "
                                        }
                                    ],
                                    "trailingTrivia": [
                                        {
                                            "kind": "WhitespaceTrivia",
                                            "text": " "
                                        }
                                    ]
                                },
                                "variableDeclarators": [
                                    {
                                        "kind": "VariableDeclarator",
                                        "fullStart": 593,
                                        "fullEnd": 641,
                                        "start": 593,
                                        "end": 641,
                                        "fullWidth": 48,
                                        "width": 48,
                                        "identifier": {
                                            "kind": "IdentifierName",
                                            "fullStart": 593,
                                            "fullEnd": 603,
                                            "start": 593,
                                            "end": 602,
                                            "fullWidth": 10,
                                            "width": 9,
                                            "text": "collation",
                                            "value": "collation",
                                            "valueText": "collation",
                                            "hasTrailingTrivia": true,
                                            "trailingTrivia": [
                                                {
                                                    "kind": "WhitespaceTrivia",
                                                    "text": " "
                                                }
                                            ]
                                        },
                                        "equalsValueClause": {
                                            "kind": "EqualsValueClause",
                                            "fullStart": 603,
                                            "fullEnd": 641,
                                            "start": 603,
                                            "end": 641,
                                            "fullWidth": 38,
                                            "width": 38,
                                            "equalsToken": {
                                                "kind": "EqualsToken",
                                                "fullStart": 603,
                                                "fullEnd": 605,
                                                "start": 603,
                                                "end": 604,
                                                "fullWidth": 2,
                                                "width": 1,
                                                "text": "=",
                                                "value": "=",
                                                "valueText": "=",
                                                "hasTrailingTrivia": true,
                                                "trailingTrivia": [
                                                    {
                                                        "kind": "WhitespaceTrivia",
                                                        "text": " "
                                                    }
                                                ]
                                            },
                                            "value": {
                                                "kind": "MemberAccessExpression",
                                                "fullStart": 605,
                                                "fullEnd": 641,
                                                "start": 605,
                                                "end": 641,
                                                "fullWidth": 36,
                                                "width": 36,
                                                "expression": {
                                                    "kind": "InvocationExpression",
                                                    "fullStart": 605,
                                                    "fullEnd": 631,
                                                    "start": 605,
                                                    "end": 631,
                                                    "fullWidth": 26,
                                                    "width": 26,
                                                    "expression": {
                                                        "kind": "MemberAccessExpression",
                                                        "fullStart": 605,
                                                        "fullEnd": 629,
                                                        "start": 605,
                                                        "end": 629,
                                                        "fullWidth": 24,
                                                        "width": 24,
                                                        "expression": {
                                                            "kind": "IdentifierName",
                                                            "fullStart": 605,
                                                            "fullEnd": 613,
                                                            "start": 605,
                                                            "end": 613,
                                                            "fullWidth": 8,
                                                            "width": 8,
                                                            "text": "collator",
                                                            "value": "collator",
                                                            "valueText": "collator"
                                                        },
                                                        "dotToken": {
                                                            "kind": "DotToken",
                                                            "fullStart": 613,
                                                            "fullEnd": 614,
                                                            "start": 613,
                                                            "end": 614,
                                                            "fullWidth": 1,
                                                            "width": 1,
                                                            "text": ".",
                                                            "value": ".",
                                                            "valueText": "."
                                                        },
                                                        "name": {
                                                            "kind": "IdentifierName",
                                                            "fullStart": 614,
                                                            "fullEnd": 629,
                                                            "start": 614,
                                                            "end": 629,
                                                            "fullWidth": 15,
                                                            "width": 15,
                                                            "text": "resolvedOptions",
                                                            "value": "resolvedOptions",
                                                            "valueText": "resolvedOptions"
                                                        }
                                                    },
                                                    "argumentList": {
                                                        "kind": "ArgumentList",
                                                        "fullStart": 629,
                                                        "fullEnd": 631,
                                                        "start": 629,
                                                        "end": 631,
                                                        "fullWidth": 2,
                                                        "width": 2,
                                                        "openParenToken": {
                                                            "kind": "OpenParenToken",
                                                            "fullStart": 629,
                                                            "fullEnd": 630,
                                                            "start": 629,
                                                            "end": 630,
                                                            "fullWidth": 1,
                                                            "width": 1,
                                                            "text": "(",
                                                            "value": "(",
                                                            "valueText": "("
                                                        },
                                                        "arguments": [],
                                                        "closeParenToken": {
                                                            "kind": "CloseParenToken",
                                                            "fullStart": 630,
                                                            "fullEnd": 631,
                                                            "start": 630,
                                                            "end": 631,
                                                            "fullWidth": 1,
                                                            "width": 1,
                                                            "text": ")",
                                                            "value": ")",
                                                            "valueText": ")"
                                                        }
                                                    }
                                                },
                                                "dotToken": {
                                                    "kind": "DotToken",
                                                    "fullStart": 631,
                                                    "fullEnd": 632,
                                                    "start": 631,
                                                    "end": 632,
                                                    "fullWidth": 1,
                                                    "width": 1,
                                                    "text": ".",
                                                    "value": ".",
                                                    "valueText": "."
                                                },
                                                "name": {
                                                    "kind": "IdentifierName",
                                                    "fullStart": 632,
                                                    "fullEnd": 641,
                                                    "start": 632,
                                                    "end": 641,
                                                    "fullWidth": 9,
                                                    "width": 9,
                                                    "text": "collation",
                                                    "value": "collation",
                                                    "valueText": "collation"
                                                }
                                            }
                                        }
                                    }
                                ]
                            },
                            "semicolonToken": {
                                "kind": "SemicolonToken",
                                "fullStart": 641,
                                "fullEnd": 643,
                                "start": 641,
                                "end": 642,
                                "fullWidth": 2,
                                "width": 1,
                                "text": ";",
                                "value": ";",
                                "valueText": ";",
                                "hasTrailingTrivia": true,
                                "hasTrailingNewLine": true,
                                "trailingTrivia": [
                                    {
                                        "kind": "NewLineTrivia",
                                        "text": "\n"
                                    }
                                ]
                            }
                        },
                        {
                            "kind": "IfStatement",
                            "fullStart": 643,
                            "fullEnd": 913,
                            "start": 647,
                            "end": 912,
                            "fullWidth": 270,
                            "width": 265,
                            "ifKeyword": {
                                "kind": "IfKeyword",
                                "fullStart": 643,
                                "fullEnd": 650,
                                "start": 647,
                                "end": 649,
                                "fullWidth": 7,
                                "width": 2,
                                "text": "if",
                                "value": "if",
                                "valueText": "if",
                                "hasLeadingTrivia": true,
                                "hasTrailingTrivia": true,
                                "leadingTrivia": [
                                    {
                                        "kind": "WhitespaceTrivia",
                                        "text": "    "
                                    }
                                ],
                                "trailingTrivia": [
                                    {
                                        "kind": "WhitespaceTrivia",
                                        "text": " "
                                    }
                                ]
                            },
                            "openParenToken": {
                                "kind": "OpenParenToken",
                                "fullStart": 650,
                                "fullEnd": 651,
                                "start": 650,
                                "end": 651,
                                "fullWidth": 1,
                                "width": 1,
                                "text": "(",
                                "value": "(",
                                "valueText": "("
                            },
                            "condition": {
                                "kind": "EqualsExpression",
                                "fullStart": 651,
                                "fullEnd": 695,
                                "start": 651,
                                "end": 695,
                                "fullWidth": 44,
                                "width": 44,
                                "left": {
                                    "kind": "InvocationExpression",
                                    "fullStart": 651,
                                    "fullEnd": 689,
                                    "start": 651,
                                    "end": 688,
                                    "fullWidth": 38,
                                    "width": 37,
                                    "expression": {
                                        "kind": "MemberAccessExpression",
                                        "fullStart": 651,
                                        "fullEnd": 677,
                                        "start": 651,
                                        "end": 677,
                                        "fullWidth": 26,
                                        "width": 26,
                                        "expression": {
                                            "kind": "IdentifierName",
                                            "fullStart": 651,
                                            "fullEnd": 669,
                                            "start": 651,
                                            "end": 669,
                                            "fullWidth": 18,
                                            "width": 18,
                                            "text": "expectedCollations",
                                            "value": "expectedCollations",
                                            "valueText": "expectedCollations"
                                        },
                                        "dotToken": {
                                            "kind": "DotToken",
                                            "fullStart": 669,
                                            "fullEnd": 670,
                                            "start": 669,
                                            "end": 670,
                                            "fullWidth": 1,
                                            "width": 1,
                                            "text": ".",
                                            "value": ".",
                                            "valueText": "."
                                        },
                                        "name": {
                                            "kind": "IdentifierName",
                                            "fullStart": 670,
                                            "fullEnd": 677,
                                            "start": 670,
                                            "end": 677,
                                            "fullWidth": 7,
                                            "width": 7,
                                            "text": "indexOf",
                                            "value": "indexOf",
                                            "valueText": "indexOf"
                                        }
                                    },
                                    "argumentList": {
                                        "kind": "ArgumentList",
                                        "fullStart": 677,
                                        "fullEnd": 689,
                                        "start": 677,
                                        "end": 688,
                                        "fullWidth": 12,
                                        "width": 11,
                                        "openParenToken": {
                                            "kind": "OpenParenToken",
                                            "fullStart": 677,
                                            "fullEnd": 678,
                                            "start": 677,
                                            "end": 678,
                                            "fullWidth": 1,
                                            "width": 1,
                                            "text": "(",
                                            "value": "(",
                                            "valueText": "("
                                        },
                                        "arguments": [
                                            {
                                                "kind": "IdentifierName",
                                                "fullStart": 678,
                                                "fullEnd": 687,
                                                "start": 678,
                                                "end": 687,
                                                "fullWidth": 9,
                                                "width": 9,
                                                "text": "collation",
                                                "value": "collation",
                                                "valueText": "collation"
                                            }
                                        ],
                                        "closeParenToken": {
                                            "kind": "CloseParenToken",
                                            "fullStart": 687,
                                            "fullEnd": 689,
                                            "start": 687,
                                            "end": 688,
                                            "fullWidth": 2,
                                            "width": 1,
                                            "text": ")",
                                            "value": ")",
                                            "valueText": ")",
                                            "hasTrailingTrivia": true,
                                            "trailingTrivia": [
                                                {
                                                    "kind": "WhitespaceTrivia",
                                                    "text": " "
                                                }
                                            ]
                                        }
                                    }
                                },
                                "operatorToken": {
                                    "kind": "EqualsEqualsEqualsToken",
                                    "fullStart": 689,
                                    "fullEnd": 693,
                                    "start": 689,
                                    "end": 692,
                                    "fullWidth": 4,
                                    "width": 3,
                                    "text": "===",
                                    "value": "===",
                                    "valueText": "===",
                                    "hasTrailingTrivia": true,
                                    "trailingTrivia": [
                                        {
                                            "kind": "WhitespaceTrivia",
                                            "text": " "
                                        }
                                    ]
                                },
                                "right": {
                                    "kind": "NegateExpression",
                                    "fullStart": 693,
                                    "fullEnd": 695,
                                    "start": 693,
                                    "end": 695,
                                    "fullWidth": 2,
                                    "width": 2,
                                    "operatorToken": {
                                        "kind": "MinusToken",
                                        "fullStart": 693,
                                        "fullEnd": 694,
                                        "start": 693,
                                        "end": 694,
                                        "fullWidth": 1,
                                        "width": 1,
                                        "text": "-",
                                        "value": "-",
                                        "valueText": "-"
                                    },
                                    "operand": {
                                        "kind": "NumericLiteral",
                                        "fullStart": 694,
                                        "fullEnd": 695,
                                        "start": 694,
                                        "end": 695,
                                        "fullWidth": 1,
                                        "width": 1,
                                        "text": "1",
                                        "value": 1,
                                        "valueText": "1"
                                    }
                                }
                            },
                            "closeParenToken": {
                                "kind": "CloseParenToken",
                                "fullStart": 695,
                                "fullEnd": 697,
                                "start": 695,
                                "end": 696,
                                "fullWidth": 2,
                                "width": 1,
                                "text": ")",
                                "value": ")",
                                "valueText": ")",
                                "hasTrailingTrivia": true,
                                "trailingTrivia": [
                                    {
                                        "kind": "WhitespaceTrivia",
                                        "text": " "
                                    }
                                ]
                            },
                            "statement": {
                                "kind": "Block",
                                "fullStart": 697,
                                "fullEnd": 913,
                                "start": 697,
                                "end": 912,
                                "fullWidth": 216,
                                "width": 215,
                                "openBraceToken": {
                                    "kind": "OpenBraceToken",
                                    "fullStart": 697,
                                    "fullEnd": 699,
                                    "start": 697,
                                    "end": 698,
                                    "fullWidth": 2,
                                    "width": 1,
                                    "text": "{",
                                    "value": "{",
                                    "valueText": "{",
                                    "hasTrailingTrivia": true,
                                    "hasTrailingNewLine": true,
                                    "trailingTrivia": [
                                        {
                                            "kind": "NewLineTrivia",
                                            "text": "\n"
                                        }
                                    ]
                                },
                                "statements": [
                                    {
                                        "kind": "ExpressionStatement",
                                        "fullStart": 699,
                                        "fullEnd": 907,
                                        "start": 707,
                                        "end": 906,
                                        "fullWidth": 208,
                                        "width": 199,
                                        "expression": {
                                            "kind": "InvocationExpression",
                                            "fullStart": 699,
                                            "fullEnd": 905,
                                            "start": 707,
                                            "end": 905,
                                            "fullWidth": 206,
                                            "width": 198,
                                            "expression": {
                                                "kind": "IdentifierName",
                                                "fullStart": 699,
                                                "fullEnd": 713,
                                                "start": 707,
                                                "end": 713,
                                                "fullWidth": 14,
                                                "width": 6,
                                                "text": "$ERROR",
                                                "value": "$ERROR",
                                                "valueText": "$ERROR",
                                                "hasLeadingTrivia": true,
                                                "leadingTrivia": [
                                                    {
                                                        "kind": "WhitespaceTrivia",
                                                        "text": "        "
                                                    }
                                                ]
                                            },
                                            "argumentList": {
                                                "kind": "ArgumentList",
                                                "fullStart": 713,
                                                "fullEnd": 905,
                                                "start": 713,
                                                "end": 905,
                                                "fullWidth": 192,
                                                "width": 192,
                                                "openParenToken": {
                                                    "kind": "OpenParenToken",
                                                    "fullStart": 713,
                                                    "fullEnd": 714,
                                                    "start": 713,
                                                    "end": 714,
                                                    "fullWidth": 1,
                                                    "width": 1,
                                                    "text": "(",
                                                    "value": "(",
                                                    "valueText": "("
                                                },
                                                "arguments": [
                                                    {
                                                        "kind": "AddExpression",
                                                        "fullStart": 714,
                                                        "fullEnd": 904,
                                                        "start": 714,
                                                        "end": 904,
                                                        "fullWidth": 190,
                                                        "width": 190,
                                                        "left": {
                                                            "kind": "AddExpression",
                                                            "fullStart": 714,
                                                            "fullEnd": 899,
                                                            "start": 714,
                                                            "end": 898,
                                                            "fullWidth": 185,
                                                            "width": 184,
                                                            "left": {
                                                                "kind": "AddExpression",
                                                                "fullStart": 714,
                                                                "fullEnd": 887,
                                                                "start": 714,
                                                                "end": 886,
                                                                "fullWidth": 173,
                                                                "width": 172,
                                                                "left": {
                                                                    "kind": "AddExpression",
                                                                    "fullStart": 714,
                                                                    "fullEnd": 873,
                                                                    "start": 714,
                                                                    "end": 872,
                                                                    "fullWidth": 159,
                                                                    "width": 158,
                                                                    "left": {
                                                                        "kind": "AddExpression",
                                                                        "fullStart": 714,
                                                                        "fullEnd": 839,
                                                                        "start": 714,
                                                                        "end": 838,
                                                                        "fullWidth": 125,
                                                                        "width": 124,
                                                                        "left": {
                                                                            "kind": "ParenthesizedExpression",
                                                                            "fullStart": 714,
                                                                            "fullEnd": 809,
                                                                            "start": 714,
                                                                            "end": 808,
                                                                            "fullWidth": 95,
                                                                            "width": 94,
                                                                            "openParenToken": {
                                                                                "kind": "OpenParenToken",
                                                                                "fullStart": 714,
                                                                                "fullEnd": 715,
                                                                                "start": 714,
                                                                                "end": 715,
                                                                                "fullWidth": 1,
                                                                                "width": 1,
                                                                                "text": "(",
                                                                                "value": "(",
                                                                                "valueText": "("
                                                                            },
                                                                            "expression": {
                                                                                "kind": "ConditionalExpression",
                                                                                "fullStart": 715,
                                                                                "fullEnd": 807,
                                                                                "start": 715,
                                                                                "end": 807,
                                                                                "fullWidth": 92,
                                                                                "width": 92,
                                                                                "condition": {
                                                                                    "kind": "EqualsExpression",
                                                                                    "fullStart": 715,
                                                                                    "fullEnd": 746,
                                                                                    "start": 715,
                                                                                    "end": 745,
                                                                                    "fullWidth": 31,
                                                                                    "width": 30,
                                                                                    "left": {
                                                                                        "kind": "IdentifierName",
                                                                                        "fullStart": 715,
                                                                                        "fullEnd": 732,
                                                                                        "start": 715,
                                                                                        "end": 731,
                                                                                        "fullWidth": 17,
                                                                                        "width": 16,
                                                                                        "text": "extensionCoValue",
                                                                                        "value": "extensionCoValue",
                                                                                        "valueText": "extensionCoValue",
                                                                                        "hasTrailingTrivia": true,
                                                                                        "trailingTrivia": [
                                                                                            {
                                                                                                "kind": "WhitespaceTrivia",
                                                                                                "text": " "
                                                                                            }
                                                                                        ]
                                                                                    },
                                                                                    "operatorToken": {
                                                                                        "kind": "EqualsEqualsEqualsToken",
                                                                                        "fullStart": 732,
                                                                                        "fullEnd": 736,
                                                                                        "start": 732,
                                                                                        "end": 735,
                                                                                        "fullWidth": 4,
                                                                                        "width": 3,
                                                                                        "text": "===",
                                                                                        "value": "===",
                                                                                        "valueText": "===",
                                                                                        "hasTrailingTrivia": true,
                                                                                        "trailingTrivia": [
                                                                                            {
                                                                                                "kind": "WhitespaceTrivia",
                                                                                                "text": " "
                                                                                            }
                                                                                        ]
                                                                                    },
                                                                                    "right": {
                                                                                        "kind": "IdentifierName",
                                                                                        "fullStart": 736,
                                                                                        "fullEnd": 746,
                                                                                        "start": 736,
                                                                                        "end": 745,
                                                                                        "fullWidth": 10,
                                                                                        "width": 9,
                                                                                        "text": "undefined",
                                                                                        "value": "undefined",
                                                                                        "valueText": "undefined",
                                                                                        "hasTrailingTrivia": true,
                                                                                        "trailingTrivia": [
                                                                                            {
                                                                                                "kind": "WhitespaceTrivia",
                                                                                                "text": " "
                                                                                            }
                                                                                        ]
                                                                                    }
                                                                                },
                                                                                "questionToken": {
                                                                                    "kind": "QuestionToken",
                                                                                    "fullStart": 746,
                                                                                    "fullEnd": 748,
                                                                                    "start": 746,
                                                                                    "end": 747,
                                                                                    "fullWidth": 2,
                                                                                    "width": 1,
                                                                                    "text": "?",
                                                                                    "value": "?",
                                                                                    "valueText": "?",
                                                                                    "hasTrailingTrivia": true,
                                                                                    "trailingTrivia": [
                                                                                        {
                                                                                            "kind": "WhitespaceTrivia",
                                                                                            "text": " "
                                                                                        }
                                                                                    ]
                                                                                },
                                                                                "whenTrue": {
                                                                                    "kind": "StringLiteral",
                                                                                    "fullStart": 748,
                                                                                    "fullEnd": 768,
                                                                                    "start": 748,
                                                                                    "end": 767,
                                                                                    "fullWidth": 20,
                                                                                    "width": 19,
                                                                                    "text": "\"Default collation\"",
                                                                                    "value": "Default collation",
                                                                                    "valueText": "Default collation",
                                                                                    "hasTrailingTrivia": true,
                                                                                    "trailingTrivia": [
                                                                                        {
                                                                                            "kind": "WhitespaceTrivia",
                                                                                            "text": " "
                                                                                        }
                                                                                    ]
                                                                                },
                                                                                "colonToken": {
                                                                                    "kind": "ColonToken",
                                                                                    "fullStart": 768,
                                                                                    "fullEnd": 770,
                                                                                    "start": 768,
                                                                                    "end": 769,
                                                                                    "fullWidth": 2,
                                                                                    "width": 1,
                                                                                    "text": ":",
                                                                                    "value": ":",
                                                                                    "valueText": ":",
                                                                                    "hasTrailingTrivia": true,
                                                                                    "trailingTrivia": [
                                                                                        {
                                                                                            "kind": "WhitespaceTrivia",
                                                                                            "text": " "
                                                                                        }
                                                                                    ]
                                                                                },
                                                                                "whenFalse": {
                                                                                    "kind": "AddExpression",
                                                                                    "fullStart": 770,
                                                                                    "fullEnd": 807,
                                                                                    "start": 770,
                                                                                    "end": 807,
                                                                                    "fullWidth": 37,
                                                                                    "width": 37,
                                                                                    "left": {
                                                                                        "kind": "StringLiteral",
                                                                                        "fullStart": 770,
                                                                                        "fullEnd": 789,
                                                                                        "start": 770,
                                                                                        "end": 788,
                                                                                        "fullWidth": 19,
                                                                                        "width": 18,
                                                                                        "text": "\"Collation for \\\"\"",
                                                                                        "value": "Collation for \"",
                                                                                        "valueText": "Collation for \"",
                                                                                        "hasTrailingTrivia": true,
                                                                                        "trailingTrivia": [
                                                                                            {
                                                                                                "kind": "WhitespaceTrivia",
                                                                                                "text": " "
                                                                                            }
                                                                                        ]
                                                                                    },
                                                                                    "operatorToken": {
                                                                                        "kind": "PlusToken",
                                                                                        "fullStart": 789,
                                                                                        "fullEnd": 791,
                                                                                        "start": 789,
                                                                                        "end": 790,
                                                                                        "fullWidth": 2,
                                                                                        "width": 1,
                                                                                        "text": "+",
                                                                                        "value": "+",
                                                                                        "valueText": "+",
                                                                                        "hasTrailingTrivia": true,
                                                                                        "trailingTrivia": [
                                                                                            {
                                                                                                "kind": "WhitespaceTrivia",
                                                                                                "text": " "
                                                                                            }
                                                                                        ]
                                                                                    },
                                                                                    "right": {
                                                                                        "kind": "IdentifierName",
                                                                                        "fullStart": 791,
                                                                                        "fullEnd": 807,
                                                                                        "start": 791,
                                                                                        "end": 807,
                                                                                        "fullWidth": 16,
                                                                                        "width": 16,
                                                                                        "text": "extensionCoValue",
                                                                                        "value": "extensionCoValue",
                                                                                        "valueText": "extensionCoValue"
                                                                                    }
                                                                                }
                                                                            },
                                                                            "closeParenToken": {
                                                                                "kind": "CloseParenToken",
                                                                                "fullStart": 807,
                                                                                "fullEnd": 809,
                                                                                "start": 807,
                                                                                "end": 808,
                                                                                "fullWidth": 2,
                                                                                "width": 1,
                                                                                "text": ")",
                                                                                "value": ")",
                                                                                "valueText": ")",
                                                                                "hasTrailingTrivia": true,
                                                                                "trailingTrivia": [
                                                                                    {
                                                                                        "kind": "WhitespaceTrivia",
                                                                                        "text": " "
                                                                                    }
                                                                                ]
                                                                            }
                                                                        },
                                                                        "operatorToken": {
                                                                            "kind": "PlusToken",
                                                                            "fullStart": 809,
                                                                            "fullEnd": 811,
                                                                            "start": 809,
                                                                            "end": 810,
                                                                            "fullWidth": 2,
                                                                            "width": 1,
                                                                            "text": "+",
                                                                            "value": "+",
                                                                            "valueText": "+",
                                                                            "hasTrailingTrivia": true,
                                                                            "hasTrailingNewLine": true,
                                                                            "trailingTrivia": [
                                                                                {
                                                                                    "kind": "NewLineTrivia",
                                                                                    "text": "\n"
                                                                                }
                                                                            ]
                                                                        },
                                                                        "right": {
                                                                            "kind": "StringLiteral",
                                                                            "fullStart": 811,
                                                                            "fullEnd": 839,
                                                                            "start": 823,
                                                                            "end": 838,
                                                                            "fullWidth": 28,
                                                                            "width": 15,
                                                                            "text": "\"\\\" should be \"",
                                                                            "value": "\" should be ",
                                                                            "valueText": "\" should be ",
                                                                            "hasLeadingTrivia": true,
                                                                            "hasTrailingTrivia": true,
                                                                            "leadingTrivia": [
                                                                                {
                                                                                    "kind": "WhitespaceTrivia",
                                                                                    "text": "            "
                                                                                }
                                                                            ],
                                                                            "trailingTrivia": [
                                                                                {
                                                                                    "kind": "WhitespaceTrivia",
                                                                                    "text": " "
                                                                                }
                                                                            ]
                                                                        }
                                                                    },
                                                                    "operatorToken": {
                                                                        "kind": "PlusToken",
                                                                        "fullStart": 839,
                                                                        "fullEnd": 841,
                                                                        "start": 839,
                                                                        "end": 840,
                                                                        "fullWidth": 2,
                                                                        "width": 1,
                                                                        "text": "+",
                                                                        "value": "+",
                                                                        "valueText": "+",
                                                                        "hasTrailingTrivia": true,
                                                                        "trailingTrivia": [
                                                                            {
                                                                                "kind": "WhitespaceTrivia",
                                                                                "text": " "
                                                                            }
                                                                        ]
                                                                    },
                                                                    "right": {
                                                                        "kind": "InvocationExpression",
                                                                        "fullStart": 841,
                                                                        "fullEnd": 873,
                                                                        "start": 841,
                                                                        "end": 872,
                                                                        "fullWidth": 32,
                                                                        "width": 31,
                                                                        "expression": {
                                                                            "kind": "MemberAccessExpression",
                                                                            "fullStart": 841,
                                                                            "fullEnd": 864,
                                                                            "start": 841,
                                                                            "end": 864,
                                                                            "fullWidth": 23,
                                                                            "width": 23,
                                                                            "expression": {
                                                                                "kind": "IdentifierName",
                                                                                "fullStart": 841,
                                                                                "fullEnd": 859,
                                                                                "start": 841,
                                                                                "end": 859,
                                                                                "fullWidth": 18,
                                                                                "width": 18,
                                                                                "text": "expectedCollations",
                                                                                "value": "expectedCollations",
                                                                                "valueText": "expectedCollations"
                                                                            },
                                                                            "dotToken": {
                                                                                "kind": "DotToken",
                                                                                "fullStart": 859,
                                                                                "fullEnd": 860,
                                                                                "start": 859,
                                                                                "end": 860,
                                                                                "fullWidth": 1,
                                                                                "width": 1,
                                                                                "text": ".",
                                                                                "value": ".",
                                                                                "valueText": "."
                                                                            },
                                                                            "name": {
                                                                                "kind": "IdentifierName",
                                                                                "fullStart": 860,
                                                                                "fullEnd": 864,
                                                                                "start": 860,
                                                                                "end": 864,
                                                                                "fullWidth": 4,
                                                                                "width": 4,
                                                                                "text": "join",
                                                                                "value": "join",
                                                                                "valueText": "join"
                                                                            }
                                                                        },
                                                                        "argumentList": {
                                                                            "kind": "ArgumentList",
                                                                            "fullStart": 864,
                                                                            "fullEnd": 873,
                                                                            "start": 864,
                                                                            "end": 872,
                                                                            "fullWidth": 9,
                                                                            "width": 8,
                                                                            "openParenToken": {
                                                                                "kind": "OpenParenToken",
                                                                                "fullStart": 864,
                                                                                "fullEnd": 865,
                                                                                "start": 864,
                                                                                "end": 865,
                                                                                "fullWidth": 1,
                                                                                "width": 1,
                                                                                "text": "(",
                                                                                "value": "(",
                                                                                "valueText": "("
                                                                            },
                                                                            "arguments": [
                                                                                {
                                                                                    "kind": "StringLiteral",
                                                                                    "fullStart": 865,
                                                                                    "fullEnd": 871,
                                                                                    "start": 865,
                                                                                    "end": 871,
                                                                                    "fullWidth": 6,
                                                                                    "width": 6,
                                                                                    "text": "\" or \"",
                                                                                    "value": " or ",
                                                                                    "valueText": " or "
                                                                                }
                                                                            ],
                                                                            "closeParenToken": {
                                                                                "kind": "CloseParenToken",
                                                                                "fullStart": 871,
                                                                                "fullEnd": 873,
                                                                                "start": 871,
                                                                                "end": 872,
                                                                                "fullWidth": 2,
                                                                                "width": 1,
                                                                                "text": ")",
                                                                                "value": ")",
                                                                                "valueText": ")",
                                                                                "hasTrailingTrivia": true,
                                                                                "trailingTrivia": [
                                                                                    {
                                                                                        "kind": "WhitespaceTrivia",
                                                                                        "text": " "
                                                                                    }
                                                                                ]
                                                                            }
                                                                        }
                                                                    }
                                                                },
                                                                "operatorToken": {
                                                                    "kind": "PlusToken",
                                                                    "fullStart": 873,
                                                                    "fullEnd": 875,
                                                                    "start": 873,
                                                                    "end": 874,
                                                                    "fullWidth": 2,
                                                                    "width": 1,
                                                                    "text": "+",
                                                                    "value": "+",
                                                                    "valueText": "+",
                                                                    "hasTrailingTrivia": true,
                                                                    "trailingTrivia": [
                                                                        {
                                                                            "kind": "WhitespaceTrivia",
                                                                            "text": " "
                                                                        }
                                                                    ]
                                                                },
                                                                "right": {
                                                                    "kind": "StringLiteral",
                                                                    "fullStart": 875,
                                                                    "fullEnd": 887,
                                                                    "start": 875,
                                                                    "end": 886,
                                                                    "fullWidth": 12,
                                                                    "width": 11,
                                                                    "text": "\", but is \"",
                                                                    "value": ", but is ",
                                                                    "valueText": ", but is ",
                                                                    "hasTrailingTrivia": true,
                                                                    "trailingTrivia": [
                                                                        {
                                                                            "kind": "WhitespaceTrivia",
                                                                            "text": " "
                                                                        }
                                                                    ]
                                                                }
                                                            },
                                                            "operatorToken": {
                                                                "kind": "PlusToken",
                                                                "fullStart": 887,
                                                                "fullEnd": 889,
                                                                "start": 887,
                                                                "end": 888,
                                                                "fullWidth": 2,
                                                                "width": 1,
                                                                "text": "+",
                                                                "value": "+",
                                                                "valueText": "+",
                                                                "hasTrailingTrivia": true,
                                                                "trailingTrivia": [
                                                                    {
                                                                        "kind": "WhitespaceTrivia",
                                                                        "text": " "
                                                                    }
                                                                ]
                                                            },
                                                            "right": {
                                                                "kind": "IdentifierName",
                                                                "fullStart": 889,
                                                                "fullEnd": 899,
                                                                "start": 889,
                                                                "end": 898,
                                                                "fullWidth": 10,
                                                                "width": 9,
                                                                "text": "collation",
                                                                "value": "collation",
                                                                "valueText": "collation",
                                                                "hasTrailingTrivia": true,
                                                                "trailingTrivia": [
                                                                    {
                                                                        "kind": "WhitespaceTrivia",
                                                                        "text": " "
                                                                    }
                                                                ]
                                                            }
                                                        },
                                                        "operatorToken": {
                                                            "kind": "PlusToken",
                                                            "fullStart": 899,
                                                            "fullEnd": 901,
                                                            "start": 899,
                                                            "end": 900,
                                                            "fullWidth": 2,
                                                            "width": 1,
                                                            "text": "+",
                                                            "value": "+",
                                                            "valueText": "+",
                                                            "hasTrailingTrivia": true,
                                                            "trailingTrivia": [
                                                                {
                                                                    "kind": "WhitespaceTrivia",
                                                                    "text": " "
                                                                }
                                                            ]
                                                        },
                                                        "right": {
                                                            "kind": "StringLiteral",
                                                            "fullStart": 901,
                                                            "fullEnd": 904,
                                                            "start": 901,
                                                            "end": 904,
                                                            "fullWidth": 3,
                                                            "width": 3,
                                                            "text": "\".\"",
                                                            "value": ".",
                                                            "valueText": "."
                                                        }
                                                    }
                                                ],
                                                "closeParenToken": {
                                                    "kind": "CloseParenToken",
                                                    "fullStart": 904,
                                                    "fullEnd": 905,
                                                    "start": 904,
                                                    "end": 905,
                                                    "fullWidth": 1,
                                                    "width": 1,
                                                    "text": ")",
                                                    "value": ")",
                                                    "valueText": ")"
                                                }
                                            }
                                        },
                                        "semicolonToken": {
                                            "kind": "SemicolonToken",
                                            "fullStart": 905,
                                            "fullEnd": 907,
                                            "start": 905,
                                            "end": 906,
                                            "fullWidth": 2,
                                            "width": 1,
                                            "text": ";",
                                            "value": ";",
                                            "valueText": ";",
                                            "hasTrailingTrivia": true,
                                            "hasTrailingNewLine": true,
                                            "trailingTrivia": [
                                                {
                                                    "kind": "NewLineTrivia",
                                                    "text": "\n"
                                                }
                                            ]
                                        }
                                    }
                                ],
                                "closeBraceToken": {
                                    "kind": "CloseBraceToken",
                                    "fullStart": 907,
                                    "fullEnd": 913,
                                    "start": 911,
                                    "end": 912,
                                    "fullWidth": 6,
                                    "width": 1,
                                    "text": "}",
                                    "value": "}",
                                    "valueText": "}",
                                    "hasLeadingTrivia": true,
                                    "hasTrailingTrivia": true,
                                    "hasTrailingNewLine": true,
                                    "leadingTrivia": [
                                        {
                                            "kind": "WhitespaceTrivia",
                                            "text": "    "
                                        }
                                    ],
                                    "trailingTrivia": [
                                        {
                                            "kind": "NewLineTrivia",
                                            "text": "\n"
                                        }
                                    ]
                                }
                            }
                        },
                        {
                            "kind": "VariableStatement",
                            "fullStart": 913,
                            "fullEnd": 964,
                            "start": 918,
                            "end": 963,
                            "fullWidth": 51,
                            "width": 45,
                            "modifiers": [],
                            "variableDeclaration": {
                                "kind": "VariableDeclaration",
                                "fullStart": 913,
                                "fullEnd": 962,
                                "start": 918,
                                "end": 962,
                                "fullWidth": 49,
                                "width": 44,
                                "varKeyword": {
                                    "kind": "VarKeyword",
                                    "fullStart": 913,
                                    "fullEnd": 922,
                                    "start": 918,
                                    "end": 921,
                                    "fullWidth": 9,
                                    "width": 3,
                                    "text": "var",
                                    "value": "var",
                                    "valueText": "var",
                                    "hasLeadingTrivia": true,
                                    "hasLeadingNewLine": true,
                                    "hasTrailingTrivia": true,
                                    "leadingTrivia": [
                                        {
                                            "kind": "NewLineTrivia",
                                            "text": "\n"
                                        },
                                        {
                                            "kind": "WhitespaceTrivia",
                                            "text": "    "
                                        }
                                    ],
                                    "trailingTrivia": [
                                        {
                                            "kind": "WhitespaceTrivia",
                                            "text": " "
                                        }
                                    ]
                                },
                                "variableDeclarators": [
                                    {
                                        "kind": "VariableDeclarator",
                                        "fullStart": 922,
                                        "fullEnd": 962,
                                        "start": 922,
                                        "end": 962,
                                        "fullWidth": 40,
                                        "width": 40,
                                        "identifier": {
                                            "kind": "IdentifierName",
                                            "fullStart": 922,
                                            "fullEnd": 928,
                                            "start": 922,
                                            "end": 927,
                                            "fullWidth": 6,
                                            "width": 5,
                                            "text": "usage",
                                            "value": "usage",
                                            "valueText": "usage",
                                            "hasTrailingTrivia": true,
                                            "trailingTrivia": [
                                                {
                                                    "kind": "WhitespaceTrivia",
                                                    "text": " "
                                                }
                                            ]
                                        },
                                        "equalsValueClause": {
                                            "kind": "EqualsValueClause",
                                            "fullStart": 928,
                                            "fullEnd": 962,
                                            "start": 928,
                                            "end": 962,
                                            "fullWidth": 34,
                                            "width": 34,
                                            "equalsToken": {
                                                "kind": "EqualsToken",
                                                "fullStart": 928,
                                                "fullEnd": 930,
                                                "start": 928,
                                                "end": 929,
                                                "fullWidth": 2,
                                                "width": 1,
                                                "text": "=",
                                                "value": "=",
                                                "valueText": "=",
                                                "hasTrailingTrivia": true,
                                                "trailingTrivia": [
                                                    {
                                                        "kind": "WhitespaceTrivia",
                                                        "text": " "
                                                    }
                                                ]
                                            },
                                            "value": {
                                                "kind": "MemberAccessExpression",
                                                "fullStart": 930,
                                                "fullEnd": 962,
                                                "start": 930,
                                                "end": 962,
                                                "fullWidth": 32,
                                                "width": 32,
                                                "expression": {
                                                    "kind": "InvocationExpression",
                                                    "fullStart": 930,
                                                    "fullEnd": 956,
                                                    "start": 930,
                                                    "end": 956,
                                                    "fullWidth": 26,
                                                    "width": 26,
                                                    "expression": {
                                                        "kind": "MemberAccessExpression",
                                                        "fullStart": 930,
                                                        "fullEnd": 954,
                                                        "start": 930,
                                                        "end": 954,
                                                        "fullWidth": 24,
                                                        "width": 24,
                                                        "expression": {
                                                            "kind": "IdentifierName",
                                                            "fullStart": 930,
                                                            "fullEnd": 938,
                                                            "start": 930,
                                                            "end": 938,
                                                            "fullWidth": 8,
                                                            "width": 8,
                                                            "text": "collator",
                                                            "value": "collator",
                                                            "valueText": "collator"
                                                        },
                                                        "dotToken": {
                                                            "kind": "DotToken",
                                                            "fullStart": 938,
                                                            "fullEnd": 939,
                                                            "start": 938,
                                                            "end": 939,
                                                            "fullWidth": 1,
                                                            "width": 1,
                                                            "text": ".",
                                                            "value": ".",
                                                            "valueText": "."
                                                        },
                                                        "name": {
                                                            "kind": "IdentifierName",
                                                            "fullStart": 939,
                                                            "fullEnd": 954,
                                                            "start": 939,
                                                            "end": 954,
                                                            "fullWidth": 15,
                                                            "width": 15,
                                                            "text": "resolvedOptions",
                                                            "value": "resolvedOptions",
                                                            "valueText": "resolvedOptions"
                                                        }
                                                    },
                                                    "argumentList": {
                                                        "kind": "ArgumentList",
                                                        "fullStart": 954,
                                                        "fullEnd": 956,
                                                        "start": 954,
                                                        "end": 956,
                                                        "fullWidth": 2,
                                                        "width": 2,
                                                        "openParenToken": {
                                                            "kind": "OpenParenToken",
                                                            "fullStart": 954,
                                                            "fullEnd": 955,
                                                            "start": 954,
                                                            "end": 955,
                                                            "fullWidth": 1,
                                                            "width": 1,
                                                            "text": "(",
                                                            "value": "(",
                                                            "valueText": "("
                                                        },
                                                        "arguments": [],
                                                        "closeParenToken": {
                                                            "kind": "CloseParenToken",
                                                            "fullStart": 955,
                                                            "fullEnd": 956,
                                                            "start": 955,
                                                            "end": 956,
                                                            "fullWidth": 1,
                                                            "width": 1,
                                                            "text": ")",
                                                            "value": ")",
                                                            "valueText": ")"
                                                        }
                                                    }
                                                },
                                                "dotToken": {
                                                    "kind": "DotToken",
                                                    "fullStart": 956,
                                                    "fullEnd": 957,
                                                    "start": 956,
                                                    "end": 957,
                                                    "fullWidth": 1,
                                                    "width": 1,
                                                    "text": ".",
                                                    "value": ".",
                                                    "valueText": "."
                                                },
                                                "name": {
                                                    "kind": "IdentifierName",
                                                    "fullStart": 957,
                                                    "fullEnd": 962,
                                                    "start": 957,
                                                    "end": 962,
                                                    "fullWidth": 5,
                                                    "width": 5,
                                                    "text": "usage",
                                                    "value": "usage",
                                                    "valueText": "usage"
                                                }
                                            }
                                        }
                                    }
                                ]
                            },
                            "semicolonToken": {
                                "kind": "SemicolonToken",
                                "fullStart": 962,
                                "fullEnd": 964,
                                "start": 962,
                                "end": 963,
                                "fullWidth": 2,
                                "width": 1,
                                "text": ";",
                                "value": ";",
                                "valueText": ";",
                                "hasTrailingTrivia": true,
                                "hasTrailingNewLine": true,
                                "trailingTrivia": [
                                    {
                                        "kind": "NewLineTrivia",
                                        "text": "\n"
                                    }
                                ]
                            }
                        },
                        {
                            "kind": "IfStatement",
                            "fullStart": 964,
                            "fullEnd": 1149,
                            "start": 968,
                            "end": 1148,
                            "fullWidth": 185,
                            "width": 180,
                            "ifKeyword": {
                                "kind": "IfKeyword",
                                "fullStart": 964,
                                "fullEnd": 971,
                                "start": 968,
                                "end": 970,
                                "fullWidth": 7,
                                "width": 2,
                                "text": "if",
                                "value": "if",
                                "valueText": "if",
                                "hasLeadingTrivia": true,
                                "hasTrailingTrivia": true,
                                "leadingTrivia": [
                                    {
                                        "kind": "WhitespaceTrivia",
                                        "text": "    "
                                    }
                                ],
                                "trailingTrivia": [
                                    {
                                        "kind": "WhitespaceTrivia",
                                        "text": " "
                                    }
                                ]
                            },
                            "openParenToken": {
                                "kind": "OpenParenToken",
                                "fullStart": 971,
                                "fullEnd": 972,
                                "start": 971,
                                "end": 972,
                                "fullWidth": 1,
                                "width": 1,
                                "text": "(",
                                "value": "(",
                                "valueText": "("
                            },
                            "condition": {
                                "kind": "NotEqualsExpression",
                                "fullStart": 972,
                                "fullEnd": 995,
                                "start": 972,
                                "end": 995,
                                "fullWidth": 23,
                                "width": 23,
                                "left": {
                                    "kind": "IdentifierName",
                                    "fullStart": 972,
                                    "fullEnd": 986,
                                    "start": 972,
                                    "end": 985,
                                    "fullWidth": 14,
                                    "width": 13,
                                    "text": "expectedUsage",
                                    "value": "expectedUsage",
                                    "valueText": "expectedUsage",
                                    "hasTrailingTrivia": true,
                                    "trailingTrivia": [
                                        {
                                            "kind": "WhitespaceTrivia",
                                            "text": " "
                                        }
                                    ]
                                },
                                "operatorToken": {
                                    "kind": "ExclamationEqualsEqualsToken",
                                    "fullStart": 986,
                                    "fullEnd": 990,
                                    "start": 986,
                                    "end": 989,
                                    "fullWidth": 4,
                                    "width": 3,
                                    "text": "!==",
                                    "value": "!==",
                                    "valueText": "!==",
                                    "hasTrailingTrivia": true,
                                    "trailingTrivia": [
                                        {
                                            "kind": "WhitespaceTrivia",
                                            "text": " "
                                        }
                                    ]
                                },
                                "right": {
                                    "kind": "IdentifierName",
                                    "fullStart": 990,
                                    "fullEnd": 995,
                                    "start": 990,
                                    "end": 995,
                                    "fullWidth": 5,
                                    "width": 5,
                                    "text": "usage",
                                    "value": "usage",
                                    "valueText": "usage"
                                }
                            },
                            "closeParenToken": {
                                "kind": "CloseParenToken",
                                "fullStart": 995,
                                "fullEnd": 997,
                                "start": 995,
                                "end": 996,
                                "fullWidth": 2,
                                "width": 1,
                                "text": ")",
                                "value": ")",
                                "valueText": ")",
                                "hasTrailingTrivia": true,
                                "trailingTrivia": [
                                    {
                                        "kind": "WhitespaceTrivia",
                                        "text": " "
                                    }
                                ]
                            },
                            "statement": {
                                "kind": "Block",
                                "fullStart": 997,
                                "fullEnd": 1149,
                                "start": 997,
                                "end": 1148,
                                "fullWidth": 152,
                                "width": 151,
                                "openBraceToken": {
                                    "kind": "OpenBraceToken",
                                    "fullStart": 997,
                                    "fullEnd": 999,
                                    "start": 997,
                                    "end": 998,
                                    "fullWidth": 2,
                                    "width": 1,
                                    "text": "{",
                                    "value": "{",
                                    "valueText": "{",
                                    "hasTrailingTrivia": true,
                                    "hasTrailingNewLine": true,
                                    "trailingTrivia": [
                                        {
                                            "kind": "NewLineTrivia",
                                            "text": "\n"
                                        }
                                    ]
                                },
                                "statements": [
                                    {
                                        "kind": "ExpressionStatement",
                                        "fullStart": 999,
                                        "fullEnd": 1143,
                                        "start": 1007,
                                        "end": 1142,
                                        "fullWidth": 144,
                                        "width": 135,
                                        "expression": {
                                            "kind": "InvocationExpression",
                                            "fullStart": 999,
                                            "fullEnd": 1141,
                                            "start": 1007,
                                            "end": 1141,
                                            "fullWidth": 142,
                                            "width": 134,
                                            "expression": {
                                                "kind": "IdentifierName",
                                                "fullStart": 999,
                                                "fullEnd": 1013,
                                                "start": 1007,
                                                "end": 1013,
                                                "fullWidth": 14,
                                                "width": 6,
                                                "text": "$ERROR",
                                                "value": "$ERROR",
                                                "valueText": "$ERROR",
                                                "hasLeadingTrivia": true,
                                                "leadingTrivia": [
                                                    {
                                                        "kind": "WhitespaceTrivia",
                                                        "text": "        "
                                                    }
                                                ]
                                            },
                                            "argumentList": {
                                                "kind": "ArgumentList",
                                                "fullStart": 1013,
                                                "fullEnd": 1141,
                                                "start": 1013,
                                                "end": 1141,
                                                "fullWidth": 128,
                                                "width": 128,
                                                "openParenToken": {
                                                    "kind": "OpenParenToken",
                                                    "fullStart": 1013,
                                                    "fullEnd": 1014,
                                                    "start": 1013,
                                                    "end": 1014,
                                                    "fullWidth": 1,
                                                    "width": 1,
                                                    "text": "(",
                                                    "value": "(",
                                                    "valueText": "("
                                                },
                                                "arguments": [
                                                    {
                                                        "kind": "AddExpression",
                                                        "fullStart": 1014,
                                                        "fullEnd": 1140,
                                                        "start": 1014,
                                                        "end": 1140,
                                                        "fullWidth": 126,
                                                        "width": 126,
                                                        "left": {
                                                            "kind": "AddExpression",
                                                            "fullStart": 1014,
                                                            "fullEnd": 1135,
                                                            "start": 1014,
                                                            "end": 1134,
                                                            "fullWidth": 121,
                                                            "width": 120,
                                                            "left": {
                                                                "kind": "AddExpression",
                                                                "fullStart": 1014,
                                                                "fullEnd": 1127,
                                                                "start": 1014,
                                                                "end": 1126,
                                                                "fullWidth": 113,
                                                                "width": 112,
                                                                "left": {
                                                                    "kind": "AddExpression",
                                                                    "fullStart": 1014,
                                                                    "fullEnd": 1113,
                                                                    "start": 1014,
                                                                    "end": 1112,
                                                                    "fullWidth": 99,
                                                                    "width": 98,
                                                                    "left": {
                                                                        "kind": "AddExpression",
                                                                        "fullStart": 1014,
                                                                        "fullEnd": 1097,
                                                                        "start": 1014,
                                                                        "end": 1096,
                                                                        "fullWidth": 83,
                                                                        "width": 82,
                                                                        "left": {
                                                                            "kind": "ParenthesizedExpression",
                                                                            "fullStart": 1014,
                                                                            "fullEnd": 1069,
                                                                            "start": 1014,
                                                                            "end": 1068,
                                                                            "fullWidth": 55,
                                                                            "width": 54,
                                                                            "openParenToken": {
                                                                                "kind": "OpenParenToken",
                                                                                "fullStart": 1014,
                                                                                "fullEnd": 1015,
                                                                                "start": 1014,
                                                                                "end": 1015,
                                                                                "fullWidth": 1,
                                                                                "width": 1,
                                                                                "text": "(",
                                                                                "value": "(",
                                                                                "valueText": "("
                                                                            },
                                                                            "expression": {
                                                                                "kind": "ConditionalExpression",
                                                                                "fullStart": 1015,
                                                                                "fullEnd": 1067,
                                                                                "start": 1015,
                                                                                "end": 1067,
                                                                                "fullWidth": 52,
                                                                                "width": 52,
                                                                                "condition": {
                                                                                    "kind": "EqualsExpression",
                                                                                    "fullStart": 1015,
                                                                                    "fullEnd": 1040,
                                                                                    "start": 1015,
                                                                                    "end": 1039,
                                                                                    "fullWidth": 25,
                                                                                    "width": 24,
                                                                                    "left": {
                                                                                        "kind": "IdentifierName",
                                                                                        "fullStart": 1015,
                                                                                        "fullEnd": 1026,
                                                                                        "start": 1015,
                                                                                        "end": 1025,
                                                                                        "fullWidth": 11,
                                                                                        "width": 10,
                                                                                        "text": "usageValue",
                                                                                        "value": "usageValue",
                                                                                        "valueText": "usageValue",
                                                                                        "hasTrailingTrivia": true,
                                                                                        "trailingTrivia": [
                                                                                            {
                                                                                                "kind": "WhitespaceTrivia",
                                                                                                "text": " "
                                                                                            }
                                                                                        ]
                                                                                    },
                                                                                    "operatorToken": {
                                                                                        "kind": "EqualsEqualsEqualsToken",
                                                                                        "fullStart": 1026,
                                                                                        "fullEnd": 1030,
                                                                                        "start": 1026,
                                                                                        "end": 1029,
                                                                                        "fullWidth": 4,
                                                                                        "width": 3,
                                                                                        "text": "===",
                                                                                        "value": "===",
                                                                                        "valueText": "===",
                                                                                        "hasTrailingTrivia": true,
                                                                                        "trailingTrivia": [
                                                                                            {
                                                                                                "kind": "WhitespaceTrivia",
                                                                                                "text": " "
                                                                                            }
                                                                                        ]
                                                                                    },
                                                                                    "right": {
                                                                                        "kind": "IdentifierName",
                                                                                        "fullStart": 1030,
                                                                                        "fullEnd": 1040,
                                                                                        "start": 1030,
                                                                                        "end": 1039,
                                                                                        "fullWidth": 10,
                                                                                        "width": 9,
                                                                                        "text": "undefined",
                                                                                        "value": "undefined",
                                                                                        "valueText": "undefined",
                                                                                        "hasTrailingTrivia": true,
                                                                                        "trailingTrivia": [
                                                                                            {
                                                                                                "kind": "WhitespaceTrivia",
                                                                                                "text": " "
                                                                                            }
                                                                                        ]
                                                                                    }
                                                                                },
                                                                                "questionToken": {
                                                                                    "kind": "QuestionToken",
                                                                                    "fullStart": 1040,
                                                                                    "fullEnd": 1042,
                                                                                    "start": 1040,
                                                                                    "end": 1041,
                                                                                    "fullWidth": 2,
                                                                                    "width": 1,
                                                                                    "text": "?",
                                                                                    "value": "?",
                                                                                    "valueText": "?",
                                                                                    "hasTrailingTrivia": true,
                                                                                    "trailingTrivia": [
                                                                                        {
                                                                                            "kind": "WhitespaceTrivia",
                                                                                            "text": " "
                                                                                        }
                                                                                    ]
                                                                                },
                                                                                "whenTrue": {
                                                                                    "kind": "StringLiteral",
                                                                                    "fullStart": 1042,
                                                                                    "fullEnd": 1058,
                                                                                    "start": 1042,
                                                                                    "end": 1057,
                                                                                    "fullWidth": 16,
                                                                                    "width": 15,
                                                                                    "text": "\"Default usage\"",
                                                                                    "value": "Default usage",
                                                                                    "valueText": "Default usage",
                                                                                    "hasTrailingTrivia": true,
                                                                                    "trailingTrivia": [
                                                                                        {
                                                                                            "kind": "WhitespaceTrivia",
                                                                                            "text": " "
                                                                                        }
                                                                                    ]
                                                                                },
                                                                                "colonToken": {
                                                                                    "kind": "ColonToken",
                                                                                    "fullStart": 1058,
                                                                                    "fullEnd": 1060,
                                                                                    "start": 1058,
                                                                                    "end": 1059,
                                                                                    "fullWidth": 2,
                                                                                    "width": 1,
                                                                                    "text": ":",
                                                                                    "value": ":",
                                                                                    "valueText": ":",
                                                                                    "hasTrailingTrivia": true,
                                                                                    "trailingTrivia": [
                                                                                        {
                                                                                            "kind": "WhitespaceTrivia",
                                                                                            "text": " "
                                                                                        }
                                                                                    ]
                                                                                },
                                                                                "whenFalse": {
                                                                                    "kind": "StringLiteral",
                                                                                    "fullStart": 1060,
                                                                                    "fullEnd": 1067,
                                                                                    "start": 1060,
                                                                                    "end": 1067,
                                                                                    "fullWidth": 7,
                                                                                    "width": 7,
                                                                                    "text": "\"Usage\"",
                                                                                    "value": "Usage",
                                                                                    "valueText": "Usage"
                                                                                }
                                                                            },
                                                                            "closeParenToken": {
                                                                                "kind": "CloseParenToken",
                                                                                "fullStart": 1067,
                                                                                "fullEnd": 1069,
                                                                                "start": 1067,
                                                                                "end": 1068,
                                                                                "fullWidth": 2,
                                                                                "width": 1,
                                                                                "text": ")",
                                                                                "value": ")",
                                                                                "valueText": ")",
                                                                                "hasTrailingTrivia": true,
                                                                                "trailingTrivia": [
                                                                                    {
                                                                                        "kind": "WhitespaceTrivia",
                                                                                        "text": " "
                                                                                    }
                                                                                ]
                                                                            }
                                                                        },
                                                                        "operatorToken": {
                                                                            "kind": "PlusToken",
                                                                            "fullStart": 1069,
                                                                            "fullEnd": 1071,
                                                                            "start": 1069,
                                                                            "end": 1070,
                                                                            "fullWidth": 2,
                                                                            "width": 1,
                                                                            "text": "+",
                                                                            "value": "+",
                                                                            "valueText": "+",
                                                                            "hasTrailingTrivia": true,
                                                                            "hasTrailingNewLine": true,
                                                                            "trailingTrivia": [
                                                                                {
                                                                                    "kind": "NewLineTrivia",
                                                                                    "text": "\n"
                                                                                }
                                                                            ]
                                                                        },
                                                                        "right": {
                                                                            "kind": "StringLiteral",
                                                                            "fullStart": 1071,
                                                                            "fullEnd": 1097,
                                                                            "start": 1083,
                                                                            "end": 1096,
                                                                            "fullWidth": 26,
                                                                            "width": 13,
                                                                            "text": "\" should be \"",
                                                                            "value": " should be ",
                                                                            "valueText": " should be ",
                                                                            "hasLeadingTrivia": true,
                                                                            "hasTrailingTrivia": true,
                                                                            "leadingTrivia": [
                                                                                {
                                                                                    "kind": "WhitespaceTrivia",
                                                                                    "text": "            "
                                                                                }
                                                                            ],
                                                                            "trailingTrivia": [
                                                                                {
                                                                                    "kind": "WhitespaceTrivia",
                                                                                    "text": " "
                                                                                }
                                                                            ]
                                                                        }
                                                                    },
                                                                    "operatorToken": {
                                                                        "kind": "PlusToken",
                                                                        "fullStart": 1097,
                                                                        "fullEnd": 1099,
                                                                        "start": 1097,
                                                                        "end": 1098,
                                                                        "fullWidth": 2,
                                                                        "width": 1,
                                                                        "text": "+",
                                                                        "value": "+",
                                                                        "valueText": "+",
                                                                        "hasTrailingTrivia": true,
                                                                        "trailingTrivia": [
                                                                            {
                                                                                "kind": "WhitespaceTrivia",
                                                                                "text": " "
                                                                            }
                                                                        ]
                                                                    },
                                                                    "right": {
                                                                        "kind": "IdentifierName",
                                                                        "fullStart": 1099,
                                                                        "fullEnd": 1113,
                                                                        "start": 1099,
                                                                        "end": 1112,
                                                                        "fullWidth": 14,
                                                                        "width": 13,
                                                                        "text": "expectedUsage",
                                                                        "value": "expectedUsage",
                                                                        "valueText": "expectedUsage",
                                                                        "hasTrailingTrivia": true,
                                                                        "trailingTrivia": [
                                                                            {
                                                                                "kind": "WhitespaceTrivia",
                                                                                "text": " "
                                                                            }
                                                                        ]
                                                                    }
                                                                },
                                                                "operatorToken": {
                                                                    "kind": "PlusToken",
                                                                    "fullStart": 1113,
                                                                    "fullEnd": 1115,
                                                                    "start": 1113,
                                                                    "end": 1114,
                                                                    "fullWidth": 2,
                                                                    "width": 1,
                                                                    "text": "+",
                                                                    "value": "+",
                                                                    "valueText": "+",
                                                                    "hasTrailingTrivia": true,
                                                                    "trailingTrivia": [
                                                                        {
                                                                            "kind": "WhitespaceTrivia",
                                                                            "text": " "
                                                                        }
                                                                    ]
                                                                },
                                                                "right": {
                                                                    "kind": "StringLiteral",
                                                                    "fullStart": 1115,
                                                                    "fullEnd": 1127,
                                                                    "start": 1115,
                                                                    "end": 1126,
                                                                    "fullWidth": 12,
                                                                    "width": 11,
                                                                    "text": "\", but is \"",
                                                                    "value": ", but is ",
                                                                    "valueText": ", but is ",
                                                                    "hasTrailingTrivia": true,
                                                                    "trailingTrivia": [
                                                                        {
                                                                            "kind": "WhitespaceTrivia",
                                                                            "text": " "
                                                                        }
                                                                    ]
                                                                }
                                                            },
                                                            "operatorToken": {
                                                                "kind": "PlusToken",
                                                                "fullStart": 1127,
                                                                "fullEnd": 1129,
                                                                "start": 1127,
                                                                "end": 1128,
                                                                "fullWidth": 2,
                                                                "width": 1,
                                                                "text": "+",
                                                                "value": "+",
                                                                "valueText": "+",
                                                                "hasTrailingTrivia": true,
                                                                "trailingTrivia": [
                                                                    {
                                                                        "kind": "WhitespaceTrivia",
                                                                        "text": " "
                                                                    }
                                                                ]
                                                            },
                                                            "right": {
                                                                "kind": "IdentifierName",
                                                                "fullStart": 1129,
                                                                "fullEnd": 1135,
                                                                "start": 1129,
                                                                "end": 1134,
                                                                "fullWidth": 6,
                                                                "width": 5,
                                                                "text": "usage",
                                                                "value": "usage",
                                                                "valueText": "usage",
                                                                "hasTrailingTrivia": true,
                                                                "trailingTrivia": [
                                                                    {
                                                                        "kind": "WhitespaceTrivia",
                                                                        "text": " "
                                                                    }
                                                                ]
                                                            }
                                                        },
                                                        "operatorToken": {
                                                            "kind": "PlusToken",
                                                            "fullStart": 1135,
                                                            "fullEnd": 1137,
                                                            "start": 1135,
                                                            "end": 1136,
                                                            "fullWidth": 2,
                                                            "width": 1,
                                                            "text": "+",
                                                            "value": "+",
                                                            "valueText": "+",
                                                            "hasTrailingTrivia": true,
                                                            "trailingTrivia": [
                                                                {
                                                                    "kind": "WhitespaceTrivia",
                                                                    "text": " "
                                                                }
                                                            ]
                                                        },
                                                        "right": {
                                                            "kind": "StringLiteral",
                                                            "fullStart": 1137,
                                                            "fullEnd": 1140,
                                                            "start": 1137,
                                                            "end": 1140,
                                                            "fullWidth": 3,
                                                            "width": 3,
                                                            "text": "\".\"",
                                                            "value": ".",
                                                            "valueText": "."
                                                        }
                                                    }
                                                ],
                                                "closeParenToken": {
                                                    "kind": "CloseParenToken",
                                                    "fullStart": 1140,
                                                    "fullEnd": 1141,
                                                    "start": 1140,
                                                    "end": 1141,
                                                    "fullWidth": 1,
                                                    "width": 1,
                                                    "text": ")",
                                                    "value": ")",
                                                    "valueText": ")"
                                                }
                                            }
                                        },
                                        "semicolonToken": {
                                            "kind": "SemicolonToken",
                                            "fullStart": 1141,
                                            "fullEnd": 1143,
                                            "start": 1141,
                                            "end": 1142,
                                            "fullWidth": 2,
                                            "width": 1,
                                            "text": ";",
                                            "value": ";",
                                            "valueText": ";",
                                            "hasTrailingTrivia": true,
                                            "hasTrailingNewLine": true,
                                            "trailingTrivia": [
                                                {
                                                    "kind": "NewLineTrivia",
                                                    "text": "\n"
                                                }
                                            ]
                                        }
                                    }
                                ],
                                "closeBraceToken": {
                                    "kind": "CloseBraceToken",
                                    "fullStart": 1143,
                                    "fullEnd": 1149,
                                    "start": 1147,
                                    "end": 1148,
                                    "fullWidth": 6,
                                    "width": 1,
                                    "text": "}",
                                    "value": "}",
                                    "valueText": "}",
                                    "hasLeadingTrivia": true,
                                    "hasTrailingTrivia": true,
                                    "hasTrailingNewLine": true,
                                    "leadingTrivia": [
                                        {
                                            "kind": "WhitespaceTrivia",
                                            "text": "    "
                                        }
                                    ],
                                    "trailingTrivia": [
                                        {
                                            "kind": "NewLineTrivia",
                                            "text": "\n"
                                        }
                                    ]
                                }
                            }
                        }
                    ],
                    "closeBraceToken": {
                        "kind": "CloseBraceToken",
                        "fullStart": 1149,
                        "fullEnd": 1151,
                        "start": 1149,
                        "end": 1150,
                        "fullWidth": 2,
                        "width": 1,
                        "text": "}",
                        "value": "}",
                        "valueText": "}",
                        "hasTrailingTrivia": true,
                        "hasTrailingNewLine": true,
                        "trailingTrivia": [
                            {
                                "kind": "NewLineTrivia",
                                "text": "\n"
                            }
                        ]
                    }
                }
            },
            {
                "kind": "ExpressionStatement",
                "fullStart": 1151,
                "fullEnd": 1211,
                "start": 1152,
                "end": 1210,
                "fullWidth": 60,
                "width": 58,
                "expression": {
                    "kind": "InvocationExpression",
                    "fullStart": 1151,
                    "fullEnd": 1209,
                    "start": 1152,
                    "end": 1209,
                    "fullWidth": 58,
                    "width": 57,
                    "expression": {
                        "kind": "IdentifierName",
                        "fullStart": 1151,
                        "fullEnd": 1166,
                        "start": 1152,
                        "end": 1166,
                        "fullWidth": 15,
                        "width": 14,
                        "text": "checkCollation",
                        "value": "checkCollation",
                        "valueText": "checkCollation",
                        "hasLeadingTrivia": true,
                        "hasLeadingNewLine": true,
                        "leadingTrivia": [
                            {
                                "kind": "NewLineTrivia",
                                "text": "\n"
                            }
                        ]
                    },
                    "argumentList": {
                        "kind": "ArgumentList",
                        "fullStart": 1166,
                        "fullEnd": 1209,
                        "start": 1166,
                        "end": 1209,
                        "fullWidth": 43,
                        "width": 43,
                        "openParenToken": {
                            "kind": "OpenParenToken",
                            "fullStart": 1166,
                            "fullEnd": 1167,
                            "start": 1166,
                            "end": 1167,
                            "fullWidth": 1,
                            "width": 1,
                            "text": "(",
                            "value": "(",
                            "valueText": "("
                        },
                        "arguments": [
                            {
                                "kind": "IdentifierName",
                                "fullStart": 1167,
                                "fullEnd": 1176,
                                "start": 1167,
                                "end": 1176,
                                "fullWidth": 9,
                                "width": 9,
                                "text": "undefined",
                                "value": "undefined",
                                "valueText": "undefined"
                            },
                            {
                                "kind": "CommaToken",
                                "fullStart": 1176,
                                "fullEnd": 1178,
                                "start": 1176,
                                "end": 1177,
                                "fullWidth": 2,
                                "width": 1,
                                "text": ",",
                                "value": ",",
                                "valueText": ",",
                                "hasTrailingTrivia": true,
                                "trailingTrivia": [
                                    {
                                        "kind": "WhitespaceTrivia",
                                        "text": " "
                                    }
                                ]
                            },
                            {
                                "kind": "IdentifierName",
                                "fullStart": 1178,
                                "fullEnd": 1187,
                                "start": 1178,
                                "end": 1187,
                                "fullWidth": 9,
                                "width": 9,
                                "text": "undefined",
                                "value": "undefined",
                                "valueText": "undefined"
                            },
                            {
                                "kind": "CommaToken",
                                "fullStart": 1187,
                                "fullEnd": 1189,
                                "start": 1187,
                                "end": 1188,
                                "fullWidth": 2,
                                "width": 1,
                                "text": ",",
                                "value": ",",
                                "valueText": ",",
                                "hasTrailingTrivia": true,
                                "trailingTrivia": [
                                    {
                                        "kind": "WhitespaceTrivia",
                                        "text": " "
                                    }
                                ]
                            },
                            {
                                "kind": "ArrayLiteralExpression",
                                "fullStart": 1189,
                                "fullEnd": 1200,
                                "start": 1189,
                                "end": 1200,
                                "fullWidth": 11,
                                "width": 11,
                                "openBracketToken": {
                                    "kind": "OpenBracketToken",
                                    "fullStart": 1189,
                                    "fullEnd": 1190,
                                    "start": 1189,
                                    "end": 1190,
                                    "fullWidth": 1,
                                    "width": 1,
                                    "text": "[",
                                    "value": "[",
                                    "valueText": "["
                                },
                                "expressions": [
                                    {
                                        "kind": "StringLiteral",
                                        "fullStart": 1190,
                                        "fullEnd": 1199,
                                        "start": 1190,
                                        "end": 1199,
                                        "fullWidth": 9,
                                        "width": 9,
                                        "text": "\"default\"",
                                        "value": "default",
                                        "valueText": "default"
                                    }
                                ],
                                "closeBracketToken": {
                                    "kind": "CloseBracketToken",
                                    "fullStart": 1199,
                                    "fullEnd": 1200,
                                    "start": 1199,
                                    "end": 1200,
                                    "fullWidth": 1,
                                    "width": 1,
                                    "text": "]",
                                    "value": "]",
                                    "valueText": "]"
                                }
                            },
                            {
                                "kind": "CommaToken",
                                "fullStart": 1200,
                                "fullEnd": 1202,
                                "start": 1200,
                                "end": 1201,
                                "fullWidth": 2,
                                "width": 1,
                                "text": ",",
                                "value": ",",
                                "valueText": ",",
                                "hasTrailingTrivia": true,
                                "trailingTrivia": [
                                    {
                                        "kind": "WhitespaceTrivia",
                                        "text": " "
                                    }
                                ]
                            },
                            {
                                "kind": "StringLiteral",
                                "fullStart": 1202,
                                "fullEnd": 1208,
                                "start": 1202,
                                "end": 1208,
                                "fullWidth": 6,
                                "width": 6,
                                "text": "\"sort\"",
                                "value": "sort",
                                "valueText": "sort"
                            }
                        ],
                        "closeParenToken": {
                            "kind": "CloseParenToken",
                            "fullStart": 1208,
                            "fullEnd": 1209,
                            "start": 1208,
                            "end": 1209,
                            "fullWidth": 1,
                            "width": 1,
                            "text": ")",
                            "value": ")",
                            "valueText": ")"
                        }
                    }
                },
                "semicolonToken": {
                    "kind": "SemicolonToken",
                    "fullStart": 1209,
                    "fullEnd": 1211,
                    "start": 1209,
                    "end": 1210,
                    "fullWidth": 2,
                    "width": 1,
                    "text": ";",
                    "value": ";",
                    "valueText": ";",
                    "hasTrailingTrivia": true,
                    "hasTrailingNewLine": true,
                    "trailingTrivia": [
                        {
                            "kind": "NewLineTrivia",
                            "text": "\n"
                        }
                    ]
                }
            },
            {
                "kind": "ExpressionStatement",
                "fullStart": 1211,
                "fullEnd": 1282,
                "start": 1212,
                "end": 1281,
                "fullWidth": 71,
                "width": 69,
                "expression": {
                    "kind": "InvocationExpression",
                    "fullStart": 1211,
                    "fullEnd": 1280,
                    "start": 1212,
                    "end": 1280,
                    "fullWidth": 69,
                    "width": 68,
                    "expression": {
                        "kind": "IdentifierName",
                        "fullStart": 1211,
                        "fullEnd": 1226,
                        "start": 1212,
                        "end": 1226,
                        "fullWidth": 15,
                        "width": 14,
                        "text": "checkCollation",
                        "value": "checkCollation",
                        "valueText": "checkCollation",
                        "hasLeadingTrivia": true,
                        "hasLeadingNewLine": true,
                        "leadingTrivia": [
                            {
                                "kind": "NewLineTrivia",
                                "text": "\n"
                            }
                        ]
                    },
                    "argumentList": {
                        "kind": "ArgumentList",
                        "fullStart": 1226,
                        "fullEnd": 1280,
                        "start": 1226,
                        "end": 1280,
                        "fullWidth": 54,
                        "width": 54,
                        "openParenToken": {
                            "kind": "OpenParenToken",
                            "fullStart": 1226,
                            "fullEnd": 1227,
                            "start": 1226,
                            "end": 1227,
                            "fullWidth": 1,
                            "width": 1,
                            "text": "(",
                            "value": "(",
                            "valueText": "("
                        },
                        "arguments": [
                            {
                                "kind": "StringLiteral",
                                "fullStart": 1227,
                                "fullEnd": 1236,
                                "start": 1227,
                                "end": 1236,
                                "fullWidth": 9,
                                "width": 9,
                                "text": "\"phonebk\"",
                                "value": "phonebk",
                                "valueText": "phonebk"
                            },
                            {
                                "kind": "CommaToken",
                                "fullStart": 1236,
                                "fullEnd": 1238,
                                "start": 1236,
                                "end": 1237,
                                "fullWidth": 2,
                                "width": 1,
                                "text": ",",
                                "value": ",",
                                "valueText": ",",
                                "hasTrailingTrivia": true,
                                "trailingTrivia": [
                                    {
                                        "kind": "WhitespaceTrivia",
                                        "text": " "
                                    }
                                ]
                            },
                            {
                                "kind": "IdentifierName",
                                "fullStart": 1238,
                                "fullEnd": 1247,
                                "start": 1238,
                                "end": 1247,
                                "fullWidth": 9,
                                "width": 9,
                                "text": "undefined",
                                "value": "undefined",
                                "valueText": "undefined"
                            },
                            {
                                "kind": "CommaToken",
                                "fullStart": 1247,
                                "fullEnd": 1249,
                                "start": 1247,
                                "end": 1248,
                                "fullWidth": 2,
                                "width": 1,
                                "text": ",",
                                "value": ",",
                                "valueText": ",",
                                "hasTrailingTrivia": true,
                                "trailingTrivia": [
                                    {
                                        "kind": "WhitespaceTrivia",
                                        "text": " "
                                    }
                                ]
                            },
                            {
                                "kind": "ArrayLiteralExpression",
                                "fullStart": 1249,
                                "fullEnd": 1271,
                                "start": 1249,
                                "end": 1271,
                                "fullWidth": 22,
                                "width": 22,
                                "openBracketToken": {
                                    "kind": "OpenBracketToken",
                                    "fullStart": 1249,
                                    "fullEnd": 1250,
                                    "start": 1249,
                                    "end": 1250,
                                    "fullWidth": 1,
                                    "width": 1,
                                    "text": "[",
                                    "value": "[",
                                    "valueText": "["
                                },
                                "expressions": [
                                    {
                                        "kind": "StringLiteral",
                                        "fullStart": 1250,
                                        "fullEnd": 1259,
                                        "start": 1250,
                                        "end": 1259,
                                        "fullWidth": 9,
                                        "width": 9,
                                        "text": "\"phonebk\"",
                                        "value": "phonebk",
                                        "valueText": "phonebk"
                                    },
                                    {
                                        "kind": "CommaToken",
                                        "fullStart": 1259,
                                        "fullEnd": 1261,
                                        "start": 1259,
                                        "end": 1260,
                                        "fullWidth": 2,
                                        "width": 1,
                                        "text": ",",
                                        "value": ",",
                                        "valueText": ",",
                                        "hasTrailingTrivia": true,
                                        "trailingTrivia": [
                                            {
                                                "kind": "WhitespaceTrivia",
                                                "text": " "
                                            }
                                        ]
                                    },
                                    {
                                        "kind": "StringLiteral",
                                        "fullStart": 1261,
                                        "fullEnd": 1270,
                                        "start": 1261,
                                        "end": 1270,
                                        "fullWidth": 9,
                                        "width": 9,
                                        "text": "\"default\"",
                                        "value": "default",
                                        "valueText": "default"
                                    }
                                ],
                                "closeBracketToken": {
                                    "kind": "CloseBracketToken",
                                    "fullStart": 1270,
                                    "fullEnd": 1271,
                                    "start": 1270,
                                    "end": 1271,
                                    "fullWidth": 1,
                                    "width": 1,
                                    "text": "]",
                                    "value": "]",
                                    "valueText": "]"
                                }
                            },
                            {
                                "kind": "CommaToken",
                                "fullStart": 1271,
                                "fullEnd": 1273,
                                "start": 1271,
                                "end": 1272,
                                "fullWidth": 2,
                                "width": 1,
                                "text": ",",
                                "value": ",",
                                "valueText": ",",
                                "hasTrailingTrivia": true,
                                "trailingTrivia": [
                                    {
                                        "kind": "WhitespaceTrivia",
                                        "text": " "
                                    }
                                ]
                            },
                            {
                                "kind": "StringLiteral",
                                "fullStart": 1273,
                                "fullEnd": 1279,
                                "start": 1273,
                                "end": 1279,
                                "fullWidth": 6,
                                "width": 6,
                                "text": "\"sort\"",
                                "value": "sort",
                                "valueText": "sort"
                            }
                        ],
                        "closeParenToken": {
                            "kind": "CloseParenToken",
                            "fullStart": 1279,
                            "fullEnd": 1280,
                            "start": 1279,
                            "end": 1280,
                            "fullWidth": 1,
                            "width": 1,
                            "text": ")",
                            "value": ")",
                            "valueText": ")"
                        }
                    }
                },
                "semicolonToken": {
                    "kind": "SemicolonToken",
                    "fullStart": 1280,
                    "fullEnd": 1282,
                    "start": 1280,
                    "end": 1281,
                    "fullWidth": 2,
                    "width": 1,
                    "text": ";",
                    "value": ";",
                    "valueText": ";",
                    "hasTrailingTrivia": true,
                    "hasTrailingNewLine": true,
                    "trailingTrivia": [
                        {
                            "kind": "NewLineTrivia",
                            "text": "\n"
                        }
                    ]
                }
            },
            {
                "kind": "ExpressionStatement",
                "fullStart": 1282,
                "fullEnd": 1342,
                "start": 1283,
                "end": 1341,
                "fullWidth": 60,
                "width": 58,
                "expression": {
                    "kind": "InvocationExpression",
                    "fullStart": 1282,
                    "fullEnd": 1340,
                    "start": 1283,
                    "end": 1340,
                    "fullWidth": 58,
                    "width": 57,
                    "expression": {
                        "kind": "IdentifierName",
                        "fullStart": 1282,
                        "fullEnd": 1297,
                        "start": 1283,
                        "end": 1297,
                        "fullWidth": 15,
                        "width": 14,
                        "text": "checkCollation",
                        "value": "checkCollation",
                        "valueText": "checkCollation",
                        "hasLeadingTrivia": true,
                        "hasLeadingNewLine": true,
                        "leadingTrivia": [
                            {
                                "kind": "NewLineTrivia",
                                "text": "\n"
                            }
                        ]
                    },
                    "argumentList": {
                        "kind": "ArgumentList",
                        "fullStart": 1297,
                        "fullEnd": 1340,
                        "start": 1297,
                        "end": 1340,
                        "fullWidth": 43,
                        "width": 43,
                        "openParenToken": {
                            "kind": "OpenParenToken",
                            "fullStart": 1297,
                            "fullEnd": 1298,
                            "start": 1297,
                            "end": 1298,
                            "fullWidth": 1,
                            "width": 1,
                            "text": "(",
                            "value": "(",
                            "valueText": "("
                        },
                        "arguments": [
                            {
                                "kind": "StringLiteral",
                                "fullStart": 1298,
                                "fullEnd": 1307,
                                "start": 1298,
                                "end": 1307,
                                "fullWidth": 9,
                                "width": 9,
                                "text": "\"invalid\"",
                                "value": "invalid",
                                "valueText": "invalid"
                            },
                            {
                                "kind": "CommaToken",
                                "fullStart": 1307,
                                "fullEnd": 1309,
                                "start": 1307,
                                "end": 1308,
                                "fullWidth": 2,
                                "width": 1,
                                "text": ",",
                                "value": ",",
                                "valueText": ",",
                                "hasTrailingTrivia": true,
                                "trailingTrivia": [
                                    {
                                        "kind": "WhitespaceTrivia",
                                        "text": " "
                                    }
                                ]
                            },
                            {
                                "kind": "IdentifierName",
                                "fullStart": 1309,
                                "fullEnd": 1318,
                                "start": 1309,
                                "end": 1318,
                                "fullWidth": 9,
                                "width": 9,
                                "text": "undefined",
                                "value": "undefined",
                                "valueText": "undefined"
                            },
                            {
                                "kind": "CommaToken",
                                "fullStart": 1318,
                                "fullEnd": 1320,
                                "start": 1318,
                                "end": 1319,
                                "fullWidth": 2,
                                "width": 1,
                                "text": ",",
                                "value": ",",
                                "valueText": ",",
                                "hasTrailingTrivia": true,
                                "trailingTrivia": [
                                    {
                                        "kind": "WhitespaceTrivia",
                                        "text": " "
                                    }
                                ]
                            },
                            {
                                "kind": "ArrayLiteralExpression",
                                "fullStart": 1320,
                                "fullEnd": 1331,
                                "start": 1320,
                                "end": 1331,
                                "fullWidth": 11,
                                "width": 11,
                                "openBracketToken": {
                                    "kind": "OpenBracketToken",
                                    "fullStart": 1320,
                                    "fullEnd": 1321,
                                    "start": 1320,
                                    "end": 1321,
                                    "fullWidth": 1,
                                    "width": 1,
                                    "text": "[",
                                    "value": "[",
                                    "valueText": "["
                                },
                                "expressions": [
                                    {
                                        "kind": "StringLiteral",
                                        "fullStart": 1321,
                                        "fullEnd": 1330,
                                        "start": 1321,
                                        "end": 1330,
                                        "fullWidth": 9,
                                        "width": 9,
                                        "text": "\"default\"",
                                        "value": "default",
                                        "valueText": "default"
                                    }
                                ],
                                "closeBracketToken": {
                                    "kind": "CloseBracketToken",
                                    "fullStart": 1330,
                                    "fullEnd": 1331,
                                    "start": 1330,
                                    "end": 1331,
                                    "fullWidth": 1,
                                    "width": 1,
                                    "text": "]",
                                    "value": "]",
                                    "valueText": "]"
                                }
                            },
                            {
                                "kind": "CommaToken",
                                "fullStart": 1331,
                                "fullEnd": 1333,
                                "start": 1331,
                                "end": 1332,
                                "fullWidth": 2,
                                "width": 1,
                                "text": ",",
                                "value": ",",
                                "valueText": ",",
                                "hasTrailingTrivia": true,
                                "trailingTrivia": [
                                    {
                                        "kind": "WhitespaceTrivia",
                                        "text": " "
                                    }
                                ]
                            },
                            {
                                "kind": "StringLiteral",
                                "fullStart": 1333,
                                "fullEnd": 1339,
                                "start": 1333,
                                "end": 1339,
                                "fullWidth": 6,
                                "width": 6,
                                "text": "\"sort\"",
                                "value": "sort",
                                "valueText": "sort"
                            }
                        ],
                        "closeParenToken": {
                            "kind": "CloseParenToken",
                            "fullStart": 1339,
                            "fullEnd": 1340,
                            "start": 1339,
                            "end": 1340,
                            "fullWidth": 1,
                            "width": 1,
                            "text": ")",
                            "value": ")",
                            "valueText": ")"
                        }
                    }
                },
                "semicolonToken": {
                    "kind": "SemicolonToken",
                    "fullStart": 1340,
                    "fullEnd": 1342,
                    "start": 1340,
                    "end": 1341,
                    "fullWidth": 2,
                    "width": 1,
                    "text": ";",
                    "value": ";",
                    "valueText": ";",
                    "hasTrailingTrivia": true,
                    "hasTrailingNewLine": true,
                    "trailingTrivia": [
                        {
                            "kind": "NewLineTrivia",
                            "text": "\n"
                        }
                    ]
                }
            },
            {
                "kind": "ExpressionStatement",
                "fullStart": 1342,
                "fullEnd": 1403,
                "start": 1343,
                "end": 1402,
                "fullWidth": 61,
                "width": 59,
                "expression": {
                    "kind": "InvocationExpression",
                    "fullStart": 1342,
                    "fullEnd": 1401,
                    "start": 1343,
                    "end": 1401,
                    "fullWidth": 59,
                    "width": 58,
                    "expression": {
                        "kind": "IdentifierName",
                        "fullStart": 1342,
                        "fullEnd": 1357,
                        "start": 1343,
                        "end": 1357,
                        "fullWidth": 15,
                        "width": 14,
                        "text": "checkCollation",
                        "value": "checkCollation",
                        "valueText": "checkCollation",
                        "hasLeadingTrivia": true,
                        "hasLeadingNewLine": true,
                        "leadingTrivia": [
                            {
                                "kind": "NewLineTrivia",
                                "text": "\n"
                            }
                        ]
                    },
                    "argumentList": {
                        "kind": "ArgumentList",
                        "fullStart": 1357,
                        "fullEnd": 1401,
                        "start": 1357,
                        "end": 1401,
                        "fullWidth": 44,
                        "width": 44,
                        "openParenToken": {
                            "kind": "OpenParenToken",
                            "fullStart": 1357,
                            "fullEnd": 1358,
                            "start": 1357,
                            "end": 1358,
                            "fullWidth": 1,
                            "width": 1,
                            "text": "(",
                            "value": "(",
                            "valueText": "("
                        },
                        "arguments": [
                            {
                                "kind": "StringLiteral",
                                "fullStart": 1358,
                                "fullEnd": 1368,
                                "start": 1358,
                                "end": 1368,
                                "fullWidth": 10,
                                "width": 10,
                                "text": "\"standard\"",
                                "value": "standard",
                                "valueText": "standard"
                            },
                            {
                                "kind": "CommaToken",
                                "fullStart": 1368,
                                "fullEnd": 1370,
                                "start": 1368,
                                "end": 1369,
                                "fullWidth": 2,
                                "width": 1,
                                "text": ",",
                                "value": ",",
                                "valueText": ",",
                                "hasTrailingTrivia": true,
                                "trailingTrivia": [
                                    {
                                        "kind": "WhitespaceTrivia",
                                        "text": " "
                                    }
                                ]
                            },
                            {
                                "kind": "IdentifierName",
                                "fullStart": 1370,
                                "fullEnd": 1379,
                                "start": 1370,
                                "end": 1379,
                                "fullWidth": 9,
                                "width": 9,
                                "text": "undefined",
                                "value": "undefined",
                                "valueText": "undefined"
                            },
                            {
                                "kind": "CommaToken",
                                "fullStart": 1379,
                                "fullEnd": 1381,
                                "start": 1379,
                                "end": 1380,
                                "fullWidth": 2,
                                "width": 1,
                                "text": ",",
                                "value": ",",
                                "valueText": ",",
                                "hasTrailingTrivia": true,
                                "trailingTrivia": [
                                    {
                                        "kind": "WhitespaceTrivia",
                                        "text": " "
                                    }
                                ]
                            },
                            {
                                "kind": "ArrayLiteralExpression",
                                "fullStart": 1381,
                                "fullEnd": 1392,
                                "start": 1381,
                                "end": 1392,
                                "fullWidth": 11,
                                "width": 11,
                                "openBracketToken": {
                                    "kind": "OpenBracketToken",
                                    "fullStart": 1381,
                                    "fullEnd": 1382,
                                    "start": 1381,
                                    "end": 1382,
                                    "fullWidth": 1,
                                    "width": 1,
                                    "text": "[",
                                    "value": "[",
                                    "valueText": "["
                                },
                                "expressions": [
                                    {
                                        "kind": "StringLiteral",
                                        "fullStart": 1382,
                                        "fullEnd": 1391,
                                        "start": 1382,
                                        "end": 1391,
                                        "fullWidth": 9,
                                        "width": 9,
                                        "text": "\"default\"",
                                        "value": "default",
                                        "valueText": "default"
                                    }
                                ],
                                "closeBracketToken": {
                                    "kind": "CloseBracketToken",
                                    "fullStart": 1391,
                                    "fullEnd": 1392,
                                    "start": 1391,
                                    "end": 1392,
                                    "fullWidth": 1,
                                    "width": 1,
                                    "text": "]",
                                    "value": "]",
                                    "valueText": "]"
                                }
                            },
                            {
                                "kind": "CommaToken",
                                "fullStart": 1392,
                                "fullEnd": 1394,
                                "start": 1392,
                                "end": 1393,
                                "fullWidth": 2,
                                "width": 1,
                                "text": ",",
                                "value": ",",
                                "valueText": ",",
                                "hasTrailingTrivia": true,
                                "trailingTrivia": [
                                    {
                                        "kind": "WhitespaceTrivia",
                                        "text": " "
                                    }
                                ]
                            },
                            {
                                "kind": "StringLiteral",
                                "fullStart": 1394,
                                "fullEnd": 1400,
                                "start": 1394,
                                "end": 1400,
                                "fullWidth": 6,
                                "width": 6,
                                "text": "\"sort\"",
                                "value": "sort",
                                "valueText": "sort"
                            }
                        ],
                        "closeParenToken": {
                            "kind": "CloseParenToken",
                            "fullStart": 1400,
                            "fullEnd": 1401,
                            "start": 1400,
                            "end": 1401,
                            "fullWidth": 1,
                            "width": 1,
                            "text": ")",
                            "value": ")",
                            "valueText": ")"
                        }
                    }
                },
                "semicolonToken": {
                    "kind": "SemicolonToken",
                    "fullStart": 1401,
                    "fullEnd": 1403,
                    "start": 1401,
                    "end": 1402,
                    "fullWidth": 2,
                    "width": 1,
                    "text": ";",
                    "value": ";",
                    "valueText": ";",
                    "hasTrailingTrivia": true,
                    "hasTrailingNewLine": true,
                    "trailingTrivia": [
                        {
                            "kind": "NewLineTrivia",
                            "text": "\n"
                        }
                    ]
                }
            },
            {
                "kind": "ExpressionStatement",
                "fullStart": 1403,
                "fullEnd": 1465,
                "start": 1404,
                "end": 1464,
                "fullWidth": 62,
                "width": 60,
                "expression": {
                    "kind": "InvocationExpression",
                    "fullStart": 1403,
                    "fullEnd": 1463,
                    "start": 1404,
                    "end": 1463,
                    "fullWidth": 60,
                    "width": 59,
                    "expression": {
                        "kind": "IdentifierName",
                        "fullStart": 1403,
                        "fullEnd": 1418,
                        "start": 1404,
                        "end": 1418,
                        "fullWidth": 15,
                        "width": 14,
                        "text": "checkCollation",
                        "value": "checkCollation",
                        "valueText": "checkCollation",
                        "hasLeadingTrivia": true,
                        "hasLeadingNewLine": true,
                        "leadingTrivia": [
                            {
                                "kind": "NewLineTrivia",
                                "text": "\n"
                            }
                        ]
                    },
                    "argumentList": {
                        "kind": "ArgumentList",
                        "fullStart": 1418,
                        "fullEnd": 1463,
                        "start": 1418,
                        "end": 1463,
                        "fullWidth": 45,
                        "width": 45,
                        "openParenToken": {
                            "kind": "OpenParenToken",
                            "fullStart": 1418,
                            "fullEnd": 1419,
                            "start": 1418,
                            "end": 1419,
                            "fullWidth": 1,
                            "width": 1,
                            "text": "(",
                            "value": "(",
                            "valueText": "("
                        },
                        "arguments": [
                            {
                                "kind": "StringLiteral",
                                "fullStart": 1419,
                                "fullEnd": 1429,
                                "start": 1419,
                                "end": 1429,
                                "fullWidth": 10,
                                "width": 10,
                                "text": "\"standard\"",
                                "value": "standard",
                                "valueText": "standard"
                            },
                            {
                                "kind": "CommaToken",
                                "fullStart": 1429,
                                "fullEnd": 1431,
                                "start": 1429,
                                "end": 1430,
                                "fullWidth": 2,
                                "width": 1,
                                "text": ",",
                                "value": ",",
                                "valueText": ",",
                                "hasTrailingTrivia": true,
                                "trailingTrivia": [
                                    {
                                        "kind": "WhitespaceTrivia",
                                        "text": " "
                                    }
                                ]
                            },
                            {
                                "kind": "StringLiteral",
                                "fullStart": 1431,
                                "fullEnd": 1439,
                                "start": 1431,
                                "end": 1439,
                                "fullWidth": 8,
                                "width": 8,
                                "text": "\"search\"",
                                "value": "search",
                                "valueText": "search"
                            },
                            {
                                "kind": "CommaToken",
                                "fullStart": 1439,
                                "fullEnd": 1441,
                                "start": 1439,
                                "end": 1440,
                                "fullWidth": 2,
                                "width": 1,
                                "text": ",",
                                "value": ",",
                                "valueText": ",",
                                "hasTrailingTrivia": true,
                                "trailingTrivia": [
                                    {
                                        "kind": "WhitespaceTrivia",
                                        "text": " "
                                    }
                                ]
                            },
                            {
                                "kind": "ArrayLiteralExpression",
                                "fullStart": 1441,
                                "fullEnd": 1452,
                                "start": 1441,
                                "end": 1452,
                                "fullWidth": 11,
                                "width": 11,
                                "openBracketToken": {
                                    "kind": "OpenBracketToken",
                                    "fullStart": 1441,
                                    "fullEnd": 1442,
                                    "start": 1441,
                                    "end": 1442,
                                    "fullWidth": 1,
                                    "width": 1,
                                    "text": "[",
                                    "value": "[",
                                    "valueText": "["
                                },
                                "expressions": [
                                    {
                                        "kind": "StringLiteral",
                                        "fullStart": 1442,
                                        "fullEnd": 1451,
                                        "start": 1442,
                                        "end": 1451,
                                        "fullWidth": 9,
                                        "width": 9,
                                        "text": "\"default\"",
                                        "value": "default",
                                        "valueText": "default"
                                    }
                                ],
                                "closeBracketToken": {
                                    "kind": "CloseBracketToken",
                                    "fullStart": 1451,
                                    "fullEnd": 1452,
                                    "start": 1451,
                                    "end": 1452,
                                    "fullWidth": 1,
                                    "width": 1,
                                    "text": "]",
                                    "value": "]",
                                    "valueText": "]"
                                }
                            },
                            {
                                "kind": "CommaToken",
                                "fullStart": 1452,
                                "fullEnd": 1454,
                                "start": 1452,
                                "end": 1453,
                                "fullWidth": 2,
                                "width": 1,
                                "text": ",",
                                "value": ",",
                                "valueText": ",",
                                "hasTrailingTrivia": true,
                                "trailingTrivia": [
                                    {
                                        "kind": "WhitespaceTrivia",
                                        "text": " "
                                    }
                                ]
                            },
                            {
                                "kind": "StringLiteral",
                                "fullStart": 1454,
                                "fullEnd": 1462,
                                "start": 1454,
                                "end": 1462,
                                "fullWidth": 8,
                                "width": 8,
                                "text": "\"search\"",
                                "value": "search",
                                "valueText": "search"
                            }
                        ],
                        "closeParenToken": {
                            "kind": "CloseParenToken",
                            "fullStart": 1462,
                            "fullEnd": 1463,
                            "start": 1462,
                            "end": 1463,
                            "fullWidth": 1,
                            "width": 1,
                            "text": ")",
                            "value": ")",
                            "valueText": ")"
                        }
                    }
                },
                "semicolonToken": {
                    "kind": "SemicolonToken",
                    "fullStart": 1463,
                    "fullEnd": 1465,
                    "start": 1463,
                    "end": 1464,
                    "fullWidth": 2,
                    "width": 1,
                    "text": ";",
                    "value": ";",
                    "valueText": ";",
                    "hasTrailingTrivia": true,
                    "hasTrailingNewLine": true,
                    "trailingTrivia": [
                        {
                            "kind": "NewLineTrivia",
                            "text": "\n"
                        }
                    ]
                }
            },
            {
                "kind": "ExpressionStatement",
                "fullStart": 1465,
                "fullEnd": 1523,
                "start": 1466,
                "end": 1522,
                "fullWidth": 58,
                "width": 56,
                "expression": {
                    "kind": "InvocationExpression",
                    "fullStart": 1465,
                    "fullEnd": 1521,
                    "start": 1466,
                    "end": 1521,
                    "fullWidth": 56,
                    "width": 55,
                    "expression": {
                        "kind": "IdentifierName",
                        "fullStart": 1465,
                        "fullEnd": 1480,
                        "start": 1466,
                        "end": 1480,
                        "fullWidth": 15,
                        "width": 14,
                        "text": "checkCollation",
                        "value": "checkCollation",
                        "valueText": "checkCollation",
                        "hasLeadingTrivia": true,
                        "hasLeadingNewLine": true,
                        "leadingTrivia": [
                            {
                                "kind": "NewLineTrivia",
                                "text": "\n"
                            }
                        ]
                    },
                    "argumentList": {
                        "kind": "ArgumentList",
                        "fullStart": 1480,
                        "fullEnd": 1521,
                        "start": 1480,
                        "end": 1521,
                        "fullWidth": 41,
                        "width": 41,
                        "openParenToken": {
                            "kind": "OpenParenToken",
                            "fullStart": 1480,
                            "fullEnd": 1481,
                            "start": 1480,
                            "end": 1481,
                            "fullWidth": 1,
                            "width": 1,
                            "text": "(",
                            "value": "(",
                            "valueText": "("
                        },
                        "arguments": [
                            {
                                "kind": "StringLiteral",
                                "fullStart": 1481,
                                "fullEnd": 1491,
                                "start": 1481,
                                "end": 1491,
                                "fullWidth": 10,
                                "width": 10,
                                "text": "\"standard\"",
                                "value": "standard",
                                "valueText": "standard"
                            },
                            {
                                "kind": "CommaToken",
                                "fullStart": 1491,
                                "fullEnd": 1493,
                                "start": 1491,
                                "end": 1492,
                                "fullWidth": 2,
                                "width": 1,
                                "text": ",",
                                "value": ",",
                                "valueText": ",",
                                "hasTrailingTrivia": true,
                                "trailingTrivia": [
                                    {
                                        "kind": "WhitespaceTrivia",
                                        "text": " "
                                    }
                                ]
                            },
                            {
                                "kind": "StringLiteral",
                                "fullStart": 1493,
                                "fullEnd": 1499,
                                "start": 1493,
                                "end": 1499,
                                "fullWidth": 6,
                                "width": 6,
                                "text": "\"sort\"",
                                "value": "sort",
                                "valueText": "sort"
                            },
                            {
                                "kind": "CommaToken",
                                "fullStart": 1499,
                                "fullEnd": 1501,
                                "start": 1499,
                                "end": 1500,
                                "fullWidth": 2,
                                "width": 1,
                                "text": ",",
                                "value": ",",
                                "valueText": ",",
                                "hasTrailingTrivia": true,
                                "trailingTrivia": [
                                    {
                                        "kind": "WhitespaceTrivia",
                                        "text": " "
                                    }
                                ]
                            },
                            {
                                "kind": "ArrayLiteralExpression",
                                "fullStart": 1501,
                                "fullEnd": 1512,
                                "start": 1501,
                                "end": 1512,
                                "fullWidth": 11,
                                "width": 11,
                                "openBracketToken": {
                                    "kind": "OpenBracketToken",
                                    "fullStart": 1501,
                                    "fullEnd": 1502,
                                    "start": 1501,
                                    "end": 1502,
                                    "fullWidth": 1,
                                    "width": 1,
                                    "text": "[",
                                    "value": "[",
                                    "valueText": "["
                                },
                                "expressions": [
                                    {
                                        "kind": "StringLiteral",
                                        "fullStart": 1502,
                                        "fullEnd": 1511,
                                        "start": 1502,
                                        "end": 1511,
                                        "fullWidth": 9,
                                        "width": 9,
                                        "text": "\"default\"",
                                        "value": "default",
                                        "valueText": "default"
                                    }
                                ],
                                "closeBracketToken": {
                                    "kind": "CloseBracketToken",
                                    "fullStart": 1511,
                                    "fullEnd": 1512,
                                    "start": 1511,
                                    "end": 1512,
                                    "fullWidth": 1,
                                    "width": 1,
                                    "text": "]",
                                    "value": "]",
                                    "valueText": "]"
                                }
                            },
                            {
                                "kind": "CommaToken",
                                "fullStart": 1512,
                                "fullEnd": 1514,
                                "start": 1512,
                                "end": 1513,
                                "fullWidth": 2,
                                "width": 1,
                                "text": ",",
                                "value": ",",
                                "valueText": ",",
                                "hasTrailingTrivia": true,
                                "trailingTrivia": [
                                    {
                                        "kind": "WhitespaceTrivia",
                                        "text": " "
                                    }
                                ]
                            },
                            {
                                "kind": "StringLiteral",
                                "fullStart": 1514,
                                "fullEnd": 1520,
                                "start": 1514,
                                "end": 1520,
                                "fullWidth": 6,
                                "width": 6,
                                "text": "\"sort\"",
                                "value": "sort",
                                "valueText": "sort"
                            }
                        ],
                        "closeParenToken": {
                            "kind": "CloseParenToken",
                            "fullStart": 1520,
                            "fullEnd": 1521,
                            "start": 1520,
                            "end": 1521,
                            "fullWidth": 1,
                            "width": 1,
                            "text": ")",
                            "value": ")",
                            "valueText": ")"
                        }
                    }
                },
                "semicolonToken": {
                    "kind": "SemicolonToken",
                    "fullStart": 1521,
                    "fullEnd": 1523,
                    "start": 1521,
                    "end": 1522,
                    "fullWidth": 2,
                    "width": 1,
                    "text": ";",
                    "value": ";",
                    "valueText": ";",
                    "hasTrailingTrivia": true,
                    "hasTrailingNewLine": true,
                    "trailingTrivia": [
                        {
                            "kind": "NewLineTrivia",
                            "text": "\n"
                        }
                    ]
                }
            },
            {
                "kind": "ExpressionStatement",
                "fullStart": 1523,
                "fullEnd": 1582,
                "start": 1524,
                "end": 1581,
                "fullWidth": 59,
                "width": 57,
                "expression": {
                    "kind": "InvocationExpression",
                    "fullStart": 1523,
                    "fullEnd": 1580,
                    "start": 1524,
                    "end": 1580,
                    "fullWidth": 57,
                    "width": 56,
                    "expression": {
                        "kind": "IdentifierName",
                        "fullStart": 1523,
                        "fullEnd": 1538,
                        "start": 1524,
                        "end": 1538,
                        "fullWidth": 15,
                        "width": 14,
                        "text": "checkCollation",
                        "value": "checkCollation",
                        "valueText": "checkCollation",
                        "hasLeadingTrivia": true,
                        "hasLeadingNewLine": true,
                        "leadingTrivia": [
                            {
                                "kind": "NewLineTrivia",
                                "text": "\n"
                            }
                        ]
                    },
                    "argumentList": {
                        "kind": "ArgumentList",
                        "fullStart": 1538,
                        "fullEnd": 1580,
                        "start": 1538,
                        "end": 1580,
                        "fullWidth": 42,
                        "width": 42,
                        "openParenToken": {
                            "kind": "OpenParenToken",
                            "fullStart": 1538,
                            "fullEnd": 1539,
                            "start": 1538,
                            "end": 1539,
                            "fullWidth": 1,
                            "width": 1,
                            "text": "(",
                            "value": "(",
                            "valueText": "("
                        },
                        "arguments": [
                            {
                                "kind": "StringLiteral",
                                "fullStart": 1539,
                                "fullEnd": 1547,
                                "start": 1539,
                                "end": 1547,
                                "fullWidth": 8,
                                "width": 8,
                                "text": "\"search\"",
                                "value": "search",
                                "valueText": "search"
                            },
                            {
                                "kind": "CommaToken",
                                "fullStart": 1547,
                                "fullEnd": 1549,
                                "start": 1547,
                                "end": 1548,
                                "fullWidth": 2,
                                "width": 1,
                                "text": ",",
                                "value": ",",
                                "valueText": ",",
                                "hasTrailingTrivia": true,
                                "trailingTrivia": [
                                    {
                                        "kind": "WhitespaceTrivia",
                                        "text": " "
                                    }
                                ]
                            },
                            {
                                "kind": "IdentifierName",
                                "fullStart": 1549,
                                "fullEnd": 1558,
                                "start": 1549,
                                "end": 1558,
                                "fullWidth": 9,
                                "width": 9,
                                "text": "undefined",
                                "value": "undefined",
                                "valueText": "undefined"
                            },
                            {
                                "kind": "CommaToken",
                                "fullStart": 1558,
                                "fullEnd": 1560,
                                "start": 1558,
                                "end": 1559,
                                "fullWidth": 2,
                                "width": 1,
                                "text": ",",
                                "value": ",",
                                "valueText": ",",
                                "hasTrailingTrivia": true,
                                "trailingTrivia": [
                                    {
                                        "kind": "WhitespaceTrivia",
                                        "text": " "
                                    }
                                ]
                            },
                            {
                                "kind": "ArrayLiteralExpression",
                                "fullStart": 1560,
                                "fullEnd": 1571,
                                "start": 1560,
                                "end": 1571,
                                "fullWidth": 11,
                                "width": 11,
                                "openBracketToken": {
                                    "kind": "OpenBracketToken",
                                    "fullStart": 1560,
                                    "fullEnd": 1561,
                                    "start": 1560,
                                    "end": 1561,
                                    "fullWidth": 1,
                                    "width": 1,
                                    "text": "[",
                                    "value": "[",
                                    "valueText": "["
                                },
                                "expressions": [
                                    {
                                        "kind": "StringLiteral",
                                        "fullStart": 1561,
                                        "fullEnd": 1570,
                                        "start": 1561,
                                        "end": 1570,
                                        "fullWidth": 9,
                                        "width": 9,
                                        "text": "\"default\"",
                                        "value": "default",
                                        "valueText": "default"
                                    }
                                ],
                                "closeBracketToken": {
                                    "kind": "CloseBracketToken",
                                    "fullStart": 1570,
                                    "fullEnd": 1571,
                                    "start": 1570,
                                    "end": 1571,
                                    "fullWidth": 1,
                                    "width": 1,
                                    "text": "]",
                                    "value": "]",
                                    "valueText": "]"
                                }
                            },
                            {
                                "kind": "CommaToken",
                                "fullStart": 1571,
                                "fullEnd": 1573,
                                "start": 1571,
                                "end": 1572,
                                "fullWidth": 2,
                                "width": 1,
                                "text": ",",
                                "value": ",",
                                "valueText": ",",
                                "hasTrailingTrivia": true,
                                "trailingTrivia": [
                                    {
                                        "kind": "WhitespaceTrivia",
                                        "text": " "
                                    }
                                ]
                            },
                            {
                                "kind": "StringLiteral",
                                "fullStart": 1573,
                                "fullEnd": 1579,
                                "start": 1573,
                                "end": 1579,
                                "fullWidth": 6,
                                "width": 6,
                                "text": "\"sort\"",
                                "value": "sort",
                                "valueText": "sort"
                            }
                        ],
                        "closeParenToken": {
                            "kind": "CloseParenToken",
                            "fullStart": 1579,
                            "fullEnd": 1580,
                            "start": 1579,
                            "end": 1580,
                            "fullWidth": 1,
                            "width": 1,
                            "text": ")",
                            "value": ")",
                            "valueText": ")"
                        }
                    }
                },
                "semicolonToken": {
                    "kind": "SemicolonToken",
                    "fullStart": 1580,
                    "fullEnd": 1582,
                    "start": 1580,
                    "end": 1581,
                    "fullWidth": 2,
                    "width": 1,
                    "text": ";",
                    "value": ";",
                    "valueText": ";",
                    "hasTrailingTrivia": true,
                    "hasTrailingNewLine": true,
                    "trailingTrivia": [
                        {
                            "kind": "NewLineTrivia",
                            "text": "\n"
                        }
                    ]
                }
            },
            {
                "kind": "ExpressionStatement",
                "fullStart": 1582,
                "fullEnd": 1642,
                "start": 1583,
                "end": 1641,
                "fullWidth": 60,
                "width": 58,
                "expression": {
                    "kind": "InvocationExpression",
                    "fullStart": 1582,
                    "fullEnd": 1640,
                    "start": 1583,
                    "end": 1640,
                    "fullWidth": 58,
                    "width": 57,
                    "expression": {
                        "kind": "IdentifierName",
                        "fullStart": 1582,
                        "fullEnd": 1597,
                        "start": 1583,
                        "end": 1597,
                        "fullWidth": 15,
                        "width": 14,
                        "text": "checkCollation",
                        "value": "checkCollation",
                        "valueText": "checkCollation",
                        "hasLeadingTrivia": true,
                        "hasLeadingNewLine": true,
                        "leadingTrivia": [
                            {
                                "kind": "NewLineTrivia",
                                "text": "\n"
                            }
                        ]
                    },
                    "argumentList": {
                        "kind": "ArgumentList",
                        "fullStart": 1597,
                        "fullEnd": 1640,
                        "start": 1597,
                        "end": 1640,
                        "fullWidth": 43,
                        "width": 43,
                        "openParenToken": {
                            "kind": "OpenParenToken",
                            "fullStart": 1597,
                            "fullEnd": 1598,
                            "start": 1597,
                            "end": 1598,
                            "fullWidth": 1,
                            "width": 1,
                            "text": "(",
                            "value": "(",
                            "valueText": "("
                        },
                        "arguments": [
                            {
                                "kind": "StringLiteral",
                                "fullStart": 1598,
                                "fullEnd": 1606,
                                "start": 1598,
                                "end": 1606,
                                "fullWidth": 8,
                                "width": 8,
                                "text": "\"search\"",
                                "value": "search",
                                "valueText": "search"
                            },
                            {
                                "kind": "CommaToken",
                                "fullStart": 1606,
                                "fullEnd": 1608,
                                "start": 1606,
                                "end": 1607,
                                "fullWidth": 2,
                                "width": 1,
                                "text": ",",
                                "value": ",",
                                "valueText": ",",
                                "hasTrailingTrivia": true,
                                "trailingTrivia": [
                                    {
                                        "kind": "WhitespaceTrivia",
                                        "text": " "
                                    }
                                ]
                            },
                            {
                                "kind": "StringLiteral",
                                "fullStart": 1608,
                                "fullEnd": 1616,
                                "start": 1608,
                                "end": 1616,
                                "fullWidth": 8,
                                "width": 8,
                                "text": "\"search\"",
                                "value": "search",
                                "valueText": "search"
                            },
                            {
                                "kind": "CommaToken",
                                "fullStart": 1616,
                                "fullEnd": 1618,
                                "start": 1616,
                                "end": 1617,
                                "fullWidth": 2,
                                "width": 1,
                                "text": ",",
                                "value": ",",
                                "valueText": ",",
                                "hasTrailingTrivia": true,
                                "trailingTrivia": [
                                    {
                                        "kind": "WhitespaceTrivia",
                                        "text": " "
                                    }
                                ]
                            },
                            {
                                "kind": "ArrayLiteralExpression",
                                "fullStart": 1618,
                                "fullEnd": 1629,
                                "start": 1618,
                                "end": 1629,
                                "fullWidth": 11,
                                "width": 11,
                                "openBracketToken": {
                                    "kind": "OpenBracketToken",
                                    "fullStart": 1618,
                                    "fullEnd": 1619,
                                    "start": 1618,
                                    "end": 1619,
                                    "fullWidth": 1,
                                    "width": 1,
                                    "text": "[",
                                    "value": "[",
                                    "valueText": "["
                                },
                                "expressions": [
                                    {
                                        "kind": "StringLiteral",
                                        "fullStart": 1619,
                                        "fullEnd": 1628,
                                        "start": 1619,
                                        "end": 1628,
                                        "fullWidth": 9,
                                        "width": 9,
                                        "text": "\"default\"",
                                        "value": "default",
                                        "valueText": "default"
                                    }
                                ],
                                "closeBracketToken": {
                                    "kind": "CloseBracketToken",
                                    "fullStart": 1628,
                                    "fullEnd": 1629,
                                    "start": 1628,
                                    "end": 1629,
                                    "fullWidth": 1,
                                    "width": 1,
                                    "text": "]",
                                    "value": "]",
                                    "valueText": "]"
                                }
                            },
                            {
                                "kind": "CommaToken",
                                "fullStart": 1629,
                                "fullEnd": 1631,
                                "start": 1629,
                                "end": 1630,
                                "fullWidth": 2,
                                "width": 1,
                                "text": ",",
                                "value": ",",
                                "valueText": ",",
                                "hasTrailingTrivia": true,
                                "trailingTrivia": [
                                    {
                                        "kind": "WhitespaceTrivia",
                                        "text": " "
                                    }
                                ]
                            },
                            {
                                "kind": "StringLiteral",
                                "fullStart": 1631,
                                "fullEnd": 1639,
                                "start": 1631,
                                "end": 1639,
                                "fullWidth": 8,
                                "width": 8,
                                "text": "\"search\"",
                                "value": "search",
                                "valueText": "search"
                            }
                        ],
                        "closeParenToken": {
                            "kind": "CloseParenToken",
                            "fullStart": 1639,
                            "fullEnd": 1640,
                            "start": 1639,
                            "end": 1640,
                            "fullWidth": 1,
                            "width": 1,
                            "text": ")",
                            "value": ")",
                            "valueText": ")"
                        }
                    }
                },
                "semicolonToken": {
                    "kind": "SemicolonToken",
                    "fullStart": 1640,
                    "fullEnd": 1642,
                    "start": 1640,
                    "end": 1641,
                    "fullWidth": 2,
                    "width": 1,
                    "text": ";",
                    "value": ";",
                    "valueText": ";",
                    "hasTrailingTrivia": true,
                    "hasTrailingNewLine": true,
                    "trailingTrivia": [
                        {
                            "kind": "NewLineTrivia",
                            "text": "\n"
                        }
                    ]
                }
            },
            {
                "kind": "ExpressionStatement",
                "fullStart": 1642,
                "fullEnd": 1698,
                "start": 1643,
                "end": 1697,
                "fullWidth": 56,
                "width": 54,
                "expression": {
                    "kind": "InvocationExpression",
                    "fullStart": 1642,
                    "fullEnd": 1696,
                    "start": 1643,
                    "end": 1696,
                    "fullWidth": 54,
                    "width": 53,
                    "expression": {
                        "kind": "IdentifierName",
                        "fullStart": 1642,
                        "fullEnd": 1657,
                        "start": 1643,
                        "end": 1657,
                        "fullWidth": 15,
                        "width": 14,
                        "text": "checkCollation",
                        "value": "checkCollation",
                        "valueText": "checkCollation",
                        "hasLeadingTrivia": true,
                        "hasLeadingNewLine": true,
                        "leadingTrivia": [
                            {
                                "kind": "NewLineTrivia",
                                "text": "\n"
                            }
                        ]
                    },
                    "argumentList": {
                        "kind": "ArgumentList",
                        "fullStart": 1657,
                        "fullEnd": 1696,
                        "start": 1657,
                        "end": 1696,
                        "fullWidth": 39,
                        "width": 39,
                        "openParenToken": {
                            "kind": "OpenParenToken",
                            "fullStart": 1657,
                            "fullEnd": 1658,
                            "start": 1657,
                            "end": 1658,
                            "fullWidth": 1,
                            "width": 1,
                            "text": "(",
                            "value": "(",
                            "valueText": "("
                        },
                        "arguments": [
                            {
                                "kind": "StringLiteral",
                                "fullStart": 1658,
                                "fullEnd": 1666,
                                "start": 1658,
                                "end": 1666,
                                "fullWidth": 8,
                                "width": 8,
                                "text": "\"search\"",
                                "value": "search",
                                "valueText": "search"
                            },
                            {
                                "kind": "CommaToken",
                                "fullStart": 1666,
                                "fullEnd": 1668,
                                "start": 1666,
                                "end": 1667,
                                "fullWidth": 2,
                                "width": 1,
                                "text": ",",
                                "value": ",",
                                "valueText": ",",
                                "hasTrailingTrivia": true,
                                "trailingTrivia": [
                                    {
                                        "kind": "WhitespaceTrivia",
                                        "text": " "
                                    }
                                ]
                            },
                            {
                                "kind": "StringLiteral",
                                "fullStart": 1668,
                                "fullEnd": 1674,
                                "start": 1668,
                                "end": 1674,
                                "fullWidth": 6,
                                "width": 6,
                                "text": "\"sort\"",
                                "value": "sort",
                                "valueText": "sort"
                            },
                            {
                                "kind": "CommaToken",
                                "fullStart": 1674,
                                "fullEnd": 1676,
                                "start": 1674,
                                "end": 1675,
                                "fullWidth": 2,
                                "width": 1,
                                "text": ",",
                                "value": ",",
                                "valueText": ",",
                                "hasTrailingTrivia": true,
                                "trailingTrivia": [
                                    {
                                        "kind": "WhitespaceTrivia",
                                        "text": " "
                                    }
                                ]
                            },
                            {
                                "kind": "ArrayLiteralExpression",
                                "fullStart": 1676,
                                "fullEnd": 1687,
                                "start": 1676,
                                "end": 1687,
                                "fullWidth": 11,
                                "width": 11,
                                "openBracketToken": {
                                    "kind": "OpenBracketToken",
                                    "fullStart": 1676,
                                    "fullEnd": 1677,
                                    "start": 1676,
                                    "end": 1677,
                                    "fullWidth": 1,
                                    "width": 1,
                                    "text": "[",
                                    "value": "[",
                                    "valueText": "["
                                },
                                "expressions": [
                                    {
                                        "kind": "StringLiteral",
                                        "fullStart": 1677,
                                        "fullEnd": 1686,
                                        "start": 1677,
                                        "end": 1686,
                                        "fullWidth": 9,
                                        "width": 9,
                                        "text": "\"default\"",
                                        "value": "default",
                                        "valueText": "default"
                                    }
                                ],
                                "closeBracketToken": {
                                    "kind": "CloseBracketToken",
                                    "fullStart": 1686,
                                    "fullEnd": 1687,
                                    "start": 1686,
                                    "end": 1687,
                                    "fullWidth": 1,
                                    "width": 1,
                                    "text": "]",
                                    "value": "]",
                                    "valueText": "]"
                                }
                            },
                            {
                                "kind": "CommaToken",
                                "fullStart": 1687,
                                "fullEnd": 1689,
                                "start": 1687,
                                "end": 1688,
                                "fullWidth": 2,
                                "width": 1,
                                "text": ",",
                                "value": ",",
                                "valueText": ",",
                                "hasTrailingTrivia": true,
                                "trailingTrivia": [
                                    {
                                        "kind": "WhitespaceTrivia",
                                        "text": " "
                                    }
                                ]
                            },
                            {
                                "kind": "StringLiteral",
                                "fullStart": 1689,
                                "fullEnd": 1695,
                                "start": 1689,
                                "end": 1695,
                                "fullWidth": 6,
                                "width": 6,
                                "text": "\"sort\"",
                                "value": "sort",
                                "valueText": "sort"
                            }
                        ],
                        "closeParenToken": {
                            "kind": "CloseParenToken",
                            "fullStart": 1695,
                            "fullEnd": 1696,
                            "start": 1695,
                            "end": 1696,
                            "fullWidth": 1,
                            "width": 1,
                            "text": ")",
                            "value": ")",
                            "valueText": ")"
                        }
                    }
                },
                "semicolonToken": {
                    "kind": "SemicolonToken",
                    "fullStart": 1696,
                    "fullEnd": 1698,
                    "start": 1696,
                    "end": 1697,
                    "fullWidth": 2,
                    "width": 1,
                    "text": ";",
                    "value": ";",
                    "valueText": ";",
                    "hasTrailingTrivia": true,
                    "hasTrailingNewLine": true,
                    "trailingTrivia": [
                        {
                            "kind": "NewLineTrivia",
                            "text": "\n"
                        }
                    ]
                }
            }
        ],
        "endOfFileToken": {
            "kind": "EndOfFileToken",
            "fullStart": 1698,
            "fullEnd": 1699,
            "start": 1699,
            "end": 1699,
            "fullWidth": 1,
            "width": 0,
            "text": "",
            "hasLeadingTrivia": true,
            "hasLeadingNewLine": true,
            "leadingTrivia": [
                {
                    "kind": "NewLineTrivia",
                    "text": "\n"
                }
            ]
        }
    },
    "lineMap": {
        "lineStarts": [
            0,
            60,
            131,
            132,
            136,
            213,
            243,
            247,
            248,
            339,
            440,
            520,
            584,
            585,
            643,
            699,
            811,
            907,
            913,
            914,
            964,
            999,
            1071,
            1143,
            1149,
            1151,
            1152,
            1211,
            1212,
            1282,
            1283,
            1342,
            1343,
            1403,
            1404,
            1465,
            1466,
            1523,
            1524,
            1582,
            1583,
            1642,
            1643,
            1698,
            1699
        ],
        "length": 1699
    }
}<|MERGE_RESOLUTION|>--- conflicted
+++ resolved
@@ -126,11 +126,8 @@
                                 "start": 272,
                                 "end": 288,
                                 "fullWidth": 16,
-<<<<<<< HEAD
                                 "width": 16,
-=======
                                 "modifiers": [],
->>>>>>> e3c38734
                                 "identifier": {
                                     "kind": "IdentifierName",
                                     "fullStart": 272,
@@ -170,11 +167,8 @@
                                 "start": 290,
                                 "end": 300,
                                 "fullWidth": 10,
-<<<<<<< HEAD
                                 "width": 10,
-=======
                                 "modifiers": [],
->>>>>>> e3c38734
                                 "identifier": {
                                     "kind": "IdentifierName",
                                     "fullStart": 290,
@@ -214,11 +208,8 @@
                                 "start": 302,
                                 "end": 320,
                                 "fullWidth": 18,
-<<<<<<< HEAD
                                 "width": 18,
-=======
                                 "modifiers": [],
->>>>>>> e3c38734
                                 "identifier": {
                                     "kind": "IdentifierName",
                                     "fullStart": 302,
@@ -258,11 +249,8 @@
                                 "start": 322,
                                 "end": 335,
                                 "fullWidth": 13,
-<<<<<<< HEAD
                                 "width": 13,
-=======
                                 "modifiers": [],
->>>>>>> e3c38734
                                 "identifier": {
                                     "kind": "IdentifierName",
                                     "fullStart": 322,
