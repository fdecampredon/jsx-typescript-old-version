--- conflicted
+++ resolved
@@ -775,12 +775,8 @@
                             "start": 683,
                             "end": 698,
                             "fullWidth": 15,
-<<<<<<< HEAD
                             "width": 15,
-                            "identifier": {
-=======
                             "propertyName": {
->>>>>>> 85e84683
                                 "kind": "IdentifierName",
                                 "fullStart": 683,
                                 "fullEnd": 698,
