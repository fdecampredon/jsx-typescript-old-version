--- conflicted
+++ resolved
@@ -2081,12 +2081,8 @@
                             "start": 1641,
                             "end": 1644,
                             "fullWidth": 3,
-<<<<<<< HEAD
                             "width": 3,
-                            "identifier": {
-=======
                             "propertyName": {
->>>>>>> 85e84683
                                 "kind": "IdentifierName",
                                 "fullStart": 1641,
                                 "fullEnd": 1644,
@@ -2125,12 +2121,8 @@
                             "start": 1646,
                             "end": 1656,
                             "fullWidth": 10,
-<<<<<<< HEAD
                             "width": 10,
-                            "identifier": {
-=======
                             "propertyName": {
->>>>>>> 85e84683
                                 "kind": "IdentifierName",
                                 "fullStart": 1646,
                                 "fullEnd": 1650,
@@ -2216,12 +2208,8 @@
                             "start": 1658,
                             "end": 1689,
                             "fullWidth": 31,
-<<<<<<< HEAD
                             "width": 31,
-                            "identifier": {
-=======
                             "propertyName": {
->>>>>>> 85e84683
                                 "kind": "IdentifierName",
                                 "fullStart": 1658,
                                 "fullEnd": 1662,
