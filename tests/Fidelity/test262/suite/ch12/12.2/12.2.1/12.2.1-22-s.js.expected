{
    "isDeclaration": false,
    "languageVersion": "EcmaScript5",
    "parseOptions": {
        "allowAutomaticSemicolonInsertion": true
    },
    "sourceUnit": {
        "kind": "SourceUnit",
        "fullStart": 0,
        "fullEnd": 780,
        "start": 542,
        "end": 780,
        "fullWidth": 780,
        "width": 238,
        "isIncrementallyUnusable": true,
        "moduleElements": [
            {
                "kind": "FunctionDeclaration",
                "fullStart": 0,
                "fullEnd": 758,
                "start": 542,
                "end": 756,
                "fullWidth": 758,
                "width": 214,
                "modifiers": [],
                "functionKeyword": {
                    "kind": "FunctionKeyword",
                    "fullStart": 0,
                    "fullEnd": 551,
                    "start": 542,
                    "end": 550,
                    "fullWidth": 551,
                    "width": 8,
                    "text": "function",
                    "value": "function",
                    "valueText": "function",
                    "hasLeadingTrivia": true,
                    "hasLeadingComment": true,
                    "hasLeadingNewLine": true,
                    "hasTrailingTrivia": true,
                    "leadingTrivia": [
                        {
                            "kind": "SingleLineCommentTrivia",
                            "text": "/// Copyright (c) 2012 Ecma International.  All rights reserved. "
                        },
                        {
                            "kind": "NewLineTrivia",
                            "text": "\r\n"
                        },
                        {
                            "kind": "SingleLineCommentTrivia",
                            "text": "/// Ecma International makes this code available under the terms and conditions set"
                        },
                        {
                            "kind": "NewLineTrivia",
                            "text": "\r\n"
                        },
                        {
                            "kind": "SingleLineCommentTrivia",
                            "text": "/// forth on http://hg.ecmascript.org/tests/test262/raw-file/tip/LICENSE (the "
                        },
                        {
                            "kind": "NewLineTrivia",
                            "text": "\r\n"
                        },
                        {
                            "kind": "SingleLineCommentTrivia",
                            "text": "/// \"Use Terms\").   Any redistribution of this code must retain the above "
                        },
                        {
                            "kind": "NewLineTrivia",
                            "text": "\r\n"
                        },
                        {
                            "kind": "SingleLineCommentTrivia",
                            "text": "/// copyright and this notice and otherwise comply with the Use Terms."
                        },
                        {
                            "kind": "NewLineTrivia",
                            "text": "\r\n"
                        },
                        {
                            "kind": "MultiLineCommentTrivia",
                            "text": "/**\r\n * @path ch12/12.2/12.2.1/12.2.1-22-s.js\r\n * @description arguments as global var identifier throws SyntaxError in strict mode\r\n * @onlyStrict\r\n */"
                        },
                        {
                            "kind": "NewLineTrivia",
                            "text": "\r\n"
                        },
                        {
                            "kind": "NewLineTrivia",
                            "text": "\r\n"
                        },
                        {
                            "kind": "NewLineTrivia",
                            "text": "\r\n"
                        },
                        {
                            "kind": "NewLineTrivia",
                            "text": "\r\n"
                        },
                        {
                            "kind": "NewLineTrivia",
                            "text": "\r\n"
                        }
                    ],
                    "trailingTrivia": [
                        {
                            "kind": "WhitespaceTrivia",
                            "text": " "
                        }
                    ]
                },
                "identifier": {
                    "kind": "IdentifierName",
                    "fullStart": 551,
                    "fullEnd": 559,
                    "start": 551,
                    "end": 559,
                    "fullWidth": 8,
                    "width": 8,
                    "text": "testcase",
                    "value": "testcase",
                    "valueText": "testcase"
                },
                "callSignature": {
                    "kind": "CallSignature",
                    "fullStart": 559,
                    "fullEnd": 562,
                    "start": 559,
                    "end": 561,
                    "fullWidth": 3,
                    "width": 2,
                    "parameterList": {
                        "kind": "ParameterList",
                        "fullStart": 559,
                        "fullEnd": 562,
                        "start": 559,
                        "end": 561,
                        "fullWidth": 3,
                        "width": 2,
                        "openParenToken": {
                            "kind": "OpenParenToken",
                            "fullStart": 559,
                            "fullEnd": 560,
                            "start": 559,
                            "end": 560,
                            "fullWidth": 1,
                            "width": 1,
                            "text": "(",
                            "value": "(",
                            "valueText": "("
                        },
                        "parameters": [],
                        "closeParenToken": {
                            "kind": "CloseParenToken",
                            "fullStart": 560,
                            "fullEnd": 562,
                            "start": 560,
                            "end": 561,
                            "fullWidth": 2,
                            "width": 1,
                            "text": ")",
                            "value": ")",
                            "valueText": ")",
                            "hasTrailingTrivia": true,
                            "trailingTrivia": [
                                {
                                    "kind": "WhitespaceTrivia",
                                    "text": " "
                                }
                            ]
                        }
                    }
                },
                "block": {
                    "kind": "Block",
                    "fullStart": 562,
                    "fullEnd": 758,
                    "start": 562,
                    "end": 756,
                    "fullWidth": 196,
                    "width": 194,
                    "openBraceToken": {
                        "kind": "OpenBraceToken",
                        "fullStart": 562,
                        "fullEnd": 565,
                        "start": 562,
                        "end": 563,
                        "fullWidth": 3,
                        "width": 1,
                        "text": "{",
                        "value": "{",
                        "valueText": "{",
                        "hasTrailingTrivia": true,
                        "hasTrailingNewLine": true,
                        "trailingTrivia": [
                            {
                                "kind": "NewLineTrivia",
                                "text": "\r\n"
                            }
                        ]
                    },
                    "statements": [
                        {
                            "kind": "VariableStatement",
                            "fullStart": 565,
                            "fullEnd": 597,
                            "start": 571,
                            "end": 595,
                            "fullWidth": 32,
                            "width": 24,
                            "modifiers": [],
                            "variableDeclaration": {
                                "kind": "VariableDeclaration",
                                "fullStart": 565,
                                "fullEnd": 594,
                                "start": 571,
                                "end": 594,
                                "fullWidth": 29,
                                "width": 23,
                                "varKeyword": {
                                    "kind": "VarKeyword",
                                    "fullStart": 565,
                                    "fullEnd": 575,
                                    "start": 571,
                                    "end": 574,
                                    "fullWidth": 10,
                                    "width": 3,
                                    "text": "var",
                                    "value": "var",
                                    "valueText": "var",
                                    "hasLeadingTrivia": true,
                                    "hasLeadingNewLine": true,
                                    "hasTrailingTrivia": true,
                                    "leadingTrivia": [
                                        {
                                            "kind": "NewLineTrivia",
                                            "text": "\r\n"
                                        },
                                        {
                                            "kind": "WhitespaceTrivia",
                                            "text": "    "
                                        }
                                    ],
                                    "trailingTrivia": [
                                        {
                                            "kind": "WhitespaceTrivia",
                                            "text": " "
                                        }
                                    ]
                                },
                                "variableDeclarators": [
                                    {
                                        "kind": "VariableDeclarator",
                                        "fullStart": 575,
                                        "fullEnd": 594,
                                        "start": 575,
                                        "end": 594,
                                        "fullWidth": 19,
<<<<<<< HEAD
                                        "width": 19,
                                        "identifier": {
=======
                                        "propertyName": {
>>>>>>> 85e84683
                                            "kind": "IdentifierName",
                                            "fullStart": 575,
                                            "fullEnd": 588,
                                            "start": 575,
                                            "end": 587,
                                            "fullWidth": 13,
                                            "width": 12,
                                            "text": "indirectEval",
                                            "value": "indirectEval",
                                            "valueText": "indirectEval",
                                            "hasTrailingTrivia": true,
                                            "trailingTrivia": [
                                                {
                                                    "kind": "WhitespaceTrivia",
                                                    "text": " "
                                                }
                                            ]
                                        },
                                        "equalsValueClause": {
                                            "kind": "EqualsValueClause",
                                            "fullStart": 588,
                                            "fullEnd": 594,
                                            "start": 588,
                                            "end": 594,
                                            "fullWidth": 6,
                                            "width": 6,
                                            "equalsToken": {
                                                "kind": "EqualsToken",
                                                "fullStart": 588,
                                                "fullEnd": 590,
                                                "start": 588,
                                                "end": 589,
                                                "fullWidth": 2,
                                                "width": 1,
                                                "text": "=",
                                                "value": "=",
                                                "valueText": "=",
                                                "hasTrailingTrivia": true,
                                                "trailingTrivia": [
                                                    {
                                                        "kind": "WhitespaceTrivia",
                                                        "text": " "
                                                    }
                                                ]
                                            },
                                            "value": {
                                                "kind": "IdentifierName",
                                                "fullStart": 590,
                                                "fullEnd": 594,
                                                "start": 590,
                                                "end": 594,
                                                "fullWidth": 4,
                                                "width": 4,
                                                "text": "eval",
                                                "value": "eval",
                                                "valueText": "eval"
                                            }
                                        }
                                    }
                                ]
                            },
                            "semicolonToken": {
                                "kind": "SemicolonToken",
                                "fullStart": 594,
                                "fullEnd": 597,
                                "start": 594,
                                "end": 595,
                                "fullWidth": 3,
                                "width": 1,
                                "text": ";",
                                "value": ";",
                                "valueText": ";",
                                "hasTrailingTrivia": true,
                                "hasTrailingNewLine": true,
                                "trailingTrivia": [
                                    {
                                        "kind": "NewLineTrivia",
                                        "text": "\r\n"
                                    }
                                ]
                            }
                        },
                        {
                            "kind": "TryStatement",
                            "fullStart": 597,
                            "fullEnd": 755,
                            "start": 604,
                            "end": 753,
                            "fullWidth": 158,
                            "width": 149,
                            "tryKeyword": {
                                "kind": "TryKeyword",
                                "fullStart": 597,
                                "fullEnd": 608,
                                "start": 604,
                                "end": 607,
                                "fullWidth": 11,
                                "width": 3,
                                "text": "try",
                                "value": "try",
                                "valueText": "try",
                                "hasLeadingTrivia": true,
                                "hasLeadingNewLine": true,
                                "hasTrailingTrivia": true,
                                "leadingTrivia": [
                                    {
                                        "kind": "WhitespaceTrivia",
                                        "text": "\t"
                                    },
                                    {
                                        "kind": "NewLineTrivia",
                                        "text": "\r\n"
                                    },
                                    {
                                        "kind": "WhitespaceTrivia",
                                        "text": "    "
                                    }
                                ],
                                "trailingTrivia": [
                                    {
                                        "kind": "WhitespaceTrivia",
                                        "text": " "
                                    }
                                ]
                            },
                            "block": {
                                "kind": "Block",
                                "fullStart": 608,
                                "fullEnd": 690,
                                "start": 608,
                                "end": 688,
                                "fullWidth": 82,
                                "width": 80,
                                "openBraceToken": {
                                    "kind": "OpenBraceToken",
                                    "fullStart": 608,
                                    "fullEnd": 611,
                                    "start": 608,
                                    "end": 609,
                                    "fullWidth": 3,
                                    "width": 1,
                                    "text": "{",
                                    "value": "{",
                                    "valueText": "{",
                                    "hasTrailingTrivia": true,
                                    "hasTrailingNewLine": true,
                                    "trailingTrivia": [
                                        {
                                            "kind": "NewLineTrivia",
                                            "text": "\r\n"
                                        }
                                    ]
                                },
                                "statements": [
                                    {
                                        "kind": "ExpressionStatement",
                                        "fullStart": 611,
                                        "fullEnd": 663,
                                        "start": 616,
                                        "end": 661,
                                        "fullWidth": 52,
                                        "width": 45,
                                        "expression": {
                                            "kind": "InvocationExpression",
                                            "fullStart": 611,
                                            "fullEnd": 660,
                                            "start": 616,
                                            "end": 660,
                                            "fullWidth": 49,
                                            "width": 44,
                                            "expression": {
                                                "kind": "IdentifierName",
                                                "fullStart": 611,
                                                "fullEnd": 628,
                                                "start": 616,
                                                "end": 628,
                                                "fullWidth": 17,
                                                "width": 12,
                                                "text": "indirectEval",
                                                "value": "indirectEval",
                                                "valueText": "indirectEval",
                                                "hasLeadingTrivia": true,
                                                "leadingTrivia": [
                                                    {
                                                        "kind": "WhitespaceTrivia",
                                                        "text": "\t    "
                                                    }
                                                ]
                                            },
                                            "argumentList": {
                                                "kind": "ArgumentList",
                                                "fullStart": 628,
                                                "fullEnd": 660,
                                                "start": 628,
                                                "end": 660,
                                                "fullWidth": 32,
                                                "width": 32,
                                                "openParenToken": {
                                                    "kind": "OpenParenToken",
                                                    "fullStart": 628,
                                                    "fullEnd": 629,
                                                    "start": 628,
                                                    "end": 629,
                                                    "fullWidth": 1,
                                                    "width": 1,
                                                    "text": "(",
                                                    "value": "(",
                                                    "valueText": "("
                                                },
                                                "arguments": [
                                                    {
                                                        "kind": "StringLiteral",
                                                        "fullStart": 629,
                                                        "fullEnd": 659,
                                                        "start": 629,
                                                        "end": 659,
                                                        "fullWidth": 30,
                                                        "width": 30,
                                                        "text": "\"'use strict'; var arguments;\"",
                                                        "value": "'use strict'; var arguments;",
                                                        "valueText": "'use strict'; var arguments;"
                                                    }
                                                ],
                                                "closeParenToken": {
                                                    "kind": "CloseParenToken",
                                                    "fullStart": 659,
                                                    "fullEnd": 660,
                                                    "start": 659,
                                                    "end": 660,
                                                    "fullWidth": 1,
                                                    "width": 1,
                                                    "text": ")",
                                                    "value": ")",
                                                    "valueText": ")"
                                                }
                                            }
                                        },
                                        "semicolonToken": {
                                            "kind": "SemicolonToken",
                                            "fullStart": 660,
                                            "fullEnd": 663,
                                            "start": 660,
                                            "end": 661,
                                            "fullWidth": 3,
                                            "width": 1,
                                            "text": ";",
                                            "value": ";",
                                            "valueText": ";",
                                            "hasTrailingTrivia": true,
                                            "hasTrailingNewLine": true,
                                            "trailingTrivia": [
                                                {
                                                    "kind": "NewLineTrivia",
                                                    "text": "\r\n"
                                                }
                                            ]
                                        }
                                    },
                                    {
                                        "kind": "ReturnStatement",
                                        "fullStart": 663,
                                        "fullEnd": 686,
                                        "start": 671,
                                        "end": 684,
                                        "fullWidth": 23,
                                        "width": 13,
                                        "returnKeyword": {
                                            "kind": "ReturnKeyword",
                                            "fullStart": 663,
                                            "fullEnd": 678,
                                            "start": 671,
                                            "end": 677,
                                            "fullWidth": 15,
                                            "width": 6,
                                            "text": "return",
                                            "value": "return",
                                            "valueText": "return",
                                            "hasLeadingTrivia": true,
                                            "hasTrailingTrivia": true,
                                            "leadingTrivia": [
                                                {
                                                    "kind": "WhitespaceTrivia",
                                                    "text": "        "
                                                }
                                            ],
                                            "trailingTrivia": [
                                                {
                                                    "kind": "WhitespaceTrivia",
                                                    "text": " "
                                                }
                                            ]
                                        },
                                        "expression": {
                                            "kind": "FalseKeyword",
                                            "fullStart": 678,
                                            "fullEnd": 683,
                                            "start": 678,
                                            "end": 683,
                                            "fullWidth": 5,
                                            "width": 5,
                                            "text": "false",
                                            "value": false,
                                            "valueText": "false"
                                        },
                                        "semicolonToken": {
                                            "kind": "SemicolonToken",
                                            "fullStart": 683,
                                            "fullEnd": 686,
                                            "start": 683,
                                            "end": 684,
                                            "fullWidth": 3,
                                            "width": 1,
                                            "text": ";",
                                            "value": ";",
                                            "valueText": ";",
                                            "hasTrailingTrivia": true,
                                            "hasTrailingNewLine": true,
                                            "trailingTrivia": [
                                                {
                                                    "kind": "NewLineTrivia",
                                                    "text": "\r\n"
                                                }
                                            ]
                                        }
                                    }
                                ],
                                "closeBraceToken": {
                                    "kind": "CloseBraceToken",
                                    "fullStart": 686,
                                    "fullEnd": 690,
                                    "start": 687,
                                    "end": 688,
                                    "fullWidth": 4,
                                    "width": 1,
                                    "text": "}",
                                    "value": "}",
                                    "valueText": "}",
                                    "hasLeadingTrivia": true,
                                    "hasTrailingTrivia": true,
                                    "hasTrailingNewLine": true,
                                    "leadingTrivia": [
                                        {
                                            "kind": "WhitespaceTrivia",
                                            "text": "\t"
                                        }
                                    ],
                                    "trailingTrivia": [
                                        {
                                            "kind": "NewLineTrivia",
                                            "text": "\r\n"
                                        }
                                    ]
                                }
                            },
                            "catchClause": {
                                "kind": "CatchClause",
                                "fullStart": 690,
                                "fullEnd": 755,
                                "start": 694,
                                "end": 753,
                                "fullWidth": 65,
                                "width": 59,
                                "catchKeyword": {
                                    "kind": "CatchKeyword",
                                    "fullStart": 690,
                                    "fullEnd": 700,
                                    "start": 694,
                                    "end": 699,
                                    "fullWidth": 10,
                                    "width": 5,
                                    "text": "catch",
                                    "value": "catch",
                                    "valueText": "catch",
                                    "hasLeadingTrivia": true,
                                    "hasTrailingTrivia": true,
                                    "leadingTrivia": [
                                        {
                                            "kind": "WhitespaceTrivia",
                                            "text": "    "
                                        }
                                    ],
                                    "trailingTrivia": [
                                        {
                                            "kind": "WhitespaceTrivia",
                                            "text": " "
                                        }
                                    ]
                                },
                                "openParenToken": {
                                    "kind": "OpenParenToken",
                                    "fullStart": 700,
                                    "fullEnd": 701,
                                    "start": 700,
                                    "end": 701,
                                    "fullWidth": 1,
                                    "width": 1,
                                    "text": "(",
                                    "value": "(",
                                    "valueText": "("
                                },
                                "identifier": {
                                    "kind": "IdentifierName",
                                    "fullStart": 701,
                                    "fullEnd": 702,
                                    "start": 701,
                                    "end": 702,
                                    "fullWidth": 1,
                                    "width": 1,
                                    "text": "e",
                                    "value": "e",
                                    "valueText": "e"
                                },
                                "closeParenToken": {
                                    "kind": "CloseParenToken",
                                    "fullStart": 702,
                                    "fullEnd": 704,
                                    "start": 702,
                                    "end": 703,
                                    "fullWidth": 2,
                                    "width": 1,
                                    "text": ")",
                                    "value": ")",
                                    "valueText": ")",
                                    "hasTrailingTrivia": true,
                                    "trailingTrivia": [
                                        {
                                            "kind": "WhitespaceTrivia",
                                            "text": " "
                                        }
                                    ]
                                },
                                "block": {
                                    "kind": "Block",
                                    "fullStart": 704,
                                    "fullEnd": 755,
                                    "start": 704,
                                    "end": 753,
                                    "fullWidth": 51,
                                    "width": 49,
                                    "openBraceToken": {
                                        "kind": "OpenBraceToken",
                                        "fullStart": 704,
                                        "fullEnd": 707,
                                        "start": 704,
                                        "end": 705,
                                        "fullWidth": 3,
                                        "width": 1,
                                        "text": "{",
                                        "value": "{",
                                        "valueText": "{",
                                        "hasTrailingTrivia": true,
                                        "hasTrailingNewLine": true,
                                        "trailingTrivia": [
                                            {
                                                "kind": "NewLineTrivia",
                                                "text": "\r\n"
                                            }
                                        ]
                                    },
                                    "statements": [
                                        {
                                            "kind": "ReturnStatement",
                                            "fullStart": 707,
                                            "fullEnd": 751,
                                            "start": 715,
                                            "end": 749,
                                            "fullWidth": 44,
                                            "width": 34,
                                            "returnKeyword": {
                                                "kind": "ReturnKeyword",
                                                "fullStart": 707,
                                                "fullEnd": 722,
                                                "start": 715,
                                                "end": 721,
                                                "fullWidth": 15,
                                                "width": 6,
                                                "text": "return",
                                                "value": "return",
                                                "valueText": "return",
                                                "hasLeadingTrivia": true,
                                                "hasTrailingTrivia": true,
                                                "leadingTrivia": [
                                                    {
                                                        "kind": "WhitespaceTrivia",
                                                        "text": "        "
                                                    }
                                                ],
                                                "trailingTrivia": [
                                                    {
                                                        "kind": "WhitespaceTrivia",
                                                        "text": " "
                                                    }
                                                ]
                                            },
                                            "expression": {
                                                "kind": "ParenthesizedExpression",
                                                "fullStart": 722,
                                                "fullEnd": 748,
                                                "start": 722,
                                                "end": 748,
                                                "fullWidth": 26,
                                                "width": 26,
                                                "openParenToken": {
                                                    "kind": "OpenParenToken",
                                                    "fullStart": 722,
                                                    "fullEnd": 723,
                                                    "start": 722,
                                                    "end": 723,
                                                    "fullWidth": 1,
                                                    "width": 1,
                                                    "text": "(",
                                                    "value": "(",
                                                    "valueText": "("
                                                },
                                                "expression": {
                                                    "kind": "InstanceOfExpression",
                                                    "fullStart": 723,
                                                    "fullEnd": 747,
                                                    "start": 723,
                                                    "end": 747,
                                                    "fullWidth": 24,
                                                    "width": 24,
                                                    "left": {
                                                        "kind": "IdentifierName",
                                                        "fullStart": 723,
                                                        "fullEnd": 725,
                                                        "start": 723,
                                                        "end": 724,
                                                        "fullWidth": 2,
                                                        "width": 1,
                                                        "text": "e",
                                                        "value": "e",
                                                        "valueText": "e",
                                                        "hasTrailingTrivia": true,
                                                        "trailingTrivia": [
                                                            {
                                                                "kind": "WhitespaceTrivia",
                                                                "text": " "
                                                            }
                                                        ]
                                                    },
                                                    "operatorToken": {
                                                        "kind": "InstanceOfKeyword",
                                                        "fullStart": 725,
                                                        "fullEnd": 736,
                                                        "start": 725,
                                                        "end": 735,
                                                        "fullWidth": 11,
                                                        "width": 10,
                                                        "text": "instanceof",
                                                        "value": "instanceof",
                                                        "valueText": "instanceof",
                                                        "hasTrailingTrivia": true,
                                                        "trailingTrivia": [
                                                            {
                                                                "kind": "WhitespaceTrivia",
                                                                "text": " "
                                                            }
                                                        ]
                                                    },
                                                    "right": {
                                                        "kind": "IdentifierName",
                                                        "fullStart": 736,
                                                        "fullEnd": 747,
                                                        "start": 736,
                                                        "end": 747,
                                                        "fullWidth": 11,
                                                        "width": 11,
                                                        "text": "SyntaxError",
                                                        "value": "SyntaxError",
                                                        "valueText": "SyntaxError"
                                                    }
                                                },
                                                "closeParenToken": {
                                                    "kind": "CloseParenToken",
                                                    "fullStart": 747,
                                                    "fullEnd": 748,
                                                    "start": 747,
                                                    "end": 748,
                                                    "fullWidth": 1,
                                                    "width": 1,
                                                    "text": ")",
                                                    "value": ")",
                                                    "valueText": ")"
                                                }
                                            },
                                            "semicolonToken": {
                                                "kind": "SemicolonToken",
                                                "fullStart": 748,
                                                "fullEnd": 751,
                                                "start": 748,
                                                "end": 749,
                                                "fullWidth": 3,
                                                "width": 1,
                                                "text": ";",
                                                "value": ";",
                                                "valueText": ";",
                                                "hasTrailingTrivia": true,
                                                "hasTrailingNewLine": true,
                                                "trailingTrivia": [
                                                    {
                                                        "kind": "NewLineTrivia",
                                                        "text": "\r\n"
                                                    }
                                                ]
                                            }
                                        }
                                    ],
                                    "closeBraceToken": {
                                        "kind": "CloseBraceToken",
                                        "fullStart": 751,
                                        "fullEnd": 755,
                                        "start": 752,
                                        "end": 753,
                                        "fullWidth": 4,
                                        "width": 1,
                                        "text": "}",
                                        "value": "}",
                                        "valueText": "}",
                                        "hasLeadingTrivia": true,
                                        "hasTrailingTrivia": true,
                                        "hasTrailingNewLine": true,
                                        "leadingTrivia": [
                                            {
                                                "kind": "WhitespaceTrivia",
                                                "text": "\t"
                                            }
                                        ],
                                        "trailingTrivia": [
                                            {
                                                "kind": "NewLineTrivia",
                                                "text": "\r\n"
                                            }
                                        ]
                                    }
                                }
                            }
                        }
                    ],
                    "closeBraceToken": {
                        "kind": "CloseBraceToken",
                        "fullStart": 755,
                        "fullEnd": 758,
                        "start": 755,
                        "end": 756,
                        "fullWidth": 3,
                        "width": 1,
                        "text": "}",
                        "value": "}",
                        "valueText": "}",
                        "hasTrailingTrivia": true,
                        "hasTrailingNewLine": true,
                        "trailingTrivia": [
                            {
                                "kind": "NewLineTrivia",
                                "text": "\r\n"
                            }
                        ]
                    }
                }
            },
            {
                "kind": "ExpressionStatement",
                "fullStart": 758,
                "fullEnd": 780,
                "start": 758,
                "end": 780,
                "fullWidth": 22,
                "width": 22,
                "expression": {
                    "kind": "InvocationExpression",
                    "fullStart": 758,
                    "fullEnd": 779,
                    "start": 758,
                    "end": 779,
                    "fullWidth": 21,
                    "width": 21,
                    "expression": {
                        "kind": "IdentifierName",
                        "fullStart": 758,
                        "fullEnd": 769,
                        "start": 758,
                        "end": 769,
                        "fullWidth": 11,
                        "width": 11,
                        "text": "runTestCase",
                        "value": "runTestCase",
                        "valueText": "runTestCase"
                    },
                    "argumentList": {
                        "kind": "ArgumentList",
                        "fullStart": 769,
                        "fullEnd": 779,
                        "start": 769,
                        "end": 779,
                        "fullWidth": 10,
                        "width": 10,
                        "openParenToken": {
                            "kind": "OpenParenToken",
                            "fullStart": 769,
                            "fullEnd": 770,
                            "start": 769,
                            "end": 770,
                            "fullWidth": 1,
                            "width": 1,
                            "text": "(",
                            "value": "(",
                            "valueText": "("
                        },
                        "arguments": [
                            {
                                "kind": "IdentifierName",
                                "fullStart": 770,
                                "fullEnd": 778,
                                "start": 770,
                                "end": 778,
                                "fullWidth": 8,
                                "width": 8,
                                "text": "testcase",
                                "value": "testcase",
                                "valueText": "testcase"
                            }
                        ],
                        "closeParenToken": {
                            "kind": "CloseParenToken",
                            "fullStart": 778,
                            "fullEnd": 779,
                            "start": 778,
                            "end": 779,
                            "fullWidth": 1,
                            "width": 1,
                            "text": ")",
                            "value": ")",
                            "valueText": ")"
                        }
                    }
                },
                "semicolonToken": {
                    "kind": "SemicolonToken",
                    "fullStart": 779,
                    "fullEnd": 780,
                    "start": 779,
                    "end": 780,
                    "fullWidth": 1,
                    "width": 1,
                    "text": ";",
                    "value": ";",
                    "valueText": ";"
                }
            }
        ],
        "endOfFileToken": {
            "kind": "EndOfFileToken",
            "fullStart": 780,
            "fullEnd": 780,
            "start": 780,
            "end": 780,
            "fullWidth": 0,
            "width": 0,
            "text": ""
        }
    },
    "lineMap": {
        "lineStarts": [
            0,
            67,
            152,
            232,
            308,
            380,
            385,
            427,
            513,
            529,
            534,
            536,
            538,
            540,
            542,
            565,
            567,
            597,
            600,
            611,
            663,
            686,
            690,
            707,
            751,
            755,
            758
        ],
        "length": 780
    }
}<|MERGE_RESOLUTION|>--- conflicted
+++ resolved
@@ -258,12 +258,8 @@
                                         "start": 575,
                                         "end": 594,
                                         "fullWidth": 19,
-<<<<<<< HEAD
                                         "width": 19,
-                                        "identifier": {
-=======
                                         "propertyName": {
->>>>>>> 85e84683
                                             "kind": "IdentifierName",
                                             "fullStart": 575,
                                             "fullEnd": 588,
