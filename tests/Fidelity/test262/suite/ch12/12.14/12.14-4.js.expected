{
    "isDeclaration": false,
    "languageVersion": "EcmaScript5",
    "parseOptions": {
        "allowAutomaticSemicolonInsertion": true
    },
    "sourceUnit": {
        "kind": "SourceUnit",
        "fullStart": 0,
        "fullEnd": 1112,
        "start": 914,
        "end": 1112,
        "fullWidth": 1112,
        "width": 198,
        "isIncrementallyUnusable": true,
        "moduleElements": [
            {
                "kind": "FunctionDeclaration",
                "fullStart": 0,
                "fullEnd": 1088,
                "start": 914,
                "end": 1086,
                "fullWidth": 1088,
                "width": 172,
                "modifiers": [],
                "functionKeyword": {
                    "kind": "FunctionKeyword",
                    "fullStart": 0,
                    "fullEnd": 923,
                    "start": 914,
                    "end": 922,
                    "fullWidth": 923,
                    "width": 8,
                    "text": "function",
                    "value": "function",
                    "valueText": "function",
                    "hasLeadingTrivia": true,
                    "hasLeadingComment": true,
                    "hasLeadingNewLine": true,
                    "hasTrailingTrivia": true,
                    "leadingTrivia": [
                        {
                            "kind": "SingleLineCommentTrivia",
                            "text": "/// Copyright (c) 2012 Ecma International.  All rights reserved. "
                        },
                        {
                            "kind": "NewLineTrivia",
                            "text": "\r\n"
                        },
                        {
                            "kind": "SingleLineCommentTrivia",
                            "text": "/// Ecma International makes this code available under the terms and conditions set"
                        },
                        {
                            "kind": "NewLineTrivia",
                            "text": "\r\n"
                        },
                        {
                            "kind": "SingleLineCommentTrivia",
                            "text": "/// forth on http://hg.ecmascript.org/tests/test262/raw-file/tip/LICENSE (the "
                        },
                        {
                            "kind": "NewLineTrivia",
                            "text": "\r\n"
                        },
                        {
                            "kind": "SingleLineCommentTrivia",
                            "text": "/// \"Use Terms\").   Any redistribution of this code must retain the above "
                        },
                        {
                            "kind": "NewLineTrivia",
                            "text": "\r\n"
                        },
                        {
                            "kind": "SingleLineCommentTrivia",
                            "text": "/// copyright and this notice and otherwise comply with the Use Terms."
                        },
                        {
                            "kind": "NewLineTrivia",
                            "text": "\r\n"
                        },
                        {
                            "kind": "MultiLineCommentTrivia",
                            "text": "/**\r\n * local vars must not be visible outside with block\r\n * local functions must not be visible outside with block\r\n * local function expresssions should not be visible outside with block\r\n * local vars must shadow outer vars\r\n * local functions must shadow outer functions\r\n * local function expresssions must shadow outer function expressions\r\n * eval should use the appended object to the scope chain\r\n *\r\n * @path ch12/12.14/12.14-4.js\r\n * @description catch introduces scope - block-local vars must shadow outer vars\r\n */"
                        },
                        {
                            "kind": "NewLineTrivia",
                            "text": "\r\n"
                        },
                        {
                            "kind": "NewLineTrivia",
                            "text": "\r\n"
                        },
                        {
                            "kind": "NewLineTrivia",
                            "text": "\r\n"
                        }
                    ],
                    "trailingTrivia": [
                        {
                            "kind": "WhitespaceTrivia",
                            "text": " "
                        }
                    ]
                },
                "identifier": {
                    "kind": "IdentifierName",
                    "fullStart": 923,
                    "fullEnd": 931,
                    "start": 923,
                    "end": 931,
                    "fullWidth": 8,
                    "width": 8,
                    "text": "testcase",
                    "value": "testcase",
                    "valueText": "testcase"
                },
                "callSignature": {
                    "kind": "CallSignature",
                    "fullStart": 931,
                    "fullEnd": 934,
                    "start": 931,
                    "end": 933,
                    "fullWidth": 3,
                    "width": 2,
                    "parameterList": {
                        "kind": "ParameterList",
                        "fullStart": 931,
                        "fullEnd": 934,
                        "start": 931,
                        "end": 933,
                        "fullWidth": 3,
                        "width": 2,
                        "openParenToken": {
                            "kind": "OpenParenToken",
                            "fullStart": 931,
                            "fullEnd": 932,
                            "start": 931,
                            "end": 932,
                            "fullWidth": 1,
                            "width": 1,
                            "text": "(",
                            "value": "(",
                            "valueText": "("
                        },
                        "parameters": [],
                        "closeParenToken": {
                            "kind": "CloseParenToken",
                            "fullStart": 932,
                            "fullEnd": 934,
                            "start": 932,
                            "end": 933,
                            "fullWidth": 2,
                            "width": 1,
                            "text": ")",
                            "value": ")",
                            "valueText": ")",
                            "hasTrailingTrivia": true,
                            "trailingTrivia": [
                                {
                                    "kind": "WhitespaceTrivia",
                                    "text": " "
                                }
                            ]
                        }
                    }
                },
                "block": {
                    "kind": "Block",
                    "fullStart": 934,
                    "fullEnd": 1088,
                    "start": 934,
                    "end": 1086,
                    "fullWidth": 154,
                    "width": 152,
                    "openBraceToken": {
                        "kind": "OpenBraceToken",
                        "fullStart": 934,
                        "fullEnd": 937,
                        "start": 934,
                        "end": 935,
                        "fullWidth": 3,
                        "width": 1,
                        "text": "{",
                        "value": "{",
                        "valueText": "{",
                        "hasTrailingTrivia": true,
                        "hasTrailingNewLine": true,
                        "trailingTrivia": [
                            {
                                "kind": "NewLineTrivia",
                                "text": "\r\n"
                            }
                        ]
                    },
                    "statements": [
                        {
                            "kind": "VariableStatement",
                            "fullStart": 937,
                            "fullEnd": 961,
                            "start": 939,
                            "end": 959,
                            "fullWidth": 24,
                            "width": 20,
                            "modifiers": [],
                            "variableDeclaration": {
                                "kind": "VariableDeclaration",
                                "fullStart": 937,
                                "fullEnd": 958,
                                "start": 939,
                                "end": 958,
                                "fullWidth": 21,
                                "width": 19,
                                "varKeyword": {
                                    "kind": "VarKeyword",
                                    "fullStart": 937,
                                    "fullEnd": 943,
                                    "start": 939,
                                    "end": 942,
                                    "fullWidth": 6,
                                    "width": 3,
                                    "text": "var",
                                    "value": "var",
                                    "valueText": "var",
                                    "hasLeadingTrivia": true,
                                    "hasTrailingTrivia": true,
                                    "leadingTrivia": [
                                        {
                                            "kind": "WhitespaceTrivia",
                                            "text": "  "
                                        }
                                    ],
                                    "trailingTrivia": [
                                        {
                                            "kind": "WhitespaceTrivia",
                                            "text": " "
                                        }
                                    ]
                                },
                                "variableDeclarators": [
                                    {
                                        "kind": "VariableDeclarator",
                                        "fullStart": 943,
                                        "fullEnd": 958,
                                        "start": 943,
                                        "end": 958,
                                        "fullWidth": 15,
<<<<<<< HEAD
                                        "width": 15,
                                        "identifier": {
=======
                                        "propertyName": {
>>>>>>> 85e84683
                                            "kind": "IdentifierName",
                                            "fullStart": 943,
                                            "fullEnd": 945,
                                            "start": 943,
                                            "end": 944,
                                            "fullWidth": 2,
                                            "width": 1,
                                            "text": "o",
                                            "value": "o",
                                            "valueText": "o",
                                            "hasTrailingTrivia": true,
                                            "trailingTrivia": [
                                                {
                                                    "kind": "WhitespaceTrivia",
                                                    "text": " "
                                                }
                                            ]
                                        },
                                        "equalsValueClause": {
                                            "kind": "EqualsValueClause",
                                            "fullStart": 945,
                                            "fullEnd": 958,
                                            "start": 945,
                                            "end": 958,
                                            "fullWidth": 13,
                                            "width": 13,
                                            "equalsToken": {
                                                "kind": "EqualsToken",
                                                "fullStart": 945,
                                                "fullEnd": 947,
                                                "start": 945,
                                                "end": 946,
                                                "fullWidth": 2,
                                                "width": 1,
                                                "text": "=",
                                                "value": "=",
                                                "valueText": "=",
                                                "hasTrailingTrivia": true,
                                                "trailingTrivia": [
                                                    {
                                                        "kind": "WhitespaceTrivia",
                                                        "text": " "
                                                    }
                                                ]
                                            },
                                            "value": {
                                                "kind": "ObjectLiteralExpression",
                                                "fullStart": 947,
                                                "fullEnd": 958,
                                                "start": 947,
                                                "end": 958,
                                                "fullWidth": 11,
                                                "width": 11,
                                                "openBraceToken": {
                                                    "kind": "OpenBraceToken",
                                                    "fullStart": 947,
                                                    "fullEnd": 949,
                                                    "start": 947,
                                                    "end": 948,
                                                    "fullWidth": 2,
                                                    "width": 1,
                                                    "text": "{",
                                                    "value": "{",
                                                    "valueText": "{",
                                                    "hasTrailingTrivia": true,
                                                    "trailingTrivia": [
                                                        {
                                                            "kind": "WhitespaceTrivia",
                                                            "text": " "
                                                        }
                                                    ]
                                                },
                                                "propertyAssignments": [
                                                    {
                                                        "kind": "SimplePropertyAssignment",
                                                        "fullStart": 949,
                                                        "fullEnd": 957,
                                                        "start": 949,
                                                        "end": 957,
                                                        "fullWidth": 8,
                                                        "width": 8,
                                                        "propertyName": {
                                                            "kind": "IdentifierName",
                                                            "fullStart": 949,
                                                            "fullEnd": 953,
                                                            "start": 949,
                                                            "end": 952,
                                                            "fullWidth": 4,
                                                            "width": 3,
                                                            "text": "foo",
                                                            "value": "foo",
                                                            "valueText": "foo",
                                                            "hasTrailingTrivia": true,
                                                            "trailingTrivia": [
                                                                {
                                                                    "kind": "WhitespaceTrivia",
                                                                    "text": " "
                                                                }
                                                            ]
                                                        },
                                                        "colonToken": {
                                                            "kind": "ColonToken",
                                                            "fullStart": 953,
                                                            "fullEnd": 955,
                                                            "start": 953,
                                                            "end": 954,
                                                            "fullWidth": 2,
                                                            "width": 1,
                                                            "text": ":",
                                                            "value": ":",
                                                            "valueText": ":",
                                                            "hasTrailingTrivia": true,
                                                            "trailingTrivia": [
                                                                {
                                                                    "kind": "WhitespaceTrivia",
                                                                    "text": " "
                                                                }
                                                            ]
                                                        },
                                                        "expression": {
                                                            "kind": "NumericLiteral",
                                                            "fullStart": 955,
                                                            "fullEnd": 957,
                                                            "start": 955,
                                                            "end": 957,
                                                            "fullWidth": 2,
                                                            "width": 2,
                                                            "text": "42",
                                                            "value": 42,
                                                            "valueText": "42"
                                                        }
                                                    }
                                                ],
                                                "closeBraceToken": {
                                                    "kind": "CloseBraceToken",
                                                    "fullStart": 957,
                                                    "fullEnd": 958,
                                                    "start": 957,
                                                    "end": 958,
                                                    "fullWidth": 1,
                                                    "width": 1,
                                                    "text": "}",
                                                    "value": "}",
                                                    "valueText": "}"
                                                }
                                            }
                                        }
                                    }
                                ]
                            },
                            "semicolonToken": {
                                "kind": "SemicolonToken",
                                "fullStart": 958,
                                "fullEnd": 961,
                                "start": 958,
                                "end": 959,
                                "fullWidth": 3,
                                "width": 1,
                                "text": ";",
                                "value": ";",
                                "valueText": ";",
                                "hasTrailingTrivia": true,
                                "hasTrailingNewLine": true,
                                "trailingTrivia": [
                                    {
                                        "kind": "NewLineTrivia",
                                        "text": "\r\n"
                                    }
                                ]
                            }
                        },
                        {
                            "kind": "TryStatement",
                            "fullStart": 961,
                            "fullEnd": 1084,
                            "start": 965,
                            "end": 1082,
                            "fullWidth": 123,
                            "width": 117,
                            "tryKeyword": {
                                "kind": "TryKeyword",
                                "fullStart": 961,
                                "fullEnd": 969,
                                "start": 965,
                                "end": 968,
                                "fullWidth": 8,
                                "width": 3,
                                "text": "try",
                                "value": "try",
                                "valueText": "try",
                                "hasLeadingTrivia": true,
                                "hasLeadingNewLine": true,
                                "hasTrailingTrivia": true,
                                "leadingTrivia": [
                                    {
                                        "kind": "NewLineTrivia",
                                        "text": "\r\n"
                                    },
                                    {
                                        "kind": "WhitespaceTrivia",
                                        "text": "  "
                                    }
                                ],
                                "trailingTrivia": [
                                    {
                                        "kind": "WhitespaceTrivia",
                                        "text": " "
                                    }
                                ]
                            },
                            "block": {
                                "kind": "Block",
                                "fullStart": 969,
                                "fullEnd": 991,
                                "start": 969,
                                "end": 989,
                                "fullWidth": 22,
                                "width": 20,
                                "openBraceToken": {
                                    "kind": "OpenBraceToken",
                                    "fullStart": 969,
                                    "fullEnd": 972,
                                    "start": 969,
                                    "end": 970,
                                    "fullWidth": 3,
                                    "width": 1,
                                    "text": "{",
                                    "value": "{",
                                    "valueText": "{",
                                    "hasTrailingTrivia": true,
                                    "hasTrailingNewLine": true,
                                    "trailingTrivia": [
                                        {
                                            "kind": "NewLineTrivia",
                                            "text": "\r\n"
                                        }
                                    ]
                                },
                                "statements": [
                                    {
                                        "kind": "ThrowStatement",
                                        "fullStart": 972,
                                        "fullEnd": 986,
                                        "start": 976,
                                        "end": 984,
                                        "fullWidth": 14,
                                        "width": 8,
                                        "throwKeyword": {
                                            "kind": "ThrowKeyword",
                                            "fullStart": 972,
                                            "fullEnd": 982,
                                            "start": 976,
                                            "end": 981,
                                            "fullWidth": 10,
                                            "width": 5,
                                            "text": "throw",
                                            "value": "throw",
                                            "valueText": "throw",
                                            "hasLeadingTrivia": true,
                                            "hasTrailingTrivia": true,
                                            "leadingTrivia": [
                                                {
                                                    "kind": "WhitespaceTrivia",
                                                    "text": "    "
                                                }
                                            ],
                                            "trailingTrivia": [
                                                {
                                                    "kind": "WhitespaceTrivia",
                                                    "text": " "
                                                }
                                            ]
                                        },
                                        "expression": {
                                            "kind": "IdentifierName",
                                            "fullStart": 982,
                                            "fullEnd": 983,
                                            "start": 982,
                                            "end": 983,
                                            "fullWidth": 1,
                                            "width": 1,
                                            "text": "o",
                                            "value": "o",
                                            "valueText": "o"
                                        },
                                        "semicolonToken": {
                                            "kind": "SemicolonToken",
                                            "fullStart": 983,
                                            "fullEnd": 986,
                                            "start": 983,
                                            "end": 984,
                                            "fullWidth": 3,
                                            "width": 1,
                                            "text": ";",
                                            "value": ";",
                                            "valueText": ";",
                                            "hasTrailingTrivia": true,
                                            "hasTrailingNewLine": true,
                                            "trailingTrivia": [
                                                {
                                                    "kind": "NewLineTrivia",
                                                    "text": "\r\n"
                                                }
                                            ]
                                        }
                                    }
                                ],
                                "closeBraceToken": {
                                    "kind": "CloseBraceToken",
                                    "fullStart": 986,
                                    "fullEnd": 991,
                                    "start": 988,
                                    "end": 989,
                                    "fullWidth": 5,
                                    "width": 1,
                                    "text": "}",
                                    "value": "}",
                                    "valueText": "}",
                                    "hasLeadingTrivia": true,
                                    "hasTrailingTrivia": true,
                                    "hasTrailingNewLine": true,
                                    "leadingTrivia": [
                                        {
                                            "kind": "WhitespaceTrivia",
                                            "text": "  "
                                        }
                                    ],
                                    "trailingTrivia": [
                                        {
                                            "kind": "NewLineTrivia",
                                            "text": "\r\n"
                                        }
                                    ]
                                }
                            },
                            "catchClause": {
                                "kind": "CatchClause",
                                "fullStart": 991,
                                "fullEnd": 1084,
                                "start": 993,
                                "end": 1082,
                                "fullWidth": 93,
                                "width": 89,
                                "catchKeyword": {
                                    "kind": "CatchKeyword",
                                    "fullStart": 991,
                                    "fullEnd": 999,
                                    "start": 993,
                                    "end": 998,
                                    "fullWidth": 8,
                                    "width": 5,
                                    "text": "catch",
                                    "value": "catch",
                                    "valueText": "catch",
                                    "hasLeadingTrivia": true,
                                    "hasTrailingTrivia": true,
                                    "leadingTrivia": [
                                        {
                                            "kind": "WhitespaceTrivia",
                                            "text": "  "
                                        }
                                    ],
                                    "trailingTrivia": [
                                        {
                                            "kind": "WhitespaceTrivia",
                                            "text": " "
                                        }
                                    ]
                                },
                                "openParenToken": {
                                    "kind": "OpenParenToken",
                                    "fullStart": 999,
                                    "fullEnd": 1000,
                                    "start": 999,
                                    "end": 1000,
                                    "fullWidth": 1,
                                    "width": 1,
                                    "text": "(",
                                    "value": "(",
                                    "valueText": "("
                                },
                                "identifier": {
                                    "kind": "IdentifierName",
                                    "fullStart": 1000,
                                    "fullEnd": 1001,
                                    "start": 1000,
                                    "end": 1001,
                                    "fullWidth": 1,
                                    "width": 1,
                                    "text": "e",
                                    "value": "e",
                                    "valueText": "e"
                                },
                                "closeParenToken": {
                                    "kind": "CloseParenToken",
                                    "fullStart": 1001,
                                    "fullEnd": 1003,
                                    "start": 1001,
                                    "end": 1002,
                                    "fullWidth": 2,
                                    "width": 1,
                                    "text": ")",
                                    "value": ")",
                                    "valueText": ")",
                                    "hasTrailingTrivia": true,
                                    "trailingTrivia": [
                                        {
                                            "kind": "WhitespaceTrivia",
                                            "text": " "
                                        }
                                    ]
                                },
                                "block": {
                                    "kind": "Block",
                                    "fullStart": 1003,
                                    "fullEnd": 1084,
                                    "start": 1003,
                                    "end": 1082,
                                    "fullWidth": 81,
                                    "width": 79,
                                    "openBraceToken": {
                                        "kind": "OpenBraceToken",
                                        "fullStart": 1003,
                                        "fullEnd": 1006,
                                        "start": 1003,
                                        "end": 1004,
                                        "fullWidth": 3,
                                        "width": 1,
                                        "text": "{",
                                        "value": "{",
                                        "valueText": "{",
                                        "hasTrailingTrivia": true,
                                        "hasTrailingNewLine": true,
                                        "trailingTrivia": [
                                            {
                                                "kind": "NewLineTrivia",
                                                "text": "\r\n"
                                            }
                                        ]
                                    },
                                    "statements": [
                                        {
                                            "kind": "VariableStatement",
                                            "fullStart": 1006,
                                            "fullEnd": 1020,
                                            "start": 1010,
                                            "end": 1018,
                                            "fullWidth": 14,
                                            "width": 8,
                                            "modifiers": [],
                                            "variableDeclaration": {
                                                "kind": "VariableDeclaration",
                                                "fullStart": 1006,
                                                "fullEnd": 1017,
                                                "start": 1010,
                                                "end": 1017,
                                                "fullWidth": 11,
                                                "width": 7,
                                                "varKeyword": {
                                                    "kind": "VarKeyword",
                                                    "fullStart": 1006,
                                                    "fullEnd": 1014,
                                                    "start": 1010,
                                                    "end": 1013,
                                                    "fullWidth": 8,
                                                    "width": 3,
                                                    "text": "var",
                                                    "value": "var",
                                                    "valueText": "var",
                                                    "hasLeadingTrivia": true,
                                                    "hasTrailingTrivia": true,
                                                    "leadingTrivia": [
                                                        {
                                                            "kind": "WhitespaceTrivia",
                                                            "text": "    "
                                                        }
                                                    ],
                                                    "trailingTrivia": [
                                                        {
                                                            "kind": "WhitespaceTrivia",
                                                            "text": " "
                                                        }
                                                    ]
                                                },
                                                "variableDeclarators": [
                                                    {
                                                        "kind": "VariableDeclarator",
                                                        "fullStart": 1014,
                                                        "fullEnd": 1017,
                                                        "start": 1014,
                                                        "end": 1017,
                                                        "fullWidth": 3,
<<<<<<< HEAD
                                                        "width": 3,
                                                        "identifier": {
=======
                                                        "propertyName": {
>>>>>>> 85e84683
                                                            "kind": "IdentifierName",
                                                            "fullStart": 1014,
                                                            "fullEnd": 1017,
                                                            "start": 1014,
                                                            "end": 1017,
                                                            "fullWidth": 3,
                                                            "width": 3,
                                                            "text": "foo",
                                                            "value": "foo",
                                                            "valueText": "foo"
                                                        }
                                                    }
                                                ]
                                            },
                                            "semicolonToken": {
                                                "kind": "SemicolonToken",
                                                "fullStart": 1017,
                                                "fullEnd": 1020,
                                                "start": 1017,
                                                "end": 1018,
                                                "fullWidth": 3,
                                                "width": 1,
                                                "text": ";",
                                                "value": ";",
                                                "valueText": ";",
                                                "hasTrailingTrivia": true,
                                                "hasTrailingNewLine": true,
                                                "trailingTrivia": [
                                                    {
                                                        "kind": "NewLineTrivia",
                                                        "text": "\r\n"
                                                    }
                                                ]
                                            }
                                        },
                                        {
                                            "kind": "IfStatement",
                                            "fullStart": 1020,
                                            "fullEnd": 1079,
                                            "start": 1026,
                                            "end": 1077,
                                            "fullWidth": 59,
                                            "width": 51,
                                            "ifKeyword": {
                                                "kind": "IfKeyword",
                                                "fullStart": 1020,
                                                "fullEnd": 1029,
                                                "start": 1026,
                                                "end": 1028,
                                                "fullWidth": 9,
                                                "width": 2,
                                                "text": "if",
                                                "value": "if",
                                                "valueText": "if",
                                                "hasLeadingTrivia": true,
                                                "hasLeadingNewLine": true,
                                                "hasTrailingTrivia": true,
                                                "leadingTrivia": [
                                                    {
                                                        "kind": "NewLineTrivia",
                                                        "text": "\r\n"
                                                    },
                                                    {
                                                        "kind": "WhitespaceTrivia",
                                                        "text": "    "
                                                    }
                                                ],
                                                "trailingTrivia": [
                                                    {
                                                        "kind": "WhitespaceTrivia",
                                                        "text": " "
                                                    }
                                                ]
                                            },
                                            "openParenToken": {
                                                "kind": "OpenParenToken",
                                                "fullStart": 1029,
                                                "fullEnd": 1030,
                                                "start": 1029,
                                                "end": 1030,
                                                "fullWidth": 1,
                                                "width": 1,
                                                "text": "(",
                                                "value": "(",
                                                "valueText": "("
                                            },
                                            "condition": {
                                                "kind": "EqualsExpression",
                                                "fullStart": 1030,
                                                "fullEnd": 1047,
                                                "start": 1030,
                                                "end": 1047,
                                                "fullWidth": 17,
                                                "width": 17,
                                                "left": {
                                                    "kind": "IdentifierName",
                                                    "fullStart": 1030,
                                                    "fullEnd": 1034,
                                                    "start": 1030,
                                                    "end": 1033,
                                                    "fullWidth": 4,
                                                    "width": 3,
                                                    "text": "foo",
                                                    "value": "foo",
                                                    "valueText": "foo",
                                                    "hasTrailingTrivia": true,
                                                    "trailingTrivia": [
                                                        {
                                                            "kind": "WhitespaceTrivia",
                                                            "text": " "
                                                        }
                                                    ]
                                                },
                                                "operatorToken": {
                                                    "kind": "EqualsEqualsEqualsToken",
                                                    "fullStart": 1034,
                                                    "fullEnd": 1038,
                                                    "start": 1034,
                                                    "end": 1037,
                                                    "fullWidth": 4,
                                                    "width": 3,
                                                    "text": "===",
                                                    "value": "===",
                                                    "valueText": "===",
                                                    "hasTrailingTrivia": true,
                                                    "trailingTrivia": [
                                                        {
                                                            "kind": "WhitespaceTrivia",
                                                            "text": " "
                                                        }
                                                    ]
                                                },
                                                "right": {
                                                    "kind": "IdentifierName",
                                                    "fullStart": 1038,
                                                    "fullEnd": 1047,
                                                    "start": 1038,
                                                    "end": 1047,
                                                    "fullWidth": 9,
                                                    "width": 9,
                                                    "text": "undefined",
                                                    "value": "undefined",
                                                    "valueText": "undefined"
                                                }
                                            },
                                            "closeParenToken": {
                                                "kind": "CloseParenToken",
                                                "fullStart": 1047,
                                                "fullEnd": 1049,
                                                "start": 1047,
                                                "end": 1048,
                                                "fullWidth": 2,
                                                "width": 1,
                                                "text": ")",
                                                "value": ")",
                                                "valueText": ")",
                                                "hasTrailingTrivia": true,
                                                "trailingTrivia": [
                                                    {
                                                        "kind": "WhitespaceTrivia",
                                                        "text": " "
                                                    }
                                                ]
                                            },
                                            "statement": {
                                                "kind": "Block",
                                                "fullStart": 1049,
                                                "fullEnd": 1079,
                                                "start": 1049,
                                                "end": 1077,
                                                "fullWidth": 30,
                                                "width": 28,
                                                "openBraceToken": {
                                                    "kind": "OpenBraceToken",
                                                    "fullStart": 1049,
                                                    "fullEnd": 1052,
                                                    "start": 1049,
                                                    "end": 1050,
                                                    "fullWidth": 3,
                                                    "width": 1,
                                                    "text": "{",
                                                    "value": "{",
                                                    "valueText": "{",
                                                    "hasTrailingTrivia": true,
                                                    "hasTrailingNewLine": true,
                                                    "trailingTrivia": [
                                                        {
                                                            "kind": "NewLineTrivia",
                                                            "text": "\r\n"
                                                        }
                                                    ]
                                                },
                                                "statements": [
                                                    {
                                                        "kind": "ReturnStatement",
                                                        "fullStart": 1052,
                                                        "fullEnd": 1072,
                                                        "start": 1058,
                                                        "end": 1070,
                                                        "fullWidth": 20,
                                                        "width": 12,
                                                        "returnKeyword": {
                                                            "kind": "ReturnKeyword",
                                                            "fullStart": 1052,
                                                            "fullEnd": 1065,
                                                            "start": 1058,
                                                            "end": 1064,
                                                            "fullWidth": 13,
                                                            "width": 6,
                                                            "text": "return",
                                                            "value": "return",
                                                            "valueText": "return",
                                                            "hasLeadingTrivia": true,
                                                            "hasTrailingTrivia": true,
                                                            "leadingTrivia": [
                                                                {
                                                                    "kind": "WhitespaceTrivia",
                                                                    "text": "      "
                                                                }
                                                            ],
                                                            "trailingTrivia": [
                                                                {
                                                                    "kind": "WhitespaceTrivia",
                                                                    "text": " "
                                                                }
                                                            ]
                                                        },
                                                        "expression": {
                                                            "kind": "TrueKeyword",
                                                            "fullStart": 1065,
                                                            "fullEnd": 1069,
                                                            "start": 1065,
                                                            "end": 1069,
                                                            "fullWidth": 4,
                                                            "width": 4,
                                                            "text": "true",
                                                            "value": true,
                                                            "valueText": "true"
                                                        },
                                                        "semicolonToken": {
                                                            "kind": "SemicolonToken",
                                                            "fullStart": 1069,
                                                            "fullEnd": 1072,
                                                            "start": 1069,
                                                            "end": 1070,
                                                            "fullWidth": 3,
                                                            "width": 1,
                                                            "text": ";",
                                                            "value": ";",
                                                            "valueText": ";",
                                                            "hasTrailingTrivia": true,
                                                            "hasTrailingNewLine": true,
                                                            "trailingTrivia": [
                                                                {
                                                                    "kind": "NewLineTrivia",
                                                                    "text": "\r\n"
                                                                }
                                                            ]
                                                        }
                                                    }
                                                ],
                                                "closeBraceToken": {
                                                    "kind": "CloseBraceToken",
                                                    "fullStart": 1072,
                                                    "fullEnd": 1079,
                                                    "start": 1076,
                                                    "end": 1077,
                                                    "fullWidth": 7,
                                                    "width": 1,
                                                    "text": "}",
                                                    "value": "}",
                                                    "valueText": "}",
                                                    "hasLeadingTrivia": true,
                                                    "hasTrailingTrivia": true,
                                                    "hasTrailingNewLine": true,
                                                    "leadingTrivia": [
                                                        {
                                                            "kind": "WhitespaceTrivia",
                                                            "text": "    "
                                                        }
                                                    ],
                                                    "trailingTrivia": [
                                                        {
                                                            "kind": "NewLineTrivia",
                                                            "text": "\r\n"
                                                        }
                                                    ]
                                                }
                                            }
                                        }
                                    ],
                                    "closeBraceToken": {
                                        "kind": "CloseBraceToken",
                                        "fullStart": 1079,
                                        "fullEnd": 1084,
                                        "start": 1081,
                                        "end": 1082,
                                        "fullWidth": 5,
                                        "width": 1,
                                        "text": "}",
                                        "value": "}",
                                        "valueText": "}",
                                        "hasLeadingTrivia": true,
                                        "hasTrailingTrivia": true,
                                        "hasTrailingNewLine": true,
                                        "leadingTrivia": [
                                            {
                                                "kind": "WhitespaceTrivia",
                                                "text": "  "
                                            }
                                        ],
                                        "trailingTrivia": [
                                            {
                                                "kind": "NewLineTrivia",
                                                "text": "\r\n"
                                            }
                                        ]
                                    }
                                }
                            }
                        }
                    ],
                    "closeBraceToken": {
                        "kind": "CloseBraceToken",
                        "fullStart": 1084,
                        "fullEnd": 1088,
                        "start": 1085,
                        "end": 1086,
                        "fullWidth": 4,
                        "width": 1,
                        "text": "}",
                        "value": "}",
                        "valueText": "}",
                        "hasLeadingTrivia": true,
                        "hasTrailingTrivia": true,
                        "hasTrailingNewLine": true,
                        "leadingTrivia": [
                            {
                                "kind": "WhitespaceTrivia",
                                "text": " "
                            }
                        ],
                        "trailingTrivia": [
                            {
                                "kind": "NewLineTrivia",
                                "text": "\r\n"
                            }
                        ]
                    }
                }
            },
            {
                "kind": "ExpressionStatement",
                "fullStart": 1088,
                "fullEnd": 1112,
                "start": 1088,
                "end": 1110,
                "fullWidth": 24,
                "width": 22,
                "expression": {
                    "kind": "InvocationExpression",
                    "fullStart": 1088,
                    "fullEnd": 1109,
                    "start": 1088,
                    "end": 1109,
                    "fullWidth": 21,
                    "width": 21,
                    "expression": {
                        "kind": "IdentifierName",
                        "fullStart": 1088,
                        "fullEnd": 1099,
                        "start": 1088,
                        "end": 1099,
                        "fullWidth": 11,
                        "width": 11,
                        "text": "runTestCase",
                        "value": "runTestCase",
                        "valueText": "runTestCase"
                    },
                    "argumentList": {
                        "kind": "ArgumentList",
                        "fullStart": 1099,
                        "fullEnd": 1109,
                        "start": 1099,
                        "end": 1109,
                        "fullWidth": 10,
                        "width": 10,
                        "openParenToken": {
                            "kind": "OpenParenToken",
                            "fullStart": 1099,
                            "fullEnd": 1100,
                            "start": 1099,
                            "end": 1100,
                            "fullWidth": 1,
                            "width": 1,
                            "text": "(",
                            "value": "(",
                            "valueText": "("
                        },
                        "arguments": [
                            {
                                "kind": "IdentifierName",
                                "fullStart": 1100,
                                "fullEnd": 1108,
                                "start": 1100,
                                "end": 1108,
                                "fullWidth": 8,
                                "width": 8,
                                "text": "testcase",
                                "value": "testcase",
                                "valueText": "testcase"
                            }
                        ],
                        "closeParenToken": {
                            "kind": "CloseParenToken",
                            "fullStart": 1108,
                            "fullEnd": 1109,
                            "start": 1108,
                            "end": 1109,
                            "fullWidth": 1,
                            "width": 1,
                            "text": ")",
                            "value": ")",
                            "valueText": ")"
                        }
                    }
                },
                "semicolonToken": {
                    "kind": "SemicolonToken",
                    "fullStart": 1109,
                    "fullEnd": 1112,
                    "start": 1109,
                    "end": 1110,
                    "fullWidth": 3,
                    "width": 1,
                    "text": ";",
                    "value": ";",
                    "valueText": ";",
                    "hasTrailingTrivia": true,
                    "hasTrailingNewLine": true,
                    "trailingTrivia": [
                        {
                            "kind": "NewLineTrivia",
                            "text": "\r\n"
                        }
                    ]
                }
            }
        ],
        "endOfFileToken": {
            "kind": "EndOfFileToken",
            "fullStart": 1112,
            "fullEnd": 1112,
            "start": 1112,
            "end": 1112,
            "fullWidth": 0,
            "width": 0,
            "text": ""
        }
    },
    "lineMap": {
        "lineStarts": [
            0,
            67,
            152,
            232,
            308,
            380,
            385,
            439,
            498,
            571,
            609,
            657,
            728,
            787,
            791,
            823,
            905,
            910,
            912,
            914,
            937,
            961,
            963,
            972,
            986,
            991,
            1006,
            1020,
            1022,
            1052,
            1072,
            1079,
            1084,
            1088,
            1112
        ],
        "length": 1112
    }
}<|MERGE_RESOLUTION|>--- conflicted
+++ resolved
@@ -245,12 +245,8 @@
                                         "start": 943,
                                         "end": 958,
                                         "fullWidth": 15,
-<<<<<<< HEAD
                                         "width": 15,
-                                        "identifier": {
-=======
                                         "propertyName": {
->>>>>>> 85e84683
                                             "kind": "IdentifierName",
                                             "fullStart": 943,
                                             "fullEnd": 945,
@@ -743,12 +739,8 @@
                                                         "start": 1014,
                                                         "end": 1017,
                                                         "fullWidth": 3,
-<<<<<<< HEAD
                                                         "width": 3,
-                                                        "identifier": {
-=======
                                                         "propertyName": {
->>>>>>> 85e84683
                                                             "kind": "IdentifierName",
                                                             "fullStart": 1014,
                                                             "fullEnd": 1017,
