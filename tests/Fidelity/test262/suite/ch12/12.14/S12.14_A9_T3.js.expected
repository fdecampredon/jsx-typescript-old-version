{
    "isDeclaration": false,
    "languageVersion": "EcmaScript5",
    "parseOptions": {
        "allowAutomaticSemicolonInsertion": true
    },
    "sourceUnit": {
        "kind": "SourceUnit",
        "fullStart": 0,
        "fullEnd": 2198,
        "start": 364,
        "end": 2198,
        "fullWidth": 2198,
        "width": 1834,
        "moduleElements": [
            {
                "kind": "VariableStatement",
                "fullStart": 0,
                "fullEnd": 380,
                "start": 364,
                "end": 379,
                "fullWidth": 380,
                "width": 15,
                "modifiers": [],
                "variableDeclaration": {
                    "kind": "VariableDeclaration",
                    "fullStart": 0,
                    "fullEnd": 378,
                    "start": 364,
                    "end": 378,
                    "fullWidth": 378,
                    "width": 14,
                    "varKeyword": {
                        "kind": "VarKeyword",
                        "fullStart": 0,
                        "fullEnd": 368,
                        "start": 364,
                        "end": 367,
                        "fullWidth": 368,
                        "width": 3,
                        "text": "var",
                        "value": "var",
                        "valueText": "var",
                        "hasLeadingTrivia": true,
                        "hasLeadingComment": true,
                        "hasLeadingNewLine": true,
                        "hasTrailingTrivia": true,
                        "leadingTrivia": [
                            {
                                "kind": "SingleLineCommentTrivia",
                                "text": "// Copyright 2009 the Sputnik authors.  All rights reserved."
                            },
                            {
                                "kind": "NewLineTrivia",
                                "text": "\n"
                            },
                            {
                                "kind": "SingleLineCommentTrivia",
                                "text": "// This code is governed by the BSD license found in the LICENSE file."
                            },
                            {
                                "kind": "NewLineTrivia",
                                "text": "\n"
                            },
                            {
                                "kind": "NewLineTrivia",
                                "text": "\n"
                            },
                            {
                                "kind": "MultiLineCommentTrivia",
                                "text": "/**\n * \"try\" with \"catch\" or \"finally\" statement within/without an \"do while\" statement\n *\n * @path ch12/12.14/S12.14_A9_T3.js\n * @description \"try\" statement within a loop, the statement contains \"break\" statement\n */"
                            },
                            {
                                "kind": "NewLineTrivia",
                                "text": "\n"
                            },
                            {
                                "kind": "NewLineTrivia",
                                "text": "\n"
                            },
                            {
                                "kind": "SingleLineCommentTrivia",
                                "text": "// CHECK#1"
                            },
                            {
                                "kind": "NewLineTrivia",
                                "text": "\n"
                            }
                        ],
                        "trailingTrivia": [
                            {
                                "kind": "WhitespaceTrivia",
                                "text": " "
                            }
                        ]
                    },
                    "variableDeclarators": [
                        {
                            "kind": "VariableDeclarator",
                            "fullStart": 368,
                            "fullEnd": 372,
                            "start": 368,
                            "end": 372,
                            "fullWidth": 4,
<<<<<<< HEAD
                            "width": 4,
                            "identifier": {
=======
                            "propertyName": {
>>>>>>> 85e84683
                                "kind": "IdentifierName",
                                "fullStart": 368,
                                "fullEnd": 370,
                                "start": 368,
                                "end": 370,
                                "fullWidth": 2,
                                "width": 2,
                                "text": "c1",
                                "value": "c1",
                                "valueText": "c1"
                            },
                            "equalsValueClause": {
                                "kind": "EqualsValueClause",
                                "fullStart": 370,
                                "fullEnd": 372,
                                "start": 370,
                                "end": 372,
                                "fullWidth": 2,
                                "width": 2,
                                "equalsToken": {
                                    "kind": "EqualsToken",
                                    "fullStart": 370,
                                    "fullEnd": 371,
                                    "start": 370,
                                    "end": 371,
                                    "fullWidth": 1,
                                    "width": 1,
                                    "text": "=",
                                    "value": "=",
                                    "valueText": "="
                                },
                                "value": {
                                    "kind": "NumericLiteral",
                                    "fullStart": 371,
                                    "fullEnd": 372,
                                    "start": 371,
                                    "end": 372,
                                    "fullWidth": 1,
                                    "width": 1,
                                    "text": "0",
                                    "value": 0,
                                    "valueText": "0"
                                }
                            }
                        },
                        {
                            "kind": "CommaToken",
                            "fullStart": 372,
                            "fullEnd": 373,
                            "start": 372,
                            "end": 373,
                            "fullWidth": 1,
                            "width": 1,
                            "text": ",",
                            "value": ",",
                            "valueText": ","
                        },
                        {
                            "kind": "VariableDeclarator",
                            "fullStart": 373,
                            "fullEnd": 378,
                            "start": 373,
                            "end": 378,
                            "fullWidth": 5,
<<<<<<< HEAD
                            "width": 5,
                            "identifier": {
=======
                            "propertyName": {
>>>>>>> 85e84683
                                "kind": "IdentifierName",
                                "fullStart": 373,
                                "fullEnd": 376,
                                "start": 373,
                                "end": 376,
                                "fullWidth": 3,
                                "width": 3,
                                "text": "fin",
                                "value": "fin",
                                "valueText": "fin"
                            },
                            "equalsValueClause": {
                                "kind": "EqualsValueClause",
                                "fullStart": 376,
                                "fullEnd": 378,
                                "start": 376,
                                "end": 378,
                                "fullWidth": 2,
                                "width": 2,
                                "equalsToken": {
                                    "kind": "EqualsToken",
                                    "fullStart": 376,
                                    "fullEnd": 377,
                                    "start": 376,
                                    "end": 377,
                                    "fullWidth": 1,
                                    "width": 1,
                                    "text": "=",
                                    "value": "=",
                                    "valueText": "="
                                },
                                "value": {
                                    "kind": "NumericLiteral",
                                    "fullStart": 377,
                                    "fullEnd": 378,
                                    "start": 377,
                                    "end": 378,
                                    "fullWidth": 1,
                                    "width": 1,
                                    "text": "0",
                                    "value": 0,
                                    "valueText": "0"
                                }
                            }
                        }
                    ]
                },
                "semicolonToken": {
                    "kind": "SemicolonToken",
                    "fullStart": 378,
                    "fullEnd": 380,
                    "start": 378,
                    "end": 379,
                    "fullWidth": 2,
                    "width": 1,
                    "text": ";",
                    "value": ";",
                    "valueText": ";",
                    "hasTrailingTrivia": true,
                    "hasTrailingNewLine": true,
                    "trailingTrivia": [
                        {
                            "kind": "NewLineTrivia",
                            "text": "\n"
                        }
                    ]
                }
            },
            {
                "kind": "DoStatement",
                "fullStart": 380,
                "fullEnd": 492,
                "start": 380,
                "end": 491,
                "fullWidth": 112,
                "width": 111,
                "doKeyword": {
                    "kind": "DoKeyword",
                    "fullStart": 380,
                    "fullEnd": 382,
                    "start": 380,
                    "end": 382,
                    "fullWidth": 2,
                    "width": 2,
                    "text": "do",
                    "value": "do",
                    "valueText": "do"
                },
                "statement": {
                    "kind": "Block",
                    "fullStart": 382,
                    "fullEnd": 479,
                    "start": 382,
                    "end": 478,
                    "fullWidth": 97,
                    "width": 96,
                    "openBraceToken": {
                        "kind": "OpenBraceToken",
                        "fullStart": 382,
                        "fullEnd": 384,
                        "start": 382,
                        "end": 383,
                        "fullWidth": 2,
                        "width": 1,
                        "text": "{",
                        "value": "{",
                        "valueText": "{",
                        "hasTrailingTrivia": true,
                        "hasTrailingNewLine": true,
                        "trailingTrivia": [
                            {
                                "kind": "NewLineTrivia",
                                "text": "\n"
                            }
                        ]
                    },
                    "statements": [
                        {
                            "kind": "TryStatement",
                            "fullStart": 384,
                            "fullEnd": 458,
                            "start": 386,
                            "end": 457,
                            "fullWidth": 74,
                            "width": 71,
                            "tryKeyword": {
                                "kind": "TryKeyword",
                                "fullStart": 384,
                                "fullEnd": 389,
                                "start": 386,
                                "end": 389,
                                "fullWidth": 5,
                                "width": 3,
                                "text": "try",
                                "value": "try",
                                "valueText": "try",
                                "hasLeadingTrivia": true,
                                "leadingTrivia": [
                                    {
                                        "kind": "WhitespaceTrivia",
                                        "text": "  "
                                    }
                                ]
                            },
                            "block": {
                                "kind": "Block",
                                "fullStart": 389,
                                "fullEnd": 417,
                                "start": 389,
                                "end": 416,
                                "fullWidth": 28,
                                "width": 27,
                                "openBraceToken": {
                                    "kind": "OpenBraceToken",
                                    "fullStart": 389,
                                    "fullEnd": 391,
                                    "start": 389,
                                    "end": 390,
                                    "fullWidth": 2,
                                    "width": 1,
                                    "text": "{",
                                    "value": "{",
                                    "valueText": "{",
                                    "hasTrailingTrivia": true,
                                    "hasTrailingNewLine": true,
                                    "trailingTrivia": [
                                        {
                                            "kind": "NewLineTrivia",
                                            "text": "\n"
                                        }
                                    ]
                                },
                                "statements": [
                                    {
                                        "kind": "ExpressionStatement",
                                        "fullStart": 391,
                                        "fullEnd": 402,
                                        "start": 395,
                                        "end": 401,
                                        "fullWidth": 11,
                                        "width": 6,
                                        "expression": {
                                            "kind": "AddAssignmentExpression",
                                            "fullStart": 391,
                                            "fullEnd": 400,
                                            "start": 395,
                                            "end": 400,
                                            "fullWidth": 9,
                                            "width": 5,
                                            "left": {
                                                "kind": "IdentifierName",
                                                "fullStart": 391,
                                                "fullEnd": 397,
                                                "start": 395,
                                                "end": 397,
                                                "fullWidth": 6,
                                                "width": 2,
                                                "text": "c1",
                                                "value": "c1",
                                                "valueText": "c1",
                                                "hasLeadingTrivia": true,
                                                "leadingTrivia": [
                                                    {
                                                        "kind": "WhitespaceTrivia",
                                                        "text": "    "
                                                    }
                                                ]
                                            },
                                            "operatorToken": {
                                                "kind": "PlusEqualsToken",
                                                "fullStart": 397,
                                                "fullEnd": 399,
                                                "start": 397,
                                                "end": 399,
                                                "fullWidth": 2,
                                                "width": 2,
                                                "text": "+=",
                                                "value": "+=",
                                                "valueText": "+="
                                            },
                                            "right": {
                                                "kind": "NumericLiteral",
                                                "fullStart": 399,
                                                "fullEnd": 400,
                                                "start": 399,
                                                "end": 400,
                                                "fullWidth": 1,
                                                "width": 1,
                                                "text": "1",
                                                "value": 1,
                                                "valueText": "1"
                                            }
                                        },
                                        "semicolonToken": {
                                            "kind": "SemicolonToken",
                                            "fullStart": 400,
                                            "fullEnd": 402,
                                            "start": 400,
                                            "end": 401,
                                            "fullWidth": 2,
                                            "width": 1,
                                            "text": ";",
                                            "value": ";",
                                            "valueText": ";",
                                            "hasTrailingTrivia": true,
                                            "hasTrailingNewLine": true,
                                            "trailingTrivia": [
                                                {
                                                    "kind": "NewLineTrivia",
                                                    "text": "\n"
                                                }
                                            ]
                                        }
                                    },
                                    {
                                        "kind": "BreakStatement",
                                        "fullStart": 402,
                                        "fullEnd": 413,
                                        "start": 406,
                                        "end": 412,
                                        "fullWidth": 11,
                                        "width": 6,
                                        "breakKeyword": {
                                            "kind": "BreakKeyword",
                                            "fullStart": 402,
                                            "fullEnd": 411,
                                            "start": 406,
                                            "end": 411,
                                            "fullWidth": 9,
                                            "width": 5,
                                            "text": "break",
                                            "value": "break",
                                            "valueText": "break",
                                            "hasLeadingTrivia": true,
                                            "leadingTrivia": [
                                                {
                                                    "kind": "WhitespaceTrivia",
                                                    "text": "    "
                                                }
                                            ]
                                        },
                                        "semicolonToken": {
                                            "kind": "SemicolonToken",
                                            "fullStart": 411,
                                            "fullEnd": 413,
                                            "start": 411,
                                            "end": 412,
                                            "fullWidth": 2,
                                            "width": 1,
                                            "text": ";",
                                            "value": ";",
                                            "valueText": ";",
                                            "hasTrailingTrivia": true,
                                            "hasTrailingNewLine": true,
                                            "trailingTrivia": [
                                                {
                                                    "kind": "NewLineTrivia",
                                                    "text": "\n"
                                                }
                                            ]
                                        }
                                    }
                                ],
                                "closeBraceToken": {
                                    "kind": "CloseBraceToken",
                                    "fullStart": 413,
                                    "fullEnd": 417,
                                    "start": 415,
                                    "end": 416,
                                    "fullWidth": 4,
                                    "width": 1,
                                    "text": "}",
                                    "value": "}",
                                    "valueText": "}",
                                    "hasLeadingTrivia": true,
                                    "hasTrailingTrivia": true,
                                    "hasTrailingNewLine": true,
                                    "leadingTrivia": [
                                        {
                                            "kind": "WhitespaceTrivia",
                                            "text": "  "
                                        }
                                    ],
                                    "trailingTrivia": [
                                        {
                                            "kind": "NewLineTrivia",
                                            "text": "\n"
                                        }
                                    ]
                                }
                            },
                            "catchClause": {
                                "kind": "CatchClause",
                                "fullStart": 417,
                                "fullEnd": 432,
                                "start": 419,
                                "end": 431,
                                "fullWidth": 15,
                                "width": 12,
                                "catchKeyword": {
                                    "kind": "CatchKeyword",
                                    "fullStart": 417,
                                    "fullEnd": 424,
                                    "start": 419,
                                    "end": 424,
                                    "fullWidth": 7,
                                    "width": 5,
                                    "text": "catch",
                                    "value": "catch",
                                    "valueText": "catch",
                                    "hasLeadingTrivia": true,
                                    "leadingTrivia": [
                                        {
                                            "kind": "WhitespaceTrivia",
                                            "text": "  "
                                        }
                                    ]
                                },
                                "openParenToken": {
                                    "kind": "OpenParenToken",
                                    "fullStart": 424,
                                    "fullEnd": 425,
                                    "start": 424,
                                    "end": 425,
                                    "fullWidth": 1,
                                    "width": 1,
                                    "text": "(",
                                    "value": "(",
                                    "valueText": "("
                                },
                                "identifier": {
                                    "kind": "IdentifierName",
                                    "fullStart": 425,
                                    "fullEnd": 428,
                                    "start": 425,
                                    "end": 428,
                                    "fullWidth": 3,
                                    "width": 3,
                                    "text": "er1",
                                    "value": "er1",
                                    "valueText": "er1"
                                },
                                "closeParenToken": {
                                    "kind": "CloseParenToken",
                                    "fullStart": 428,
                                    "fullEnd": 429,
                                    "start": 428,
                                    "end": 429,
                                    "fullWidth": 1,
                                    "width": 1,
                                    "text": ")",
                                    "value": ")",
                                    "valueText": ")"
                                },
                                "block": {
                                    "kind": "Block",
                                    "fullStart": 429,
                                    "fullEnd": 432,
                                    "start": 429,
                                    "end": 431,
                                    "fullWidth": 3,
                                    "width": 2,
                                    "openBraceToken": {
                                        "kind": "OpenBraceToken",
                                        "fullStart": 429,
                                        "fullEnd": 430,
                                        "start": 429,
                                        "end": 430,
                                        "fullWidth": 1,
                                        "width": 1,
                                        "text": "{",
                                        "value": "{",
                                        "valueText": "{"
                                    },
                                    "statements": [],
                                    "closeBraceToken": {
                                        "kind": "CloseBraceToken",
                                        "fullStart": 430,
                                        "fullEnd": 432,
                                        "start": 430,
                                        "end": 431,
                                        "fullWidth": 2,
                                        "width": 1,
                                        "text": "}",
                                        "value": "}",
                                        "valueText": "}",
                                        "hasTrailingTrivia": true,
                                        "hasTrailingNewLine": true,
                                        "trailingTrivia": [
                                            {
                                                "kind": "NewLineTrivia",
                                                "text": "\n"
                                            }
                                        ]
                                    }
                                }
                            },
                            "finallyClause": {
                                "kind": "FinallyClause",
                                "fullStart": 432,
                                "fullEnd": 458,
                                "start": 434,
                                "end": 457,
                                "fullWidth": 26,
                                "width": 23,
                                "finallyKeyword": {
                                    "kind": "FinallyKeyword",
                                    "fullStart": 432,
                                    "fullEnd": 441,
                                    "start": 434,
                                    "end": 441,
                                    "fullWidth": 9,
                                    "width": 7,
                                    "text": "finally",
                                    "value": "finally",
                                    "valueText": "finally",
                                    "hasLeadingTrivia": true,
                                    "leadingTrivia": [
                                        {
                                            "kind": "WhitespaceTrivia",
                                            "text": "  "
                                        }
                                    ]
                                },
                                "block": {
                                    "kind": "Block",
                                    "fullStart": 441,
                                    "fullEnd": 458,
                                    "start": 441,
                                    "end": 457,
                                    "fullWidth": 17,
                                    "width": 16,
                                    "openBraceToken": {
                                        "kind": "OpenBraceToken",
                                        "fullStart": 441,
                                        "fullEnd": 443,
                                        "start": 441,
                                        "end": 442,
                                        "fullWidth": 2,
                                        "width": 1,
                                        "text": "{",
                                        "value": "{",
                                        "valueText": "{",
                                        "hasTrailingTrivia": true,
                                        "hasTrailingNewLine": true,
                                        "trailingTrivia": [
                                            {
                                                "kind": "NewLineTrivia",
                                                "text": "\n"
                                            }
                                        ]
                                    },
                                    "statements": [
                                        {
                                            "kind": "ExpressionStatement",
                                            "fullStart": 443,
                                            "fullEnd": 454,
                                            "start": 447,
                                            "end": 453,
                                            "fullWidth": 11,
                                            "width": 6,
                                            "expression": {
                                                "kind": "AssignmentExpression",
                                                "fullStart": 443,
                                                "fullEnd": 452,
                                                "start": 447,
                                                "end": 452,
                                                "fullWidth": 9,
                                                "width": 5,
                                                "left": {
                                                    "kind": "IdentifierName",
                                                    "fullStart": 443,
                                                    "fullEnd": 450,
                                                    "start": 447,
                                                    "end": 450,
                                                    "fullWidth": 7,
                                                    "width": 3,
                                                    "text": "fin",
                                                    "value": "fin",
                                                    "valueText": "fin",
                                                    "hasLeadingTrivia": true,
                                                    "leadingTrivia": [
                                                        {
                                                            "kind": "WhitespaceTrivia",
                                                            "text": "    "
                                                        }
                                                    ]
                                                },
                                                "operatorToken": {
                                                    "kind": "EqualsToken",
                                                    "fullStart": 450,
                                                    "fullEnd": 451,
                                                    "start": 450,
                                                    "end": 451,
                                                    "fullWidth": 1,
                                                    "width": 1,
                                                    "text": "=",
                                                    "value": "=",
                                                    "valueText": "="
                                                },
                                                "right": {
                                                    "kind": "NumericLiteral",
                                                    "fullStart": 451,
                                                    "fullEnd": 452,
                                                    "start": 451,
                                                    "end": 452,
                                                    "fullWidth": 1,
                                                    "width": 1,
                                                    "text": "1",
                                                    "value": 1,
                                                    "valueText": "1"
                                                }
                                            },
                                            "semicolonToken": {
                                                "kind": "SemicolonToken",
                                                "fullStart": 452,
                                                "fullEnd": 454,
                                                "start": 452,
                                                "end": 453,
                                                "fullWidth": 2,
                                                "width": 1,
                                                "text": ";",
                                                "value": ";",
                                                "valueText": ";",
                                                "hasTrailingTrivia": true,
                                                "hasTrailingNewLine": true,
                                                "trailingTrivia": [
                                                    {
                                                        "kind": "NewLineTrivia",
                                                        "text": "\n"
                                                    }
                                                ]
                                            }
                                        }
                                    ],
                                    "closeBraceToken": {
                                        "kind": "CloseBraceToken",
                                        "fullStart": 454,
                                        "fullEnd": 458,
                                        "start": 456,
                                        "end": 457,
                                        "fullWidth": 4,
                                        "width": 1,
                                        "text": "}",
                                        "value": "}",
                                        "valueText": "}",
                                        "hasLeadingTrivia": true,
                                        "hasTrailingTrivia": true,
                                        "hasTrailingNewLine": true,
                                        "leadingTrivia": [
                                            {
                                                "kind": "WhitespaceTrivia",
                                                "text": "  "
                                            }
                                        ],
                                        "trailingTrivia": [
                                            {
                                                "kind": "NewLineTrivia",
                                                "text": "\n"
                                            }
                                        ]
                                    }
                                }
                            }
                        },
                        {
                            "kind": "ExpressionStatement",
                            "fullStart": 458,
                            "fullEnd": 468,
                            "start": 460,
                            "end": 467,
                            "fullWidth": 10,
                            "width": 7,
                            "expression": {
                                "kind": "AssignmentExpression",
                                "fullStart": 458,
                                "fullEnd": 466,
                                "start": 460,
                                "end": 466,
                                "fullWidth": 8,
                                "width": 6,
                                "left": {
                                    "kind": "IdentifierName",
                                    "fullStart": 458,
                                    "fullEnd": 463,
                                    "start": 460,
                                    "end": 463,
                                    "fullWidth": 5,
                                    "width": 3,
                                    "text": "fin",
                                    "value": "fin",
                                    "valueText": "fin",
                                    "hasLeadingTrivia": true,
                                    "leadingTrivia": [
                                        {
                                            "kind": "WhitespaceTrivia",
                                            "text": "  "
                                        }
                                    ]
                                },
                                "operatorToken": {
                                    "kind": "EqualsToken",
                                    "fullStart": 463,
                                    "fullEnd": 464,
                                    "start": 463,
                                    "end": 464,
                                    "fullWidth": 1,
                                    "width": 1,
                                    "text": "=",
                                    "value": "=",
                                    "valueText": "="
                                },
                                "right": {
                                    "kind": "NegateExpression",
                                    "fullStart": 464,
                                    "fullEnd": 466,
                                    "start": 464,
                                    "end": 466,
                                    "fullWidth": 2,
                                    "width": 2,
                                    "operatorToken": {
                                        "kind": "MinusToken",
                                        "fullStart": 464,
                                        "fullEnd": 465,
                                        "start": 464,
                                        "end": 465,
                                        "fullWidth": 1,
                                        "width": 1,
                                        "text": "-",
                                        "value": "-",
                                        "valueText": "-"
                                    },
                                    "operand": {
                                        "kind": "NumericLiteral",
                                        "fullStart": 465,
                                        "fullEnd": 466,
                                        "start": 465,
                                        "end": 466,
                                        "fullWidth": 1,
                                        "width": 1,
                                        "text": "1",
                                        "value": 1,
                                        "valueText": "1"
                                    }
                                }
                            },
                            "semicolonToken": {
                                "kind": "SemicolonToken",
                                "fullStart": 466,
                                "fullEnd": 468,
                                "start": 466,
                                "end": 467,
                                "fullWidth": 2,
                                "width": 1,
                                "text": ";",
                                "value": ";",
                                "valueText": ";",
                                "hasTrailingTrivia": true,
                                "hasTrailingNewLine": true,
                                "trailingTrivia": [
                                    {
                                        "kind": "NewLineTrivia",
                                        "text": "\n"
                                    }
                                ]
                            }
                        },
                        {
                            "kind": "ExpressionStatement",
                            "fullStart": 468,
                            "fullEnd": 477,
                            "start": 470,
                            "end": 476,
                            "fullWidth": 9,
                            "width": 6,
                            "expression": {
                                "kind": "AddAssignmentExpression",
                                "fullStart": 468,
                                "fullEnd": 475,
                                "start": 470,
                                "end": 475,
                                "fullWidth": 7,
                                "width": 5,
                                "left": {
                                    "kind": "IdentifierName",
                                    "fullStart": 468,
                                    "fullEnd": 472,
                                    "start": 470,
                                    "end": 472,
                                    "fullWidth": 4,
                                    "width": 2,
                                    "text": "c1",
                                    "value": "c1",
                                    "valueText": "c1",
                                    "hasLeadingTrivia": true,
                                    "leadingTrivia": [
                                        {
                                            "kind": "WhitespaceTrivia",
                                            "text": "  "
                                        }
                                    ]
                                },
                                "operatorToken": {
                                    "kind": "PlusEqualsToken",
                                    "fullStart": 472,
                                    "fullEnd": 474,
                                    "start": 472,
                                    "end": 474,
                                    "fullWidth": 2,
                                    "width": 2,
                                    "text": "+=",
                                    "value": "+=",
                                    "valueText": "+="
                                },
                                "right": {
                                    "kind": "NumericLiteral",
                                    "fullStart": 474,
                                    "fullEnd": 475,
                                    "start": 474,
                                    "end": 475,
                                    "fullWidth": 1,
                                    "width": 1,
                                    "text": "2",
                                    "value": 2,
                                    "valueText": "2"
                                }
                            },
                            "semicolonToken": {
                                "kind": "SemicolonToken",
                                "fullStart": 475,
                                "fullEnd": 477,
                                "start": 475,
                                "end": 476,
                                "fullWidth": 2,
                                "width": 1,
                                "text": ";",
                                "value": ";",
                                "valueText": ";",
                                "hasTrailingTrivia": true,
                                "hasTrailingNewLine": true,
                                "trailingTrivia": [
                                    {
                                        "kind": "NewLineTrivia",
                                        "text": "\n"
                                    }
                                ]
                            }
                        }
                    ],
                    "closeBraceToken": {
                        "kind": "CloseBraceToken",
                        "fullStart": 477,
                        "fullEnd": 479,
                        "start": 477,
                        "end": 478,
                        "fullWidth": 2,
                        "width": 1,
                        "text": "}",
                        "value": "}",
                        "valueText": "}",
                        "hasTrailingTrivia": true,
                        "hasTrailingNewLine": true,
                        "trailingTrivia": [
                            {
                                "kind": "NewLineTrivia",
                                "text": "\n"
                            }
                        ]
                    }
                },
                "whileKeyword": {
                    "kind": "WhileKeyword",
                    "fullStart": 479,
                    "fullEnd": 484,
                    "start": 479,
                    "end": 484,
                    "fullWidth": 5,
                    "width": 5,
                    "text": "while",
                    "value": "while",
                    "valueText": "while"
                },
                "openParenToken": {
                    "kind": "OpenParenToken",
                    "fullStart": 484,
                    "fullEnd": 485,
                    "start": 484,
                    "end": 485,
                    "fullWidth": 1,
                    "width": 1,
                    "text": "(",
                    "value": "(",
                    "valueText": "("
                },
                "condition": {
                    "kind": "LessThanExpression",
                    "fullStart": 485,
                    "fullEnd": 489,
                    "start": 485,
                    "end": 489,
                    "fullWidth": 4,
                    "width": 4,
                    "left": {
                        "kind": "IdentifierName",
                        "fullStart": 485,
                        "fullEnd": 487,
                        "start": 485,
                        "end": 487,
                        "fullWidth": 2,
                        "width": 2,
                        "text": "c1",
                        "value": "c1",
                        "valueText": "c1"
                    },
                    "operatorToken": {
                        "kind": "LessThanToken",
                        "fullStart": 487,
                        "fullEnd": 488,
                        "start": 487,
                        "end": 488,
                        "fullWidth": 1,
                        "width": 1,
                        "text": "<",
                        "value": "<",
                        "valueText": "<"
                    },
                    "right": {
                        "kind": "NumericLiteral",
                        "fullStart": 488,
                        "fullEnd": 489,
                        "start": 488,
                        "end": 489,
                        "fullWidth": 1,
                        "width": 1,
                        "text": "2",
                        "value": 2,
                        "valueText": "2"
                    }
                },
                "closeParenToken": {
                    "kind": "CloseParenToken",
                    "fullStart": 489,
                    "fullEnd": 490,
                    "start": 489,
                    "end": 490,
                    "fullWidth": 1,
                    "width": 1,
                    "text": ")",
                    "value": ")",
                    "valueText": ")"
                },
                "semicolonToken": {
                    "kind": "SemicolonToken",
                    "fullStart": 490,
                    "fullEnd": 492,
                    "start": 490,
                    "end": 491,
                    "fullWidth": 2,
                    "width": 1,
                    "text": ";",
                    "value": ";",
                    "valueText": ";",
                    "hasTrailingTrivia": true,
                    "hasTrailingNewLine": true,
                    "trailingTrivia": [
                        {
                            "kind": "NewLineTrivia",
                            "text": "\n"
                        }
                    ]
                }
            },
            {
                "kind": "IfStatement",
                "fullStart": 492,
                "fullEnd": 560,
                "start": 492,
                "end": 559,
                "fullWidth": 68,
                "width": 67,
                "ifKeyword": {
                    "kind": "IfKeyword",
                    "fullStart": 492,
                    "fullEnd": 494,
                    "start": 492,
                    "end": 494,
                    "fullWidth": 2,
                    "width": 2,
                    "text": "if",
                    "value": "if",
                    "valueText": "if"
                },
                "openParenToken": {
                    "kind": "OpenParenToken",
                    "fullStart": 494,
                    "fullEnd": 495,
                    "start": 494,
                    "end": 495,
                    "fullWidth": 1,
                    "width": 1,
                    "text": "(",
                    "value": "(",
                    "valueText": "("
                },
                "condition": {
                    "kind": "NotEqualsExpression",
                    "fullStart": 495,
                    "fullEnd": 502,
                    "start": 495,
                    "end": 502,
                    "fullWidth": 7,
                    "width": 7,
                    "left": {
                        "kind": "IdentifierName",
                        "fullStart": 495,
                        "fullEnd": 498,
                        "start": 495,
                        "end": 498,
                        "fullWidth": 3,
                        "width": 3,
                        "text": "fin",
                        "value": "fin",
                        "valueText": "fin"
                    },
                    "operatorToken": {
                        "kind": "ExclamationEqualsEqualsToken",
                        "fullStart": 498,
                        "fullEnd": 501,
                        "start": 498,
                        "end": 501,
                        "fullWidth": 3,
                        "width": 3,
                        "text": "!==",
                        "value": "!==",
                        "valueText": "!=="
                    },
                    "right": {
                        "kind": "NumericLiteral",
                        "fullStart": 501,
                        "fullEnd": 502,
                        "start": 501,
                        "end": 502,
                        "fullWidth": 1,
                        "width": 1,
                        "text": "1",
                        "value": 1,
                        "valueText": "1"
                    }
                },
                "closeParenToken": {
                    "kind": "CloseParenToken",
                    "fullStart": 502,
                    "fullEnd": 503,
                    "start": 502,
                    "end": 503,
                    "fullWidth": 1,
                    "width": 1,
                    "text": ")",
                    "value": ")",
                    "valueText": ")"
                },
                "statement": {
                    "kind": "Block",
                    "fullStart": 503,
                    "fullEnd": 560,
                    "start": 503,
                    "end": 559,
                    "fullWidth": 57,
                    "width": 56,
                    "openBraceToken": {
                        "kind": "OpenBraceToken",
                        "fullStart": 503,
                        "fullEnd": 505,
                        "start": 503,
                        "end": 504,
                        "fullWidth": 2,
                        "width": 1,
                        "text": "{",
                        "value": "{",
                        "valueText": "{",
                        "hasTrailingTrivia": true,
                        "hasTrailingNewLine": true,
                        "trailingTrivia": [
                            {
                                "kind": "NewLineTrivia",
                                "text": "\n"
                            }
                        ]
                    },
                    "statements": [
                        {
                            "kind": "ExpressionStatement",
                            "fullStart": 505,
                            "fullEnd": 558,
                            "start": 507,
                            "end": 557,
                            "fullWidth": 53,
                            "width": 50,
                            "expression": {
                                "kind": "InvocationExpression",
                                "fullStart": 505,
                                "fullEnd": 556,
                                "start": 507,
                                "end": 556,
                                "fullWidth": 51,
                                "width": 49,
                                "expression": {
                                    "kind": "IdentifierName",
                                    "fullStart": 505,
                                    "fullEnd": 513,
                                    "start": 507,
                                    "end": 513,
                                    "fullWidth": 8,
                                    "width": 6,
                                    "text": "$ERROR",
                                    "value": "$ERROR",
                                    "valueText": "$ERROR",
                                    "hasLeadingTrivia": true,
                                    "leadingTrivia": [
                                        {
                                            "kind": "WhitespaceTrivia",
                                            "text": "  "
                                        }
                                    ]
                                },
                                "argumentList": {
                                    "kind": "ArgumentList",
                                    "fullStart": 513,
                                    "fullEnd": 556,
                                    "start": 513,
                                    "end": 556,
                                    "fullWidth": 43,
                                    "width": 43,
                                    "openParenToken": {
                                        "kind": "OpenParenToken",
                                        "fullStart": 513,
                                        "fullEnd": 514,
                                        "start": 513,
                                        "end": 514,
                                        "fullWidth": 1,
                                        "width": 1,
                                        "text": "(",
                                        "value": "(",
                                        "valueText": "("
                                    },
                                    "arguments": [
                                        {
                                            "kind": "StringLiteral",
                                            "fullStart": 514,
                                            "fullEnd": 555,
                                            "start": 514,
                                            "end": 555,
                                            "fullWidth": 41,
                                            "width": 41,
                                            "text": "'#1.1: \"finally\" block must be evaluated'",
                                            "value": "#1.1: \"finally\" block must be evaluated",
                                            "valueText": "#1.1: \"finally\" block must be evaluated"
                                        }
                                    ],
                                    "closeParenToken": {
                                        "kind": "CloseParenToken",
                                        "fullStart": 555,
                                        "fullEnd": 556,
                                        "start": 555,
                                        "end": 556,
                                        "fullWidth": 1,
                                        "width": 1,
                                        "text": ")",
                                        "value": ")",
                                        "valueText": ")"
                                    }
                                }
                            },
                            "semicolonToken": {
                                "kind": "SemicolonToken",
                                "fullStart": 556,
                                "fullEnd": 558,
                                "start": 556,
                                "end": 557,
                                "fullWidth": 2,
                                "width": 1,
                                "text": ";",
                                "value": ";",
                                "valueText": ";",
                                "hasTrailingTrivia": true,
                                "hasTrailingNewLine": true,
                                "trailingTrivia": [
                                    {
                                        "kind": "NewLineTrivia",
                                        "text": "\n"
                                    }
                                ]
                            }
                        }
                    ],
                    "closeBraceToken": {
                        "kind": "CloseBraceToken",
                        "fullStart": 558,
                        "fullEnd": 560,
                        "start": 558,
                        "end": 559,
                        "fullWidth": 2,
                        "width": 1,
                        "text": "}",
                        "value": "}",
                        "valueText": "}",
                        "hasTrailingTrivia": true,
                        "hasTrailingNewLine": true,
                        "trailingTrivia": [
                            {
                                "kind": "NewLineTrivia",
                                "text": "\n"
                            }
                        ]
                    }
                }
            },
            {
                "kind": "IfStatement",
                "fullStart": 560,
                "fullEnd": 639,
                "start": 560,
                "end": 638,
                "fullWidth": 79,
                "width": 78,
                "ifKeyword": {
                    "kind": "IfKeyword",
                    "fullStart": 560,
                    "fullEnd": 562,
                    "start": 560,
                    "end": 562,
                    "fullWidth": 2,
                    "width": 2,
                    "text": "if",
                    "value": "if",
                    "valueText": "if"
                },
                "openParenToken": {
                    "kind": "OpenParenToken",
                    "fullStart": 562,
                    "fullEnd": 563,
                    "start": 562,
                    "end": 563,
                    "fullWidth": 1,
                    "width": 1,
                    "text": "(",
                    "value": "(",
                    "valueText": "("
                },
                "condition": {
                    "kind": "NotEqualsExpression",
                    "fullStart": 563,
                    "fullEnd": 569,
                    "start": 563,
                    "end": 569,
                    "fullWidth": 6,
                    "width": 6,
                    "left": {
                        "kind": "IdentifierName",
                        "fullStart": 563,
                        "fullEnd": 565,
                        "start": 563,
                        "end": 565,
                        "fullWidth": 2,
                        "width": 2,
                        "text": "c1",
                        "value": "c1",
                        "valueText": "c1"
                    },
                    "operatorToken": {
                        "kind": "ExclamationEqualsEqualsToken",
                        "fullStart": 565,
                        "fullEnd": 568,
                        "start": 565,
                        "end": 568,
                        "fullWidth": 3,
                        "width": 3,
                        "text": "!==",
                        "value": "!==",
                        "valueText": "!=="
                    },
                    "right": {
                        "kind": "NumericLiteral",
                        "fullStart": 568,
                        "fullEnd": 569,
                        "start": 568,
                        "end": 569,
                        "fullWidth": 1,
                        "width": 1,
                        "text": "1",
                        "value": 1,
                        "valueText": "1"
                    }
                },
                "closeParenToken": {
                    "kind": "CloseParenToken",
                    "fullStart": 569,
                    "fullEnd": 570,
                    "start": 569,
                    "end": 570,
                    "fullWidth": 1,
                    "width": 1,
                    "text": ")",
                    "value": ")",
                    "valueText": ")"
                },
                "statement": {
                    "kind": "Block",
                    "fullStart": 570,
                    "fullEnd": 639,
                    "start": 570,
                    "end": 638,
                    "fullWidth": 69,
                    "width": 68,
                    "openBraceToken": {
                        "kind": "OpenBraceToken",
                        "fullStart": 570,
                        "fullEnd": 572,
                        "start": 570,
                        "end": 571,
                        "fullWidth": 2,
                        "width": 1,
                        "text": "{",
                        "value": "{",
                        "valueText": "{",
                        "hasTrailingTrivia": true,
                        "hasTrailingNewLine": true,
                        "trailingTrivia": [
                            {
                                "kind": "NewLineTrivia",
                                "text": "\n"
                            }
                        ]
                    },
                    "statements": [
                        {
                            "kind": "ExpressionStatement",
                            "fullStart": 572,
                            "fullEnd": 637,
                            "start": 574,
                            "end": 636,
                            "fullWidth": 65,
                            "width": 62,
                            "expression": {
                                "kind": "InvocationExpression",
                                "fullStart": 572,
                                "fullEnd": 635,
                                "start": 574,
                                "end": 635,
                                "fullWidth": 63,
                                "width": 61,
                                "expression": {
                                    "kind": "IdentifierName",
                                    "fullStart": 572,
                                    "fullEnd": 580,
                                    "start": 574,
                                    "end": 580,
                                    "fullWidth": 8,
                                    "width": 6,
                                    "text": "$ERROR",
                                    "value": "$ERROR",
                                    "valueText": "$ERROR",
                                    "hasLeadingTrivia": true,
                                    "leadingTrivia": [
                                        {
                                            "kind": "WhitespaceTrivia",
                                            "text": "  "
                                        }
                                    ]
                                },
                                "argumentList": {
                                    "kind": "ArgumentList",
                                    "fullStart": 580,
                                    "fullEnd": 635,
                                    "start": 580,
                                    "end": 635,
                                    "fullWidth": 55,
                                    "width": 55,
                                    "openParenToken": {
                                        "kind": "OpenParenToken",
                                        "fullStart": 580,
                                        "fullEnd": 581,
                                        "start": 580,
                                        "end": 581,
                                        "fullWidth": 1,
                                        "width": 1,
                                        "text": "(",
                                        "value": "(",
                                        "valueText": "("
                                    },
                                    "arguments": [
                                        {
                                            "kind": "StringLiteral",
                                            "fullStart": 581,
                                            "fullEnd": 634,
                                            "start": 581,
                                            "end": 634,
                                            "fullWidth": 53,
                                            "width": 53,
                                            "text": "'#1.2: \"try{break}catch finally\" must work correctly'",
                                            "value": "#1.2: \"try{break}catch finally\" must work correctly",
                                            "valueText": "#1.2: \"try{break}catch finally\" must work correctly"
                                        }
                                    ],
                                    "closeParenToken": {
                                        "kind": "CloseParenToken",
                                        "fullStart": 634,
                                        "fullEnd": 635,
                                        "start": 634,
                                        "end": 635,
                                        "fullWidth": 1,
                                        "width": 1,
                                        "text": ")",
                                        "value": ")",
                                        "valueText": ")"
                                    }
                                }
                            },
                            "semicolonToken": {
                                "kind": "SemicolonToken",
                                "fullStart": 635,
                                "fullEnd": 637,
                                "start": 635,
                                "end": 636,
                                "fullWidth": 2,
                                "width": 1,
                                "text": ";",
                                "value": ";",
                                "valueText": ";",
                                "hasTrailingTrivia": true,
                                "hasTrailingNewLine": true,
                                "trailingTrivia": [
                                    {
                                        "kind": "NewLineTrivia",
                                        "text": "\n"
                                    }
                                ]
                            }
                        }
                    ],
                    "closeBraceToken": {
                        "kind": "CloseBraceToken",
                        "fullStart": 637,
                        "fullEnd": 639,
                        "start": 637,
                        "end": 638,
                        "fullWidth": 2,
                        "width": 1,
                        "text": "}",
                        "value": "}",
                        "valueText": "}",
                        "hasTrailingTrivia": true,
                        "hasTrailingNewLine": true,
                        "trailingTrivia": [
                            {
                                "kind": "NewLineTrivia",
                                "text": "\n"
                            }
                        ]
                    }
                }
            },
            {
                "kind": "VariableStatement",
                "fullStart": 639,
                "fullEnd": 668,
                "start": 651,
                "end": 667,
                "fullWidth": 29,
                "width": 16,
                "modifiers": [],
                "variableDeclaration": {
                    "kind": "VariableDeclaration",
                    "fullStart": 639,
                    "fullEnd": 666,
                    "start": 651,
                    "end": 666,
                    "fullWidth": 27,
                    "width": 15,
                    "varKeyword": {
                        "kind": "VarKeyword",
                        "fullStart": 639,
                        "fullEnd": 655,
                        "start": 651,
                        "end": 654,
                        "fullWidth": 16,
                        "width": 3,
                        "text": "var",
                        "value": "var",
                        "valueText": "var",
                        "hasLeadingTrivia": true,
                        "hasLeadingComment": true,
                        "hasLeadingNewLine": true,
                        "hasTrailingTrivia": true,
                        "leadingTrivia": [
                            {
                                "kind": "NewLineTrivia",
                                "text": "\n"
                            },
                            {
                                "kind": "SingleLineCommentTrivia",
                                "text": "// CHECK#2"
                            },
                            {
                                "kind": "NewLineTrivia",
                                "text": "\n"
                            }
                        ],
                        "trailingTrivia": [
                            {
                                "kind": "WhitespaceTrivia",
                                "text": " "
                            }
                        ]
                    },
                    "variableDeclarators": [
                        {
                            "kind": "VariableDeclarator",
                            "fullStart": 655,
                            "fullEnd": 659,
                            "start": 655,
                            "end": 659,
                            "fullWidth": 4,
<<<<<<< HEAD
                            "width": 4,
                            "identifier": {
=======
                            "propertyName": {
>>>>>>> 85e84683
                                "kind": "IdentifierName",
                                "fullStart": 655,
                                "fullEnd": 657,
                                "start": 655,
                                "end": 657,
                                "fullWidth": 2,
                                "width": 2,
                                "text": "c2",
                                "value": "c2",
                                "valueText": "c2"
                            },
                            "equalsValueClause": {
                                "kind": "EqualsValueClause",
                                "fullStart": 657,
                                "fullEnd": 659,
                                "start": 657,
                                "end": 659,
                                "fullWidth": 2,
                                "width": 2,
                                "equalsToken": {
                                    "kind": "EqualsToken",
                                    "fullStart": 657,
                                    "fullEnd": 658,
                                    "start": 657,
                                    "end": 658,
                                    "fullWidth": 1,
                                    "width": 1,
                                    "text": "=",
                                    "value": "=",
                                    "valueText": "="
                                },
                                "value": {
                                    "kind": "NumericLiteral",
                                    "fullStart": 658,
                                    "fullEnd": 659,
                                    "start": 658,
                                    "end": 659,
                                    "fullWidth": 1,
                                    "width": 1,
                                    "text": "0",
                                    "value": 0,
                                    "valueText": "0"
                                }
                            }
                        },
                        {
                            "kind": "CommaToken",
                            "fullStart": 659,
                            "fullEnd": 660,
                            "start": 659,
                            "end": 660,
                            "fullWidth": 1,
                            "width": 1,
                            "text": ",",
                            "value": ",",
                            "valueText": ","
                        },
                        {
                            "kind": "VariableDeclarator",
                            "fullStart": 660,
                            "fullEnd": 666,
                            "start": 660,
                            "end": 666,
                            "fullWidth": 6,
<<<<<<< HEAD
                            "width": 6,
                            "identifier": {
=======
                            "propertyName": {
>>>>>>> 85e84683
                                "kind": "IdentifierName",
                                "fullStart": 660,
                                "fullEnd": 664,
                                "start": 660,
                                "end": 664,
                                "fullWidth": 4,
                                "width": 4,
                                "text": "fin2",
                                "value": "fin2",
                                "valueText": "fin2"
                            },
                            "equalsValueClause": {
                                "kind": "EqualsValueClause",
                                "fullStart": 664,
                                "fullEnd": 666,
                                "start": 664,
                                "end": 666,
                                "fullWidth": 2,
                                "width": 2,
                                "equalsToken": {
                                    "kind": "EqualsToken",
                                    "fullStart": 664,
                                    "fullEnd": 665,
                                    "start": 664,
                                    "end": 665,
                                    "fullWidth": 1,
                                    "width": 1,
                                    "text": "=",
                                    "value": "=",
                                    "valueText": "="
                                },
                                "value": {
                                    "kind": "NumericLiteral",
                                    "fullStart": 665,
                                    "fullEnd": 666,
                                    "start": 665,
                                    "end": 666,
                                    "fullWidth": 1,
                                    "width": 1,
                                    "text": "0",
                                    "value": 0,
                                    "valueText": "0"
                                }
                            }
                        }
                    ]
                },
                "semicolonToken": {
                    "kind": "SemicolonToken",
                    "fullStart": 666,
                    "fullEnd": 668,
                    "start": 666,
                    "end": 667,
                    "fullWidth": 2,
                    "width": 1,
                    "text": ";",
                    "value": ";",
                    "valueText": ";",
                    "hasTrailingTrivia": true,
                    "hasTrailingNewLine": true,
                    "trailingTrivia": [
                        {
                            "kind": "NewLineTrivia",
                            "text": "\n"
                        }
                    ]
                }
            },
            {
                "kind": "DoStatement",
                "fullStart": 668,
                "fullEnd": 802,
                "start": 668,
                "end": 801,
                "fullWidth": 134,
                "width": 133,
                "doKeyword": {
                    "kind": "DoKeyword",
                    "fullStart": 668,
                    "fullEnd": 670,
                    "start": 668,
                    "end": 670,
                    "fullWidth": 2,
                    "width": 2,
                    "text": "do",
                    "value": "do",
                    "valueText": "do"
                },
                "statement": {
                    "kind": "Block",
                    "fullStart": 670,
                    "fullEnd": 789,
                    "start": 670,
                    "end": 788,
                    "fullWidth": 119,
                    "width": 118,
                    "openBraceToken": {
                        "kind": "OpenBraceToken",
                        "fullStart": 670,
                        "fullEnd": 672,
                        "start": 670,
                        "end": 671,
                        "fullWidth": 2,
                        "width": 1,
                        "text": "{",
                        "value": "{",
                        "valueText": "{",
                        "hasTrailingTrivia": true,
                        "hasTrailingNewLine": true,
                        "trailingTrivia": [
                            {
                                "kind": "NewLineTrivia",
                                "text": "\n"
                            }
                        ]
                    },
                    "statements": [
                        {
                            "kind": "TryStatement",
                            "fullStart": 672,
                            "fullEnd": 767,
                            "start": 674,
                            "end": 766,
                            "fullWidth": 95,
                            "width": 92,
                            "tryKeyword": {
                                "kind": "TryKeyword",
                                "fullStart": 672,
                                "fullEnd": 677,
                                "start": 674,
                                "end": 677,
                                "fullWidth": 5,
                                "width": 3,
                                "text": "try",
                                "value": "try",
                                "valueText": "try",
                                "hasLeadingTrivia": true,
                                "leadingTrivia": [
                                    {
                                        "kind": "WhitespaceTrivia",
                                        "text": "  "
                                    }
                                ]
                            },
                            "block": {
                                "kind": "Block",
                                "fullStart": 677,
                                "fullEnd": 700,
                                "start": 677,
                                "end": 699,
                                "fullWidth": 23,
                                "width": 22,
                                "openBraceToken": {
                                    "kind": "OpenBraceToken",
                                    "fullStart": 677,
                                    "fullEnd": 679,
                                    "start": 677,
                                    "end": 678,
                                    "fullWidth": 2,
                                    "width": 1,
                                    "text": "{",
                                    "value": "{",
                                    "valueText": "{",
                                    "hasTrailingTrivia": true,
                                    "hasTrailingNewLine": true,
                                    "trailingTrivia": [
                                        {
                                            "kind": "NewLineTrivia",
                                            "text": "\n"
                                        }
                                    ]
                                },
                                "statements": [
                                    {
                                        "kind": "ThrowStatement",
                                        "fullStart": 679,
                                        "fullEnd": 696,
                                        "start": 683,
                                        "end": 695,
                                        "fullWidth": 17,
                                        "width": 12,
                                        "throwKeyword": {
                                            "kind": "ThrowKeyword",
                                            "fullStart": 679,
                                            "fullEnd": 689,
                                            "start": 683,
                                            "end": 688,
                                            "fullWidth": 10,
                                            "width": 5,
                                            "text": "throw",
                                            "value": "throw",
                                            "valueText": "throw",
                                            "hasLeadingTrivia": true,
                                            "hasTrailingTrivia": true,
                                            "leadingTrivia": [
                                                {
                                                    "kind": "WhitespaceTrivia",
                                                    "text": "    "
                                                }
                                            ],
                                            "trailingTrivia": [
                                                {
                                                    "kind": "WhitespaceTrivia",
                                                    "text": " "
                                                }
                                            ]
                                        },
                                        "expression": {
                                            "kind": "StringLiteral",
                                            "fullStart": 689,
                                            "fullEnd": 694,
                                            "start": 689,
                                            "end": 694,
                                            "fullWidth": 5,
                                            "width": 5,
                                            "text": "\"ex1\"",
                                            "value": "ex1",
                                            "valueText": "ex1"
                                        },
                                        "semicolonToken": {
                                            "kind": "SemicolonToken",
                                            "fullStart": 694,
                                            "fullEnd": 696,
                                            "start": 694,
                                            "end": 695,
                                            "fullWidth": 2,
                                            "width": 1,
                                            "text": ";",
                                            "value": ";",
                                            "valueText": ";",
                                            "hasTrailingTrivia": true,
                                            "hasTrailingNewLine": true,
                                            "trailingTrivia": [
                                                {
                                                    "kind": "NewLineTrivia",
                                                    "text": "\n"
                                                }
                                            ]
                                        }
                                    }
                                ],
                                "closeBraceToken": {
                                    "kind": "CloseBraceToken",
                                    "fullStart": 696,
                                    "fullEnd": 700,
                                    "start": 698,
                                    "end": 699,
                                    "fullWidth": 4,
                                    "width": 1,
                                    "text": "}",
                                    "value": "}",
                                    "valueText": "}",
                                    "hasLeadingTrivia": true,
                                    "hasTrailingTrivia": true,
                                    "hasTrailingNewLine": true,
                                    "leadingTrivia": [
                                        {
                                            "kind": "WhitespaceTrivia",
                                            "text": "  "
                                        }
                                    ],
                                    "trailingTrivia": [
                                        {
                                            "kind": "NewLineTrivia",
                                            "text": "\n"
                                        }
                                    ]
                                }
                            },
                            "catchClause": {
                                "kind": "CatchClause",
                                "fullStart": 700,
                                "fullEnd": 740,
                                "start": 702,
                                "end": 739,
                                "fullWidth": 40,
                                "width": 37,
                                "catchKeyword": {
                                    "kind": "CatchKeyword",
                                    "fullStart": 700,
                                    "fullEnd": 707,
                                    "start": 702,
                                    "end": 707,
                                    "fullWidth": 7,
                                    "width": 5,
                                    "text": "catch",
                                    "value": "catch",
                                    "valueText": "catch",
                                    "hasLeadingTrivia": true,
                                    "leadingTrivia": [
                                        {
                                            "kind": "WhitespaceTrivia",
                                            "text": "  "
                                        }
                                    ]
                                },
                                "openParenToken": {
                                    "kind": "OpenParenToken",
                                    "fullStart": 707,
                                    "fullEnd": 708,
                                    "start": 707,
                                    "end": 708,
                                    "fullWidth": 1,
                                    "width": 1,
                                    "text": "(",
                                    "value": "(",
                                    "valueText": "("
                                },
                                "identifier": {
                                    "kind": "IdentifierName",
                                    "fullStart": 708,
                                    "fullEnd": 711,
                                    "start": 708,
                                    "end": 711,
                                    "fullWidth": 3,
                                    "width": 3,
                                    "text": "er1",
                                    "value": "er1",
                                    "valueText": "er1"
                                },
                                "closeParenToken": {
                                    "kind": "CloseParenToken",
                                    "fullStart": 711,
                                    "fullEnd": 712,
                                    "start": 711,
                                    "end": 712,
                                    "fullWidth": 1,
                                    "width": 1,
                                    "text": ")",
                                    "value": ")",
                                    "valueText": ")"
                                },
                                "block": {
                                    "kind": "Block",
                                    "fullStart": 712,
                                    "fullEnd": 740,
                                    "start": 712,
                                    "end": 739,
                                    "fullWidth": 28,
                                    "width": 27,
                                    "openBraceToken": {
                                        "kind": "OpenBraceToken",
                                        "fullStart": 712,
                                        "fullEnd": 714,
                                        "start": 712,
                                        "end": 713,
                                        "fullWidth": 2,
                                        "width": 1,
                                        "text": "{",
                                        "value": "{",
                                        "valueText": "{",
                                        "hasTrailingTrivia": true,
                                        "hasTrailingNewLine": true,
                                        "trailingTrivia": [
                                            {
                                                "kind": "NewLineTrivia",
                                                "text": "\n"
                                            }
                                        ]
                                    },
                                    "statements": [
                                        {
                                            "kind": "ExpressionStatement",
                                            "fullStart": 714,
                                            "fullEnd": 725,
                                            "start": 718,
                                            "end": 724,
                                            "fullWidth": 11,
                                            "width": 6,
                                            "expression": {
                                                "kind": "AddAssignmentExpression",
                                                "fullStart": 714,
                                                "fullEnd": 723,
                                                "start": 718,
                                                "end": 723,
                                                "fullWidth": 9,
                                                "width": 5,
                                                "left": {
                                                    "kind": "IdentifierName",
                                                    "fullStart": 714,
                                                    "fullEnd": 720,
                                                    "start": 718,
                                                    "end": 720,
                                                    "fullWidth": 6,
                                                    "width": 2,
                                                    "text": "c2",
                                                    "value": "c2",
                                                    "valueText": "c2",
                                                    "hasLeadingTrivia": true,
                                                    "leadingTrivia": [
                                                        {
                                                            "kind": "WhitespaceTrivia",
                                                            "text": "    "
                                                        }
                                                    ]
                                                },
                                                "operatorToken": {
                                                    "kind": "PlusEqualsToken",
                                                    "fullStart": 720,
                                                    "fullEnd": 722,
                                                    "start": 720,
                                                    "end": 722,
                                                    "fullWidth": 2,
                                                    "width": 2,
                                                    "text": "+=",
                                                    "value": "+=",
                                                    "valueText": "+="
                                                },
                                                "right": {
                                                    "kind": "NumericLiteral",
                                                    "fullStart": 722,
                                                    "fullEnd": 723,
                                                    "start": 722,
                                                    "end": 723,
                                                    "fullWidth": 1,
                                                    "width": 1,
                                                    "text": "1",
                                                    "value": 1,
                                                    "valueText": "1"
                                                }
                                            },
                                            "semicolonToken": {
                                                "kind": "SemicolonToken",
                                                "fullStart": 723,
                                                "fullEnd": 725,
                                                "start": 723,
                                                "end": 724,
                                                "fullWidth": 2,
                                                "width": 1,
                                                "text": ";",
                                                "value": ";",
                                                "valueText": ";",
                                                "hasTrailingTrivia": true,
                                                "hasTrailingNewLine": true,
                                                "trailingTrivia": [
                                                    {
                                                        "kind": "NewLineTrivia",
                                                        "text": "\n"
                                                    }
                                                ]
                                            }
                                        },
                                        {
                                            "kind": "BreakStatement",
                                            "fullStart": 725,
                                            "fullEnd": 736,
                                            "start": 729,
                                            "end": 735,
                                            "fullWidth": 11,
                                            "width": 6,
                                            "breakKeyword": {
                                                "kind": "BreakKeyword",
                                                "fullStart": 725,
                                                "fullEnd": 734,
                                                "start": 729,
                                                "end": 734,
                                                "fullWidth": 9,
                                                "width": 5,
                                                "text": "break",
                                                "value": "break",
                                                "valueText": "break",
                                                "hasLeadingTrivia": true,
                                                "leadingTrivia": [
                                                    {
                                                        "kind": "WhitespaceTrivia",
                                                        "text": "    "
                                                    }
                                                ]
                                            },
                                            "semicolonToken": {
                                                "kind": "SemicolonToken",
                                                "fullStart": 734,
                                                "fullEnd": 736,
                                                "start": 734,
                                                "end": 735,
                                                "fullWidth": 2,
                                                "width": 1,
                                                "text": ";",
                                                "value": ";",
                                                "valueText": ";",
                                                "hasTrailingTrivia": true,
                                                "hasTrailingNewLine": true,
                                                "trailingTrivia": [
                                                    {
                                                        "kind": "NewLineTrivia",
                                                        "text": "\n"
                                                    }
                                                ]
                                            }
                                        }
                                    ],
                                    "closeBraceToken": {
                                        "kind": "CloseBraceToken",
                                        "fullStart": 736,
                                        "fullEnd": 740,
                                        "start": 738,
                                        "end": 739,
                                        "fullWidth": 4,
                                        "width": 1,
                                        "text": "}",
                                        "value": "}",
                                        "valueText": "}",
                                        "hasLeadingTrivia": true,
                                        "hasTrailingTrivia": true,
                                        "hasTrailingNewLine": true,
                                        "leadingTrivia": [
                                            {
                                                "kind": "WhitespaceTrivia",
                                                "text": "  "
                                            }
                                        ],
                                        "trailingTrivia": [
                                            {
                                                "kind": "NewLineTrivia",
                                                "text": "\n"
                                            }
                                        ]
                                    }
                                }
                            },
                            "finallyClause": {
                                "kind": "FinallyClause",
                                "fullStart": 740,
                                "fullEnd": 767,
                                "start": 742,
                                "end": 766,
                                "fullWidth": 27,
                                "width": 24,
                                "finallyKeyword": {
                                    "kind": "FinallyKeyword",
                                    "fullStart": 740,
                                    "fullEnd": 749,
                                    "start": 742,
                                    "end": 749,
                                    "fullWidth": 9,
                                    "width": 7,
                                    "text": "finally",
                                    "value": "finally",
                                    "valueText": "finally",
                                    "hasLeadingTrivia": true,
                                    "leadingTrivia": [
                                        {
                                            "kind": "WhitespaceTrivia",
                                            "text": "  "
                                        }
                                    ]
                                },
                                "block": {
                                    "kind": "Block",
                                    "fullStart": 749,
                                    "fullEnd": 767,
                                    "start": 749,
                                    "end": 766,
                                    "fullWidth": 18,
                                    "width": 17,
                                    "openBraceToken": {
                                        "kind": "OpenBraceToken",
                                        "fullStart": 749,
                                        "fullEnd": 751,
                                        "start": 749,
                                        "end": 750,
                                        "fullWidth": 2,
                                        "width": 1,
                                        "text": "{",
                                        "value": "{",
                                        "valueText": "{",
                                        "hasTrailingTrivia": true,
                                        "hasTrailingNewLine": true,
                                        "trailingTrivia": [
                                            {
                                                "kind": "NewLineTrivia",
                                                "text": "\n"
                                            }
                                        ]
                                    },
                                    "statements": [
                                        {
                                            "kind": "ExpressionStatement",
                                            "fullStart": 751,
                                            "fullEnd": 763,
                                            "start": 755,
                                            "end": 762,
                                            "fullWidth": 12,
                                            "width": 7,
                                            "expression": {
                                                "kind": "AssignmentExpression",
                                                "fullStart": 751,
                                                "fullEnd": 761,
                                                "start": 755,
                                                "end": 761,
                                                "fullWidth": 10,
                                                "width": 6,
                                                "left": {
                                                    "kind": "IdentifierName",
                                                    "fullStart": 751,
                                                    "fullEnd": 759,
                                                    "start": 755,
                                                    "end": 759,
                                                    "fullWidth": 8,
                                                    "width": 4,
                                                    "text": "fin2",
                                                    "value": "fin2",
                                                    "valueText": "fin2",
                                                    "hasLeadingTrivia": true,
                                                    "leadingTrivia": [
                                                        {
                                                            "kind": "WhitespaceTrivia",
                                                            "text": "    "
                                                        }
                                                    ]
                                                },
                                                "operatorToken": {
                                                    "kind": "EqualsToken",
                                                    "fullStart": 759,
                                                    "fullEnd": 760,
                                                    "start": 759,
                                                    "end": 760,
                                                    "fullWidth": 1,
                                                    "width": 1,
                                                    "text": "=",
                                                    "value": "=",
                                                    "valueText": "="
                                                },
                                                "right": {
                                                    "kind": "NumericLiteral",
                                                    "fullStart": 760,
                                                    "fullEnd": 761,
                                                    "start": 760,
                                                    "end": 761,
                                                    "fullWidth": 1,
                                                    "width": 1,
                                                    "text": "1",
                                                    "value": 1,
                                                    "valueText": "1"
                                                }
                                            },
                                            "semicolonToken": {
                                                "kind": "SemicolonToken",
                                                "fullStart": 761,
                                                "fullEnd": 763,
                                                "start": 761,
                                                "end": 762,
                                                "fullWidth": 2,
                                                "width": 1,
                                                "text": ";",
                                                "value": ";",
                                                "valueText": ";",
                                                "hasTrailingTrivia": true,
                                                "hasTrailingNewLine": true,
                                                "trailingTrivia": [
                                                    {
                                                        "kind": "NewLineTrivia",
                                                        "text": "\n"
                                                    }
                                                ]
                                            }
                                        }
                                    ],
                                    "closeBraceToken": {
                                        "kind": "CloseBraceToken",
                                        "fullStart": 763,
                                        "fullEnd": 767,
                                        "start": 765,
                                        "end": 766,
                                        "fullWidth": 4,
                                        "width": 1,
                                        "text": "}",
                                        "value": "}",
                                        "valueText": "}",
                                        "hasLeadingTrivia": true,
                                        "hasTrailingTrivia": true,
                                        "hasTrailingNewLine": true,
                                        "leadingTrivia": [
                                            {
                                                "kind": "WhitespaceTrivia",
                                                "text": "  "
                                            }
                                        ],
                                        "trailingTrivia": [
                                            {
                                                "kind": "NewLineTrivia",
                                                "text": "\n"
                                            }
                                        ]
                                    }
                                }
                            }
                        },
                        {
                            "kind": "ExpressionStatement",
                            "fullStart": 767,
                            "fullEnd": 776,
                            "start": 769,
                            "end": 775,
                            "fullWidth": 9,
                            "width": 6,
                            "expression": {
                                "kind": "AddAssignmentExpression",
                                "fullStart": 767,
                                "fullEnd": 774,
                                "start": 769,
                                "end": 774,
                                "fullWidth": 7,
                                "width": 5,
                                "left": {
                                    "kind": "IdentifierName",
                                    "fullStart": 767,
                                    "fullEnd": 771,
                                    "start": 769,
                                    "end": 771,
                                    "fullWidth": 4,
                                    "width": 2,
                                    "text": "c2",
                                    "value": "c2",
                                    "valueText": "c2",
                                    "hasLeadingTrivia": true,
                                    "leadingTrivia": [
                                        {
                                            "kind": "WhitespaceTrivia",
                                            "text": "  "
                                        }
                                    ]
                                },
                                "operatorToken": {
                                    "kind": "PlusEqualsToken",
                                    "fullStart": 771,
                                    "fullEnd": 773,
                                    "start": 771,
                                    "end": 773,
                                    "fullWidth": 2,
                                    "width": 2,
                                    "text": "+=",
                                    "value": "+=",
                                    "valueText": "+="
                                },
                                "right": {
                                    "kind": "NumericLiteral",
                                    "fullStart": 773,
                                    "fullEnd": 774,
                                    "start": 773,
                                    "end": 774,
                                    "fullWidth": 1,
                                    "width": 1,
                                    "text": "2",
                                    "value": 2,
                                    "valueText": "2"
                                }
                            },
                            "semicolonToken": {
                                "kind": "SemicolonToken",
                                "fullStart": 774,
                                "fullEnd": 776,
                                "start": 774,
                                "end": 775,
                                "fullWidth": 2,
                                "width": 1,
                                "text": ";",
                                "value": ";",
                                "valueText": ";",
                                "hasTrailingTrivia": true,
                                "hasTrailingNewLine": true,
                                "trailingTrivia": [
                                    {
                                        "kind": "NewLineTrivia",
                                        "text": "\n"
                                    }
                                ]
                            }
                        },
                        {
                            "kind": "ExpressionStatement",
                            "fullStart": 776,
                            "fullEnd": 787,
                            "start": 778,
                            "end": 786,
                            "fullWidth": 11,
                            "width": 8,
                            "expression": {
                                "kind": "AssignmentExpression",
                                "fullStart": 776,
                                "fullEnd": 785,
                                "start": 778,
                                "end": 785,
                                "fullWidth": 9,
                                "width": 7,
                                "left": {
                                    "kind": "IdentifierName",
                                    "fullStart": 776,
                                    "fullEnd": 782,
                                    "start": 778,
                                    "end": 782,
                                    "fullWidth": 6,
                                    "width": 4,
                                    "text": "fin2",
                                    "value": "fin2",
                                    "valueText": "fin2",
                                    "hasLeadingTrivia": true,
                                    "leadingTrivia": [
                                        {
                                            "kind": "WhitespaceTrivia",
                                            "text": "  "
                                        }
                                    ]
                                },
                                "operatorToken": {
                                    "kind": "EqualsToken",
                                    "fullStart": 782,
                                    "fullEnd": 783,
                                    "start": 782,
                                    "end": 783,
                                    "fullWidth": 1,
                                    "width": 1,
                                    "text": "=",
                                    "value": "=",
                                    "valueText": "="
                                },
                                "right": {
                                    "kind": "NegateExpression",
                                    "fullStart": 783,
                                    "fullEnd": 785,
                                    "start": 783,
                                    "end": 785,
                                    "fullWidth": 2,
                                    "width": 2,
                                    "operatorToken": {
                                        "kind": "MinusToken",
                                        "fullStart": 783,
                                        "fullEnd": 784,
                                        "start": 783,
                                        "end": 784,
                                        "fullWidth": 1,
                                        "width": 1,
                                        "text": "-",
                                        "value": "-",
                                        "valueText": "-"
                                    },
                                    "operand": {
                                        "kind": "NumericLiteral",
                                        "fullStart": 784,
                                        "fullEnd": 785,
                                        "start": 784,
                                        "end": 785,
                                        "fullWidth": 1,
                                        "width": 1,
                                        "text": "1",
                                        "value": 1,
                                        "valueText": "1"
                                    }
                                }
                            },
                            "semicolonToken": {
                                "kind": "SemicolonToken",
                                "fullStart": 785,
                                "fullEnd": 787,
                                "start": 785,
                                "end": 786,
                                "fullWidth": 2,
                                "width": 1,
                                "text": ";",
                                "value": ";",
                                "valueText": ";",
                                "hasTrailingTrivia": true,
                                "hasTrailingNewLine": true,
                                "trailingTrivia": [
                                    {
                                        "kind": "NewLineTrivia",
                                        "text": "\n"
                                    }
                                ]
                            }
                        }
                    ],
                    "closeBraceToken": {
                        "kind": "CloseBraceToken",
                        "fullStart": 787,
                        "fullEnd": 789,
                        "start": 787,
                        "end": 788,
                        "fullWidth": 2,
                        "width": 1,
                        "text": "}",
                        "value": "}",
                        "valueText": "}",
                        "hasTrailingTrivia": true,
                        "hasTrailingNewLine": true,
                        "trailingTrivia": [
                            {
                                "kind": "NewLineTrivia",
                                "text": "\n"
                            }
                        ]
                    }
                },
                "whileKeyword": {
                    "kind": "WhileKeyword",
                    "fullStart": 789,
                    "fullEnd": 794,
                    "start": 789,
                    "end": 794,
                    "fullWidth": 5,
                    "width": 5,
                    "text": "while",
                    "value": "while",
                    "valueText": "while"
                },
                "openParenToken": {
                    "kind": "OpenParenToken",
                    "fullStart": 794,
                    "fullEnd": 795,
                    "start": 794,
                    "end": 795,
                    "fullWidth": 1,
                    "width": 1,
                    "text": "(",
                    "value": "(",
                    "valueText": "("
                },
                "condition": {
                    "kind": "LessThanExpression",
                    "fullStart": 795,
                    "fullEnd": 799,
                    "start": 795,
                    "end": 799,
                    "fullWidth": 4,
                    "width": 4,
                    "left": {
                        "kind": "IdentifierName",
                        "fullStart": 795,
                        "fullEnd": 797,
                        "start": 795,
                        "end": 797,
                        "fullWidth": 2,
                        "width": 2,
                        "text": "c2",
                        "value": "c2",
                        "valueText": "c2"
                    },
                    "operatorToken": {
                        "kind": "LessThanToken",
                        "fullStart": 797,
                        "fullEnd": 798,
                        "start": 797,
                        "end": 798,
                        "fullWidth": 1,
                        "width": 1,
                        "text": "<",
                        "value": "<",
                        "valueText": "<"
                    },
                    "right": {
                        "kind": "NumericLiteral",
                        "fullStart": 798,
                        "fullEnd": 799,
                        "start": 798,
                        "end": 799,
                        "fullWidth": 1,
                        "width": 1,
                        "text": "2",
                        "value": 2,
                        "valueText": "2"
                    }
                },
                "closeParenToken": {
                    "kind": "CloseParenToken",
                    "fullStart": 799,
                    "fullEnd": 800,
                    "start": 799,
                    "end": 800,
                    "fullWidth": 1,
                    "width": 1,
                    "text": ")",
                    "value": ")",
                    "valueText": ")"
                },
                "semicolonToken": {
                    "kind": "SemicolonToken",
                    "fullStart": 800,
                    "fullEnd": 802,
                    "start": 800,
                    "end": 801,
                    "fullWidth": 2,
                    "width": 1,
                    "text": ";",
                    "value": ";",
                    "valueText": ";",
                    "hasTrailingTrivia": true,
                    "hasTrailingNewLine": true,
                    "trailingTrivia": [
                        {
                            "kind": "NewLineTrivia",
                            "text": "\n"
                        }
                    ]
                }
            },
            {
                "kind": "IfStatement",
                "fullStart": 802,
                "fullEnd": 871,
                "start": 802,
                "end": 870,
                "fullWidth": 69,
                "width": 68,
                "ifKeyword": {
                    "kind": "IfKeyword",
                    "fullStart": 802,
                    "fullEnd": 804,
                    "start": 802,
                    "end": 804,
                    "fullWidth": 2,
                    "width": 2,
                    "text": "if",
                    "value": "if",
                    "valueText": "if"
                },
                "openParenToken": {
                    "kind": "OpenParenToken",
                    "fullStart": 804,
                    "fullEnd": 805,
                    "start": 804,
                    "end": 805,
                    "fullWidth": 1,
                    "width": 1,
                    "text": "(",
                    "value": "(",
                    "valueText": "("
                },
                "condition": {
                    "kind": "NotEqualsExpression",
                    "fullStart": 805,
                    "fullEnd": 813,
                    "start": 805,
                    "end": 813,
                    "fullWidth": 8,
                    "width": 8,
                    "left": {
                        "kind": "IdentifierName",
                        "fullStart": 805,
                        "fullEnd": 809,
                        "start": 805,
                        "end": 809,
                        "fullWidth": 4,
                        "width": 4,
                        "text": "fin2",
                        "value": "fin2",
                        "valueText": "fin2"
                    },
                    "operatorToken": {
                        "kind": "ExclamationEqualsEqualsToken",
                        "fullStart": 809,
                        "fullEnd": 812,
                        "start": 809,
                        "end": 812,
                        "fullWidth": 3,
                        "width": 3,
                        "text": "!==",
                        "value": "!==",
                        "valueText": "!=="
                    },
                    "right": {
                        "kind": "NumericLiteral",
                        "fullStart": 812,
                        "fullEnd": 813,
                        "start": 812,
                        "end": 813,
                        "fullWidth": 1,
                        "width": 1,
                        "text": "1",
                        "value": 1,
                        "valueText": "1"
                    }
                },
                "closeParenToken": {
                    "kind": "CloseParenToken",
                    "fullStart": 813,
                    "fullEnd": 814,
                    "start": 813,
                    "end": 814,
                    "fullWidth": 1,
                    "width": 1,
                    "text": ")",
                    "value": ")",
                    "valueText": ")"
                },
                "statement": {
                    "kind": "Block",
                    "fullStart": 814,
                    "fullEnd": 871,
                    "start": 814,
                    "end": 870,
                    "fullWidth": 57,
                    "width": 56,
                    "openBraceToken": {
                        "kind": "OpenBraceToken",
                        "fullStart": 814,
                        "fullEnd": 816,
                        "start": 814,
                        "end": 815,
                        "fullWidth": 2,
                        "width": 1,
                        "text": "{",
                        "value": "{",
                        "valueText": "{",
                        "hasTrailingTrivia": true,
                        "hasTrailingNewLine": true,
                        "trailingTrivia": [
                            {
                                "kind": "NewLineTrivia",
                                "text": "\n"
                            }
                        ]
                    },
                    "statements": [
                        {
                            "kind": "ExpressionStatement",
                            "fullStart": 816,
                            "fullEnd": 869,
                            "start": 818,
                            "end": 868,
                            "fullWidth": 53,
                            "width": 50,
                            "expression": {
                                "kind": "InvocationExpression",
                                "fullStart": 816,
                                "fullEnd": 867,
                                "start": 818,
                                "end": 867,
                                "fullWidth": 51,
                                "width": 49,
                                "expression": {
                                    "kind": "IdentifierName",
                                    "fullStart": 816,
                                    "fullEnd": 824,
                                    "start": 818,
                                    "end": 824,
                                    "fullWidth": 8,
                                    "width": 6,
                                    "text": "$ERROR",
                                    "value": "$ERROR",
                                    "valueText": "$ERROR",
                                    "hasLeadingTrivia": true,
                                    "leadingTrivia": [
                                        {
                                            "kind": "WhitespaceTrivia",
                                            "text": "  "
                                        }
                                    ]
                                },
                                "argumentList": {
                                    "kind": "ArgumentList",
                                    "fullStart": 824,
                                    "fullEnd": 867,
                                    "start": 824,
                                    "end": 867,
                                    "fullWidth": 43,
                                    "width": 43,
                                    "openParenToken": {
                                        "kind": "OpenParenToken",
                                        "fullStart": 824,
                                        "fullEnd": 825,
                                        "start": 824,
                                        "end": 825,
                                        "fullWidth": 1,
                                        "width": 1,
                                        "text": "(",
                                        "value": "(",
                                        "valueText": "("
                                    },
                                    "arguments": [
                                        {
                                            "kind": "StringLiteral",
                                            "fullStart": 825,
                                            "fullEnd": 866,
                                            "start": 825,
                                            "end": 866,
                                            "fullWidth": 41,
                                            "width": 41,
                                            "text": "'#2.1: \"finally\" block must be evaluated'",
                                            "value": "#2.1: \"finally\" block must be evaluated",
                                            "valueText": "#2.1: \"finally\" block must be evaluated"
                                        }
                                    ],
                                    "closeParenToken": {
                                        "kind": "CloseParenToken",
                                        "fullStart": 866,
                                        "fullEnd": 867,
                                        "start": 866,
                                        "end": 867,
                                        "fullWidth": 1,
                                        "width": 1,
                                        "text": ")",
                                        "value": ")",
                                        "valueText": ")"
                                    }
                                }
                            },
                            "semicolonToken": {
                                "kind": "SemicolonToken",
                                "fullStart": 867,
                                "fullEnd": 869,
                                "start": 867,
                                "end": 868,
                                "fullWidth": 2,
                                "width": 1,
                                "text": ";",
                                "value": ";",
                                "valueText": ";",
                                "hasTrailingTrivia": true,
                                "hasTrailingNewLine": true,
                                "trailingTrivia": [
                                    {
                                        "kind": "NewLineTrivia",
                                        "text": "\n"
                                    }
                                ]
                            }
                        }
                    ],
                    "closeBraceToken": {
                        "kind": "CloseBraceToken",
                        "fullStart": 869,
                        "fullEnd": 871,
                        "start": 869,
                        "end": 870,
                        "fullWidth": 2,
                        "width": 1,
                        "text": "}",
                        "value": "}",
                        "valueText": "}",
                        "hasTrailingTrivia": true,
                        "hasTrailingNewLine": true,
                        "trailingTrivia": [
                            {
                                "kind": "NewLineTrivia",
                                "text": "\n"
                            }
                        ]
                    }
                }
            },
            {
                "kind": "IfStatement",
                "fullStart": 871,
                "fullEnd": 951,
                "start": 871,
                "end": 950,
                "fullWidth": 80,
                "width": 79,
                "ifKeyword": {
                    "kind": "IfKeyword",
                    "fullStart": 871,
                    "fullEnd": 873,
                    "start": 871,
                    "end": 873,
                    "fullWidth": 2,
                    "width": 2,
                    "text": "if",
                    "value": "if",
                    "valueText": "if"
                },
                "openParenToken": {
                    "kind": "OpenParenToken",
                    "fullStart": 873,
                    "fullEnd": 874,
                    "start": 873,
                    "end": 874,
                    "fullWidth": 1,
                    "width": 1,
                    "text": "(",
                    "value": "(",
                    "valueText": "("
                },
                "condition": {
                    "kind": "NotEqualsExpression",
                    "fullStart": 874,
                    "fullEnd": 880,
                    "start": 874,
                    "end": 880,
                    "fullWidth": 6,
                    "width": 6,
                    "left": {
                        "kind": "IdentifierName",
                        "fullStart": 874,
                        "fullEnd": 876,
                        "start": 874,
                        "end": 876,
                        "fullWidth": 2,
                        "width": 2,
                        "text": "c2",
                        "value": "c2",
                        "valueText": "c2"
                    },
                    "operatorToken": {
                        "kind": "ExclamationEqualsEqualsToken",
                        "fullStart": 876,
                        "fullEnd": 879,
                        "start": 876,
                        "end": 879,
                        "fullWidth": 3,
                        "width": 3,
                        "text": "!==",
                        "value": "!==",
                        "valueText": "!=="
                    },
                    "right": {
                        "kind": "NumericLiteral",
                        "fullStart": 879,
                        "fullEnd": 880,
                        "start": 879,
                        "end": 880,
                        "fullWidth": 1,
                        "width": 1,
                        "text": "1",
                        "value": 1,
                        "valueText": "1"
                    }
                },
                "closeParenToken": {
                    "kind": "CloseParenToken",
                    "fullStart": 880,
                    "fullEnd": 881,
                    "start": 880,
                    "end": 881,
                    "fullWidth": 1,
                    "width": 1,
                    "text": ")",
                    "value": ")",
                    "valueText": ")"
                },
                "statement": {
                    "kind": "Block",
                    "fullStart": 881,
                    "fullEnd": 951,
                    "start": 881,
                    "end": 950,
                    "fullWidth": 70,
                    "width": 69,
                    "openBraceToken": {
                        "kind": "OpenBraceToken",
                        "fullStart": 881,
                        "fullEnd": 883,
                        "start": 881,
                        "end": 882,
                        "fullWidth": 2,
                        "width": 1,
                        "text": "{",
                        "value": "{",
                        "valueText": "{",
                        "hasTrailingTrivia": true,
                        "hasTrailingNewLine": true,
                        "trailingTrivia": [
                            {
                                "kind": "NewLineTrivia",
                                "text": "\n"
                            }
                        ]
                    },
                    "statements": [
                        {
                            "kind": "ExpressionStatement",
                            "fullStart": 883,
                            "fullEnd": 949,
                            "start": 885,
                            "end": 948,
                            "fullWidth": 66,
                            "width": 63,
                            "expression": {
                                "kind": "InvocationExpression",
                                "fullStart": 883,
                                "fullEnd": 947,
                                "start": 885,
                                "end": 947,
                                "fullWidth": 64,
                                "width": 62,
                                "expression": {
                                    "kind": "IdentifierName",
                                    "fullStart": 883,
                                    "fullEnd": 891,
                                    "start": 885,
                                    "end": 891,
                                    "fullWidth": 8,
                                    "width": 6,
                                    "text": "$ERROR",
                                    "value": "$ERROR",
                                    "valueText": "$ERROR",
                                    "hasLeadingTrivia": true,
                                    "leadingTrivia": [
                                        {
                                            "kind": "WhitespaceTrivia",
                                            "text": "  "
                                        }
                                    ]
                                },
                                "argumentList": {
                                    "kind": "ArgumentList",
                                    "fullStart": 891,
                                    "fullEnd": 947,
                                    "start": 891,
                                    "end": 947,
                                    "fullWidth": 56,
                                    "width": 56,
                                    "openParenToken": {
                                        "kind": "OpenParenToken",
                                        "fullStart": 891,
                                        "fullEnd": 892,
                                        "start": 891,
                                        "end": 892,
                                        "fullWidth": 1,
                                        "width": 1,
                                        "text": "(",
                                        "value": "(",
                                        "valueText": "("
                                    },
                                    "arguments": [
                                        {
                                            "kind": "StringLiteral",
                                            "fullStart": 892,
                                            "fullEnd": 946,
                                            "start": 892,
                                            "end": 946,
                                            "fullWidth": 54,
                                            "width": 54,
                                            "text": "'#2.2: \"try catch{break} finally\" must work correctly'",
                                            "value": "#2.2: \"try catch{break} finally\" must work correctly",
                                            "valueText": "#2.2: \"try catch{break} finally\" must work correctly"
                                        }
                                    ],
                                    "closeParenToken": {
                                        "kind": "CloseParenToken",
                                        "fullStart": 946,
                                        "fullEnd": 947,
                                        "start": 946,
                                        "end": 947,
                                        "fullWidth": 1,
                                        "width": 1,
                                        "text": ")",
                                        "value": ")",
                                        "valueText": ")"
                                    }
                                }
                            },
                            "semicolonToken": {
                                "kind": "SemicolonToken",
                                "fullStart": 947,
                                "fullEnd": 949,
                                "start": 947,
                                "end": 948,
                                "fullWidth": 2,
                                "width": 1,
                                "text": ";",
                                "value": ";",
                                "valueText": ";",
                                "hasTrailingTrivia": true,
                                "hasTrailingNewLine": true,
                                "trailingTrivia": [
                                    {
                                        "kind": "NewLineTrivia",
                                        "text": "\n"
                                    }
                                ]
                            }
                        }
                    ],
                    "closeBraceToken": {
                        "kind": "CloseBraceToken",
                        "fullStart": 949,
                        "fullEnd": 951,
                        "start": 949,
                        "end": 950,
                        "fullWidth": 2,
                        "width": 1,
                        "text": "}",
                        "value": "}",
                        "valueText": "}",
                        "hasTrailingTrivia": true,
                        "hasTrailingNewLine": true,
                        "trailingTrivia": [
                            {
                                "kind": "NewLineTrivia",
                                "text": "\n"
                            }
                        ]
                    }
                }
            },
            {
                "kind": "VariableStatement",
                "fullStart": 951,
                "fullEnd": 980,
                "start": 963,
                "end": 979,
                "fullWidth": 29,
                "width": 16,
                "modifiers": [],
                "variableDeclaration": {
                    "kind": "VariableDeclaration",
                    "fullStart": 951,
                    "fullEnd": 978,
                    "start": 963,
                    "end": 978,
                    "fullWidth": 27,
                    "width": 15,
                    "varKeyword": {
                        "kind": "VarKeyword",
                        "fullStart": 951,
                        "fullEnd": 967,
                        "start": 963,
                        "end": 966,
                        "fullWidth": 16,
                        "width": 3,
                        "text": "var",
                        "value": "var",
                        "valueText": "var",
                        "hasLeadingTrivia": true,
                        "hasLeadingComment": true,
                        "hasLeadingNewLine": true,
                        "hasTrailingTrivia": true,
                        "leadingTrivia": [
                            {
                                "kind": "NewLineTrivia",
                                "text": "\n"
                            },
                            {
                                "kind": "SingleLineCommentTrivia",
                                "text": "// CHECK#3"
                            },
                            {
                                "kind": "NewLineTrivia",
                                "text": "\n"
                            }
                        ],
                        "trailingTrivia": [
                            {
                                "kind": "WhitespaceTrivia",
                                "text": " "
                            }
                        ]
                    },
                    "variableDeclarators": [
                        {
                            "kind": "VariableDeclarator",
                            "fullStart": 967,
                            "fullEnd": 971,
                            "start": 967,
                            "end": 971,
                            "fullWidth": 4,
<<<<<<< HEAD
                            "width": 4,
                            "identifier": {
=======
                            "propertyName": {
>>>>>>> 85e84683
                                "kind": "IdentifierName",
                                "fullStart": 967,
                                "fullEnd": 969,
                                "start": 967,
                                "end": 969,
                                "fullWidth": 2,
                                "width": 2,
                                "text": "c3",
                                "value": "c3",
                                "valueText": "c3"
                            },
                            "equalsValueClause": {
                                "kind": "EqualsValueClause",
                                "fullStart": 969,
                                "fullEnd": 971,
                                "start": 969,
                                "end": 971,
                                "fullWidth": 2,
                                "width": 2,
                                "equalsToken": {
                                    "kind": "EqualsToken",
                                    "fullStart": 969,
                                    "fullEnd": 970,
                                    "start": 969,
                                    "end": 970,
                                    "fullWidth": 1,
                                    "width": 1,
                                    "text": "=",
                                    "value": "=",
                                    "valueText": "="
                                },
                                "value": {
                                    "kind": "NumericLiteral",
                                    "fullStart": 970,
                                    "fullEnd": 971,
                                    "start": 970,
                                    "end": 971,
                                    "fullWidth": 1,
                                    "width": 1,
                                    "text": "0",
                                    "value": 0,
                                    "valueText": "0"
                                }
                            }
                        },
                        {
                            "kind": "CommaToken",
                            "fullStart": 971,
                            "fullEnd": 972,
                            "start": 971,
                            "end": 972,
                            "fullWidth": 1,
                            "width": 1,
                            "text": ",",
                            "value": ",",
                            "valueText": ","
                        },
                        {
                            "kind": "VariableDeclarator",
                            "fullStart": 972,
                            "fullEnd": 978,
                            "start": 972,
                            "end": 978,
                            "fullWidth": 6,
<<<<<<< HEAD
                            "width": 6,
                            "identifier": {
=======
                            "propertyName": {
>>>>>>> 85e84683
                                "kind": "IdentifierName",
                                "fullStart": 972,
                                "fullEnd": 976,
                                "start": 972,
                                "end": 976,
                                "fullWidth": 4,
                                "width": 4,
                                "text": "fin3",
                                "value": "fin3",
                                "valueText": "fin3"
                            },
                            "equalsValueClause": {
                                "kind": "EqualsValueClause",
                                "fullStart": 976,
                                "fullEnd": 978,
                                "start": 976,
                                "end": 978,
                                "fullWidth": 2,
                                "width": 2,
                                "equalsToken": {
                                    "kind": "EqualsToken",
                                    "fullStart": 976,
                                    "fullEnd": 977,
                                    "start": 976,
                                    "end": 977,
                                    "fullWidth": 1,
                                    "width": 1,
                                    "text": "=",
                                    "value": "=",
                                    "valueText": "="
                                },
                                "value": {
                                    "kind": "NumericLiteral",
                                    "fullStart": 977,
                                    "fullEnd": 978,
                                    "start": 977,
                                    "end": 978,
                                    "fullWidth": 1,
                                    "width": 1,
                                    "text": "0",
                                    "value": 0,
                                    "valueText": "0"
                                }
                            }
                        }
                    ]
                },
                "semicolonToken": {
                    "kind": "SemicolonToken",
                    "fullStart": 978,
                    "fullEnd": 980,
                    "start": 978,
                    "end": 979,
                    "fullWidth": 2,
                    "width": 1,
                    "text": ";",
                    "value": ";",
                    "valueText": ";",
                    "hasTrailingTrivia": true,
                    "hasTrailingNewLine": true,
                    "trailingTrivia": [
                        {
                            "kind": "NewLineTrivia",
                            "text": "\n"
                        }
                    ]
                }
            },
            {
                "kind": "DoStatement",
                "fullStart": 980,
                "fullEnd": 1113,
                "start": 980,
                "end": 1112,
                "fullWidth": 133,
                "width": 132,
                "doKeyword": {
                    "kind": "DoKeyword",
                    "fullStart": 980,
                    "fullEnd": 982,
                    "start": 980,
                    "end": 982,
                    "fullWidth": 2,
                    "width": 2,
                    "text": "do",
                    "value": "do",
                    "valueText": "do"
                },
                "statement": {
                    "kind": "Block",
                    "fullStart": 982,
                    "fullEnd": 1100,
                    "start": 982,
                    "end": 1099,
                    "fullWidth": 118,
                    "width": 117,
                    "openBraceToken": {
                        "kind": "OpenBraceToken",
                        "fullStart": 982,
                        "fullEnd": 984,
                        "start": 982,
                        "end": 983,
                        "fullWidth": 2,
                        "width": 1,
                        "text": "{",
                        "value": "{",
                        "valueText": "{",
                        "hasTrailingTrivia": true,
                        "hasTrailingNewLine": true,
                        "trailingTrivia": [
                            {
                                "kind": "NewLineTrivia",
                                "text": "\n"
                            }
                        ]
                    },
                    "statements": [
                        {
                            "kind": "TryStatement",
                            "fullStart": 984,
                            "fullEnd": 1079,
                            "start": 986,
                            "end": 1078,
                            "fullWidth": 95,
                            "width": 92,
                            "tryKeyword": {
                                "kind": "TryKeyword",
                                "fullStart": 984,
                                "fullEnd": 989,
                                "start": 986,
                                "end": 989,
                                "fullWidth": 5,
                                "width": 3,
                                "text": "try",
                                "value": "try",
                                "valueText": "try",
                                "hasLeadingTrivia": true,
                                "leadingTrivia": [
                                    {
                                        "kind": "WhitespaceTrivia",
                                        "text": "  "
                                    }
                                ]
                            },
                            "block": {
                                "kind": "Block",
                                "fullStart": 989,
                                "fullEnd": 1012,
                                "start": 989,
                                "end": 1011,
                                "fullWidth": 23,
                                "width": 22,
                                "openBraceToken": {
                                    "kind": "OpenBraceToken",
                                    "fullStart": 989,
                                    "fullEnd": 991,
                                    "start": 989,
                                    "end": 990,
                                    "fullWidth": 2,
                                    "width": 1,
                                    "text": "{",
                                    "value": "{",
                                    "valueText": "{",
                                    "hasTrailingTrivia": true,
                                    "hasTrailingNewLine": true,
                                    "trailingTrivia": [
                                        {
                                            "kind": "NewLineTrivia",
                                            "text": "\n"
                                        }
                                    ]
                                },
                                "statements": [
                                    {
                                        "kind": "ThrowStatement",
                                        "fullStart": 991,
                                        "fullEnd": 1008,
                                        "start": 995,
                                        "end": 1007,
                                        "fullWidth": 17,
                                        "width": 12,
                                        "throwKeyword": {
                                            "kind": "ThrowKeyword",
                                            "fullStart": 991,
                                            "fullEnd": 1001,
                                            "start": 995,
                                            "end": 1000,
                                            "fullWidth": 10,
                                            "width": 5,
                                            "text": "throw",
                                            "value": "throw",
                                            "valueText": "throw",
                                            "hasLeadingTrivia": true,
                                            "hasTrailingTrivia": true,
                                            "leadingTrivia": [
                                                {
                                                    "kind": "WhitespaceTrivia",
                                                    "text": "    "
                                                }
                                            ],
                                            "trailingTrivia": [
                                                {
                                                    "kind": "WhitespaceTrivia",
                                                    "text": " "
                                                }
                                            ]
                                        },
                                        "expression": {
                                            "kind": "StringLiteral",
                                            "fullStart": 1001,
                                            "fullEnd": 1006,
                                            "start": 1001,
                                            "end": 1006,
                                            "fullWidth": 5,
                                            "width": 5,
                                            "text": "\"ex1\"",
                                            "value": "ex1",
                                            "valueText": "ex1"
                                        },
                                        "semicolonToken": {
                                            "kind": "SemicolonToken",
                                            "fullStart": 1006,
                                            "fullEnd": 1008,
                                            "start": 1006,
                                            "end": 1007,
                                            "fullWidth": 2,
                                            "width": 1,
                                            "text": ";",
                                            "value": ";",
                                            "valueText": ";",
                                            "hasTrailingTrivia": true,
                                            "hasTrailingNewLine": true,
                                            "trailingTrivia": [
                                                {
                                                    "kind": "NewLineTrivia",
                                                    "text": "\n"
                                                }
                                            ]
                                        }
                                    }
                                ],
                                "closeBraceToken": {
                                    "kind": "CloseBraceToken",
                                    "fullStart": 1008,
                                    "fullEnd": 1012,
                                    "start": 1010,
                                    "end": 1011,
                                    "fullWidth": 4,
                                    "width": 1,
                                    "text": "}",
                                    "value": "}",
                                    "valueText": "}",
                                    "hasLeadingTrivia": true,
                                    "hasTrailingTrivia": true,
                                    "hasTrailingNewLine": true,
                                    "leadingTrivia": [
                                        {
                                            "kind": "WhitespaceTrivia",
                                            "text": "  "
                                        }
                                    ],
                                    "trailingTrivia": [
                                        {
                                            "kind": "NewLineTrivia",
                                            "text": "\n"
                                        }
                                    ]
                                }
                            },
                            "catchClause": {
                                "kind": "CatchClause",
                                "fullStart": 1012,
                                "fullEnd": 1041,
                                "start": 1014,
                                "end": 1040,
                                "fullWidth": 29,
                                "width": 26,
                                "catchKeyword": {
                                    "kind": "CatchKeyword",
                                    "fullStart": 1012,
                                    "fullEnd": 1019,
                                    "start": 1014,
                                    "end": 1019,
                                    "fullWidth": 7,
                                    "width": 5,
                                    "text": "catch",
                                    "value": "catch",
                                    "valueText": "catch",
                                    "hasLeadingTrivia": true,
                                    "leadingTrivia": [
                                        {
                                            "kind": "WhitespaceTrivia",
                                            "text": "  "
                                        }
                                    ]
                                },
                                "openParenToken": {
                                    "kind": "OpenParenToken",
                                    "fullStart": 1019,
                                    "fullEnd": 1020,
                                    "start": 1019,
                                    "end": 1020,
                                    "fullWidth": 1,
                                    "width": 1,
                                    "text": "(",
                                    "value": "(",
                                    "valueText": "("
                                },
                                "identifier": {
                                    "kind": "IdentifierName",
                                    "fullStart": 1020,
                                    "fullEnd": 1023,
                                    "start": 1020,
                                    "end": 1023,
                                    "fullWidth": 3,
                                    "width": 3,
                                    "text": "er1",
                                    "value": "er1",
                                    "valueText": "er1"
                                },
                                "closeParenToken": {
                                    "kind": "CloseParenToken",
                                    "fullStart": 1023,
                                    "fullEnd": 1024,
                                    "start": 1023,
                                    "end": 1024,
                                    "fullWidth": 1,
                                    "width": 1,
                                    "text": ")",
                                    "value": ")",
                                    "valueText": ")"
                                },
                                "block": {
                                    "kind": "Block",
                                    "fullStart": 1024,
                                    "fullEnd": 1041,
                                    "start": 1024,
                                    "end": 1040,
                                    "fullWidth": 17,
                                    "width": 16,
                                    "openBraceToken": {
                                        "kind": "OpenBraceToken",
                                        "fullStart": 1024,
                                        "fullEnd": 1026,
                                        "start": 1024,
                                        "end": 1025,
                                        "fullWidth": 2,
                                        "width": 1,
                                        "text": "{",
                                        "value": "{",
                                        "valueText": "{",
                                        "hasTrailingTrivia": true,
                                        "hasTrailingNewLine": true,
                                        "trailingTrivia": [
                                            {
                                                "kind": "NewLineTrivia",
                                                "text": "\n"
                                            }
                                        ]
                                    },
                                    "statements": [
                                        {
                                            "kind": "ExpressionStatement",
                                            "fullStart": 1026,
                                            "fullEnd": 1037,
                                            "start": 1030,
                                            "end": 1036,
                                            "fullWidth": 11,
                                            "width": 6,
                                            "expression": {
                                                "kind": "AddAssignmentExpression",
                                                "fullStart": 1026,
                                                "fullEnd": 1035,
                                                "start": 1030,
                                                "end": 1035,
                                                "fullWidth": 9,
                                                "width": 5,
                                                "left": {
                                                    "kind": "IdentifierName",
                                                    "fullStart": 1026,
                                                    "fullEnd": 1032,
                                                    "start": 1030,
                                                    "end": 1032,
                                                    "fullWidth": 6,
                                                    "width": 2,
                                                    "text": "c3",
                                                    "value": "c3",
                                                    "valueText": "c3",
                                                    "hasLeadingTrivia": true,
                                                    "leadingTrivia": [
                                                        {
                                                            "kind": "WhitespaceTrivia",
                                                            "text": "    "
                                                        }
                                                    ]
                                                },
                                                "operatorToken": {
                                                    "kind": "PlusEqualsToken",
                                                    "fullStart": 1032,
                                                    "fullEnd": 1034,
                                                    "start": 1032,
                                                    "end": 1034,
                                                    "fullWidth": 2,
                                                    "width": 2,
                                                    "text": "+=",
                                                    "value": "+=",
                                                    "valueText": "+="
                                                },
                                                "right": {
                                                    "kind": "NumericLiteral",
                                                    "fullStart": 1034,
                                                    "fullEnd": 1035,
                                                    "start": 1034,
                                                    "end": 1035,
                                                    "fullWidth": 1,
                                                    "width": 1,
                                                    "text": "1",
                                                    "value": 1,
                                                    "valueText": "1"
                                                }
                                            },
                                            "semicolonToken": {
                                                "kind": "SemicolonToken",
                                                "fullStart": 1035,
                                                "fullEnd": 1037,
                                                "start": 1035,
                                                "end": 1036,
                                                "fullWidth": 2,
                                                "width": 1,
                                                "text": ";",
                                                "value": ";",
                                                "valueText": ";",
                                                "hasTrailingTrivia": true,
                                                "hasTrailingNewLine": true,
                                                "trailingTrivia": [
                                                    {
                                                        "kind": "NewLineTrivia",
                                                        "text": "\n"
                                                    }
                                                ]
                                            }
                                        }
                                    ],
                                    "closeBraceToken": {
                                        "kind": "CloseBraceToken",
                                        "fullStart": 1037,
                                        "fullEnd": 1041,
                                        "start": 1039,
                                        "end": 1040,
                                        "fullWidth": 4,
                                        "width": 1,
                                        "text": "}",
                                        "value": "}",
                                        "valueText": "}",
                                        "hasLeadingTrivia": true,
                                        "hasTrailingTrivia": true,
                                        "hasTrailingNewLine": true,
                                        "leadingTrivia": [
                                            {
                                                "kind": "WhitespaceTrivia",
                                                "text": "  "
                                            }
                                        ],
                                        "trailingTrivia": [
                                            {
                                                "kind": "NewLineTrivia",
                                                "text": "\n"
                                            }
                                        ]
                                    }
                                }
                            },
                            "finallyClause": {
                                "kind": "FinallyClause",
                                "fullStart": 1041,
                                "fullEnd": 1079,
                                "start": 1043,
                                "end": 1078,
                                "fullWidth": 38,
                                "width": 35,
                                "finallyKeyword": {
                                    "kind": "FinallyKeyword",
                                    "fullStart": 1041,
                                    "fullEnd": 1050,
                                    "start": 1043,
                                    "end": 1050,
                                    "fullWidth": 9,
                                    "width": 7,
                                    "text": "finally",
                                    "value": "finally",
                                    "valueText": "finally",
                                    "hasLeadingTrivia": true,
                                    "leadingTrivia": [
                                        {
                                            "kind": "WhitespaceTrivia",
                                            "text": "  "
                                        }
                                    ]
                                },
                                "block": {
                                    "kind": "Block",
                                    "fullStart": 1050,
                                    "fullEnd": 1079,
                                    "start": 1050,
                                    "end": 1078,
                                    "fullWidth": 29,
                                    "width": 28,
                                    "openBraceToken": {
                                        "kind": "OpenBraceToken",
                                        "fullStart": 1050,
                                        "fullEnd": 1052,
                                        "start": 1050,
                                        "end": 1051,
                                        "fullWidth": 2,
                                        "width": 1,
                                        "text": "{",
                                        "value": "{",
                                        "valueText": "{",
                                        "hasTrailingTrivia": true,
                                        "hasTrailingNewLine": true,
                                        "trailingTrivia": [
                                            {
                                                "kind": "NewLineTrivia",
                                                "text": "\n"
                                            }
                                        ]
                                    },
                                    "statements": [
                                        {
                                            "kind": "ExpressionStatement",
                                            "fullStart": 1052,
                                            "fullEnd": 1064,
                                            "start": 1056,
                                            "end": 1063,
                                            "fullWidth": 12,
                                            "width": 7,
                                            "expression": {
                                                "kind": "AssignmentExpression",
                                                "fullStart": 1052,
                                                "fullEnd": 1062,
                                                "start": 1056,
                                                "end": 1062,
                                                "fullWidth": 10,
                                                "width": 6,
                                                "left": {
                                                    "kind": "IdentifierName",
                                                    "fullStart": 1052,
                                                    "fullEnd": 1060,
                                                    "start": 1056,
                                                    "end": 1060,
                                                    "fullWidth": 8,
                                                    "width": 4,
                                                    "text": "fin3",
                                                    "value": "fin3",
                                                    "valueText": "fin3",
                                                    "hasLeadingTrivia": true,
                                                    "leadingTrivia": [
                                                        {
                                                            "kind": "WhitespaceTrivia",
                                                            "text": "    "
                                                        }
                                                    ]
                                                },
                                                "operatorToken": {
                                                    "kind": "EqualsToken",
                                                    "fullStart": 1060,
                                                    "fullEnd": 1061,
                                                    "start": 1060,
                                                    "end": 1061,
                                                    "fullWidth": 1,
                                                    "width": 1,
                                                    "text": "=",
                                                    "value": "=",
                                                    "valueText": "="
                                                },
                                                "right": {
                                                    "kind": "NumericLiteral",
                                                    "fullStart": 1061,
                                                    "fullEnd": 1062,
                                                    "start": 1061,
                                                    "end": 1062,
                                                    "fullWidth": 1,
                                                    "width": 1,
                                                    "text": "1",
                                                    "value": 1,
                                                    "valueText": "1"
                                                }
                                            },
                                            "semicolonToken": {
                                                "kind": "SemicolonToken",
                                                "fullStart": 1062,
                                                "fullEnd": 1064,
                                                "start": 1062,
                                                "end": 1063,
                                                "fullWidth": 2,
                                                "width": 1,
                                                "text": ";",
                                                "value": ";",
                                                "valueText": ";",
                                                "hasTrailingTrivia": true,
                                                "hasTrailingNewLine": true,
                                                "trailingTrivia": [
                                                    {
                                                        "kind": "NewLineTrivia",
                                                        "text": "\n"
                                                    }
                                                ]
                                            }
                                        },
                                        {
                                            "kind": "BreakStatement",
                                            "fullStart": 1064,
                                            "fullEnd": 1075,
                                            "start": 1068,
                                            "end": 1074,
                                            "fullWidth": 11,
                                            "width": 6,
                                            "breakKeyword": {
                                                "kind": "BreakKeyword",
                                                "fullStart": 1064,
                                                "fullEnd": 1073,
                                                "start": 1068,
                                                "end": 1073,
                                                "fullWidth": 9,
                                                "width": 5,
                                                "text": "break",
                                                "value": "break",
                                                "valueText": "break",
                                                "hasLeadingTrivia": true,
                                                "leadingTrivia": [
                                                    {
                                                        "kind": "WhitespaceTrivia",
                                                        "text": "    "
                                                    }
                                                ]
                                            },
                                            "semicolonToken": {
                                                "kind": "SemicolonToken",
                                                "fullStart": 1073,
                                                "fullEnd": 1075,
                                                "start": 1073,
                                                "end": 1074,
                                                "fullWidth": 2,
                                                "width": 1,
                                                "text": ";",
                                                "value": ";",
                                                "valueText": ";",
                                                "hasTrailingTrivia": true,
                                                "hasTrailingNewLine": true,
                                                "trailingTrivia": [
                                                    {
                                                        "kind": "NewLineTrivia",
                                                        "text": "\n"
                                                    }
                                                ]
                                            }
                                        }
                                    ],
                                    "closeBraceToken": {
                                        "kind": "CloseBraceToken",
                                        "fullStart": 1075,
                                        "fullEnd": 1079,
                                        "start": 1077,
                                        "end": 1078,
                                        "fullWidth": 4,
                                        "width": 1,
                                        "text": "}",
                                        "value": "}",
                                        "valueText": "}",
                                        "hasLeadingTrivia": true,
                                        "hasTrailingTrivia": true,
                                        "hasTrailingNewLine": true,
                                        "leadingTrivia": [
                                            {
                                                "kind": "WhitespaceTrivia",
                                                "text": "  "
                                            }
                                        ],
                                        "trailingTrivia": [
                                            {
                                                "kind": "NewLineTrivia",
                                                "text": "\n"
                                            }
                                        ]
                                    }
                                }
                            }
                        },
                        {
                            "kind": "ExpressionStatement",
                            "fullStart": 1079,
                            "fullEnd": 1088,
                            "start": 1081,
                            "end": 1087,
                            "fullWidth": 9,
                            "width": 6,
                            "expression": {
                                "kind": "AddAssignmentExpression",
                                "fullStart": 1079,
                                "fullEnd": 1086,
                                "start": 1081,
                                "end": 1086,
                                "fullWidth": 7,
                                "width": 5,
                                "left": {
                                    "kind": "IdentifierName",
                                    "fullStart": 1079,
                                    "fullEnd": 1083,
                                    "start": 1081,
                                    "end": 1083,
                                    "fullWidth": 4,
                                    "width": 2,
                                    "text": "c3",
                                    "value": "c3",
                                    "valueText": "c3",
                                    "hasLeadingTrivia": true,
                                    "leadingTrivia": [
                                        {
                                            "kind": "WhitespaceTrivia",
                                            "text": "  "
                                        }
                                    ]
                                },
                                "operatorToken": {
                                    "kind": "PlusEqualsToken",
                                    "fullStart": 1083,
                                    "fullEnd": 1085,
                                    "start": 1083,
                                    "end": 1085,
                                    "fullWidth": 2,
                                    "width": 2,
                                    "text": "+=",
                                    "value": "+=",
                                    "valueText": "+="
                                },
                                "right": {
                                    "kind": "NumericLiteral",
                                    "fullStart": 1085,
                                    "fullEnd": 1086,
                                    "start": 1085,
                                    "end": 1086,
                                    "fullWidth": 1,
                                    "width": 1,
                                    "text": "2",
                                    "value": 2,
                                    "valueText": "2"
                                }
                            },
                            "semicolonToken": {
                                "kind": "SemicolonToken",
                                "fullStart": 1086,
                                "fullEnd": 1088,
                                "start": 1086,
                                "end": 1087,
                                "fullWidth": 2,
                                "width": 1,
                                "text": ";",
                                "value": ";",
                                "valueText": ";",
                                "hasTrailingTrivia": true,
                                "hasTrailingNewLine": true,
                                "trailingTrivia": [
                                    {
                                        "kind": "NewLineTrivia",
                                        "text": "\n"
                                    }
                                ]
                            }
                        },
                        {
                            "kind": "ExpressionStatement",
                            "fullStart": 1088,
                            "fullEnd": 1098,
                            "start": 1090,
                            "end": 1097,
                            "fullWidth": 10,
                            "width": 7,
                            "expression": {
                                "kind": "AssignmentExpression",
                                "fullStart": 1088,
                                "fullEnd": 1096,
                                "start": 1090,
                                "end": 1096,
                                "fullWidth": 8,
                                "width": 6,
                                "left": {
                                    "kind": "IdentifierName",
                                    "fullStart": 1088,
                                    "fullEnd": 1094,
                                    "start": 1090,
                                    "end": 1094,
                                    "fullWidth": 6,
                                    "width": 4,
                                    "text": "fin3",
                                    "value": "fin3",
                                    "valueText": "fin3",
                                    "hasLeadingTrivia": true,
                                    "leadingTrivia": [
                                        {
                                            "kind": "WhitespaceTrivia",
                                            "text": "  "
                                        }
                                    ]
                                },
                                "operatorToken": {
                                    "kind": "EqualsToken",
                                    "fullStart": 1094,
                                    "fullEnd": 1095,
                                    "start": 1094,
                                    "end": 1095,
                                    "fullWidth": 1,
                                    "width": 1,
                                    "text": "=",
                                    "value": "=",
                                    "valueText": "="
                                },
                                "right": {
                                    "kind": "NumericLiteral",
                                    "fullStart": 1095,
                                    "fullEnd": 1096,
                                    "start": 1095,
                                    "end": 1096,
                                    "fullWidth": 1,
                                    "width": 1,
                                    "text": "0",
                                    "value": 0,
                                    "valueText": "0"
                                }
                            },
                            "semicolonToken": {
                                "kind": "SemicolonToken",
                                "fullStart": 1096,
                                "fullEnd": 1098,
                                "start": 1096,
                                "end": 1097,
                                "fullWidth": 2,
                                "width": 1,
                                "text": ";",
                                "value": ";",
                                "valueText": ";",
                                "hasTrailingTrivia": true,
                                "hasTrailingNewLine": true,
                                "trailingTrivia": [
                                    {
                                        "kind": "NewLineTrivia",
                                        "text": "\n"
                                    }
                                ]
                            }
                        }
                    ],
                    "closeBraceToken": {
                        "kind": "CloseBraceToken",
                        "fullStart": 1098,
                        "fullEnd": 1100,
                        "start": 1098,
                        "end": 1099,
                        "fullWidth": 2,
                        "width": 1,
                        "text": "}",
                        "value": "}",
                        "valueText": "}",
                        "hasTrailingTrivia": true,
                        "hasTrailingNewLine": true,
                        "trailingTrivia": [
                            {
                                "kind": "NewLineTrivia",
                                "text": "\n"
                            }
                        ]
                    }
                },
                "whileKeyword": {
                    "kind": "WhileKeyword",
                    "fullStart": 1100,
                    "fullEnd": 1105,
                    "start": 1100,
                    "end": 1105,
                    "fullWidth": 5,
                    "width": 5,
                    "text": "while",
                    "value": "while",
                    "valueText": "while"
                },
                "openParenToken": {
                    "kind": "OpenParenToken",
                    "fullStart": 1105,
                    "fullEnd": 1106,
                    "start": 1105,
                    "end": 1106,
                    "fullWidth": 1,
                    "width": 1,
                    "text": "(",
                    "value": "(",
                    "valueText": "("
                },
                "condition": {
                    "kind": "LessThanExpression",
                    "fullStart": 1106,
                    "fullEnd": 1110,
                    "start": 1106,
                    "end": 1110,
                    "fullWidth": 4,
                    "width": 4,
                    "left": {
                        "kind": "IdentifierName",
                        "fullStart": 1106,
                        "fullEnd": 1108,
                        "start": 1106,
                        "end": 1108,
                        "fullWidth": 2,
                        "width": 2,
                        "text": "c3",
                        "value": "c3",
                        "valueText": "c3"
                    },
                    "operatorToken": {
                        "kind": "LessThanToken",
                        "fullStart": 1108,
                        "fullEnd": 1109,
                        "start": 1108,
                        "end": 1109,
                        "fullWidth": 1,
                        "width": 1,
                        "text": "<",
                        "value": "<",
                        "valueText": "<"
                    },
                    "right": {
                        "kind": "NumericLiteral",
                        "fullStart": 1109,
                        "fullEnd": 1110,
                        "start": 1109,
                        "end": 1110,
                        "fullWidth": 1,
                        "width": 1,
                        "text": "2",
                        "value": 2,
                        "valueText": "2"
                    }
                },
                "closeParenToken": {
                    "kind": "CloseParenToken",
                    "fullStart": 1110,
                    "fullEnd": 1111,
                    "start": 1110,
                    "end": 1111,
                    "fullWidth": 1,
                    "width": 1,
                    "text": ")",
                    "value": ")",
                    "valueText": ")"
                },
                "semicolonToken": {
                    "kind": "SemicolonToken",
                    "fullStart": 1111,
                    "fullEnd": 1113,
                    "start": 1111,
                    "end": 1112,
                    "fullWidth": 2,
                    "width": 1,
                    "text": ";",
                    "value": ";",
                    "valueText": ";",
                    "hasTrailingTrivia": true,
                    "hasTrailingNewLine": true,
                    "trailingTrivia": [
                        {
                            "kind": "NewLineTrivia",
                            "text": "\n"
                        }
                    ]
                }
            },
            {
                "kind": "IfStatement",
                "fullStart": 1113,
                "fullEnd": 1182,
                "start": 1113,
                "end": 1181,
                "fullWidth": 69,
                "width": 68,
                "ifKeyword": {
                    "kind": "IfKeyword",
                    "fullStart": 1113,
                    "fullEnd": 1115,
                    "start": 1113,
                    "end": 1115,
                    "fullWidth": 2,
                    "width": 2,
                    "text": "if",
                    "value": "if",
                    "valueText": "if"
                },
                "openParenToken": {
                    "kind": "OpenParenToken",
                    "fullStart": 1115,
                    "fullEnd": 1116,
                    "start": 1115,
                    "end": 1116,
                    "fullWidth": 1,
                    "width": 1,
                    "text": "(",
                    "value": "(",
                    "valueText": "("
                },
                "condition": {
                    "kind": "NotEqualsExpression",
                    "fullStart": 1116,
                    "fullEnd": 1124,
                    "start": 1116,
                    "end": 1124,
                    "fullWidth": 8,
                    "width": 8,
                    "left": {
                        "kind": "IdentifierName",
                        "fullStart": 1116,
                        "fullEnd": 1120,
                        "start": 1116,
                        "end": 1120,
                        "fullWidth": 4,
                        "width": 4,
                        "text": "fin3",
                        "value": "fin3",
                        "valueText": "fin3"
                    },
                    "operatorToken": {
                        "kind": "ExclamationEqualsEqualsToken",
                        "fullStart": 1120,
                        "fullEnd": 1123,
                        "start": 1120,
                        "end": 1123,
                        "fullWidth": 3,
                        "width": 3,
                        "text": "!==",
                        "value": "!==",
                        "valueText": "!=="
                    },
                    "right": {
                        "kind": "NumericLiteral",
                        "fullStart": 1123,
                        "fullEnd": 1124,
                        "start": 1123,
                        "end": 1124,
                        "fullWidth": 1,
                        "width": 1,
                        "text": "1",
                        "value": 1,
                        "valueText": "1"
                    }
                },
                "closeParenToken": {
                    "kind": "CloseParenToken",
                    "fullStart": 1124,
                    "fullEnd": 1125,
                    "start": 1124,
                    "end": 1125,
                    "fullWidth": 1,
                    "width": 1,
                    "text": ")",
                    "value": ")",
                    "valueText": ")"
                },
                "statement": {
                    "kind": "Block",
                    "fullStart": 1125,
                    "fullEnd": 1182,
                    "start": 1125,
                    "end": 1181,
                    "fullWidth": 57,
                    "width": 56,
                    "openBraceToken": {
                        "kind": "OpenBraceToken",
                        "fullStart": 1125,
                        "fullEnd": 1127,
                        "start": 1125,
                        "end": 1126,
                        "fullWidth": 2,
                        "width": 1,
                        "text": "{",
                        "value": "{",
                        "valueText": "{",
                        "hasTrailingTrivia": true,
                        "hasTrailingNewLine": true,
                        "trailingTrivia": [
                            {
                                "kind": "NewLineTrivia",
                                "text": "\n"
                            }
                        ]
                    },
                    "statements": [
                        {
                            "kind": "ExpressionStatement",
                            "fullStart": 1127,
                            "fullEnd": 1180,
                            "start": 1129,
                            "end": 1179,
                            "fullWidth": 53,
                            "width": 50,
                            "expression": {
                                "kind": "InvocationExpression",
                                "fullStart": 1127,
                                "fullEnd": 1178,
                                "start": 1129,
                                "end": 1178,
                                "fullWidth": 51,
                                "width": 49,
                                "expression": {
                                    "kind": "IdentifierName",
                                    "fullStart": 1127,
                                    "fullEnd": 1135,
                                    "start": 1129,
                                    "end": 1135,
                                    "fullWidth": 8,
                                    "width": 6,
                                    "text": "$ERROR",
                                    "value": "$ERROR",
                                    "valueText": "$ERROR",
                                    "hasLeadingTrivia": true,
                                    "leadingTrivia": [
                                        {
                                            "kind": "WhitespaceTrivia",
                                            "text": "  "
                                        }
                                    ]
                                },
                                "argumentList": {
                                    "kind": "ArgumentList",
                                    "fullStart": 1135,
                                    "fullEnd": 1178,
                                    "start": 1135,
                                    "end": 1178,
                                    "fullWidth": 43,
                                    "width": 43,
                                    "openParenToken": {
                                        "kind": "OpenParenToken",
                                        "fullStart": 1135,
                                        "fullEnd": 1136,
                                        "start": 1135,
                                        "end": 1136,
                                        "fullWidth": 1,
                                        "width": 1,
                                        "text": "(",
                                        "value": "(",
                                        "valueText": "("
                                    },
                                    "arguments": [
                                        {
                                            "kind": "StringLiteral",
                                            "fullStart": 1136,
                                            "fullEnd": 1177,
                                            "start": 1136,
                                            "end": 1177,
                                            "fullWidth": 41,
                                            "width": 41,
                                            "text": "'#3.1: \"finally\" block must be evaluated'",
                                            "value": "#3.1: \"finally\" block must be evaluated",
                                            "valueText": "#3.1: \"finally\" block must be evaluated"
                                        }
                                    ],
                                    "closeParenToken": {
                                        "kind": "CloseParenToken",
                                        "fullStart": 1177,
                                        "fullEnd": 1178,
                                        "start": 1177,
                                        "end": 1178,
                                        "fullWidth": 1,
                                        "width": 1,
                                        "text": ")",
                                        "value": ")",
                                        "valueText": ")"
                                    }
                                }
                            },
                            "semicolonToken": {
                                "kind": "SemicolonToken",
                                "fullStart": 1178,
                                "fullEnd": 1180,
                                "start": 1178,
                                "end": 1179,
                                "fullWidth": 2,
                                "width": 1,
                                "text": ";",
                                "value": ";",
                                "valueText": ";",
                                "hasTrailingTrivia": true,
                                "hasTrailingNewLine": true,
                                "trailingTrivia": [
                                    {
                                        "kind": "NewLineTrivia",
                                        "text": "\n"
                                    }
                                ]
                            }
                        }
                    ],
                    "closeBraceToken": {
                        "kind": "CloseBraceToken",
                        "fullStart": 1180,
                        "fullEnd": 1182,
                        "start": 1180,
                        "end": 1181,
                        "fullWidth": 2,
                        "width": 1,
                        "text": "}",
                        "value": "}",
                        "valueText": "}",
                        "hasTrailingTrivia": true,
                        "hasTrailingNewLine": true,
                        "trailingTrivia": [
                            {
                                "kind": "NewLineTrivia",
                                "text": "\n"
                            }
                        ]
                    }
                }
            },
            {
                "kind": "IfStatement",
                "fullStart": 1182,
                "fullEnd": 1262,
                "start": 1182,
                "end": 1261,
                "fullWidth": 80,
                "width": 79,
                "ifKeyword": {
                    "kind": "IfKeyword",
                    "fullStart": 1182,
                    "fullEnd": 1184,
                    "start": 1182,
                    "end": 1184,
                    "fullWidth": 2,
                    "width": 2,
                    "text": "if",
                    "value": "if",
                    "valueText": "if"
                },
                "openParenToken": {
                    "kind": "OpenParenToken",
                    "fullStart": 1184,
                    "fullEnd": 1185,
                    "start": 1184,
                    "end": 1185,
                    "fullWidth": 1,
                    "width": 1,
                    "text": "(",
                    "value": "(",
                    "valueText": "("
                },
                "condition": {
                    "kind": "NotEqualsExpression",
                    "fullStart": 1185,
                    "fullEnd": 1191,
                    "start": 1185,
                    "end": 1191,
                    "fullWidth": 6,
                    "width": 6,
                    "left": {
                        "kind": "IdentifierName",
                        "fullStart": 1185,
                        "fullEnd": 1187,
                        "start": 1185,
                        "end": 1187,
                        "fullWidth": 2,
                        "width": 2,
                        "text": "c3",
                        "value": "c3",
                        "valueText": "c3"
                    },
                    "operatorToken": {
                        "kind": "ExclamationEqualsEqualsToken",
                        "fullStart": 1187,
                        "fullEnd": 1190,
                        "start": 1187,
                        "end": 1190,
                        "fullWidth": 3,
                        "width": 3,
                        "text": "!==",
                        "value": "!==",
                        "valueText": "!=="
                    },
                    "right": {
                        "kind": "NumericLiteral",
                        "fullStart": 1190,
                        "fullEnd": 1191,
                        "start": 1190,
                        "end": 1191,
                        "fullWidth": 1,
                        "width": 1,
                        "text": "1",
                        "value": 1,
                        "valueText": "1"
                    }
                },
                "closeParenToken": {
                    "kind": "CloseParenToken",
                    "fullStart": 1191,
                    "fullEnd": 1192,
                    "start": 1191,
                    "end": 1192,
                    "fullWidth": 1,
                    "width": 1,
                    "text": ")",
                    "value": ")",
                    "valueText": ")"
                },
                "statement": {
                    "kind": "Block",
                    "fullStart": 1192,
                    "fullEnd": 1262,
                    "start": 1192,
                    "end": 1261,
                    "fullWidth": 70,
                    "width": 69,
                    "openBraceToken": {
                        "kind": "OpenBraceToken",
                        "fullStart": 1192,
                        "fullEnd": 1194,
                        "start": 1192,
                        "end": 1193,
                        "fullWidth": 2,
                        "width": 1,
                        "text": "{",
                        "value": "{",
                        "valueText": "{",
                        "hasTrailingTrivia": true,
                        "hasTrailingNewLine": true,
                        "trailingTrivia": [
                            {
                                "kind": "NewLineTrivia",
                                "text": "\n"
                            }
                        ]
                    },
                    "statements": [
                        {
                            "kind": "ExpressionStatement",
                            "fullStart": 1194,
                            "fullEnd": 1260,
                            "start": 1196,
                            "end": 1259,
                            "fullWidth": 66,
                            "width": 63,
                            "expression": {
                                "kind": "InvocationExpression",
                                "fullStart": 1194,
                                "fullEnd": 1258,
                                "start": 1196,
                                "end": 1258,
                                "fullWidth": 64,
                                "width": 62,
                                "expression": {
                                    "kind": "IdentifierName",
                                    "fullStart": 1194,
                                    "fullEnd": 1202,
                                    "start": 1196,
                                    "end": 1202,
                                    "fullWidth": 8,
                                    "width": 6,
                                    "text": "$ERROR",
                                    "value": "$ERROR",
                                    "valueText": "$ERROR",
                                    "hasLeadingTrivia": true,
                                    "leadingTrivia": [
                                        {
                                            "kind": "WhitespaceTrivia",
                                            "text": "  "
                                        }
                                    ]
                                },
                                "argumentList": {
                                    "kind": "ArgumentList",
                                    "fullStart": 1202,
                                    "fullEnd": 1258,
                                    "start": 1202,
                                    "end": 1258,
                                    "fullWidth": 56,
                                    "width": 56,
                                    "openParenToken": {
                                        "kind": "OpenParenToken",
                                        "fullStart": 1202,
                                        "fullEnd": 1203,
                                        "start": 1202,
                                        "end": 1203,
                                        "fullWidth": 1,
                                        "width": 1,
                                        "text": "(",
                                        "value": "(",
                                        "valueText": "("
                                    },
                                    "arguments": [
                                        {
                                            "kind": "StringLiteral",
                                            "fullStart": 1203,
                                            "fullEnd": 1257,
                                            "start": 1203,
                                            "end": 1257,
                                            "fullWidth": 54,
                                            "width": 54,
                                            "text": "'#3.2: \"try catch finally{break}\" must work correctly'",
                                            "value": "#3.2: \"try catch finally{break}\" must work correctly",
                                            "valueText": "#3.2: \"try catch finally{break}\" must work correctly"
                                        }
                                    ],
                                    "closeParenToken": {
                                        "kind": "CloseParenToken",
                                        "fullStart": 1257,
                                        "fullEnd": 1258,
                                        "start": 1257,
                                        "end": 1258,
                                        "fullWidth": 1,
                                        "width": 1,
                                        "text": ")",
                                        "value": ")",
                                        "valueText": ")"
                                    }
                                }
                            },
                            "semicolonToken": {
                                "kind": "SemicolonToken",
                                "fullStart": 1258,
                                "fullEnd": 1260,
                                "start": 1258,
                                "end": 1259,
                                "fullWidth": 2,
                                "width": 1,
                                "text": ";",
                                "value": ";",
                                "valueText": ";",
                                "hasTrailingTrivia": true,
                                "hasTrailingNewLine": true,
                                "trailingTrivia": [
                                    {
                                        "kind": "NewLineTrivia",
                                        "text": "\n"
                                    }
                                ]
                            }
                        }
                    ],
                    "closeBraceToken": {
                        "kind": "CloseBraceToken",
                        "fullStart": 1260,
                        "fullEnd": 1262,
                        "start": 1260,
                        "end": 1261,
                        "fullWidth": 2,
                        "width": 1,
                        "text": "}",
                        "value": "}",
                        "valueText": "}",
                        "hasTrailingTrivia": true,
                        "hasTrailingNewLine": true,
                        "trailingTrivia": [
                            {
                                "kind": "NewLineTrivia",
                                "text": "\n"
                            }
                        ]
                    }
                }
            },
            {
                "kind": "VariableStatement",
                "fullStart": 1262,
                "fullEnd": 1291,
                "start": 1274,
                "end": 1290,
                "fullWidth": 29,
                "width": 16,
                "modifiers": [],
                "variableDeclaration": {
                    "kind": "VariableDeclaration",
                    "fullStart": 1262,
                    "fullEnd": 1289,
                    "start": 1274,
                    "end": 1289,
                    "fullWidth": 27,
                    "width": 15,
                    "varKeyword": {
                        "kind": "VarKeyword",
                        "fullStart": 1262,
                        "fullEnd": 1278,
                        "start": 1274,
                        "end": 1277,
                        "fullWidth": 16,
                        "width": 3,
                        "text": "var",
                        "value": "var",
                        "valueText": "var",
                        "hasLeadingTrivia": true,
                        "hasLeadingComment": true,
                        "hasLeadingNewLine": true,
                        "hasTrailingTrivia": true,
                        "leadingTrivia": [
                            {
                                "kind": "NewLineTrivia",
                                "text": "\n"
                            },
                            {
                                "kind": "SingleLineCommentTrivia",
                                "text": "// CHECK#4"
                            },
                            {
                                "kind": "NewLineTrivia",
                                "text": "\n"
                            }
                        ],
                        "trailingTrivia": [
                            {
                                "kind": "WhitespaceTrivia",
                                "text": " "
                            }
                        ]
                    },
                    "variableDeclarators": [
                        {
                            "kind": "VariableDeclarator",
                            "fullStart": 1278,
                            "fullEnd": 1282,
                            "start": 1278,
                            "end": 1282,
                            "fullWidth": 4,
<<<<<<< HEAD
                            "width": 4,
                            "identifier": {
=======
                            "propertyName": {
>>>>>>> 85e84683
                                "kind": "IdentifierName",
                                "fullStart": 1278,
                                "fullEnd": 1280,
                                "start": 1278,
                                "end": 1280,
                                "fullWidth": 2,
                                "width": 2,
                                "text": "c4",
                                "value": "c4",
                                "valueText": "c4"
                            },
                            "equalsValueClause": {
                                "kind": "EqualsValueClause",
                                "fullStart": 1280,
                                "fullEnd": 1282,
                                "start": 1280,
                                "end": 1282,
                                "fullWidth": 2,
                                "width": 2,
                                "equalsToken": {
                                    "kind": "EqualsToken",
                                    "fullStart": 1280,
                                    "fullEnd": 1281,
                                    "start": 1280,
                                    "end": 1281,
                                    "fullWidth": 1,
                                    "width": 1,
                                    "text": "=",
                                    "value": "=",
                                    "valueText": "="
                                },
                                "value": {
                                    "kind": "NumericLiteral",
                                    "fullStart": 1281,
                                    "fullEnd": 1282,
                                    "start": 1281,
                                    "end": 1282,
                                    "fullWidth": 1,
                                    "width": 1,
                                    "text": "0",
                                    "value": 0,
                                    "valueText": "0"
                                }
                            }
                        },
                        {
                            "kind": "CommaToken",
                            "fullStart": 1282,
                            "fullEnd": 1283,
                            "start": 1282,
                            "end": 1283,
                            "fullWidth": 1,
                            "width": 1,
                            "text": ",",
                            "value": ",",
                            "valueText": ","
                        },
                        {
                            "kind": "VariableDeclarator",
                            "fullStart": 1283,
                            "fullEnd": 1289,
                            "start": 1283,
                            "end": 1289,
                            "fullWidth": 6,
<<<<<<< HEAD
                            "width": 6,
                            "identifier": {
=======
                            "propertyName": {
>>>>>>> 85e84683
                                "kind": "IdentifierName",
                                "fullStart": 1283,
                                "fullEnd": 1287,
                                "start": 1283,
                                "end": 1287,
                                "fullWidth": 4,
                                "width": 4,
                                "text": "fin4",
                                "value": "fin4",
                                "valueText": "fin4"
                            },
                            "equalsValueClause": {
                                "kind": "EqualsValueClause",
                                "fullStart": 1287,
                                "fullEnd": 1289,
                                "start": 1287,
                                "end": 1289,
                                "fullWidth": 2,
                                "width": 2,
                                "equalsToken": {
                                    "kind": "EqualsToken",
                                    "fullStart": 1287,
                                    "fullEnd": 1288,
                                    "start": 1287,
                                    "end": 1288,
                                    "fullWidth": 1,
                                    "width": 1,
                                    "text": "=",
                                    "value": "=",
                                    "valueText": "="
                                },
                                "value": {
                                    "kind": "NumericLiteral",
                                    "fullStart": 1288,
                                    "fullEnd": 1289,
                                    "start": 1288,
                                    "end": 1289,
                                    "fullWidth": 1,
                                    "width": 1,
                                    "text": "0",
                                    "value": 0,
                                    "valueText": "0"
                                }
                            }
                        }
                    ]
                },
                "semicolonToken": {
                    "kind": "SemicolonToken",
                    "fullStart": 1289,
                    "fullEnd": 1291,
                    "start": 1289,
                    "end": 1290,
                    "fullWidth": 2,
                    "width": 1,
                    "text": ";",
                    "value": ";",
                    "valueText": ";",
                    "hasTrailingTrivia": true,
                    "hasTrailingNewLine": true,
                    "trailingTrivia": [
                        {
                            "kind": "NewLineTrivia",
                            "text": "\n"
                        }
                    ]
                }
            },
            {
                "kind": "DoStatement",
                "fullStart": 1291,
                "fullEnd": 1390,
                "start": 1291,
                "end": 1389,
                "fullWidth": 99,
                "width": 98,
                "doKeyword": {
                    "kind": "DoKeyword",
                    "fullStart": 1291,
                    "fullEnd": 1293,
                    "start": 1291,
                    "end": 1293,
                    "fullWidth": 2,
                    "width": 2,
                    "text": "do",
                    "value": "do",
                    "valueText": "do"
                },
                "statement": {
                    "kind": "Block",
                    "fullStart": 1293,
                    "fullEnd": 1377,
                    "start": 1293,
                    "end": 1376,
                    "fullWidth": 84,
                    "width": 83,
                    "openBraceToken": {
                        "kind": "OpenBraceToken",
                        "fullStart": 1293,
                        "fullEnd": 1295,
                        "start": 1293,
                        "end": 1294,
                        "fullWidth": 2,
                        "width": 1,
                        "text": "{",
                        "value": "{",
                        "valueText": "{",
                        "hasTrailingTrivia": true,
                        "hasTrailingNewLine": true,
                        "trailingTrivia": [
                            {
                                "kind": "NewLineTrivia",
                                "text": "\n"
                            }
                        ]
                    },
                    "statements": [
                        {
                            "kind": "TryStatement",
                            "fullStart": 1295,
                            "fullEnd": 1355,
                            "start": 1297,
                            "end": 1354,
                            "fullWidth": 60,
                            "width": 57,
                            "tryKeyword": {
                                "kind": "TryKeyword",
                                "fullStart": 1295,
                                "fullEnd": 1300,
                                "start": 1297,
                                "end": 1300,
                                "fullWidth": 5,
                                "width": 3,
                                "text": "try",
                                "value": "try",
                                "valueText": "try",
                                "hasLeadingTrivia": true,
                                "leadingTrivia": [
                                    {
                                        "kind": "WhitespaceTrivia",
                                        "text": "  "
                                    }
                                ]
                            },
                            "block": {
                                "kind": "Block",
                                "fullStart": 1300,
                                "fullEnd": 1328,
                                "start": 1300,
                                "end": 1327,
                                "fullWidth": 28,
                                "width": 27,
                                "openBraceToken": {
                                    "kind": "OpenBraceToken",
                                    "fullStart": 1300,
                                    "fullEnd": 1302,
                                    "start": 1300,
                                    "end": 1301,
                                    "fullWidth": 2,
                                    "width": 1,
                                    "text": "{",
                                    "value": "{",
                                    "valueText": "{",
                                    "hasTrailingTrivia": true,
                                    "hasTrailingNewLine": true,
                                    "trailingTrivia": [
                                        {
                                            "kind": "NewLineTrivia",
                                            "text": "\n"
                                        }
                                    ]
                                },
                                "statements": [
                                    {
                                        "kind": "ExpressionStatement",
                                        "fullStart": 1302,
                                        "fullEnd": 1313,
                                        "start": 1306,
                                        "end": 1312,
                                        "fullWidth": 11,
                                        "width": 6,
                                        "expression": {
                                            "kind": "AddAssignmentExpression",
                                            "fullStart": 1302,
                                            "fullEnd": 1311,
                                            "start": 1306,
                                            "end": 1311,
                                            "fullWidth": 9,
                                            "width": 5,
                                            "left": {
                                                "kind": "IdentifierName",
                                                "fullStart": 1302,
                                                "fullEnd": 1308,
                                                "start": 1306,
                                                "end": 1308,
                                                "fullWidth": 6,
                                                "width": 2,
                                                "text": "c4",
                                                "value": "c4",
                                                "valueText": "c4",
                                                "hasLeadingTrivia": true,
                                                "leadingTrivia": [
                                                    {
                                                        "kind": "WhitespaceTrivia",
                                                        "text": "    "
                                                    }
                                                ]
                                            },
                                            "operatorToken": {
                                                "kind": "PlusEqualsToken",
                                                "fullStart": 1308,
                                                "fullEnd": 1310,
                                                "start": 1308,
                                                "end": 1310,
                                                "fullWidth": 2,
                                                "width": 2,
                                                "text": "+=",
                                                "value": "+=",
                                                "valueText": "+="
                                            },
                                            "right": {
                                                "kind": "NumericLiteral",
                                                "fullStart": 1310,
                                                "fullEnd": 1311,
                                                "start": 1310,
                                                "end": 1311,
                                                "fullWidth": 1,
                                                "width": 1,
                                                "text": "1",
                                                "value": 1,
                                                "valueText": "1"
                                            }
                                        },
                                        "semicolonToken": {
                                            "kind": "SemicolonToken",
                                            "fullStart": 1311,
                                            "fullEnd": 1313,
                                            "start": 1311,
                                            "end": 1312,
                                            "fullWidth": 2,
                                            "width": 1,
                                            "text": ";",
                                            "value": ";",
                                            "valueText": ";",
                                            "hasTrailingTrivia": true,
                                            "hasTrailingNewLine": true,
                                            "trailingTrivia": [
                                                {
                                                    "kind": "NewLineTrivia",
                                                    "text": "\n"
                                                }
                                            ]
                                        }
                                    },
                                    {
                                        "kind": "BreakStatement",
                                        "fullStart": 1313,
                                        "fullEnd": 1324,
                                        "start": 1317,
                                        "end": 1323,
                                        "fullWidth": 11,
                                        "width": 6,
                                        "breakKeyword": {
                                            "kind": "BreakKeyword",
                                            "fullStart": 1313,
                                            "fullEnd": 1322,
                                            "start": 1317,
                                            "end": 1322,
                                            "fullWidth": 9,
                                            "width": 5,
                                            "text": "break",
                                            "value": "break",
                                            "valueText": "break",
                                            "hasLeadingTrivia": true,
                                            "leadingTrivia": [
                                                {
                                                    "kind": "WhitespaceTrivia",
                                                    "text": "    "
                                                }
                                            ]
                                        },
                                        "semicolonToken": {
                                            "kind": "SemicolonToken",
                                            "fullStart": 1322,
                                            "fullEnd": 1324,
                                            "start": 1322,
                                            "end": 1323,
                                            "fullWidth": 2,
                                            "width": 1,
                                            "text": ";",
                                            "value": ";",
                                            "valueText": ";",
                                            "hasTrailingTrivia": true,
                                            "hasTrailingNewLine": true,
                                            "trailingTrivia": [
                                                {
                                                    "kind": "NewLineTrivia",
                                                    "text": "\n"
                                                }
                                            ]
                                        }
                                    }
                                ],
                                "closeBraceToken": {
                                    "kind": "CloseBraceToken",
                                    "fullStart": 1324,
                                    "fullEnd": 1328,
                                    "start": 1326,
                                    "end": 1327,
                                    "fullWidth": 4,
                                    "width": 1,
                                    "text": "}",
                                    "value": "}",
                                    "valueText": "}",
                                    "hasLeadingTrivia": true,
                                    "hasTrailingTrivia": true,
                                    "hasTrailingNewLine": true,
                                    "leadingTrivia": [
                                        {
                                            "kind": "WhitespaceTrivia",
                                            "text": "  "
                                        }
                                    ],
                                    "trailingTrivia": [
                                        {
                                            "kind": "NewLineTrivia",
                                            "text": "\n"
                                        }
                                    ]
                                }
                            },
                            "finallyClause": {
                                "kind": "FinallyClause",
                                "fullStart": 1328,
                                "fullEnd": 1355,
                                "start": 1330,
                                "end": 1354,
                                "fullWidth": 27,
                                "width": 24,
                                "finallyKeyword": {
                                    "kind": "FinallyKeyword",
                                    "fullStart": 1328,
                                    "fullEnd": 1337,
                                    "start": 1330,
                                    "end": 1337,
                                    "fullWidth": 9,
                                    "width": 7,
                                    "text": "finally",
                                    "value": "finally",
                                    "valueText": "finally",
                                    "hasLeadingTrivia": true,
                                    "leadingTrivia": [
                                        {
                                            "kind": "WhitespaceTrivia",
                                            "text": "  "
                                        }
                                    ]
                                },
                                "block": {
                                    "kind": "Block",
                                    "fullStart": 1337,
                                    "fullEnd": 1355,
                                    "start": 1337,
                                    "end": 1354,
                                    "fullWidth": 18,
                                    "width": 17,
                                    "openBraceToken": {
                                        "kind": "OpenBraceToken",
                                        "fullStart": 1337,
                                        "fullEnd": 1339,
                                        "start": 1337,
                                        "end": 1338,
                                        "fullWidth": 2,
                                        "width": 1,
                                        "text": "{",
                                        "value": "{",
                                        "valueText": "{",
                                        "hasTrailingTrivia": true,
                                        "hasTrailingNewLine": true,
                                        "trailingTrivia": [
                                            {
                                                "kind": "NewLineTrivia",
                                                "text": "\n"
                                            }
                                        ]
                                    },
                                    "statements": [
                                        {
                                            "kind": "ExpressionStatement",
                                            "fullStart": 1339,
                                            "fullEnd": 1351,
                                            "start": 1343,
                                            "end": 1350,
                                            "fullWidth": 12,
                                            "width": 7,
                                            "expression": {
                                                "kind": "AssignmentExpression",
                                                "fullStart": 1339,
                                                "fullEnd": 1349,
                                                "start": 1343,
                                                "end": 1349,
                                                "fullWidth": 10,
                                                "width": 6,
                                                "left": {
                                                    "kind": "IdentifierName",
                                                    "fullStart": 1339,
                                                    "fullEnd": 1347,
                                                    "start": 1343,
                                                    "end": 1347,
                                                    "fullWidth": 8,
                                                    "width": 4,
                                                    "text": "fin4",
                                                    "value": "fin4",
                                                    "valueText": "fin4",
                                                    "hasLeadingTrivia": true,
                                                    "leadingTrivia": [
                                                        {
                                                            "kind": "WhitespaceTrivia",
                                                            "text": "    "
                                                        }
                                                    ]
                                                },
                                                "operatorToken": {
                                                    "kind": "EqualsToken",
                                                    "fullStart": 1347,
                                                    "fullEnd": 1348,
                                                    "start": 1347,
                                                    "end": 1348,
                                                    "fullWidth": 1,
                                                    "width": 1,
                                                    "text": "=",
                                                    "value": "=",
                                                    "valueText": "="
                                                },
                                                "right": {
                                                    "kind": "NumericLiteral",
                                                    "fullStart": 1348,
                                                    "fullEnd": 1349,
                                                    "start": 1348,
                                                    "end": 1349,
                                                    "fullWidth": 1,
                                                    "width": 1,
                                                    "text": "1",
                                                    "value": 1,
                                                    "valueText": "1"
                                                }
                                            },
                                            "semicolonToken": {
                                                "kind": "SemicolonToken",
                                                "fullStart": 1349,
                                                "fullEnd": 1351,
                                                "start": 1349,
                                                "end": 1350,
                                                "fullWidth": 2,
                                                "width": 1,
                                                "text": ";",
                                                "value": ";",
                                                "valueText": ";",
                                                "hasTrailingTrivia": true,
                                                "hasTrailingNewLine": true,
                                                "trailingTrivia": [
                                                    {
                                                        "kind": "NewLineTrivia",
                                                        "text": "\n"
                                                    }
                                                ]
                                            }
                                        }
                                    ],
                                    "closeBraceToken": {
                                        "kind": "CloseBraceToken",
                                        "fullStart": 1351,
                                        "fullEnd": 1355,
                                        "start": 1353,
                                        "end": 1354,
                                        "fullWidth": 4,
                                        "width": 1,
                                        "text": "}",
                                        "value": "}",
                                        "valueText": "}",
                                        "hasLeadingTrivia": true,
                                        "hasTrailingTrivia": true,
                                        "hasTrailingNewLine": true,
                                        "leadingTrivia": [
                                            {
                                                "kind": "WhitespaceTrivia",
                                                "text": "  "
                                            }
                                        ],
                                        "trailingTrivia": [
                                            {
                                                "kind": "NewLineTrivia",
                                                "text": "\n"
                                            }
                                        ]
                                    }
                                }
                            }
                        },
                        {
                            "kind": "ExpressionStatement",
                            "fullStart": 1355,
                            "fullEnd": 1366,
                            "start": 1357,
                            "end": 1365,
                            "fullWidth": 11,
                            "width": 8,
                            "expression": {
                                "kind": "AssignmentExpression",
                                "fullStart": 1355,
                                "fullEnd": 1364,
                                "start": 1357,
                                "end": 1364,
                                "fullWidth": 9,
                                "width": 7,
                                "left": {
                                    "kind": "IdentifierName",
                                    "fullStart": 1355,
                                    "fullEnd": 1361,
                                    "start": 1357,
                                    "end": 1361,
                                    "fullWidth": 6,
                                    "width": 4,
                                    "text": "fin4",
                                    "value": "fin4",
                                    "valueText": "fin4",
                                    "hasLeadingTrivia": true,
                                    "leadingTrivia": [
                                        {
                                            "kind": "WhitespaceTrivia",
                                            "text": "  "
                                        }
                                    ]
                                },
                                "operatorToken": {
                                    "kind": "EqualsToken",
                                    "fullStart": 1361,
                                    "fullEnd": 1362,
                                    "start": 1361,
                                    "end": 1362,
                                    "fullWidth": 1,
                                    "width": 1,
                                    "text": "=",
                                    "value": "=",
                                    "valueText": "="
                                },
                                "right": {
                                    "kind": "NegateExpression",
                                    "fullStart": 1362,
                                    "fullEnd": 1364,
                                    "start": 1362,
                                    "end": 1364,
                                    "fullWidth": 2,
                                    "width": 2,
                                    "operatorToken": {
                                        "kind": "MinusToken",
                                        "fullStart": 1362,
                                        "fullEnd": 1363,
                                        "start": 1362,
                                        "end": 1363,
                                        "fullWidth": 1,
                                        "width": 1,
                                        "text": "-",
                                        "value": "-",
                                        "valueText": "-"
                                    },
                                    "operand": {
                                        "kind": "NumericLiteral",
                                        "fullStart": 1363,
                                        "fullEnd": 1364,
                                        "start": 1363,
                                        "end": 1364,
                                        "fullWidth": 1,
                                        "width": 1,
                                        "text": "1",
                                        "value": 1,
                                        "valueText": "1"
                                    }
                                }
                            },
                            "semicolonToken": {
                                "kind": "SemicolonToken",
                                "fullStart": 1364,
                                "fullEnd": 1366,
                                "start": 1364,
                                "end": 1365,
                                "fullWidth": 2,
                                "width": 1,
                                "text": ";",
                                "value": ";",
                                "valueText": ";",
                                "hasTrailingTrivia": true,
                                "hasTrailingNewLine": true,
                                "trailingTrivia": [
                                    {
                                        "kind": "NewLineTrivia",
                                        "text": "\n"
                                    }
                                ]
                            }
                        },
                        {
                            "kind": "ExpressionStatement",
                            "fullStart": 1366,
                            "fullEnd": 1375,
                            "start": 1368,
                            "end": 1374,
                            "fullWidth": 9,
                            "width": 6,
                            "expression": {
                                "kind": "AddAssignmentExpression",
                                "fullStart": 1366,
                                "fullEnd": 1373,
                                "start": 1368,
                                "end": 1373,
                                "fullWidth": 7,
                                "width": 5,
                                "left": {
                                    "kind": "IdentifierName",
                                    "fullStart": 1366,
                                    "fullEnd": 1370,
                                    "start": 1368,
                                    "end": 1370,
                                    "fullWidth": 4,
                                    "width": 2,
                                    "text": "c4",
                                    "value": "c4",
                                    "valueText": "c4",
                                    "hasLeadingTrivia": true,
                                    "leadingTrivia": [
                                        {
                                            "kind": "WhitespaceTrivia",
                                            "text": "  "
                                        }
                                    ]
                                },
                                "operatorToken": {
                                    "kind": "PlusEqualsToken",
                                    "fullStart": 1370,
                                    "fullEnd": 1372,
                                    "start": 1370,
                                    "end": 1372,
                                    "fullWidth": 2,
                                    "width": 2,
                                    "text": "+=",
                                    "value": "+=",
                                    "valueText": "+="
                                },
                                "right": {
                                    "kind": "NumericLiteral",
                                    "fullStart": 1372,
                                    "fullEnd": 1373,
                                    "start": 1372,
                                    "end": 1373,
                                    "fullWidth": 1,
                                    "width": 1,
                                    "text": "2",
                                    "value": 2,
                                    "valueText": "2"
                                }
                            },
                            "semicolonToken": {
                                "kind": "SemicolonToken",
                                "fullStart": 1373,
                                "fullEnd": 1375,
                                "start": 1373,
                                "end": 1374,
                                "fullWidth": 2,
                                "width": 1,
                                "text": ";",
                                "value": ";",
                                "valueText": ";",
                                "hasTrailingTrivia": true,
                                "hasTrailingNewLine": true,
                                "trailingTrivia": [
                                    {
                                        "kind": "NewLineTrivia",
                                        "text": "\n"
                                    }
                                ]
                            }
                        }
                    ],
                    "closeBraceToken": {
                        "kind": "CloseBraceToken",
                        "fullStart": 1375,
                        "fullEnd": 1377,
                        "start": 1375,
                        "end": 1376,
                        "fullWidth": 2,
                        "width": 1,
                        "text": "}",
                        "value": "}",
                        "valueText": "}",
                        "hasTrailingTrivia": true,
                        "hasTrailingNewLine": true,
                        "trailingTrivia": [
                            {
                                "kind": "NewLineTrivia",
                                "text": "\n"
                            }
                        ]
                    }
                },
                "whileKeyword": {
                    "kind": "WhileKeyword",
                    "fullStart": 1377,
                    "fullEnd": 1382,
                    "start": 1377,
                    "end": 1382,
                    "fullWidth": 5,
                    "width": 5,
                    "text": "while",
                    "value": "while",
                    "valueText": "while"
                },
                "openParenToken": {
                    "kind": "OpenParenToken",
                    "fullStart": 1382,
                    "fullEnd": 1383,
                    "start": 1382,
                    "end": 1383,
                    "fullWidth": 1,
                    "width": 1,
                    "text": "(",
                    "value": "(",
                    "valueText": "("
                },
                "condition": {
                    "kind": "LessThanExpression",
                    "fullStart": 1383,
                    "fullEnd": 1387,
                    "start": 1383,
                    "end": 1387,
                    "fullWidth": 4,
                    "width": 4,
                    "left": {
                        "kind": "IdentifierName",
                        "fullStart": 1383,
                        "fullEnd": 1385,
                        "start": 1383,
                        "end": 1385,
                        "fullWidth": 2,
                        "width": 2,
                        "text": "c4",
                        "value": "c4",
                        "valueText": "c4"
                    },
                    "operatorToken": {
                        "kind": "LessThanToken",
                        "fullStart": 1385,
                        "fullEnd": 1386,
                        "start": 1385,
                        "end": 1386,
                        "fullWidth": 1,
                        "width": 1,
                        "text": "<",
                        "value": "<",
                        "valueText": "<"
                    },
                    "right": {
                        "kind": "NumericLiteral",
                        "fullStart": 1386,
                        "fullEnd": 1387,
                        "start": 1386,
                        "end": 1387,
                        "fullWidth": 1,
                        "width": 1,
                        "text": "2",
                        "value": 2,
                        "valueText": "2"
                    }
                },
                "closeParenToken": {
                    "kind": "CloseParenToken",
                    "fullStart": 1387,
                    "fullEnd": 1388,
                    "start": 1387,
                    "end": 1388,
                    "fullWidth": 1,
                    "width": 1,
                    "text": ")",
                    "value": ")",
                    "valueText": ")"
                },
                "semicolonToken": {
                    "kind": "SemicolonToken",
                    "fullStart": 1388,
                    "fullEnd": 1390,
                    "start": 1388,
                    "end": 1389,
                    "fullWidth": 2,
                    "width": 1,
                    "text": ";",
                    "value": ";",
                    "valueText": ";",
                    "hasTrailingTrivia": true,
                    "hasTrailingNewLine": true,
                    "trailingTrivia": [
                        {
                            "kind": "NewLineTrivia",
                            "text": "\n"
                        }
                    ]
                }
            },
            {
                "kind": "IfStatement",
                "fullStart": 1390,
                "fullEnd": 1459,
                "start": 1390,
                "end": 1458,
                "fullWidth": 69,
                "width": 68,
                "ifKeyword": {
                    "kind": "IfKeyword",
                    "fullStart": 1390,
                    "fullEnd": 1392,
                    "start": 1390,
                    "end": 1392,
                    "fullWidth": 2,
                    "width": 2,
                    "text": "if",
                    "value": "if",
                    "valueText": "if"
                },
                "openParenToken": {
                    "kind": "OpenParenToken",
                    "fullStart": 1392,
                    "fullEnd": 1393,
                    "start": 1392,
                    "end": 1393,
                    "fullWidth": 1,
                    "width": 1,
                    "text": "(",
                    "value": "(",
                    "valueText": "("
                },
                "condition": {
                    "kind": "NotEqualsExpression",
                    "fullStart": 1393,
                    "fullEnd": 1401,
                    "start": 1393,
                    "end": 1401,
                    "fullWidth": 8,
                    "width": 8,
                    "left": {
                        "kind": "IdentifierName",
                        "fullStart": 1393,
                        "fullEnd": 1397,
                        "start": 1393,
                        "end": 1397,
                        "fullWidth": 4,
                        "width": 4,
                        "text": "fin4",
                        "value": "fin4",
                        "valueText": "fin4"
                    },
                    "operatorToken": {
                        "kind": "ExclamationEqualsEqualsToken",
                        "fullStart": 1397,
                        "fullEnd": 1400,
                        "start": 1397,
                        "end": 1400,
                        "fullWidth": 3,
                        "width": 3,
                        "text": "!==",
                        "value": "!==",
                        "valueText": "!=="
                    },
                    "right": {
                        "kind": "NumericLiteral",
                        "fullStart": 1400,
                        "fullEnd": 1401,
                        "start": 1400,
                        "end": 1401,
                        "fullWidth": 1,
                        "width": 1,
                        "text": "1",
                        "value": 1,
                        "valueText": "1"
                    }
                },
                "closeParenToken": {
                    "kind": "CloseParenToken",
                    "fullStart": 1401,
                    "fullEnd": 1402,
                    "start": 1401,
                    "end": 1402,
                    "fullWidth": 1,
                    "width": 1,
                    "text": ")",
                    "value": ")",
                    "valueText": ")"
                },
                "statement": {
                    "kind": "Block",
                    "fullStart": 1402,
                    "fullEnd": 1459,
                    "start": 1402,
                    "end": 1458,
                    "fullWidth": 57,
                    "width": 56,
                    "openBraceToken": {
                        "kind": "OpenBraceToken",
                        "fullStart": 1402,
                        "fullEnd": 1404,
                        "start": 1402,
                        "end": 1403,
                        "fullWidth": 2,
                        "width": 1,
                        "text": "{",
                        "value": "{",
                        "valueText": "{",
                        "hasTrailingTrivia": true,
                        "hasTrailingNewLine": true,
                        "trailingTrivia": [
                            {
                                "kind": "NewLineTrivia",
                                "text": "\n"
                            }
                        ]
                    },
                    "statements": [
                        {
                            "kind": "ExpressionStatement",
                            "fullStart": 1404,
                            "fullEnd": 1457,
                            "start": 1406,
                            "end": 1456,
                            "fullWidth": 53,
                            "width": 50,
                            "expression": {
                                "kind": "InvocationExpression",
                                "fullStart": 1404,
                                "fullEnd": 1455,
                                "start": 1406,
                                "end": 1455,
                                "fullWidth": 51,
                                "width": 49,
                                "expression": {
                                    "kind": "IdentifierName",
                                    "fullStart": 1404,
                                    "fullEnd": 1412,
                                    "start": 1406,
                                    "end": 1412,
                                    "fullWidth": 8,
                                    "width": 6,
                                    "text": "$ERROR",
                                    "value": "$ERROR",
                                    "valueText": "$ERROR",
                                    "hasLeadingTrivia": true,
                                    "leadingTrivia": [
                                        {
                                            "kind": "WhitespaceTrivia",
                                            "text": "  "
                                        }
                                    ]
                                },
                                "argumentList": {
                                    "kind": "ArgumentList",
                                    "fullStart": 1412,
                                    "fullEnd": 1455,
                                    "start": 1412,
                                    "end": 1455,
                                    "fullWidth": 43,
                                    "width": 43,
                                    "openParenToken": {
                                        "kind": "OpenParenToken",
                                        "fullStart": 1412,
                                        "fullEnd": 1413,
                                        "start": 1412,
                                        "end": 1413,
                                        "fullWidth": 1,
                                        "width": 1,
                                        "text": "(",
                                        "value": "(",
                                        "valueText": "("
                                    },
                                    "arguments": [
                                        {
                                            "kind": "StringLiteral",
                                            "fullStart": 1413,
                                            "fullEnd": 1454,
                                            "start": 1413,
                                            "end": 1454,
                                            "fullWidth": 41,
                                            "width": 41,
                                            "text": "'#4.1: \"finally\" block must be evaluated'",
                                            "value": "#4.1: \"finally\" block must be evaluated",
                                            "valueText": "#4.1: \"finally\" block must be evaluated"
                                        }
                                    ],
                                    "closeParenToken": {
                                        "kind": "CloseParenToken",
                                        "fullStart": 1454,
                                        "fullEnd": 1455,
                                        "start": 1454,
                                        "end": 1455,
                                        "fullWidth": 1,
                                        "width": 1,
                                        "text": ")",
                                        "value": ")",
                                        "valueText": ")"
                                    }
                                }
                            },
                            "semicolonToken": {
                                "kind": "SemicolonToken",
                                "fullStart": 1455,
                                "fullEnd": 1457,
                                "start": 1455,
                                "end": 1456,
                                "fullWidth": 2,
                                "width": 1,
                                "text": ";",
                                "value": ";",
                                "valueText": ";",
                                "hasTrailingTrivia": true,
                                "hasTrailingNewLine": true,
                                "trailingTrivia": [
                                    {
                                        "kind": "NewLineTrivia",
                                        "text": "\n"
                                    }
                                ]
                            }
                        }
                    ],
                    "closeBraceToken": {
                        "kind": "CloseBraceToken",
                        "fullStart": 1457,
                        "fullEnd": 1459,
                        "start": 1457,
                        "end": 1458,
                        "fullWidth": 2,
                        "width": 1,
                        "text": "}",
                        "value": "}",
                        "valueText": "}",
                        "hasTrailingTrivia": true,
                        "hasTrailingNewLine": true,
                        "trailingTrivia": [
                            {
                                "kind": "NewLineTrivia",
                                "text": "\n"
                            }
                        ]
                    }
                }
            },
            {
                "kind": "IfStatement",
                "fullStart": 1459,
                "fullEnd": 1533,
                "start": 1459,
                "end": 1532,
                "fullWidth": 74,
                "width": 73,
                "ifKeyword": {
                    "kind": "IfKeyword",
                    "fullStart": 1459,
                    "fullEnd": 1461,
                    "start": 1459,
                    "end": 1461,
                    "fullWidth": 2,
                    "width": 2,
                    "text": "if",
                    "value": "if",
                    "valueText": "if"
                },
                "openParenToken": {
                    "kind": "OpenParenToken",
                    "fullStart": 1461,
                    "fullEnd": 1462,
                    "start": 1461,
                    "end": 1462,
                    "fullWidth": 1,
                    "width": 1,
                    "text": "(",
                    "value": "(",
                    "valueText": "("
                },
                "condition": {
                    "kind": "NotEqualsExpression",
                    "fullStart": 1462,
                    "fullEnd": 1468,
                    "start": 1462,
                    "end": 1468,
                    "fullWidth": 6,
                    "width": 6,
                    "left": {
                        "kind": "IdentifierName",
                        "fullStart": 1462,
                        "fullEnd": 1464,
                        "start": 1462,
                        "end": 1464,
                        "fullWidth": 2,
                        "width": 2,
                        "text": "c4",
                        "value": "c4",
                        "valueText": "c4"
                    },
                    "operatorToken": {
                        "kind": "ExclamationEqualsEqualsToken",
                        "fullStart": 1464,
                        "fullEnd": 1467,
                        "start": 1464,
                        "end": 1467,
                        "fullWidth": 3,
                        "width": 3,
                        "text": "!==",
                        "value": "!==",
                        "valueText": "!=="
                    },
                    "right": {
                        "kind": "NumericLiteral",
                        "fullStart": 1467,
                        "fullEnd": 1468,
                        "start": 1467,
                        "end": 1468,
                        "fullWidth": 1,
                        "width": 1,
                        "text": "1",
                        "value": 1,
                        "valueText": "1"
                    }
                },
                "closeParenToken": {
                    "kind": "CloseParenToken",
                    "fullStart": 1468,
                    "fullEnd": 1469,
                    "start": 1468,
                    "end": 1469,
                    "fullWidth": 1,
                    "width": 1,
                    "text": ")",
                    "value": ")",
                    "valueText": ")"
                },
                "statement": {
                    "kind": "Block",
                    "fullStart": 1469,
                    "fullEnd": 1533,
                    "start": 1469,
                    "end": 1532,
                    "fullWidth": 64,
                    "width": 63,
                    "openBraceToken": {
                        "kind": "OpenBraceToken",
                        "fullStart": 1469,
                        "fullEnd": 1471,
                        "start": 1469,
                        "end": 1470,
                        "fullWidth": 2,
                        "width": 1,
                        "text": "{",
                        "value": "{",
                        "valueText": "{",
                        "hasTrailingTrivia": true,
                        "hasTrailingNewLine": true,
                        "trailingTrivia": [
                            {
                                "kind": "NewLineTrivia",
                                "text": "\n"
                            }
                        ]
                    },
                    "statements": [
                        {
                            "kind": "ExpressionStatement",
                            "fullStart": 1471,
                            "fullEnd": 1531,
                            "start": 1473,
                            "end": 1530,
                            "fullWidth": 60,
                            "width": 57,
                            "expression": {
                                "kind": "InvocationExpression",
                                "fullStart": 1471,
                                "fullEnd": 1529,
                                "start": 1473,
                                "end": 1529,
                                "fullWidth": 58,
                                "width": 56,
                                "expression": {
                                    "kind": "IdentifierName",
                                    "fullStart": 1471,
                                    "fullEnd": 1479,
                                    "start": 1473,
                                    "end": 1479,
                                    "fullWidth": 8,
                                    "width": 6,
                                    "text": "$ERROR",
                                    "value": "$ERROR",
                                    "valueText": "$ERROR",
                                    "hasLeadingTrivia": true,
                                    "leadingTrivia": [
                                        {
                                            "kind": "WhitespaceTrivia",
                                            "text": "  "
                                        }
                                    ]
                                },
                                "argumentList": {
                                    "kind": "ArgumentList",
                                    "fullStart": 1479,
                                    "fullEnd": 1529,
                                    "start": 1479,
                                    "end": 1529,
                                    "fullWidth": 50,
                                    "width": 50,
                                    "openParenToken": {
                                        "kind": "OpenParenToken",
                                        "fullStart": 1479,
                                        "fullEnd": 1480,
                                        "start": 1479,
                                        "end": 1480,
                                        "fullWidth": 1,
                                        "width": 1,
                                        "text": "(",
                                        "value": "(",
                                        "valueText": "("
                                    },
                                    "arguments": [
                                        {
                                            "kind": "StringLiteral",
                                            "fullStart": 1480,
                                            "fullEnd": 1528,
                                            "start": 1480,
                                            "end": 1528,
                                            "fullWidth": 48,
                                            "width": 48,
                                            "text": "'#4.2: \"try{break} finally\" must work correctly'",
                                            "value": "#4.2: \"try{break} finally\" must work correctly",
                                            "valueText": "#4.2: \"try{break} finally\" must work correctly"
                                        }
                                    ],
                                    "closeParenToken": {
                                        "kind": "CloseParenToken",
                                        "fullStart": 1528,
                                        "fullEnd": 1529,
                                        "start": 1528,
                                        "end": 1529,
                                        "fullWidth": 1,
                                        "width": 1,
                                        "text": ")",
                                        "value": ")",
                                        "valueText": ")"
                                    }
                                }
                            },
                            "semicolonToken": {
                                "kind": "SemicolonToken",
                                "fullStart": 1529,
                                "fullEnd": 1531,
                                "start": 1529,
                                "end": 1530,
                                "fullWidth": 2,
                                "width": 1,
                                "text": ";",
                                "value": ";",
                                "valueText": ";",
                                "hasTrailingTrivia": true,
                                "hasTrailingNewLine": true,
                                "trailingTrivia": [
                                    {
                                        "kind": "NewLineTrivia",
                                        "text": "\n"
                                    }
                                ]
                            }
                        }
                    ],
                    "closeBraceToken": {
                        "kind": "CloseBraceToken",
                        "fullStart": 1531,
                        "fullEnd": 1533,
                        "start": 1531,
                        "end": 1532,
                        "fullWidth": 2,
                        "width": 1,
                        "text": "}",
                        "value": "}",
                        "valueText": "}",
                        "hasTrailingTrivia": true,
                        "hasTrailingNewLine": true,
                        "trailingTrivia": [
                            {
                                "kind": "NewLineTrivia",
                                "text": "\n"
                            }
                        ]
                    }
                }
            },
            {
                "kind": "VariableStatement",
                "fullStart": 1533,
                "fullEnd": 1555,
                "start": 1545,
                "end": 1554,
                "fullWidth": 22,
                "width": 9,
                "modifiers": [],
                "variableDeclaration": {
                    "kind": "VariableDeclaration",
                    "fullStart": 1533,
                    "fullEnd": 1553,
                    "start": 1545,
                    "end": 1553,
                    "fullWidth": 20,
                    "width": 8,
                    "varKeyword": {
                        "kind": "VarKeyword",
                        "fullStart": 1533,
                        "fullEnd": 1549,
                        "start": 1545,
                        "end": 1548,
                        "fullWidth": 16,
                        "width": 3,
                        "text": "var",
                        "value": "var",
                        "valueText": "var",
                        "hasLeadingTrivia": true,
                        "hasLeadingComment": true,
                        "hasLeadingNewLine": true,
                        "hasTrailingTrivia": true,
                        "leadingTrivia": [
                            {
                                "kind": "NewLineTrivia",
                                "text": "\n"
                            },
                            {
                                "kind": "SingleLineCommentTrivia",
                                "text": "// CHECK#5"
                            },
                            {
                                "kind": "NewLineTrivia",
                                "text": "\n"
                            }
                        ],
                        "trailingTrivia": [
                            {
                                "kind": "WhitespaceTrivia",
                                "text": " "
                            }
                        ]
                    },
                    "variableDeclarators": [
                        {
                            "kind": "VariableDeclarator",
                            "fullStart": 1549,
                            "fullEnd": 1553,
                            "start": 1549,
                            "end": 1553,
                            "fullWidth": 4,
<<<<<<< HEAD
                            "width": 4,
                            "identifier": {
=======
                            "propertyName": {
>>>>>>> 85e84683
                                "kind": "IdentifierName",
                                "fullStart": 1549,
                                "fullEnd": 1551,
                                "start": 1549,
                                "end": 1551,
                                "fullWidth": 2,
                                "width": 2,
                                "text": "c5",
                                "value": "c5",
                                "valueText": "c5"
                            },
                            "equalsValueClause": {
                                "kind": "EqualsValueClause",
                                "fullStart": 1551,
                                "fullEnd": 1553,
                                "start": 1551,
                                "end": 1553,
                                "fullWidth": 2,
                                "width": 2,
                                "equalsToken": {
                                    "kind": "EqualsToken",
                                    "fullStart": 1551,
                                    "fullEnd": 1552,
                                    "start": 1551,
                                    "end": 1552,
                                    "fullWidth": 1,
                                    "width": 1,
                                    "text": "=",
                                    "value": "=",
                                    "valueText": "="
                                },
                                "value": {
                                    "kind": "NumericLiteral",
                                    "fullStart": 1552,
                                    "fullEnd": 1553,
                                    "start": 1552,
                                    "end": 1553,
                                    "fullWidth": 1,
                                    "width": 1,
                                    "text": "0",
                                    "value": 0,
                                    "valueText": "0"
                                }
                            }
                        }
                    ]
                },
                "semicolonToken": {
                    "kind": "SemicolonToken",
                    "fullStart": 1553,
                    "fullEnd": 1555,
                    "start": 1553,
                    "end": 1554,
                    "fullWidth": 2,
                    "width": 1,
                    "text": ";",
                    "value": ";",
                    "valueText": ";",
                    "hasTrailingTrivia": true,
                    "hasTrailingNewLine": true,
                    "trailingTrivia": [
                        {
                            "kind": "NewLineTrivia",
                            "text": "\n"
                        }
                    ]
                }
            },
            {
                "kind": "DoStatement",
                "fullStart": 1555,
                "fullEnd": 1631,
                "start": 1555,
                "end": 1630,
                "fullWidth": 76,
                "width": 75,
                "doKeyword": {
                    "kind": "DoKeyword",
                    "fullStart": 1555,
                    "fullEnd": 1557,
                    "start": 1555,
                    "end": 1557,
                    "fullWidth": 2,
                    "width": 2,
                    "text": "do",
                    "value": "do",
                    "valueText": "do"
                },
                "statement": {
                    "kind": "Block",
                    "fullStart": 1557,
                    "fullEnd": 1618,
                    "start": 1557,
                    "end": 1617,
                    "fullWidth": 61,
                    "width": 60,
                    "openBraceToken": {
                        "kind": "OpenBraceToken",
                        "fullStart": 1557,
                        "fullEnd": 1559,
                        "start": 1557,
                        "end": 1558,
                        "fullWidth": 2,
                        "width": 1,
                        "text": "{",
                        "value": "{",
                        "valueText": "{",
                        "hasTrailingTrivia": true,
                        "hasTrailingNewLine": true,
                        "trailingTrivia": [
                            {
                                "kind": "NewLineTrivia",
                                "text": "\n"
                            }
                        ]
                    },
                    "statements": [
                        {
                            "kind": "TryStatement",
                            "fullStart": 1559,
                            "fullEnd": 1616,
                            "start": 1561,
                            "end": 1615,
                            "fullWidth": 57,
                            "width": 54,
                            "tryKeyword": {
                                "kind": "TryKeyword",
                                "fullStart": 1559,
                                "fullEnd": 1564,
                                "start": 1561,
                                "end": 1564,
                                "fullWidth": 5,
                                "width": 3,
                                "text": "try",
                                "value": "try",
                                "valueText": "try",
                                "hasLeadingTrivia": true,
                                "leadingTrivia": [
                                    {
                                        "kind": "WhitespaceTrivia",
                                        "text": "  "
                                    }
                                ]
                            },
                            "block": {
                                "kind": "Block",
                                "fullStart": 1564,
                                "fullEnd": 1587,
                                "start": 1564,
                                "end": 1586,
                                "fullWidth": 23,
                                "width": 22,
                                "openBraceToken": {
                                    "kind": "OpenBraceToken",
                                    "fullStart": 1564,
                                    "fullEnd": 1566,
                                    "start": 1564,
                                    "end": 1565,
                                    "fullWidth": 2,
                                    "width": 1,
                                    "text": "{",
                                    "value": "{",
                                    "valueText": "{",
                                    "hasTrailingTrivia": true,
                                    "hasTrailingNewLine": true,
                                    "trailingTrivia": [
                                        {
                                            "kind": "NewLineTrivia",
                                            "text": "\n"
                                        }
                                    ]
                                },
                                "statements": [
                                    {
                                        "kind": "ThrowStatement",
                                        "fullStart": 1566,
                                        "fullEnd": 1583,
                                        "start": 1570,
                                        "end": 1582,
                                        "fullWidth": 17,
                                        "width": 12,
                                        "throwKeyword": {
                                            "kind": "ThrowKeyword",
                                            "fullStart": 1566,
                                            "fullEnd": 1576,
                                            "start": 1570,
                                            "end": 1575,
                                            "fullWidth": 10,
                                            "width": 5,
                                            "text": "throw",
                                            "value": "throw",
                                            "valueText": "throw",
                                            "hasLeadingTrivia": true,
                                            "hasTrailingTrivia": true,
                                            "leadingTrivia": [
                                                {
                                                    "kind": "WhitespaceTrivia",
                                                    "text": "    "
                                                }
                                            ],
                                            "trailingTrivia": [
                                                {
                                                    "kind": "WhitespaceTrivia",
                                                    "text": " "
                                                }
                                            ]
                                        },
                                        "expression": {
                                            "kind": "StringLiteral",
                                            "fullStart": 1576,
                                            "fullEnd": 1581,
                                            "start": 1576,
                                            "end": 1581,
                                            "fullWidth": 5,
                                            "width": 5,
                                            "text": "\"ex1\"",
                                            "value": "ex1",
                                            "valueText": "ex1"
                                        },
                                        "semicolonToken": {
                                            "kind": "SemicolonToken",
                                            "fullStart": 1581,
                                            "fullEnd": 1583,
                                            "start": 1581,
                                            "end": 1582,
                                            "fullWidth": 2,
                                            "width": 1,
                                            "text": ";",
                                            "value": ";",
                                            "valueText": ";",
                                            "hasTrailingTrivia": true,
                                            "hasTrailingNewLine": true,
                                            "trailingTrivia": [
                                                {
                                                    "kind": "NewLineTrivia",
                                                    "text": "\n"
                                                }
                                            ]
                                        }
                                    }
                                ],
                                "closeBraceToken": {
                                    "kind": "CloseBraceToken",
                                    "fullStart": 1583,
                                    "fullEnd": 1587,
                                    "start": 1585,
                                    "end": 1586,
                                    "fullWidth": 4,
                                    "width": 1,
                                    "text": "}",
                                    "value": "}",
                                    "valueText": "}",
                                    "hasLeadingTrivia": true,
                                    "hasTrailingTrivia": true,
                                    "hasTrailingNewLine": true,
                                    "leadingTrivia": [
                                        {
                                            "kind": "WhitespaceTrivia",
                                            "text": "  "
                                        }
                                    ],
                                    "trailingTrivia": [
                                        {
                                            "kind": "NewLineTrivia",
                                            "text": "\n"
                                        }
                                    ]
                                }
                            },
                            "catchClause": {
                                "kind": "CatchClause",
                                "fullStart": 1587,
                                "fullEnd": 1616,
                                "start": 1589,
                                "end": 1615,
                                "fullWidth": 29,
                                "width": 26,
                                "catchKeyword": {
                                    "kind": "CatchKeyword",
                                    "fullStart": 1587,
                                    "fullEnd": 1594,
                                    "start": 1589,
                                    "end": 1594,
                                    "fullWidth": 7,
                                    "width": 5,
                                    "text": "catch",
                                    "value": "catch",
                                    "valueText": "catch",
                                    "hasLeadingTrivia": true,
                                    "leadingTrivia": [
                                        {
                                            "kind": "WhitespaceTrivia",
                                            "text": "  "
                                        }
                                    ]
                                },
                                "openParenToken": {
                                    "kind": "OpenParenToken",
                                    "fullStart": 1594,
                                    "fullEnd": 1595,
                                    "start": 1594,
                                    "end": 1595,
                                    "fullWidth": 1,
                                    "width": 1,
                                    "text": "(",
                                    "value": "(",
                                    "valueText": "("
                                },
                                "identifier": {
                                    "kind": "IdentifierName",
                                    "fullStart": 1595,
                                    "fullEnd": 1598,
                                    "start": 1595,
                                    "end": 1598,
                                    "fullWidth": 3,
                                    "width": 3,
                                    "text": "er1",
                                    "value": "er1",
                                    "valueText": "er1"
                                },
                                "closeParenToken": {
                                    "kind": "CloseParenToken",
                                    "fullStart": 1598,
                                    "fullEnd": 1599,
                                    "start": 1598,
                                    "end": 1599,
                                    "fullWidth": 1,
                                    "width": 1,
                                    "text": ")",
                                    "value": ")",
                                    "valueText": ")"
                                },
                                "block": {
                                    "kind": "Block",
                                    "fullStart": 1599,
                                    "fullEnd": 1616,
                                    "start": 1599,
                                    "end": 1615,
                                    "fullWidth": 17,
                                    "width": 16,
                                    "openBraceToken": {
                                        "kind": "OpenBraceToken",
                                        "fullStart": 1599,
                                        "fullEnd": 1601,
                                        "start": 1599,
                                        "end": 1600,
                                        "fullWidth": 2,
                                        "width": 1,
                                        "text": "{",
                                        "value": "{",
                                        "valueText": "{",
                                        "hasTrailingTrivia": true,
                                        "hasTrailingNewLine": true,
                                        "trailingTrivia": [
                                            {
                                                "kind": "NewLineTrivia",
                                                "text": "\n"
                                            }
                                        ]
                                    },
                                    "statements": [
                                        {
                                            "kind": "BreakStatement",
                                            "fullStart": 1601,
                                            "fullEnd": 1612,
                                            "start": 1605,
                                            "end": 1611,
                                            "fullWidth": 11,
                                            "width": 6,
                                            "breakKeyword": {
                                                "kind": "BreakKeyword",
                                                "fullStart": 1601,
                                                "fullEnd": 1610,
                                                "start": 1605,
                                                "end": 1610,
                                                "fullWidth": 9,
                                                "width": 5,
                                                "text": "break",
                                                "value": "break",
                                                "valueText": "break",
                                                "hasLeadingTrivia": true,
                                                "leadingTrivia": [
                                                    {
                                                        "kind": "WhitespaceTrivia",
                                                        "text": "    "
                                                    }
                                                ]
                                            },
                                            "semicolonToken": {
                                                "kind": "SemicolonToken",
                                                "fullStart": 1610,
                                                "fullEnd": 1612,
                                                "start": 1610,
                                                "end": 1611,
                                                "fullWidth": 2,
                                                "width": 1,
                                                "text": ";",
                                                "value": ";",
                                                "valueText": ";",
                                                "hasTrailingTrivia": true,
                                                "hasTrailingNewLine": true,
                                                "trailingTrivia": [
                                                    {
                                                        "kind": "NewLineTrivia",
                                                        "text": "\n"
                                                    }
                                                ]
                                            }
                                        }
                                    ],
                                    "closeBraceToken": {
                                        "kind": "CloseBraceToken",
                                        "fullStart": 1612,
                                        "fullEnd": 1616,
                                        "start": 1614,
                                        "end": 1615,
                                        "fullWidth": 4,
                                        "width": 1,
                                        "text": "}",
                                        "value": "}",
                                        "valueText": "}",
                                        "hasLeadingTrivia": true,
                                        "hasTrailingTrivia": true,
                                        "hasTrailingNewLine": true,
                                        "leadingTrivia": [
                                            {
                                                "kind": "WhitespaceTrivia",
                                                "text": "  "
                                            }
                                        ],
                                        "trailingTrivia": [
                                            {
                                                "kind": "NewLineTrivia",
                                                "text": "\n"
                                            }
                                        ]
                                    }
                                }
                            }
                        }
                    ],
                    "closeBraceToken": {
                        "kind": "CloseBraceToken",
                        "fullStart": 1616,
                        "fullEnd": 1618,
                        "start": 1616,
                        "end": 1617,
                        "fullWidth": 2,
                        "width": 1,
                        "text": "}",
                        "value": "}",
                        "valueText": "}",
                        "hasTrailingTrivia": true,
                        "hasTrailingNewLine": true,
                        "trailingTrivia": [
                            {
                                "kind": "NewLineTrivia",
                                "text": "\n"
                            }
                        ]
                    }
                },
                "whileKeyword": {
                    "kind": "WhileKeyword",
                    "fullStart": 1618,
                    "fullEnd": 1623,
                    "start": 1618,
                    "end": 1623,
                    "fullWidth": 5,
                    "width": 5,
                    "text": "while",
                    "value": "while",
                    "valueText": "while"
                },
                "openParenToken": {
                    "kind": "OpenParenToken",
                    "fullStart": 1623,
                    "fullEnd": 1624,
                    "start": 1623,
                    "end": 1624,
                    "fullWidth": 1,
                    "width": 1,
                    "text": "(",
                    "value": "(",
                    "valueText": "("
                },
                "condition": {
                    "kind": "LessThanExpression",
                    "fullStart": 1624,
                    "fullEnd": 1628,
                    "start": 1624,
                    "end": 1628,
                    "fullWidth": 4,
                    "width": 4,
                    "left": {
                        "kind": "IdentifierName",
                        "fullStart": 1624,
                        "fullEnd": 1626,
                        "start": 1624,
                        "end": 1626,
                        "fullWidth": 2,
                        "width": 2,
                        "text": "c5",
                        "value": "c5",
                        "valueText": "c5"
                    },
                    "operatorToken": {
                        "kind": "LessThanToken",
                        "fullStart": 1626,
                        "fullEnd": 1627,
                        "start": 1626,
                        "end": 1627,
                        "fullWidth": 1,
                        "width": 1,
                        "text": "<",
                        "value": "<",
                        "valueText": "<"
                    },
                    "right": {
                        "kind": "NumericLiteral",
                        "fullStart": 1627,
                        "fullEnd": 1628,
                        "start": 1627,
                        "end": 1628,
                        "fullWidth": 1,
                        "width": 1,
                        "text": "2",
                        "value": 2,
                        "valueText": "2"
                    }
                },
                "closeParenToken": {
                    "kind": "CloseParenToken",
                    "fullStart": 1628,
                    "fullEnd": 1629,
                    "start": 1628,
                    "end": 1629,
                    "fullWidth": 1,
                    "width": 1,
                    "text": ")",
                    "value": ")",
                    "valueText": ")"
                },
                "semicolonToken": {
                    "kind": "SemicolonToken",
                    "fullStart": 1629,
                    "fullEnd": 1631,
                    "start": 1629,
                    "end": 1630,
                    "fullWidth": 2,
                    "width": 1,
                    "text": ";",
                    "value": ";",
                    "valueText": ";",
                    "hasTrailingTrivia": true,
                    "hasTrailingNewLine": true,
                    "trailingTrivia": [
                        {
                            "kind": "NewLineTrivia",
                            "text": "\n"
                        }
                    ]
                }
            },
            {
                "kind": "IfStatement",
                "fullStart": 1631,
                "fullEnd": 1701,
                "start": 1631,
                "end": 1700,
                "fullWidth": 70,
                "width": 69,
                "ifKeyword": {
                    "kind": "IfKeyword",
                    "fullStart": 1631,
                    "fullEnd": 1633,
                    "start": 1631,
                    "end": 1633,
                    "fullWidth": 2,
                    "width": 2,
                    "text": "if",
                    "value": "if",
                    "valueText": "if"
                },
                "openParenToken": {
                    "kind": "OpenParenToken",
                    "fullStart": 1633,
                    "fullEnd": 1634,
                    "start": 1633,
                    "end": 1634,
                    "fullWidth": 1,
                    "width": 1,
                    "text": "(",
                    "value": "(",
                    "valueText": "("
                },
                "condition": {
                    "kind": "NotEqualsExpression",
                    "fullStart": 1634,
                    "fullEnd": 1640,
                    "start": 1634,
                    "end": 1640,
                    "fullWidth": 6,
                    "width": 6,
                    "left": {
                        "kind": "IdentifierName",
                        "fullStart": 1634,
                        "fullEnd": 1636,
                        "start": 1634,
                        "end": 1636,
                        "fullWidth": 2,
                        "width": 2,
                        "text": "c5",
                        "value": "c5",
                        "valueText": "c5"
                    },
                    "operatorToken": {
                        "kind": "ExclamationEqualsEqualsToken",
                        "fullStart": 1636,
                        "fullEnd": 1639,
                        "start": 1636,
                        "end": 1639,
                        "fullWidth": 3,
                        "width": 3,
                        "text": "!==",
                        "value": "!==",
                        "valueText": "!=="
                    },
                    "right": {
                        "kind": "NumericLiteral",
                        "fullStart": 1639,
                        "fullEnd": 1640,
                        "start": 1639,
                        "end": 1640,
                        "fullWidth": 1,
                        "width": 1,
                        "text": "0",
                        "value": 0,
                        "valueText": "0"
                    }
                },
                "closeParenToken": {
                    "kind": "CloseParenToken",
                    "fullStart": 1640,
                    "fullEnd": 1641,
                    "start": 1640,
                    "end": 1641,
                    "fullWidth": 1,
                    "width": 1,
                    "text": ")",
                    "value": ")",
                    "valueText": ")"
                },
                "statement": {
                    "kind": "Block",
                    "fullStart": 1641,
                    "fullEnd": 1701,
                    "start": 1641,
                    "end": 1700,
                    "fullWidth": 60,
                    "width": 59,
                    "openBraceToken": {
                        "kind": "OpenBraceToken",
                        "fullStart": 1641,
                        "fullEnd": 1643,
                        "start": 1641,
                        "end": 1642,
                        "fullWidth": 2,
                        "width": 1,
                        "text": "{",
                        "value": "{",
                        "valueText": "{",
                        "hasTrailingTrivia": true,
                        "hasTrailingNewLine": true,
                        "trailingTrivia": [
                            {
                                "kind": "NewLineTrivia",
                                "text": "\n"
                            }
                        ]
                    },
                    "statements": [
                        {
                            "kind": "ExpressionStatement",
                            "fullStart": 1643,
                            "fullEnd": 1699,
                            "start": 1645,
                            "end": 1698,
                            "fullWidth": 56,
                            "width": 53,
                            "expression": {
                                "kind": "InvocationExpression",
                                "fullStart": 1643,
                                "fullEnd": 1697,
                                "start": 1645,
                                "end": 1697,
                                "fullWidth": 54,
                                "width": 52,
                                "expression": {
                                    "kind": "IdentifierName",
                                    "fullStart": 1643,
                                    "fullEnd": 1651,
                                    "start": 1645,
                                    "end": 1651,
                                    "fullWidth": 8,
                                    "width": 6,
                                    "text": "$ERROR",
                                    "value": "$ERROR",
                                    "valueText": "$ERROR",
                                    "hasLeadingTrivia": true,
                                    "leadingTrivia": [
                                        {
                                            "kind": "WhitespaceTrivia",
                                            "text": "  "
                                        }
                                    ]
                                },
                                "argumentList": {
                                    "kind": "ArgumentList",
                                    "fullStart": 1651,
                                    "fullEnd": 1697,
                                    "start": 1651,
                                    "end": 1697,
                                    "fullWidth": 46,
                                    "width": 46,
                                    "openParenToken": {
                                        "kind": "OpenParenToken",
                                        "fullStart": 1651,
                                        "fullEnd": 1652,
                                        "start": 1651,
                                        "end": 1652,
                                        "fullWidth": 1,
                                        "width": 1,
                                        "text": "(",
                                        "value": "(",
                                        "valueText": "("
                                    },
                                    "arguments": [
                                        {
                                            "kind": "StringLiteral",
                                            "fullStart": 1652,
                                            "fullEnd": 1696,
                                            "start": 1652,
                                            "end": 1696,
                                            "fullWidth": 44,
                                            "width": 44,
                                            "text": "'#5: \"try catch{break}\" must work correctly'",
                                            "value": "#5: \"try catch{break}\" must work correctly",
                                            "valueText": "#5: \"try catch{break}\" must work correctly"
                                        }
                                    ],
                                    "closeParenToken": {
                                        "kind": "CloseParenToken",
                                        "fullStart": 1696,
                                        "fullEnd": 1697,
                                        "start": 1696,
                                        "end": 1697,
                                        "fullWidth": 1,
                                        "width": 1,
                                        "text": ")",
                                        "value": ")",
                                        "valueText": ")"
                                    }
                                }
                            },
                            "semicolonToken": {
                                "kind": "SemicolonToken",
                                "fullStart": 1697,
                                "fullEnd": 1699,
                                "start": 1697,
                                "end": 1698,
                                "fullWidth": 2,
                                "width": 1,
                                "text": ";",
                                "value": ";",
                                "valueText": ";",
                                "hasTrailingTrivia": true,
                                "hasTrailingNewLine": true,
                                "trailingTrivia": [
                                    {
                                        "kind": "NewLineTrivia",
                                        "text": "\n"
                                    }
                                ]
                            }
                        }
                    ],
                    "closeBraceToken": {
                        "kind": "CloseBraceToken",
                        "fullStart": 1699,
                        "fullEnd": 1701,
                        "start": 1699,
                        "end": 1700,
                        "fullWidth": 2,
                        "width": 1,
                        "text": "}",
                        "value": "}",
                        "valueText": "}",
                        "hasTrailingTrivia": true,
                        "hasTrailingNewLine": true,
                        "trailingTrivia": [
                            {
                                "kind": "NewLineTrivia",
                                "text": "\n"
                            }
                        ]
                    }
                }
            },
            {
                "kind": "VariableStatement",
                "fullStart": 1701,
                "fullEnd": 1723,
                "start": 1713,
                "end": 1722,
                "fullWidth": 22,
                "width": 9,
                "modifiers": [],
                "variableDeclaration": {
                    "kind": "VariableDeclaration",
                    "fullStart": 1701,
                    "fullEnd": 1721,
                    "start": 1713,
                    "end": 1721,
                    "fullWidth": 20,
                    "width": 8,
                    "varKeyword": {
                        "kind": "VarKeyword",
                        "fullStart": 1701,
                        "fullEnd": 1717,
                        "start": 1713,
                        "end": 1716,
                        "fullWidth": 16,
                        "width": 3,
                        "text": "var",
                        "value": "var",
                        "valueText": "var",
                        "hasLeadingTrivia": true,
                        "hasLeadingComment": true,
                        "hasLeadingNewLine": true,
                        "hasTrailingTrivia": true,
                        "leadingTrivia": [
                            {
                                "kind": "NewLineTrivia",
                                "text": "\n"
                            },
                            {
                                "kind": "SingleLineCommentTrivia",
                                "text": "// CHECK#6"
                            },
                            {
                                "kind": "NewLineTrivia",
                                "text": "\n"
                            }
                        ],
                        "trailingTrivia": [
                            {
                                "kind": "WhitespaceTrivia",
                                "text": " "
                            }
                        ]
                    },
                    "variableDeclarators": [
                        {
                            "kind": "VariableDeclarator",
                            "fullStart": 1717,
                            "fullEnd": 1721,
                            "start": 1717,
                            "end": 1721,
                            "fullWidth": 4,
<<<<<<< HEAD
                            "width": 4,
                            "identifier": {
=======
                            "propertyName": {
>>>>>>> 85e84683
                                "kind": "IdentifierName",
                                "fullStart": 1717,
                                "fullEnd": 1719,
                                "start": 1717,
                                "end": 1719,
                                "fullWidth": 2,
                                "width": 2,
                                "text": "c6",
                                "value": "c6",
                                "valueText": "c6"
                            },
                            "equalsValueClause": {
                                "kind": "EqualsValueClause",
                                "fullStart": 1719,
                                "fullEnd": 1721,
                                "start": 1719,
                                "end": 1721,
                                "fullWidth": 2,
                                "width": 2,
                                "equalsToken": {
                                    "kind": "EqualsToken",
                                    "fullStart": 1719,
                                    "fullEnd": 1720,
                                    "start": 1719,
                                    "end": 1720,
                                    "fullWidth": 1,
                                    "width": 1,
                                    "text": "=",
                                    "value": "=",
                                    "valueText": "="
                                },
                                "value": {
                                    "kind": "NumericLiteral",
                                    "fullStart": 1720,
                                    "fullEnd": 1721,
                                    "start": 1720,
                                    "end": 1721,
                                    "fullWidth": 1,
                                    "width": 1,
                                    "text": "0",
                                    "value": 0,
                                    "valueText": "0"
                                }
                            }
                        }
                    ]
                },
                "semicolonToken": {
                    "kind": "SemicolonToken",
                    "fullStart": 1721,
                    "fullEnd": 1723,
                    "start": 1721,
                    "end": 1722,
                    "fullWidth": 2,
                    "width": 1,
                    "text": ";",
                    "value": ";",
                    "valueText": ";",
                    "hasTrailingTrivia": true,
                    "hasTrailingNewLine": true,
                    "trailingTrivia": [
                        {
                            "kind": "NewLineTrivia",
                            "text": "\n"
                        }
                    ]
                }
            },
            {
                "kind": "DoStatement",
                "fullStart": 1723,
                "fullEnd": 1799,
                "start": 1723,
                "end": 1798,
                "fullWidth": 76,
                "width": 75,
                "doKeyword": {
                    "kind": "DoKeyword",
                    "fullStart": 1723,
                    "fullEnd": 1725,
                    "start": 1723,
                    "end": 1725,
                    "fullWidth": 2,
                    "width": 2,
                    "text": "do",
                    "value": "do",
                    "valueText": "do"
                },
                "statement": {
                    "kind": "Block",
                    "fullStart": 1725,
                    "fullEnd": 1786,
                    "start": 1725,
                    "end": 1785,
                    "fullWidth": 61,
                    "width": 60,
                    "openBraceToken": {
                        "kind": "OpenBraceToken",
                        "fullStart": 1725,
                        "fullEnd": 1727,
                        "start": 1725,
                        "end": 1726,
                        "fullWidth": 2,
                        "width": 1,
                        "text": "{",
                        "value": "{",
                        "valueText": "{",
                        "hasTrailingTrivia": true,
                        "hasTrailingNewLine": true,
                        "trailingTrivia": [
                            {
                                "kind": "NewLineTrivia",
                                "text": "\n"
                            }
                        ]
                    },
                    "statements": [
                        {
                            "kind": "TryStatement",
                            "fullStart": 1727,
                            "fullEnd": 1775,
                            "start": 1729,
                            "end": 1774,
                            "fullWidth": 48,
                            "width": 45,
                            "tryKeyword": {
                                "kind": "TryKeyword",
                                "fullStart": 1727,
                                "fullEnd": 1732,
                                "start": 1729,
                                "end": 1732,
                                "fullWidth": 5,
                                "width": 3,
                                "text": "try",
                                "value": "try",
                                "valueText": "try",
                                "hasLeadingTrivia": true,
                                "leadingTrivia": [
                                    {
                                        "kind": "WhitespaceTrivia",
                                        "text": "  "
                                    }
                                ]
                            },
                            "block": {
                                "kind": "Block",
                                "fullStart": 1732,
                                "fullEnd": 1760,
                                "start": 1732,
                                "end": 1759,
                                "fullWidth": 28,
                                "width": 27,
                                "openBraceToken": {
                                    "kind": "OpenBraceToken",
                                    "fullStart": 1732,
                                    "fullEnd": 1734,
                                    "start": 1732,
                                    "end": 1733,
                                    "fullWidth": 2,
                                    "width": 1,
                                    "text": "{",
                                    "value": "{",
                                    "valueText": "{",
                                    "hasTrailingTrivia": true,
                                    "hasTrailingNewLine": true,
                                    "trailingTrivia": [
                                        {
                                            "kind": "NewLineTrivia",
                                            "text": "\n"
                                        }
                                    ]
                                },
                                "statements": [
                                    {
                                        "kind": "ExpressionStatement",
                                        "fullStart": 1734,
                                        "fullEnd": 1745,
                                        "start": 1738,
                                        "end": 1744,
                                        "fullWidth": 11,
                                        "width": 6,
                                        "expression": {
                                            "kind": "AddAssignmentExpression",
                                            "fullStart": 1734,
                                            "fullEnd": 1743,
                                            "start": 1738,
                                            "end": 1743,
                                            "fullWidth": 9,
                                            "width": 5,
                                            "left": {
                                                "kind": "IdentifierName",
                                                "fullStart": 1734,
                                                "fullEnd": 1740,
                                                "start": 1738,
                                                "end": 1740,
                                                "fullWidth": 6,
                                                "width": 2,
                                                "text": "c6",
                                                "value": "c6",
                                                "valueText": "c6",
                                                "hasLeadingTrivia": true,
                                                "leadingTrivia": [
                                                    {
                                                        "kind": "WhitespaceTrivia",
                                                        "text": "    "
                                                    }
                                                ]
                                            },
                                            "operatorToken": {
                                                "kind": "PlusEqualsToken",
                                                "fullStart": 1740,
                                                "fullEnd": 1742,
                                                "start": 1740,
                                                "end": 1742,
                                                "fullWidth": 2,
                                                "width": 2,
                                                "text": "+=",
                                                "value": "+=",
                                                "valueText": "+="
                                            },
                                            "right": {
                                                "kind": "NumericLiteral",
                                                "fullStart": 1742,
                                                "fullEnd": 1743,
                                                "start": 1742,
                                                "end": 1743,
                                                "fullWidth": 1,
                                                "width": 1,
                                                "text": "1",
                                                "value": 1,
                                                "valueText": "1"
                                            }
                                        },
                                        "semicolonToken": {
                                            "kind": "SemicolonToken",
                                            "fullStart": 1743,
                                            "fullEnd": 1745,
                                            "start": 1743,
                                            "end": 1744,
                                            "fullWidth": 2,
                                            "width": 1,
                                            "text": ";",
                                            "value": ";",
                                            "valueText": ";",
                                            "hasTrailingTrivia": true,
                                            "hasTrailingNewLine": true,
                                            "trailingTrivia": [
                                                {
                                                    "kind": "NewLineTrivia",
                                                    "text": "\n"
                                                }
                                            ]
                                        }
                                    },
                                    {
                                        "kind": "BreakStatement",
                                        "fullStart": 1745,
                                        "fullEnd": 1756,
                                        "start": 1749,
                                        "end": 1755,
                                        "fullWidth": 11,
                                        "width": 6,
                                        "breakKeyword": {
                                            "kind": "BreakKeyword",
                                            "fullStart": 1745,
                                            "fullEnd": 1754,
                                            "start": 1749,
                                            "end": 1754,
                                            "fullWidth": 9,
                                            "width": 5,
                                            "text": "break",
                                            "value": "break",
                                            "valueText": "break",
                                            "hasLeadingTrivia": true,
                                            "leadingTrivia": [
                                                {
                                                    "kind": "WhitespaceTrivia",
                                                    "text": "    "
                                                }
                                            ]
                                        },
                                        "semicolonToken": {
                                            "kind": "SemicolonToken",
                                            "fullStart": 1754,
                                            "fullEnd": 1756,
                                            "start": 1754,
                                            "end": 1755,
                                            "fullWidth": 2,
                                            "width": 1,
                                            "text": ";",
                                            "value": ";",
                                            "valueText": ";",
                                            "hasTrailingTrivia": true,
                                            "hasTrailingNewLine": true,
                                            "trailingTrivia": [
                                                {
                                                    "kind": "NewLineTrivia",
                                                    "text": "\n"
                                                }
                                            ]
                                        }
                                    }
                                ],
                                "closeBraceToken": {
                                    "kind": "CloseBraceToken",
                                    "fullStart": 1756,
                                    "fullEnd": 1760,
                                    "start": 1758,
                                    "end": 1759,
                                    "fullWidth": 4,
                                    "width": 1,
                                    "text": "}",
                                    "value": "}",
                                    "valueText": "}",
                                    "hasLeadingTrivia": true,
                                    "hasTrailingTrivia": true,
                                    "hasTrailingNewLine": true,
                                    "leadingTrivia": [
                                        {
                                            "kind": "WhitespaceTrivia",
                                            "text": "  "
                                        }
                                    ],
                                    "trailingTrivia": [
                                        {
                                            "kind": "NewLineTrivia",
                                            "text": "\n"
                                        }
                                    ]
                                }
                            },
                            "catchClause": {
                                "kind": "CatchClause",
                                "fullStart": 1760,
                                "fullEnd": 1775,
                                "start": 1762,
                                "end": 1774,
                                "fullWidth": 15,
                                "width": 12,
                                "catchKeyword": {
                                    "kind": "CatchKeyword",
                                    "fullStart": 1760,
                                    "fullEnd": 1767,
                                    "start": 1762,
                                    "end": 1767,
                                    "fullWidth": 7,
                                    "width": 5,
                                    "text": "catch",
                                    "value": "catch",
                                    "valueText": "catch",
                                    "hasLeadingTrivia": true,
                                    "leadingTrivia": [
                                        {
                                            "kind": "WhitespaceTrivia",
                                            "text": "  "
                                        }
                                    ]
                                },
                                "openParenToken": {
                                    "kind": "OpenParenToken",
                                    "fullStart": 1767,
                                    "fullEnd": 1768,
                                    "start": 1767,
                                    "end": 1768,
                                    "fullWidth": 1,
                                    "width": 1,
                                    "text": "(",
                                    "value": "(",
                                    "valueText": "("
                                },
                                "identifier": {
                                    "kind": "IdentifierName",
                                    "fullStart": 1768,
                                    "fullEnd": 1771,
                                    "start": 1768,
                                    "end": 1771,
                                    "fullWidth": 3,
                                    "width": 3,
                                    "text": "er1",
                                    "value": "er1",
                                    "valueText": "er1"
                                },
                                "closeParenToken": {
                                    "kind": "CloseParenToken",
                                    "fullStart": 1771,
                                    "fullEnd": 1772,
                                    "start": 1771,
                                    "end": 1772,
                                    "fullWidth": 1,
                                    "width": 1,
                                    "text": ")",
                                    "value": ")",
                                    "valueText": ")"
                                },
                                "block": {
                                    "kind": "Block",
                                    "fullStart": 1772,
                                    "fullEnd": 1775,
                                    "start": 1772,
                                    "end": 1774,
                                    "fullWidth": 3,
                                    "width": 2,
                                    "openBraceToken": {
                                        "kind": "OpenBraceToken",
                                        "fullStart": 1772,
                                        "fullEnd": 1773,
                                        "start": 1772,
                                        "end": 1773,
                                        "fullWidth": 1,
                                        "width": 1,
                                        "text": "{",
                                        "value": "{",
                                        "valueText": "{"
                                    },
                                    "statements": [],
                                    "closeBraceToken": {
                                        "kind": "CloseBraceToken",
                                        "fullStart": 1773,
                                        "fullEnd": 1775,
                                        "start": 1773,
                                        "end": 1774,
                                        "fullWidth": 2,
                                        "width": 1,
                                        "text": "}",
                                        "value": "}",
                                        "valueText": "}",
                                        "hasTrailingTrivia": true,
                                        "hasTrailingNewLine": true,
                                        "trailingTrivia": [
                                            {
                                                "kind": "NewLineTrivia",
                                                "text": "\n"
                                            }
                                        ]
                                    }
                                }
                            }
                        },
                        {
                            "kind": "ExpressionStatement",
                            "fullStart": 1775,
                            "fullEnd": 1784,
                            "start": 1777,
                            "end": 1783,
                            "fullWidth": 9,
                            "width": 6,
                            "expression": {
                                "kind": "AddAssignmentExpression",
                                "fullStart": 1775,
                                "fullEnd": 1782,
                                "start": 1777,
                                "end": 1782,
                                "fullWidth": 7,
                                "width": 5,
                                "left": {
                                    "kind": "IdentifierName",
                                    "fullStart": 1775,
                                    "fullEnd": 1779,
                                    "start": 1777,
                                    "end": 1779,
                                    "fullWidth": 4,
                                    "width": 2,
                                    "text": "c6",
                                    "value": "c6",
                                    "valueText": "c6",
                                    "hasLeadingTrivia": true,
                                    "leadingTrivia": [
                                        {
                                            "kind": "WhitespaceTrivia",
                                            "text": "  "
                                        }
                                    ]
                                },
                                "operatorToken": {
                                    "kind": "PlusEqualsToken",
                                    "fullStart": 1779,
                                    "fullEnd": 1781,
                                    "start": 1779,
                                    "end": 1781,
                                    "fullWidth": 2,
                                    "width": 2,
                                    "text": "+=",
                                    "value": "+=",
                                    "valueText": "+="
                                },
                                "right": {
                                    "kind": "NumericLiteral",
                                    "fullStart": 1781,
                                    "fullEnd": 1782,
                                    "start": 1781,
                                    "end": 1782,
                                    "fullWidth": 1,
                                    "width": 1,
                                    "text": "2",
                                    "value": 2,
                                    "valueText": "2"
                                }
                            },
                            "semicolonToken": {
                                "kind": "SemicolonToken",
                                "fullStart": 1782,
                                "fullEnd": 1784,
                                "start": 1782,
                                "end": 1783,
                                "fullWidth": 2,
                                "width": 1,
                                "text": ";",
                                "value": ";",
                                "valueText": ";",
                                "hasTrailingTrivia": true,
                                "hasTrailingNewLine": true,
                                "trailingTrivia": [
                                    {
                                        "kind": "NewLineTrivia",
                                        "text": "\n"
                                    }
                                ]
                            }
                        }
                    ],
                    "closeBraceToken": {
                        "kind": "CloseBraceToken",
                        "fullStart": 1784,
                        "fullEnd": 1786,
                        "start": 1784,
                        "end": 1785,
                        "fullWidth": 2,
                        "width": 1,
                        "text": "}",
                        "value": "}",
                        "valueText": "}",
                        "hasTrailingTrivia": true,
                        "hasTrailingNewLine": true,
                        "trailingTrivia": [
                            {
                                "kind": "NewLineTrivia",
                                "text": "\n"
                            }
                        ]
                    }
                },
                "whileKeyword": {
                    "kind": "WhileKeyword",
                    "fullStart": 1786,
                    "fullEnd": 1791,
                    "start": 1786,
                    "end": 1791,
                    "fullWidth": 5,
                    "width": 5,
                    "text": "while",
                    "value": "while",
                    "valueText": "while"
                },
                "openParenToken": {
                    "kind": "OpenParenToken",
                    "fullStart": 1791,
                    "fullEnd": 1792,
                    "start": 1791,
                    "end": 1792,
                    "fullWidth": 1,
                    "width": 1,
                    "text": "(",
                    "value": "(",
                    "valueText": "("
                },
                "condition": {
                    "kind": "LessThanExpression",
                    "fullStart": 1792,
                    "fullEnd": 1796,
                    "start": 1792,
                    "end": 1796,
                    "fullWidth": 4,
                    "width": 4,
                    "left": {
                        "kind": "IdentifierName",
                        "fullStart": 1792,
                        "fullEnd": 1794,
                        "start": 1792,
                        "end": 1794,
                        "fullWidth": 2,
                        "width": 2,
                        "text": "c6",
                        "value": "c6",
                        "valueText": "c6"
                    },
                    "operatorToken": {
                        "kind": "LessThanToken",
                        "fullStart": 1794,
                        "fullEnd": 1795,
                        "start": 1794,
                        "end": 1795,
                        "fullWidth": 1,
                        "width": 1,
                        "text": "<",
                        "value": "<",
                        "valueText": "<"
                    },
                    "right": {
                        "kind": "NumericLiteral",
                        "fullStart": 1795,
                        "fullEnd": 1796,
                        "start": 1795,
                        "end": 1796,
                        "fullWidth": 1,
                        "width": 1,
                        "text": "2",
                        "value": 2,
                        "valueText": "2"
                    }
                },
                "closeParenToken": {
                    "kind": "CloseParenToken",
                    "fullStart": 1796,
                    "fullEnd": 1797,
                    "start": 1796,
                    "end": 1797,
                    "fullWidth": 1,
                    "width": 1,
                    "text": ")",
                    "value": ")",
                    "valueText": ")"
                },
                "semicolonToken": {
                    "kind": "SemicolonToken",
                    "fullStart": 1797,
                    "fullEnd": 1799,
                    "start": 1797,
                    "end": 1798,
                    "fullWidth": 2,
                    "width": 1,
                    "text": ";",
                    "value": ";",
                    "valueText": ";",
                    "hasTrailingTrivia": true,
                    "hasTrailingNewLine": true,
                    "trailingTrivia": [
                        {
                            "kind": "NewLineTrivia",
                            "text": "\n"
                        }
                    ]
                }
            },
            {
                "kind": "IfStatement",
                "fullStart": 1799,
                "fullEnd": 1869,
                "start": 1799,
                "end": 1868,
                "fullWidth": 70,
                "width": 69,
                "ifKeyword": {
                    "kind": "IfKeyword",
                    "fullStart": 1799,
                    "fullEnd": 1801,
                    "start": 1799,
                    "end": 1801,
                    "fullWidth": 2,
                    "width": 2,
                    "text": "if",
                    "value": "if",
                    "valueText": "if"
                },
                "openParenToken": {
                    "kind": "OpenParenToken",
                    "fullStart": 1801,
                    "fullEnd": 1802,
                    "start": 1801,
                    "end": 1802,
                    "fullWidth": 1,
                    "width": 1,
                    "text": "(",
                    "value": "(",
                    "valueText": "("
                },
                "condition": {
                    "kind": "NotEqualsExpression",
                    "fullStart": 1802,
                    "fullEnd": 1808,
                    "start": 1802,
                    "end": 1808,
                    "fullWidth": 6,
                    "width": 6,
                    "left": {
                        "kind": "IdentifierName",
                        "fullStart": 1802,
                        "fullEnd": 1804,
                        "start": 1802,
                        "end": 1804,
                        "fullWidth": 2,
                        "width": 2,
                        "text": "c6",
                        "value": "c6",
                        "valueText": "c6"
                    },
                    "operatorToken": {
                        "kind": "ExclamationEqualsEqualsToken",
                        "fullStart": 1804,
                        "fullEnd": 1807,
                        "start": 1804,
                        "end": 1807,
                        "fullWidth": 3,
                        "width": 3,
                        "text": "!==",
                        "value": "!==",
                        "valueText": "!=="
                    },
                    "right": {
                        "kind": "NumericLiteral",
                        "fullStart": 1807,
                        "fullEnd": 1808,
                        "start": 1807,
                        "end": 1808,
                        "fullWidth": 1,
                        "width": 1,
                        "text": "1",
                        "value": 1,
                        "valueText": "1"
                    }
                },
                "closeParenToken": {
                    "kind": "CloseParenToken",
                    "fullStart": 1808,
                    "fullEnd": 1809,
                    "start": 1808,
                    "end": 1809,
                    "fullWidth": 1,
                    "width": 1,
                    "text": ")",
                    "value": ")",
                    "valueText": ")"
                },
                "statement": {
                    "kind": "Block",
                    "fullStart": 1809,
                    "fullEnd": 1869,
                    "start": 1809,
                    "end": 1868,
                    "fullWidth": 60,
                    "width": 59,
                    "openBraceToken": {
                        "kind": "OpenBraceToken",
                        "fullStart": 1809,
                        "fullEnd": 1811,
                        "start": 1809,
                        "end": 1810,
                        "fullWidth": 2,
                        "width": 1,
                        "text": "{",
                        "value": "{",
                        "valueText": "{",
                        "hasTrailingTrivia": true,
                        "hasTrailingNewLine": true,
                        "trailingTrivia": [
                            {
                                "kind": "NewLineTrivia",
                                "text": "\n"
                            }
                        ]
                    },
                    "statements": [
                        {
                            "kind": "ExpressionStatement",
                            "fullStart": 1811,
                            "fullEnd": 1867,
                            "start": 1813,
                            "end": 1866,
                            "fullWidth": 56,
                            "width": 53,
                            "expression": {
                                "kind": "InvocationExpression",
                                "fullStart": 1811,
                                "fullEnd": 1865,
                                "start": 1813,
                                "end": 1865,
                                "fullWidth": 54,
                                "width": 52,
                                "expression": {
                                    "kind": "IdentifierName",
                                    "fullStart": 1811,
                                    "fullEnd": 1819,
                                    "start": 1813,
                                    "end": 1819,
                                    "fullWidth": 8,
                                    "width": 6,
                                    "text": "$ERROR",
                                    "value": "$ERROR",
                                    "valueText": "$ERROR",
                                    "hasLeadingTrivia": true,
                                    "leadingTrivia": [
                                        {
                                            "kind": "WhitespaceTrivia",
                                            "text": "  "
                                        }
                                    ]
                                },
                                "argumentList": {
                                    "kind": "ArgumentList",
                                    "fullStart": 1819,
                                    "fullEnd": 1865,
                                    "start": 1819,
                                    "end": 1865,
                                    "fullWidth": 46,
                                    "width": 46,
                                    "openParenToken": {
                                        "kind": "OpenParenToken",
                                        "fullStart": 1819,
                                        "fullEnd": 1820,
                                        "start": 1819,
                                        "end": 1820,
                                        "fullWidth": 1,
                                        "width": 1,
                                        "text": "(",
                                        "value": "(",
                                        "valueText": "("
                                    },
                                    "arguments": [
                                        {
                                            "kind": "StringLiteral",
                                            "fullStart": 1820,
                                            "fullEnd": 1864,
                                            "start": 1820,
                                            "end": 1864,
                                            "fullWidth": 44,
                                            "width": 44,
                                            "text": "'#6: \"try{break} catch\" must work correctly'",
                                            "value": "#6: \"try{break} catch\" must work correctly",
                                            "valueText": "#6: \"try{break} catch\" must work correctly"
                                        }
                                    ],
                                    "closeParenToken": {
                                        "kind": "CloseParenToken",
                                        "fullStart": 1864,
                                        "fullEnd": 1865,
                                        "start": 1864,
                                        "end": 1865,
                                        "fullWidth": 1,
                                        "width": 1,
                                        "text": ")",
                                        "value": ")",
                                        "valueText": ")"
                                    }
                                }
                            },
                            "semicolonToken": {
                                "kind": "SemicolonToken",
                                "fullStart": 1865,
                                "fullEnd": 1867,
                                "start": 1865,
                                "end": 1866,
                                "fullWidth": 2,
                                "width": 1,
                                "text": ";",
                                "value": ";",
                                "valueText": ";",
                                "hasTrailingTrivia": true,
                                "hasTrailingNewLine": true,
                                "trailingTrivia": [
                                    {
                                        "kind": "NewLineTrivia",
                                        "text": "\n"
                                    }
                                ]
                            }
                        }
                    ],
                    "closeBraceToken": {
                        "kind": "CloseBraceToken",
                        "fullStart": 1867,
                        "fullEnd": 1869,
                        "start": 1867,
                        "end": 1868,
                        "fullWidth": 2,
                        "width": 1,
                        "text": "}",
                        "value": "}",
                        "valueText": "}",
                        "hasTrailingTrivia": true,
                        "hasTrailingNewLine": true,
                        "trailingTrivia": [
                            {
                                "kind": "NewLineTrivia",
                                "text": "\n"
                            }
                        ]
                    }
                }
            },
            {
                "kind": "VariableStatement",
                "fullStart": 1869,
                "fullEnd": 1898,
                "start": 1881,
                "end": 1897,
                "fullWidth": 29,
                "width": 16,
                "modifiers": [],
                "variableDeclaration": {
                    "kind": "VariableDeclaration",
                    "fullStart": 1869,
                    "fullEnd": 1896,
                    "start": 1881,
                    "end": 1896,
                    "fullWidth": 27,
                    "width": 15,
                    "varKeyword": {
                        "kind": "VarKeyword",
                        "fullStart": 1869,
                        "fullEnd": 1885,
                        "start": 1881,
                        "end": 1884,
                        "fullWidth": 16,
                        "width": 3,
                        "text": "var",
                        "value": "var",
                        "valueText": "var",
                        "hasLeadingTrivia": true,
                        "hasLeadingComment": true,
                        "hasLeadingNewLine": true,
                        "hasTrailingTrivia": true,
                        "leadingTrivia": [
                            {
                                "kind": "NewLineTrivia",
                                "text": "\n"
                            },
                            {
                                "kind": "SingleLineCommentTrivia",
                                "text": "// CHECK#7"
                            },
                            {
                                "kind": "NewLineTrivia",
                                "text": "\n"
                            }
                        ],
                        "trailingTrivia": [
                            {
                                "kind": "WhitespaceTrivia",
                                "text": " "
                            }
                        ]
                    },
                    "variableDeclarators": [
                        {
                            "kind": "VariableDeclarator",
                            "fullStart": 1885,
                            "fullEnd": 1889,
                            "start": 1885,
                            "end": 1889,
                            "fullWidth": 4,
<<<<<<< HEAD
                            "width": 4,
                            "identifier": {
=======
                            "propertyName": {
>>>>>>> 85e84683
                                "kind": "IdentifierName",
                                "fullStart": 1885,
                                "fullEnd": 1887,
                                "start": 1885,
                                "end": 1887,
                                "fullWidth": 2,
                                "width": 2,
                                "text": "c7",
                                "value": "c7",
                                "valueText": "c7"
                            },
                            "equalsValueClause": {
                                "kind": "EqualsValueClause",
                                "fullStart": 1887,
                                "fullEnd": 1889,
                                "start": 1887,
                                "end": 1889,
                                "fullWidth": 2,
                                "width": 2,
                                "equalsToken": {
                                    "kind": "EqualsToken",
                                    "fullStart": 1887,
                                    "fullEnd": 1888,
                                    "start": 1887,
                                    "end": 1888,
                                    "fullWidth": 1,
                                    "width": 1,
                                    "text": "=",
                                    "value": "=",
                                    "valueText": "="
                                },
                                "value": {
                                    "kind": "NumericLiteral",
                                    "fullStart": 1888,
                                    "fullEnd": 1889,
                                    "start": 1888,
                                    "end": 1889,
                                    "fullWidth": 1,
                                    "width": 1,
                                    "text": "0",
                                    "value": 0,
                                    "valueText": "0"
                                }
                            }
                        },
                        {
                            "kind": "CommaToken",
                            "fullStart": 1889,
                            "fullEnd": 1890,
                            "start": 1889,
                            "end": 1890,
                            "fullWidth": 1,
                            "width": 1,
                            "text": ",",
                            "value": ",",
                            "valueText": ","
                        },
                        {
                            "kind": "VariableDeclarator",
                            "fullStart": 1890,
                            "fullEnd": 1896,
                            "start": 1890,
                            "end": 1896,
                            "fullWidth": 6,
<<<<<<< HEAD
                            "width": 6,
                            "identifier": {
=======
                            "propertyName": {
>>>>>>> 85e84683
                                "kind": "IdentifierName",
                                "fullStart": 1890,
                                "fullEnd": 1894,
                                "start": 1890,
                                "end": 1894,
                                "fullWidth": 4,
                                "width": 4,
                                "text": "fin7",
                                "value": "fin7",
                                "valueText": "fin7"
                            },
                            "equalsValueClause": {
                                "kind": "EqualsValueClause",
                                "fullStart": 1894,
                                "fullEnd": 1896,
                                "start": 1894,
                                "end": 1896,
                                "fullWidth": 2,
                                "width": 2,
                                "equalsToken": {
                                    "kind": "EqualsToken",
                                    "fullStart": 1894,
                                    "fullEnd": 1895,
                                    "start": 1894,
                                    "end": 1895,
                                    "fullWidth": 1,
                                    "width": 1,
                                    "text": "=",
                                    "value": "=",
                                    "valueText": "="
                                },
                                "value": {
                                    "kind": "NumericLiteral",
                                    "fullStart": 1895,
                                    "fullEnd": 1896,
                                    "start": 1895,
                                    "end": 1896,
                                    "fullWidth": 1,
                                    "width": 1,
                                    "text": "0",
                                    "value": 0,
                                    "valueText": "0"
                                }
                            }
                        }
                    ]
                },
                "semicolonToken": {
                    "kind": "SemicolonToken",
                    "fullStart": 1896,
                    "fullEnd": 1898,
                    "start": 1896,
                    "end": 1897,
                    "fullWidth": 2,
                    "width": 1,
                    "text": ";",
                    "value": ";",
                    "valueText": ";",
                    "hasTrailingTrivia": true,
                    "hasTrailingNewLine": true,
                    "trailingTrivia": [
                        {
                            "kind": "NewLineTrivia",
                            "text": "\n"
                        }
                    ]
                }
            },
            {
                "kind": "TryStatement",
                "fullStart": 1898,
                "fullEnd": 2070,
                "start": 1898,
                "end": 2069,
                "fullWidth": 172,
                "width": 171,
                "tryKeyword": {
                    "kind": "TryKeyword",
                    "fullStart": 1898,
                    "fullEnd": 1901,
                    "start": 1898,
                    "end": 1901,
                    "fullWidth": 3,
                    "width": 3,
                    "text": "try",
                    "value": "try",
                    "valueText": "try"
                },
                "block": {
                    "kind": "Block",
                    "fullStart": 1901,
                    "fullEnd": 2047,
                    "start": 1901,
                    "end": 2046,
                    "fullWidth": 146,
                    "width": 145,
                    "openBraceToken": {
                        "kind": "OpenBraceToken",
                        "fullStart": 1901,
                        "fullEnd": 1903,
                        "start": 1901,
                        "end": 1902,
                        "fullWidth": 2,
                        "width": 1,
                        "text": "{",
                        "value": "{",
                        "valueText": "{",
                        "hasTrailingTrivia": true,
                        "hasTrailingNewLine": true,
                        "trailingTrivia": [
                            {
                                "kind": "NewLineTrivia",
                                "text": "\n"
                            }
                        ]
                    },
                    "statements": [
                        {
                            "kind": "DoStatement",
                            "fullStart": 1903,
                            "fullEnd": 2045,
                            "start": 1905,
                            "end": 2044,
                            "fullWidth": 142,
                            "width": 139,
                            "doKeyword": {
                                "kind": "DoKeyword",
                                "fullStart": 1903,
                                "fullEnd": 1907,
                                "start": 1905,
                                "end": 1907,
                                "fullWidth": 4,
                                "width": 2,
                                "text": "do",
                                "value": "do",
                                "valueText": "do",
                                "hasLeadingTrivia": true,
                                "leadingTrivia": [
                                    {
                                        "kind": "WhitespaceTrivia",
                                        "text": "  "
                                    }
                                ]
                            },
                            "statement": {
                                "kind": "Block",
                                "fullStart": 1907,
                                "fullEnd": 2030,
                                "start": 1907,
                                "end": 2029,
                                "fullWidth": 123,
                                "width": 122,
                                "openBraceToken": {
                                    "kind": "OpenBraceToken",
                                    "fullStart": 1907,
                                    "fullEnd": 1909,
                                    "start": 1907,
                                    "end": 1908,
                                    "fullWidth": 2,
                                    "width": 1,
                                    "text": "{",
                                    "value": "{",
                                    "valueText": "{",
                                    "hasTrailingTrivia": true,
                                    "hasTrailingNewLine": true,
                                    "trailingTrivia": [
                                        {
                                            "kind": "NewLineTrivia",
                                            "text": "\n"
                                        }
                                    ]
                                },
                                "statements": [
                                    {
                                        "kind": "TryStatement",
                                        "fullStart": 1909,
                                        "fullEnd": 2002,
                                        "start": 1913,
                                        "end": 2001,
                                        "fullWidth": 93,
                                        "width": 88,
                                        "tryKeyword": {
                                            "kind": "TryKeyword",
                                            "fullStart": 1909,
                                            "fullEnd": 1916,
                                            "start": 1913,
                                            "end": 1916,
                                            "fullWidth": 7,
                                            "width": 3,
                                            "text": "try",
                                            "value": "try",
                                            "valueText": "try",
                                            "hasLeadingTrivia": true,
                                            "leadingTrivia": [
                                                {
                                                    "kind": "WhitespaceTrivia",
                                                    "text": "    "
                                                }
                                            ]
                                        },
                                        "block": {
                                            "kind": "Block",
                                            "fullStart": 1916,
                                            "fullEnd": 1956,
                                            "start": 1916,
                                            "end": 1955,
                                            "fullWidth": 40,
                                            "width": 39,
                                            "openBraceToken": {
                                                "kind": "OpenBraceToken",
                                                "fullStart": 1916,
                                                "fullEnd": 1918,
                                                "start": 1916,
                                                "end": 1917,
                                                "fullWidth": 2,
                                                "width": 1,
                                                "text": "{",
                                                "value": "{",
                                                "valueText": "{",
                                                "hasTrailingTrivia": true,
                                                "hasTrailingNewLine": true,
                                                "trailingTrivia": [
                                                    {
                                                        "kind": "NewLineTrivia",
                                                        "text": "\n"
                                                    }
                                                ]
                                            },
                                            "statements": [
                                                {
                                                    "kind": "ExpressionStatement",
                                                    "fullStart": 1918,
                                                    "fullEnd": 1931,
                                                    "start": 1924,
                                                    "end": 1930,
                                                    "fullWidth": 13,
                                                    "width": 6,
                                                    "expression": {
                                                        "kind": "AddAssignmentExpression",
                                                        "fullStart": 1918,
                                                        "fullEnd": 1929,
                                                        "start": 1924,
                                                        "end": 1929,
                                                        "fullWidth": 11,
                                                        "width": 5,
                                                        "left": {
                                                            "kind": "IdentifierName",
                                                            "fullStart": 1918,
                                                            "fullEnd": 1926,
                                                            "start": 1924,
                                                            "end": 1926,
                                                            "fullWidth": 8,
                                                            "width": 2,
                                                            "text": "c7",
                                                            "value": "c7",
                                                            "valueText": "c7",
                                                            "hasLeadingTrivia": true,
                                                            "leadingTrivia": [
                                                                {
                                                                    "kind": "WhitespaceTrivia",
                                                                    "text": "      "
                                                                }
                                                            ]
                                                        },
                                                        "operatorToken": {
                                                            "kind": "PlusEqualsToken",
                                                            "fullStart": 1926,
                                                            "fullEnd": 1928,
                                                            "start": 1926,
                                                            "end": 1928,
                                                            "fullWidth": 2,
                                                            "width": 2,
                                                            "text": "+=",
                                                            "value": "+=",
                                                            "valueText": "+="
                                                        },
                                                        "right": {
                                                            "kind": "NumericLiteral",
                                                            "fullStart": 1928,
                                                            "fullEnd": 1929,
                                                            "start": 1928,
                                                            "end": 1929,
                                                            "fullWidth": 1,
                                                            "width": 1,
                                                            "text": "1",
                                                            "value": 1,
                                                            "valueText": "1"
                                                        }
                                                    },
                                                    "semicolonToken": {
                                                        "kind": "SemicolonToken",
                                                        "fullStart": 1929,
                                                        "fullEnd": 1931,
                                                        "start": 1929,
                                                        "end": 1930,
                                                        "fullWidth": 2,
                                                        "width": 1,
                                                        "text": ";",
                                                        "value": ";",
                                                        "valueText": ";",
                                                        "hasTrailingTrivia": true,
                                                        "hasTrailingNewLine": true,
                                                        "trailingTrivia": [
                                                            {
                                                                "kind": "NewLineTrivia",
                                                                "text": "\n"
                                                            }
                                                        ]
                                                    }
                                                },
                                                {
                                                    "kind": "ThrowStatement",
                                                    "fullStart": 1931,
                                                    "fullEnd": 1950,
                                                    "start": 1937,
                                                    "end": 1949,
                                                    "fullWidth": 19,
                                                    "width": 12,
                                                    "throwKeyword": {
                                                        "kind": "ThrowKeyword",
                                                        "fullStart": 1931,
                                                        "fullEnd": 1943,
                                                        "start": 1937,
                                                        "end": 1942,
                                                        "fullWidth": 12,
                                                        "width": 5,
                                                        "text": "throw",
                                                        "value": "throw",
                                                        "valueText": "throw",
                                                        "hasLeadingTrivia": true,
                                                        "hasTrailingTrivia": true,
                                                        "leadingTrivia": [
                                                            {
                                                                "kind": "WhitespaceTrivia",
                                                                "text": "      "
                                                            }
                                                        ],
                                                        "trailingTrivia": [
                                                            {
                                                                "kind": "WhitespaceTrivia",
                                                                "text": " "
                                                            }
                                                        ]
                                                    },
                                                    "expression": {
                                                        "kind": "StringLiteral",
                                                        "fullStart": 1943,
                                                        "fullEnd": 1948,
                                                        "start": 1943,
                                                        "end": 1948,
                                                        "fullWidth": 5,
                                                        "width": 5,
                                                        "text": "\"ex1\"",
                                                        "value": "ex1",
                                                        "valueText": "ex1"
                                                    },
                                                    "semicolonToken": {
                                                        "kind": "SemicolonToken",
                                                        "fullStart": 1948,
                                                        "fullEnd": 1950,
                                                        "start": 1948,
                                                        "end": 1949,
                                                        "fullWidth": 2,
                                                        "width": 1,
                                                        "text": ";",
                                                        "value": ";",
                                                        "valueText": ";",
                                                        "hasTrailingTrivia": true,
                                                        "hasTrailingNewLine": true,
                                                        "trailingTrivia": [
                                                            {
                                                                "kind": "NewLineTrivia",
                                                                "text": "\n"
                                                            }
                                                        ]
                                                    }
                                                }
                                            ],
                                            "closeBraceToken": {
                                                "kind": "CloseBraceToken",
                                                "fullStart": 1950,
                                                "fullEnd": 1956,
                                                "start": 1954,
                                                "end": 1955,
                                                "fullWidth": 6,
                                                "width": 1,
                                                "text": "}",
                                                "value": "}",
                                                "valueText": "}",
                                                "hasLeadingTrivia": true,
                                                "hasTrailingTrivia": true,
                                                "hasTrailingNewLine": true,
                                                "leadingTrivia": [
                                                    {
                                                        "kind": "WhitespaceTrivia",
                                                        "text": "    "
                                                    }
                                                ],
                                                "trailingTrivia": [
                                                    {
                                                        "kind": "NewLineTrivia",
                                                        "text": "\n"
                                                    }
                                                ]
                                            }
                                        },
                                        "finallyClause": {
                                            "kind": "FinallyClause",
                                            "fullStart": 1956,
                                            "fullEnd": 2002,
                                            "start": 1960,
                                            "end": 2001,
                                            "fullWidth": 46,
                                            "width": 41,
                                            "finallyKeyword": {
                                                "kind": "FinallyKeyword",
                                                "fullStart": 1956,
                                                "fullEnd": 1967,
                                                "start": 1960,
                                                "end": 1967,
                                                "fullWidth": 11,
                                                "width": 7,
                                                "text": "finally",
                                                "value": "finally",
                                                "valueText": "finally",
                                                "hasLeadingTrivia": true,
                                                "leadingTrivia": [
                                                    {
                                                        "kind": "WhitespaceTrivia",
                                                        "text": "    "
                                                    }
                                                ]
                                            },
                                            "block": {
                                                "kind": "Block",
                                                "fullStart": 1967,
                                                "fullEnd": 2002,
                                                "start": 1967,
                                                "end": 2001,
                                                "fullWidth": 35,
                                                "width": 34,
                                                "openBraceToken": {
                                                    "kind": "OpenBraceToken",
                                                    "fullStart": 1967,
                                                    "fullEnd": 1969,
                                                    "start": 1967,
                                                    "end": 1968,
                                                    "fullWidth": 2,
                                                    "width": 1,
                                                    "text": "{",
                                                    "value": "{",
                                                    "valueText": "{",
                                                    "hasTrailingTrivia": true,
                                                    "hasTrailingNewLine": true,
                                                    "trailingTrivia": [
                                                        {
                                                            "kind": "NewLineTrivia",
                                                            "text": "\n"
                                                        }
                                                    ]
                                                },
                                                "statements": [
                                                    {
                                                        "kind": "ExpressionStatement",
                                                        "fullStart": 1969,
                                                        "fullEnd": 1983,
                                                        "start": 1975,
                                                        "end": 1982,
                                                        "fullWidth": 14,
                                                        "width": 7,
                                                        "expression": {
                                                            "kind": "AssignmentExpression",
                                                            "fullStart": 1969,
                                                            "fullEnd": 1981,
                                                            "start": 1975,
                                                            "end": 1981,
                                                            "fullWidth": 12,
                                                            "width": 6,
                                                            "left": {
                                                                "kind": "IdentifierName",
                                                                "fullStart": 1969,
                                                                "fullEnd": 1979,
                                                                "start": 1975,
                                                                "end": 1979,
                                                                "fullWidth": 10,
                                                                "width": 4,
                                                                "text": "fin7",
                                                                "value": "fin7",
                                                                "valueText": "fin7",
                                                                "hasLeadingTrivia": true,
                                                                "leadingTrivia": [
                                                                    {
                                                                        "kind": "WhitespaceTrivia",
                                                                        "text": "      "
                                                                    }
                                                                ]
                                                            },
                                                            "operatorToken": {
                                                                "kind": "EqualsToken",
                                                                "fullStart": 1979,
                                                                "fullEnd": 1980,
                                                                "start": 1979,
                                                                "end": 1980,
                                                                "fullWidth": 1,
                                                                "width": 1,
                                                                "text": "=",
                                                                "value": "=",
                                                                "valueText": "="
                                                            },
                                                            "right": {
                                                                "kind": "NumericLiteral",
                                                                "fullStart": 1980,
                                                                "fullEnd": 1981,
                                                                "start": 1980,
                                                                "end": 1981,
                                                                "fullWidth": 1,
                                                                "width": 1,
                                                                "text": "1",
                                                                "value": 1,
                                                                "valueText": "1"
                                                            }
                                                        },
                                                        "semicolonToken": {
                                                            "kind": "SemicolonToken",
                                                            "fullStart": 1981,
                                                            "fullEnd": 1983,
                                                            "start": 1981,
                                                            "end": 1982,
                                                            "fullWidth": 2,
                                                            "width": 1,
                                                            "text": ";",
                                                            "value": ";",
                                                            "valueText": ";",
                                                            "hasTrailingTrivia": true,
                                                            "hasTrailingNewLine": true,
                                                            "trailingTrivia": [
                                                                {
                                                                    "kind": "NewLineTrivia",
                                                                    "text": "\n"
                                                                }
                                                            ]
                                                        }
                                                    },
                                                    {
                                                        "kind": "BreakStatement",
                                                        "fullStart": 1983,
                                                        "fullEnd": 1996,
                                                        "start": 1989,
                                                        "end": 1995,
                                                        "fullWidth": 13,
                                                        "width": 6,
                                                        "breakKeyword": {
                                                            "kind": "BreakKeyword",
                                                            "fullStart": 1983,
                                                            "fullEnd": 1994,
                                                            "start": 1989,
                                                            "end": 1994,
                                                            "fullWidth": 11,
                                                            "width": 5,
                                                            "text": "break",
                                                            "value": "break",
                                                            "valueText": "break",
                                                            "hasLeadingTrivia": true,
                                                            "leadingTrivia": [
                                                                {
                                                                    "kind": "WhitespaceTrivia",
                                                                    "text": "      "
                                                                }
                                                            ]
                                                        },
                                                        "semicolonToken": {
                                                            "kind": "SemicolonToken",
                                                            "fullStart": 1994,
                                                            "fullEnd": 1996,
                                                            "start": 1994,
                                                            "end": 1995,
                                                            "fullWidth": 2,
                                                            "width": 1,
                                                            "text": ";",
                                                            "value": ";",
                                                            "valueText": ";",
                                                            "hasTrailingTrivia": true,
                                                            "hasTrailingNewLine": true,
                                                            "trailingTrivia": [
                                                                {
                                                                    "kind": "NewLineTrivia",
                                                                    "text": "\n"
                                                                }
                                                            ]
                                                        }
                                                    }
                                                ],
                                                "closeBraceToken": {
                                                    "kind": "CloseBraceToken",
                                                    "fullStart": 1996,
                                                    "fullEnd": 2002,
                                                    "start": 2000,
                                                    "end": 2001,
                                                    "fullWidth": 6,
                                                    "width": 1,
                                                    "text": "}",
                                                    "value": "}",
                                                    "valueText": "}",
                                                    "hasLeadingTrivia": true,
                                                    "hasTrailingTrivia": true,
                                                    "hasTrailingNewLine": true,
                                                    "leadingTrivia": [
                                                        {
                                                            "kind": "WhitespaceTrivia",
                                                            "text": "    "
                                                        }
                                                    ],
                                                    "trailingTrivia": [
                                                        {
                                                            "kind": "NewLineTrivia",
                                                            "text": "\n"
                                                        }
                                                    ]
                                                }
                                            }
                                        }
                                    },
                                    {
                                        "kind": "ExpressionStatement",
                                        "fullStart": 2002,
                                        "fullEnd": 2015,
                                        "start": 2006,
                                        "end": 2014,
                                        "fullWidth": 13,
                                        "width": 8,
                                        "expression": {
                                            "kind": "AssignmentExpression",
                                            "fullStart": 2002,
                                            "fullEnd": 2013,
                                            "start": 2006,
                                            "end": 2013,
                                            "fullWidth": 11,
                                            "width": 7,
                                            "left": {
                                                "kind": "IdentifierName",
                                                "fullStart": 2002,
                                                "fullEnd": 2010,
                                                "start": 2006,
                                                "end": 2010,
                                                "fullWidth": 8,
                                                "width": 4,
                                                "text": "fin7",
                                                "value": "fin7",
                                                "valueText": "fin7",
                                                "hasLeadingTrivia": true,
                                                "leadingTrivia": [
                                                    {
                                                        "kind": "WhitespaceTrivia",
                                                        "text": "    "
                                                    }
                                                ]
                                            },
                                            "operatorToken": {
                                                "kind": "EqualsToken",
                                                "fullStart": 2010,
                                                "fullEnd": 2011,
                                                "start": 2010,
                                                "end": 2011,
                                                "fullWidth": 1,
                                                "width": 1,
                                                "text": "=",
                                                "value": "=",
                                                "valueText": "="
                                            },
                                            "right": {
                                                "kind": "NegateExpression",
                                                "fullStart": 2011,
                                                "fullEnd": 2013,
                                                "start": 2011,
                                                "end": 2013,
                                                "fullWidth": 2,
                                                "width": 2,
                                                "operatorToken": {
                                                    "kind": "MinusToken",
                                                    "fullStart": 2011,
                                                    "fullEnd": 2012,
                                                    "start": 2011,
                                                    "end": 2012,
                                                    "fullWidth": 1,
                                                    "width": 1,
                                                    "text": "-",
                                                    "value": "-",
                                                    "valueText": "-"
                                                },
                                                "operand": {
                                                    "kind": "NumericLiteral",
                                                    "fullStart": 2012,
                                                    "fullEnd": 2013,
                                                    "start": 2012,
                                                    "end": 2013,
                                                    "fullWidth": 1,
                                                    "width": 1,
                                                    "text": "1",
                                                    "value": 1,
                                                    "valueText": "1"
                                                }
                                            }
                                        },
                                        "semicolonToken": {
                                            "kind": "SemicolonToken",
                                            "fullStart": 2013,
                                            "fullEnd": 2015,
                                            "start": 2013,
                                            "end": 2014,
                                            "fullWidth": 2,
                                            "width": 1,
                                            "text": ";",
                                            "value": ";",
                                            "valueText": ";",
                                            "hasTrailingTrivia": true,
                                            "hasTrailingNewLine": true,
                                            "trailingTrivia": [
                                                {
                                                    "kind": "NewLineTrivia",
                                                    "text": "\n"
                                                }
                                            ]
                                        }
                                    },
                                    {
                                        "kind": "ExpressionStatement",
                                        "fullStart": 2015,
                                        "fullEnd": 2026,
                                        "start": 2019,
                                        "end": 2025,
                                        "fullWidth": 11,
                                        "width": 6,
                                        "expression": {
                                            "kind": "AddAssignmentExpression",
                                            "fullStart": 2015,
                                            "fullEnd": 2024,
                                            "start": 2019,
                                            "end": 2024,
                                            "fullWidth": 9,
                                            "width": 5,
                                            "left": {
                                                "kind": "IdentifierName",
                                                "fullStart": 2015,
                                                "fullEnd": 2021,
                                                "start": 2019,
                                                "end": 2021,
                                                "fullWidth": 6,
                                                "width": 2,
                                                "text": "c7",
                                                "value": "c7",
                                                "valueText": "c7",
                                                "hasLeadingTrivia": true,
                                                "leadingTrivia": [
                                                    {
                                                        "kind": "WhitespaceTrivia",
                                                        "text": "    "
                                                    }
                                                ]
                                            },
                                            "operatorToken": {
                                                "kind": "PlusEqualsToken",
                                                "fullStart": 2021,
                                                "fullEnd": 2023,
                                                "start": 2021,
                                                "end": 2023,
                                                "fullWidth": 2,
                                                "width": 2,
                                                "text": "+=",
                                                "value": "+=",
                                                "valueText": "+="
                                            },
                                            "right": {
                                                "kind": "NumericLiteral",
                                                "fullStart": 2023,
                                                "fullEnd": 2024,
                                                "start": 2023,
                                                "end": 2024,
                                                "fullWidth": 1,
                                                "width": 1,
                                                "text": "2",
                                                "value": 2,
                                                "valueText": "2"
                                            }
                                        },
                                        "semicolonToken": {
                                            "kind": "SemicolonToken",
                                            "fullStart": 2024,
                                            "fullEnd": 2026,
                                            "start": 2024,
                                            "end": 2025,
                                            "fullWidth": 2,
                                            "width": 1,
                                            "text": ";",
                                            "value": ";",
                                            "valueText": ";",
                                            "hasTrailingTrivia": true,
                                            "hasTrailingNewLine": true,
                                            "trailingTrivia": [
                                                {
                                                    "kind": "NewLineTrivia",
                                                    "text": "\n"
                                                }
                                            ]
                                        }
                                    }
                                ],
                                "closeBraceToken": {
                                    "kind": "CloseBraceToken",
                                    "fullStart": 2026,
                                    "fullEnd": 2030,
                                    "start": 2028,
                                    "end": 2029,
                                    "fullWidth": 4,
                                    "width": 1,
                                    "text": "}",
                                    "value": "}",
                                    "valueText": "}",
                                    "hasLeadingTrivia": true,
                                    "hasTrailingTrivia": true,
                                    "hasTrailingNewLine": true,
                                    "leadingTrivia": [
                                        {
                                            "kind": "WhitespaceTrivia",
                                            "text": "  "
                                        }
                                    ],
                                    "trailingTrivia": [
                                        {
                                            "kind": "NewLineTrivia",
                                            "text": "\n"
                                        }
                                    ]
                                }
                            },
                            "whileKeyword": {
                                "kind": "WhileKeyword",
                                "fullStart": 2030,
                                "fullEnd": 2037,
                                "start": 2032,
                                "end": 2037,
                                "fullWidth": 7,
                                "width": 5,
                                "text": "while",
                                "value": "while",
                                "valueText": "while",
                                "hasLeadingTrivia": true,
                                "leadingTrivia": [
                                    {
                                        "kind": "WhitespaceTrivia",
                                        "text": "  "
                                    }
                                ]
                            },
                            "openParenToken": {
                                "kind": "OpenParenToken",
                                "fullStart": 2037,
                                "fullEnd": 2038,
                                "start": 2037,
                                "end": 2038,
                                "fullWidth": 1,
                                "width": 1,
                                "text": "(",
                                "value": "(",
                                "valueText": "("
                            },
                            "condition": {
                                "kind": "LessThanExpression",
                                "fullStart": 2038,
                                "fullEnd": 2042,
                                "start": 2038,
                                "end": 2042,
                                "fullWidth": 4,
                                "width": 4,
                                "left": {
                                    "kind": "IdentifierName",
                                    "fullStart": 2038,
                                    "fullEnd": 2040,
                                    "start": 2038,
                                    "end": 2040,
                                    "fullWidth": 2,
                                    "width": 2,
                                    "text": "c7",
                                    "value": "c7",
                                    "valueText": "c7"
                                },
                                "operatorToken": {
                                    "kind": "LessThanToken",
                                    "fullStart": 2040,
                                    "fullEnd": 2041,
                                    "start": 2040,
                                    "end": 2041,
                                    "fullWidth": 1,
                                    "width": 1,
                                    "text": "<",
                                    "value": "<",
                                    "valueText": "<"
                                },
                                "right": {
                                    "kind": "NumericLiteral",
                                    "fullStart": 2041,
                                    "fullEnd": 2042,
                                    "start": 2041,
                                    "end": 2042,
                                    "fullWidth": 1,
                                    "width": 1,
                                    "text": "2",
                                    "value": 2,
                                    "valueText": "2"
                                }
                            },
                            "closeParenToken": {
                                "kind": "CloseParenToken",
                                "fullStart": 2042,
                                "fullEnd": 2043,
                                "start": 2042,
                                "end": 2043,
                                "fullWidth": 1,
                                "width": 1,
                                "text": ")",
                                "value": ")",
                                "valueText": ")"
                            },
                            "semicolonToken": {
                                "kind": "SemicolonToken",
                                "fullStart": 2043,
                                "fullEnd": 2045,
                                "start": 2043,
                                "end": 2044,
                                "fullWidth": 2,
                                "width": 1,
                                "text": ";",
                                "value": ";",
                                "valueText": ";",
                                "hasTrailingTrivia": true,
                                "hasTrailingNewLine": true,
                                "trailingTrivia": [
                                    {
                                        "kind": "NewLineTrivia",
                                        "text": "\n"
                                    }
                                ]
                            }
                        }
                    ],
                    "closeBraceToken": {
                        "kind": "CloseBraceToken",
                        "fullStart": 2045,
                        "fullEnd": 2047,
                        "start": 2045,
                        "end": 2046,
                        "fullWidth": 2,
                        "width": 1,
                        "text": "}",
                        "value": "}",
                        "valueText": "}",
                        "hasTrailingTrivia": true,
                        "hasTrailingNewLine": true,
                        "trailingTrivia": [
                            {
                                "kind": "NewLineTrivia",
                                "text": "\n"
                            }
                        ]
                    }
                },
                "catchClause": {
                    "kind": "CatchClause",
                    "fullStart": 2047,
                    "fullEnd": 2070,
                    "start": 2047,
                    "end": 2069,
                    "fullWidth": 23,
                    "width": 22,
                    "catchKeyword": {
                        "kind": "CatchKeyword",
                        "fullStart": 2047,
                        "fullEnd": 2052,
                        "start": 2047,
                        "end": 2052,
                        "fullWidth": 5,
                        "width": 5,
                        "text": "catch",
                        "value": "catch",
                        "valueText": "catch"
                    },
                    "openParenToken": {
                        "kind": "OpenParenToken",
                        "fullStart": 2052,
                        "fullEnd": 2053,
                        "start": 2052,
                        "end": 2053,
                        "fullWidth": 1,
                        "width": 1,
                        "text": "(",
                        "value": "(",
                        "valueText": "("
                    },
                    "identifier": {
                        "kind": "IdentifierName",
                        "fullStart": 2053,
                        "fullEnd": 2056,
                        "start": 2053,
                        "end": 2056,
                        "fullWidth": 3,
                        "width": 3,
                        "text": "ex1",
                        "value": "ex1",
                        "valueText": "ex1"
                    },
                    "closeParenToken": {
                        "kind": "CloseParenToken",
                        "fullStart": 2056,
                        "fullEnd": 2057,
                        "start": 2056,
                        "end": 2057,
                        "fullWidth": 1,
                        "width": 1,
                        "text": ")",
                        "value": ")",
                        "valueText": ")"
                    },
                    "block": {
                        "kind": "Block",
                        "fullStart": 2057,
                        "fullEnd": 2070,
                        "start": 2057,
                        "end": 2069,
                        "fullWidth": 13,
                        "width": 12,
                        "openBraceToken": {
                            "kind": "OpenBraceToken",
                            "fullStart": 2057,
                            "fullEnd": 2059,
                            "start": 2057,
                            "end": 2058,
                            "fullWidth": 2,
                            "width": 1,
                            "text": "{",
                            "value": "{",
                            "valueText": "{",
                            "hasTrailingTrivia": true,
                            "hasTrailingNewLine": true,
                            "trailingTrivia": [
                                {
                                    "kind": "NewLineTrivia",
                                    "text": "\n"
                                }
                            ]
                        },
                        "statements": [
                            {
                                "kind": "ExpressionStatement",
                                "fullStart": 2059,
                                "fullEnd": 2068,
                                "start": 2061,
                                "end": 2067,
                                "fullWidth": 9,
                                "width": 6,
                                "expression": {
                                    "kind": "AssignmentExpression",
                                    "fullStart": 2059,
                                    "fullEnd": 2066,
                                    "start": 2061,
                                    "end": 2066,
                                    "fullWidth": 7,
                                    "width": 5,
                                    "left": {
                                        "kind": "IdentifierName",
                                        "fullStart": 2059,
                                        "fullEnd": 2063,
                                        "start": 2061,
                                        "end": 2063,
                                        "fullWidth": 4,
                                        "width": 2,
                                        "text": "c7",
                                        "value": "c7",
                                        "valueText": "c7",
                                        "hasLeadingTrivia": true,
                                        "leadingTrivia": [
                                            {
                                                "kind": "WhitespaceTrivia",
                                                "text": "  "
                                            }
                                        ]
                                    },
                                    "operatorToken": {
                                        "kind": "EqualsToken",
                                        "fullStart": 2063,
                                        "fullEnd": 2064,
                                        "start": 2063,
                                        "end": 2064,
                                        "fullWidth": 1,
                                        "width": 1,
                                        "text": "=",
                                        "value": "=",
                                        "valueText": "="
                                    },
                                    "right": {
                                        "kind": "NumericLiteral",
                                        "fullStart": 2064,
                                        "fullEnd": 2066,
                                        "start": 2064,
                                        "end": 2066,
                                        "fullWidth": 2,
                                        "width": 2,
                                        "text": "10",
                                        "value": 10,
                                        "valueText": "10"
                                    }
                                },
                                "semicolonToken": {
                                    "kind": "SemicolonToken",
                                    "fullStart": 2066,
                                    "fullEnd": 2068,
                                    "start": 2066,
                                    "end": 2067,
                                    "fullWidth": 2,
                                    "width": 1,
                                    "text": ";",
                                    "value": ";",
                                    "valueText": ";",
                                    "hasTrailingTrivia": true,
                                    "hasTrailingNewLine": true,
                                    "trailingTrivia": [
                                        {
                                            "kind": "NewLineTrivia",
                                            "text": "\n"
                                        }
                                    ]
                                }
                            }
                        ],
                        "closeBraceToken": {
                            "kind": "CloseBraceToken",
                            "fullStart": 2068,
                            "fullEnd": 2070,
                            "start": 2068,
                            "end": 2069,
                            "fullWidth": 2,
                            "width": 1,
                            "text": "}",
                            "value": "}",
                            "valueText": "}",
                            "hasTrailingTrivia": true,
                            "hasTrailingNewLine": true,
                            "trailingTrivia": [
                                {
                                    "kind": "NewLineTrivia",
                                    "text": "\n"
                                }
                            ]
                        }
                    }
                }
            },
            {
                "kind": "IfStatement",
                "fullStart": 2070,
                "fullEnd": 2139,
                "start": 2070,
                "end": 2138,
                "fullWidth": 69,
                "width": 68,
                "ifKeyword": {
                    "kind": "IfKeyword",
                    "fullStart": 2070,
                    "fullEnd": 2072,
                    "start": 2070,
                    "end": 2072,
                    "fullWidth": 2,
                    "width": 2,
                    "text": "if",
                    "value": "if",
                    "valueText": "if"
                },
                "openParenToken": {
                    "kind": "OpenParenToken",
                    "fullStart": 2072,
                    "fullEnd": 2073,
                    "start": 2072,
                    "end": 2073,
                    "fullWidth": 1,
                    "width": 1,
                    "text": "(",
                    "value": "(",
                    "valueText": "("
                },
                "condition": {
                    "kind": "NotEqualsExpression",
                    "fullStart": 2073,
                    "fullEnd": 2081,
                    "start": 2073,
                    "end": 2081,
                    "fullWidth": 8,
                    "width": 8,
                    "left": {
                        "kind": "IdentifierName",
                        "fullStart": 2073,
                        "fullEnd": 2077,
                        "start": 2073,
                        "end": 2077,
                        "fullWidth": 4,
                        "width": 4,
                        "text": "fin7",
                        "value": "fin7",
                        "valueText": "fin7"
                    },
                    "operatorToken": {
                        "kind": "ExclamationEqualsEqualsToken",
                        "fullStart": 2077,
                        "fullEnd": 2080,
                        "start": 2077,
                        "end": 2080,
                        "fullWidth": 3,
                        "width": 3,
                        "text": "!==",
                        "value": "!==",
                        "valueText": "!=="
                    },
                    "right": {
                        "kind": "NumericLiteral",
                        "fullStart": 2080,
                        "fullEnd": 2081,
                        "start": 2080,
                        "end": 2081,
                        "fullWidth": 1,
                        "width": 1,
                        "text": "1",
                        "value": 1,
                        "valueText": "1"
                    }
                },
                "closeParenToken": {
                    "kind": "CloseParenToken",
                    "fullStart": 2081,
                    "fullEnd": 2082,
                    "start": 2081,
                    "end": 2082,
                    "fullWidth": 1,
                    "width": 1,
                    "text": ")",
                    "value": ")",
                    "valueText": ")"
                },
                "statement": {
                    "kind": "Block",
                    "fullStart": 2082,
                    "fullEnd": 2139,
                    "start": 2082,
                    "end": 2138,
                    "fullWidth": 57,
                    "width": 56,
                    "openBraceToken": {
                        "kind": "OpenBraceToken",
                        "fullStart": 2082,
                        "fullEnd": 2084,
                        "start": 2082,
                        "end": 2083,
                        "fullWidth": 2,
                        "width": 1,
                        "text": "{",
                        "value": "{",
                        "valueText": "{",
                        "hasTrailingTrivia": true,
                        "hasTrailingNewLine": true,
                        "trailingTrivia": [
                            {
                                "kind": "NewLineTrivia",
                                "text": "\n"
                            }
                        ]
                    },
                    "statements": [
                        {
                            "kind": "ExpressionStatement",
                            "fullStart": 2084,
                            "fullEnd": 2137,
                            "start": 2086,
                            "end": 2136,
                            "fullWidth": 53,
                            "width": 50,
                            "expression": {
                                "kind": "InvocationExpression",
                                "fullStart": 2084,
                                "fullEnd": 2135,
                                "start": 2086,
                                "end": 2135,
                                "fullWidth": 51,
                                "width": 49,
                                "expression": {
                                    "kind": "IdentifierName",
                                    "fullStart": 2084,
                                    "fullEnd": 2092,
                                    "start": 2086,
                                    "end": 2092,
                                    "fullWidth": 8,
                                    "width": 6,
                                    "text": "$ERROR",
                                    "value": "$ERROR",
                                    "valueText": "$ERROR",
                                    "hasLeadingTrivia": true,
                                    "leadingTrivia": [
                                        {
                                            "kind": "WhitespaceTrivia",
                                            "text": "  "
                                        }
                                    ]
                                },
                                "argumentList": {
                                    "kind": "ArgumentList",
                                    "fullStart": 2092,
                                    "fullEnd": 2135,
                                    "start": 2092,
                                    "end": 2135,
                                    "fullWidth": 43,
                                    "width": 43,
                                    "openParenToken": {
                                        "kind": "OpenParenToken",
                                        "fullStart": 2092,
                                        "fullEnd": 2093,
                                        "start": 2092,
                                        "end": 2093,
                                        "fullWidth": 1,
                                        "width": 1,
                                        "text": "(",
                                        "value": "(",
                                        "valueText": "("
                                    },
                                    "arguments": [
                                        {
                                            "kind": "StringLiteral",
                                            "fullStart": 2093,
                                            "fullEnd": 2134,
                                            "start": 2093,
                                            "end": 2134,
                                            "fullWidth": 41,
                                            "width": 41,
                                            "text": "'#7.1: \"finally\" block must be evaluated'",
                                            "value": "#7.1: \"finally\" block must be evaluated",
                                            "valueText": "#7.1: \"finally\" block must be evaluated"
                                        }
                                    ],
                                    "closeParenToken": {
                                        "kind": "CloseParenToken",
                                        "fullStart": 2134,
                                        "fullEnd": 2135,
                                        "start": 2134,
                                        "end": 2135,
                                        "fullWidth": 1,
                                        "width": 1,
                                        "text": ")",
                                        "value": ")",
                                        "valueText": ")"
                                    }
                                }
                            },
                            "semicolonToken": {
                                "kind": "SemicolonToken",
                                "fullStart": 2135,
                                "fullEnd": 2137,
                                "start": 2135,
                                "end": 2136,
                                "fullWidth": 2,
                                "width": 1,
                                "text": ";",
                                "value": ";",
                                "valueText": ";",
                                "hasTrailingTrivia": true,
                                "hasTrailingNewLine": true,
                                "trailingTrivia": [
                                    {
                                        "kind": "NewLineTrivia",
                                        "text": "\n"
                                    }
                                ]
                            }
                        }
                    ],
                    "closeBraceToken": {
                        "kind": "CloseBraceToken",
                        "fullStart": 2137,
                        "fullEnd": 2139,
                        "start": 2137,
                        "end": 2138,
                        "fullWidth": 2,
                        "width": 1,
                        "text": "}",
                        "value": "}",
                        "valueText": "}",
                        "hasTrailingTrivia": true,
                        "hasTrailingNewLine": true,
                        "trailingTrivia": [
                            {
                                "kind": "NewLineTrivia",
                                "text": "\n"
                            }
                        ]
                    }
                }
            },
            {
                "kind": "IfStatement",
                "fullStart": 2139,
                "fullEnd": 2197,
                "start": 2139,
                "end": 2196,
                "fullWidth": 58,
                "width": 57,
                "ifKeyword": {
                    "kind": "IfKeyword",
                    "fullStart": 2139,
                    "fullEnd": 2141,
                    "start": 2139,
                    "end": 2141,
                    "fullWidth": 2,
                    "width": 2,
                    "text": "if",
                    "value": "if",
                    "valueText": "if"
                },
                "openParenToken": {
                    "kind": "OpenParenToken",
                    "fullStart": 2141,
                    "fullEnd": 2142,
                    "start": 2141,
                    "end": 2142,
                    "fullWidth": 1,
                    "width": 1,
                    "text": "(",
                    "value": "(",
                    "valueText": "("
                },
                "condition": {
                    "kind": "NotEqualsExpression",
                    "fullStart": 2142,
                    "fullEnd": 2148,
                    "start": 2142,
                    "end": 2148,
                    "fullWidth": 6,
                    "width": 6,
                    "left": {
                        "kind": "IdentifierName",
                        "fullStart": 2142,
                        "fullEnd": 2144,
                        "start": 2142,
                        "end": 2144,
                        "fullWidth": 2,
                        "width": 2,
                        "text": "c7",
                        "value": "c7",
                        "valueText": "c7"
                    },
                    "operatorToken": {
                        "kind": "ExclamationEqualsEqualsToken",
                        "fullStart": 2144,
                        "fullEnd": 2147,
                        "start": 2144,
                        "end": 2147,
                        "fullWidth": 3,
                        "width": 3,
                        "text": "!==",
                        "value": "!==",
                        "valueText": "!=="
                    },
                    "right": {
                        "kind": "NumericLiteral",
                        "fullStart": 2147,
                        "fullEnd": 2148,
                        "start": 2147,
                        "end": 2148,
                        "fullWidth": 1,
                        "width": 1,
                        "text": "1",
                        "value": 1,
                        "valueText": "1"
                    }
                },
                "closeParenToken": {
                    "kind": "CloseParenToken",
                    "fullStart": 2148,
                    "fullEnd": 2149,
                    "start": 2148,
                    "end": 2149,
                    "fullWidth": 1,
                    "width": 1,
                    "text": ")",
                    "value": ")",
                    "valueText": ")"
                },
                "statement": {
                    "kind": "Block",
                    "fullStart": 2149,
                    "fullEnd": 2197,
                    "start": 2149,
                    "end": 2196,
                    "fullWidth": 48,
                    "width": 47,
                    "openBraceToken": {
                        "kind": "OpenBraceToken",
                        "fullStart": 2149,
                        "fullEnd": 2151,
                        "start": 2149,
                        "end": 2150,
                        "fullWidth": 2,
                        "width": 1,
                        "text": "{",
                        "value": "{",
                        "valueText": "{",
                        "hasTrailingTrivia": true,
                        "hasTrailingNewLine": true,
                        "trailingTrivia": [
                            {
                                "kind": "NewLineTrivia",
                                "text": "\n"
                            }
                        ]
                    },
                    "statements": [
                        {
                            "kind": "ExpressionStatement",
                            "fullStart": 2151,
                            "fullEnd": 2195,
                            "start": 2153,
                            "end": 2194,
                            "fullWidth": 44,
                            "width": 41,
                            "expression": {
                                "kind": "InvocationExpression",
                                "fullStart": 2151,
                                "fullEnd": 2193,
                                "start": 2153,
                                "end": 2193,
                                "fullWidth": 42,
                                "width": 40,
                                "expression": {
                                    "kind": "IdentifierName",
                                    "fullStart": 2151,
                                    "fullEnd": 2159,
                                    "start": 2153,
                                    "end": 2159,
                                    "fullWidth": 8,
                                    "width": 6,
                                    "text": "$ERROR",
                                    "value": "$ERROR",
                                    "valueText": "$ERROR",
                                    "hasLeadingTrivia": true,
                                    "leadingTrivia": [
                                        {
                                            "kind": "WhitespaceTrivia",
                                            "text": "  "
                                        }
                                    ]
                                },
                                "argumentList": {
                                    "kind": "ArgumentList",
                                    "fullStart": 2159,
                                    "fullEnd": 2193,
                                    "start": 2159,
                                    "end": 2193,
                                    "fullWidth": 34,
                                    "width": 34,
                                    "openParenToken": {
                                        "kind": "OpenParenToken",
                                        "fullStart": 2159,
                                        "fullEnd": 2160,
                                        "start": 2159,
                                        "end": 2160,
                                        "fullWidth": 1,
                                        "width": 1,
                                        "text": "(",
                                        "value": "(",
                                        "valueText": "("
                                    },
                                    "arguments": [
                                        {
                                            "kind": "StringLiteral",
                                            "fullStart": 2160,
                                            "fullEnd": 2192,
                                            "start": 2160,
                                            "end": 2192,
                                            "fullWidth": 32,
                                            "width": 32,
                                            "text": "'#7.2: try finally{break} error'",
                                            "value": "#7.2: try finally{break} error",
                                            "valueText": "#7.2: try finally{break} error"
                                        }
                                    ],
                                    "closeParenToken": {
                                        "kind": "CloseParenToken",
                                        "fullStart": 2192,
                                        "fullEnd": 2193,
                                        "start": 2192,
                                        "end": 2193,
                                        "fullWidth": 1,
                                        "width": 1,
                                        "text": ")",
                                        "value": ")",
                                        "valueText": ")"
                                    }
                                }
                            },
                            "semicolonToken": {
                                "kind": "SemicolonToken",
                                "fullStart": 2193,
                                "fullEnd": 2195,
                                "start": 2193,
                                "end": 2194,
                                "fullWidth": 2,
                                "width": 1,
                                "text": ";",
                                "value": ";",
                                "valueText": ";",
                                "hasTrailingTrivia": true,
                                "hasTrailingNewLine": true,
                                "trailingTrivia": [
                                    {
                                        "kind": "NewLineTrivia",
                                        "text": "\n"
                                    }
                                ]
                            }
                        }
                    ],
                    "closeBraceToken": {
                        "kind": "CloseBraceToken",
                        "fullStart": 2195,
                        "fullEnd": 2197,
                        "start": 2195,
                        "end": 2196,
                        "fullWidth": 2,
                        "width": 1,
                        "text": "}",
                        "value": "}",
                        "valueText": "}",
                        "hasTrailingTrivia": true,
                        "hasTrailingNewLine": true,
                        "trailingTrivia": [
                            {
                                "kind": "NewLineTrivia",
                                "text": "\n"
                            }
                        ]
                    }
                }
            }
        ],
        "endOfFileToken": {
            "kind": "EndOfFileToken",
            "fullStart": 2197,
            "fullEnd": 2198,
            "start": 2198,
            "end": 2198,
            "fullWidth": 1,
            "width": 0,
            "text": "",
            "hasLeadingTrivia": true,
            "hasLeadingNewLine": true,
            "leadingTrivia": [
                {
                    "kind": "NewLineTrivia",
                    "text": "\n"
                }
            ]
        }
    },
    "lineMap": {
        "lineStarts": [
            0,
            61,
            132,
            133,
            137,
            221,
            224,
            260,
            348,
            352,
            353,
            364,
            380,
            384,
            391,
            402,
            413,
            417,
            432,
            443,
            454,
            458,
            468,
            477,
            479,
            492,
            505,
            558,
            560,
            572,
            637,
            639,
            640,
            651,
            668,
            672,
            679,
            696,
            700,
            714,
            725,
            736,
            740,
            751,
            763,
            767,
            776,
            787,
            789,
            802,
            816,
            869,
            871,
            883,
            949,
            951,
            952,
            963,
            980,
            984,
            991,
            1008,
            1012,
            1026,
            1037,
            1041,
            1052,
            1064,
            1075,
            1079,
            1088,
            1098,
            1100,
            1113,
            1127,
            1180,
            1182,
            1194,
            1260,
            1262,
            1263,
            1274,
            1291,
            1295,
            1302,
            1313,
            1324,
            1328,
            1339,
            1351,
            1355,
            1366,
            1375,
            1377,
            1390,
            1404,
            1457,
            1459,
            1471,
            1531,
            1533,
            1534,
            1545,
            1555,
            1559,
            1566,
            1583,
            1587,
            1601,
            1612,
            1616,
            1618,
            1631,
            1643,
            1699,
            1701,
            1702,
            1713,
            1723,
            1727,
            1734,
            1745,
            1756,
            1760,
            1775,
            1784,
            1786,
            1799,
            1811,
            1867,
            1869,
            1870,
            1881,
            1898,
            1903,
            1909,
            1918,
            1931,
            1950,
            1956,
            1969,
            1983,
            1996,
            2002,
            2015,
            2026,
            2030,
            2045,
            2047,
            2059,
            2068,
            2070,
            2084,
            2137,
            2139,
            2151,
            2195,
            2197,
            2198
        ],
        "length": 2198
    }
}<|MERGE_RESOLUTION|>--- conflicted
+++ resolved
@@ -102,12 +102,8 @@
                             "start": 368,
                             "end": 372,
                             "fullWidth": 4,
-<<<<<<< HEAD
                             "width": 4,
-                            "identifier": {
-=======
                             "propertyName": {
->>>>>>> 85e84683
                                 "kind": "IdentifierName",
                                 "fullStart": 368,
                                 "fullEnd": 370,
@@ -172,12 +168,8 @@
                             "start": 373,
                             "end": 378,
                             "fullWidth": 5,
-<<<<<<< HEAD
                             "width": 5,
-                            "identifier": {
-=======
                             "propertyName": {
->>>>>>> 85e84683
                                 "kind": "IdentifierName",
                                 "fullStart": 373,
                                 "fullEnd": 376,
@@ -1641,12 +1633,8 @@
                             "start": 655,
                             "end": 659,
                             "fullWidth": 4,
-<<<<<<< HEAD
                             "width": 4,
-                            "identifier": {
-=======
                             "propertyName": {
->>>>>>> 85e84683
                                 "kind": "IdentifierName",
                                 "fullStart": 655,
                                 "fullEnd": 657,
@@ -1711,12 +1699,8 @@
                             "start": 660,
                             "end": 666,
                             "fullWidth": 6,
-<<<<<<< HEAD
                             "width": 6,
-                            "identifier": {
-=======
                             "propertyName": {
->>>>>>> 85e84683
                                 "kind": "IdentifierName",
                                 "fullStart": 660,
                                 "fullEnd": 664,
@@ -3263,12 +3247,8 @@
                             "start": 967,
                             "end": 971,
                             "fullWidth": 4,
-<<<<<<< HEAD
                             "width": 4,
-                            "identifier": {
-=======
                             "propertyName": {
->>>>>>> 85e84683
                                 "kind": "IdentifierName",
                                 "fullStart": 967,
                                 "fullEnd": 969,
@@ -3333,12 +3313,8 @@
                             "start": 972,
                             "end": 978,
                             "fullWidth": 6,
-<<<<<<< HEAD
                             "width": 6,
-                            "identifier": {
-=======
                             "propertyName": {
->>>>>>> 85e84683
                                 "kind": "IdentifierName",
                                 "fullStart": 972,
                                 "fullEnd": 976,
@@ -4864,12 +4840,8 @@
                             "start": 1278,
                             "end": 1282,
                             "fullWidth": 4,
-<<<<<<< HEAD
                             "width": 4,
-                            "identifier": {
-=======
                             "propertyName": {
->>>>>>> 85e84683
                                 "kind": "IdentifierName",
                                 "fullStart": 1278,
                                 "fullEnd": 1280,
@@ -4934,12 +4906,8 @@
                             "start": 1283,
                             "end": 1289,
                             "fullWidth": 6,
-<<<<<<< HEAD
                             "width": 6,
-                            "identifier": {
-=======
                             "propertyName": {
->>>>>>> 85e84683
                                 "kind": "IdentifierName",
                                 "fullStart": 1283,
                                 "fullEnd": 1287,
@@ -6297,12 +6265,8 @@
                             "start": 1549,
                             "end": 1553,
                             "fullWidth": 4,
-<<<<<<< HEAD
                             "width": 4,
-                            "identifier": {
-=======
                             "propertyName": {
->>>>>>> 85e84683
                                 "kind": "IdentifierName",
                                 "fullStart": 1549,
                                 "fullEnd": 1551,
@@ -7173,12 +7137,8 @@
                             "start": 1717,
                             "end": 1721,
                             "fullWidth": 4,
-<<<<<<< HEAD
                             "width": 4,
-                            "identifier": {
-=======
                             "propertyName": {
->>>>>>> 85e84683
                                 "kind": "IdentifierName",
                                 "fullStart": 1717,
                                 "fullEnd": 1719,
@@ -8128,12 +8088,8 @@
                             "start": 1885,
                             "end": 1889,
                             "fullWidth": 4,
-<<<<<<< HEAD
                             "width": 4,
-                            "identifier": {
-=======
                             "propertyName": {
->>>>>>> 85e84683
                                 "kind": "IdentifierName",
                                 "fullStart": 1885,
                                 "fullEnd": 1887,
@@ -8198,12 +8154,8 @@
                             "start": 1890,
                             "end": 1896,
                             "fullWidth": 6,
-<<<<<<< HEAD
                             "width": 6,
-                            "identifier": {
-=======
                             "propertyName": {
->>>>>>> 85e84683
                                 "kind": "IdentifierName",
                                 "fullStart": 1890,
                                 "fullEnd": 1894,
