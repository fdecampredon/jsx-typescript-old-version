--- conflicted
+++ resolved
@@ -102,12 +102,8 @@
                             "start": 342,
                             "end": 346,
                             "fullWidth": 4,
-<<<<<<< HEAD
                             "width": 4,
-                            "identifier": {
-=======
                             "propertyName": {
->>>>>>> 85e84683
                                 "kind": "IdentifierName",
                                 "fullStart": 342,
                                 "fullEnd": 344,
@@ -172,12 +168,8 @@
                             "start": 347,
                             "end": 352,
                             "fullWidth": 5,
-<<<<<<< HEAD
                             "width": 5,
-                            "identifier": {
-=======
                             "propertyName": {
->>>>>>> 85e84683
                                 "kind": "IdentifierName",
                                 "fullStart": 347,
                                 "fullEnd": 350,
@@ -1609,12 +1601,8 @@
                             "start": 625,
                             "end": 629,
                             "fullWidth": 4,
-<<<<<<< HEAD
                             "width": 4,
-                            "identifier": {
-=======
                             "propertyName": {
->>>>>>> 85e84683
                                 "kind": "IdentifierName",
                                 "fullStart": 625,
                                 "fullEnd": 627,
@@ -1679,12 +1667,8 @@
                             "start": 630,
                             "end": 636,
                             "fullWidth": 6,
-<<<<<<< HEAD
                             "width": 6,
-                            "identifier": {
-=======
                             "propertyName": {
->>>>>>> 85e84683
                                 "kind": "IdentifierName",
                                 "fullStart": 630,
                                 "fullEnd": 634,
@@ -3199,12 +3183,8 @@
                             "start": 933,
                             "end": 937,
                             "fullWidth": 4,
-<<<<<<< HEAD
                             "width": 4,
-                            "identifier": {
-=======
                             "propertyName": {
->>>>>>> 85e84683
                                 "kind": "IdentifierName",
                                 "fullStart": 933,
                                 "fullEnd": 935,
@@ -3269,12 +3249,8 @@
                             "start": 938,
                             "end": 944,
                             "fullWidth": 6,
-<<<<<<< HEAD
                             "width": 6,
-                            "identifier": {
-=======
                             "propertyName": {
->>>>>>> 85e84683
                                 "kind": "IdentifierName",
                                 "fullStart": 938,
                                 "fullEnd": 942,
@@ -4768,12 +4744,8 @@
                             "start": 1240,
                             "end": 1244,
                             "fullWidth": 4,
-<<<<<<< HEAD
                             "width": 4,
-                            "identifier": {
-=======
                             "propertyName": {
->>>>>>> 85e84683
                                 "kind": "IdentifierName",
                                 "fullStart": 1240,
                                 "fullEnd": 1242,
@@ -4838,12 +4810,8 @@
                             "start": 1245,
                             "end": 1251,
                             "fullWidth": 6,
-<<<<<<< HEAD
                             "width": 6,
-                            "identifier": {
-=======
                             "propertyName": {
->>>>>>> 85e84683
                                 "kind": "IdentifierName",
                                 "fullStart": 1245,
                                 "fullEnd": 1249,
@@ -6169,12 +6137,8 @@
                             "start": 1507,
                             "end": 1511,
                             "fullWidth": 4,
-<<<<<<< HEAD
                             "width": 4,
-                            "identifier": {
-=======
                             "propertyName": {
->>>>>>> 85e84683
                                 "kind": "IdentifierName",
                                 "fullStart": 1507,
                                 "fullEnd": 1509,
@@ -7013,12 +6977,8 @@
                             "start": 1671,
                             "end": 1675,
                             "fullWidth": 4,
-<<<<<<< HEAD
                             "width": 4,
-                            "identifier": {
-=======
                             "propertyName": {
->>>>>>> 85e84683
                                 "kind": "IdentifierName",
                                 "fullStart": 1671,
                                 "fullEnd": 1673,
@@ -7936,12 +7896,8 @@
                             "start": 1835,
                             "end": 1839,
                             "fullWidth": 4,
-<<<<<<< HEAD
                             "width": 4,
-                            "identifier": {
-=======
                             "propertyName": {
->>>>>>> 85e84683
                                 "kind": "IdentifierName",
                                 "fullStart": 1835,
                                 "fullEnd": 1837,
@@ -8006,12 +7962,8 @@
                             "start": 1840,
                             "end": 1846,
                             "fullWidth": 6,
-<<<<<<< HEAD
                             "width": 6,
-                            "identifier": {
-=======
                             "propertyName": {
->>>>>>> 85e84683
                                 "kind": "IdentifierName",
                                 "fullStart": 1840,
                                 "fullEnd": 1844,
