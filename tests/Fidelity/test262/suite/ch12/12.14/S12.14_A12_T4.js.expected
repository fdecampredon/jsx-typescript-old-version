{
    "isDeclaration": false,
    "languageVersion": "EcmaScript5",
    "parseOptions": {
        "allowAutomaticSemicolonInsertion": true
    },
    "sourceUnit": {
        "kind": "SourceUnit",
        "fullStart": 0,
        "fullEnd": 1097,
        "start": 353,
        "end": 1097,
        "fullWidth": 1097,
        "width": 744,
        "moduleElements": [
            {
                "kind": "VariableStatement",
                "fullStart": 0,
                "fullEnd": 360,
                "start": 353,
                "end": 359,
                "fullWidth": 360,
                "width": 6,
                "modifiers": [],
                "variableDeclaration": {
                    "kind": "VariableDeclaration",
                    "fullStart": 0,
                    "fullEnd": 358,
                    "start": 353,
                    "end": 358,
                    "fullWidth": 358,
                    "width": 5,
                    "varKeyword": {
                        "kind": "VarKeyword",
                        "fullStart": 0,
                        "fullEnd": 357,
                        "start": 353,
                        "end": 356,
                        "fullWidth": 357,
                        "width": 3,
                        "text": "var",
                        "value": "var",
                        "valueText": "var",
                        "hasLeadingTrivia": true,
                        "hasLeadingComment": true,
                        "hasLeadingNewLine": true,
                        "hasTrailingTrivia": true,
                        "leadingTrivia": [
                            {
                                "kind": "SingleLineCommentTrivia",
                                "text": "// Copyright 2009 the Sputnik authors.  All rights reserved."
                            },
                            {
                                "kind": "NewLineTrivia",
                                "text": "\n"
                            },
                            {
                                "kind": "SingleLineCommentTrivia",
                                "text": "// This code is governed by the BSD license found in the LICENSE file."
                            },
                            {
                                "kind": "NewLineTrivia",
                                "text": "\n"
                            },
                            {
                                "kind": "NewLineTrivia",
                                "text": "\n"
                            },
                            {
                                "kind": "MultiLineCommentTrivia",
                                "text": "/**\n * Using \"try\" with \"catch\" or \"finally\" statement within/without a \"for-in\" statement\n *\n * @path ch12/12.14/S12.14_A12_T4.js\n * @description Try statement inside loop, where combinate using break and continue\n */"
                            },
                            {
                                "kind": "NewLineTrivia",
                                "text": "\n"
                            },
                            {
                                "kind": "NewLineTrivia",
                                "text": "\n"
                            }
                        ],
                        "trailingTrivia": [
                            {
                                "kind": "WhitespaceTrivia",
                                "text": " "
                            }
                        ]
                    },
                    "variableDeclarators": [
                        {
                            "kind": "VariableDeclarator",
                            "fullStart": 357,
                            "fullEnd": 358,
                            "start": 357,
                            "end": 358,
                            "fullWidth": 1,
<<<<<<< HEAD
                            "width": 1,
                            "identifier": {
=======
                            "propertyName": {
>>>>>>> 85e84683
                                "kind": "IdentifierName",
                                "fullStart": 357,
                                "fullEnd": 358,
                                "start": 357,
                                "end": 358,
                                "fullWidth": 1,
                                "width": 1,
                                "text": "x",
                                "value": "x",
                                "valueText": "x"
                            }
                        }
                    ]
                },
                "semicolonToken": {
                    "kind": "SemicolonToken",
                    "fullStart": 358,
                    "fullEnd": 360,
                    "start": 358,
                    "end": 359,
                    "fullWidth": 2,
                    "width": 1,
                    "text": ";",
                    "value": ";",
                    "valueText": ";",
                    "hasTrailingTrivia": true,
                    "hasTrailingNewLine": true,
                    "trailingTrivia": [
                        {
                            "kind": "NewLineTrivia",
                            "text": "\n"
                        }
                    ]
                }
            },
            {
                "kind": "VariableStatement",
                "fullStart": 360,
                "fullEnd": 386,
                "start": 360,
                "end": 385,
                "fullWidth": 26,
                "width": 25,
                "modifiers": [],
                "variableDeclaration": {
                    "kind": "VariableDeclaration",
                    "fullStart": 360,
                    "fullEnd": 384,
                    "start": 360,
                    "end": 384,
                    "fullWidth": 24,
                    "width": 24,
                    "varKeyword": {
                        "kind": "VarKeyword",
                        "fullStart": 360,
                        "fullEnd": 364,
                        "start": 360,
                        "end": 363,
                        "fullWidth": 4,
                        "width": 3,
                        "text": "var",
                        "value": "var",
                        "valueText": "var",
                        "hasTrailingTrivia": true,
                        "trailingTrivia": [
                            {
                                "kind": "WhitespaceTrivia",
                                "text": " "
                            }
                        ]
                    },
                    "variableDeclarators": [
                        {
                            "kind": "VariableDeclarator",
                            "fullStart": 364,
                            "fullEnd": 384,
                            "start": 364,
                            "end": 384,
                            "fullWidth": 20,
<<<<<<< HEAD
                            "width": 20,
                            "identifier": {
=======
                            "propertyName": {
>>>>>>> 85e84683
                                "kind": "IdentifierName",
                                "fullStart": 364,
                                "fullEnd": 371,
                                "start": 364,
                                "end": 370,
                                "fullWidth": 7,
                                "width": 6,
                                "text": "mycars",
                                "value": "mycars",
                                "valueText": "mycars",
                                "hasTrailingTrivia": true,
                                "trailingTrivia": [
                                    {
                                        "kind": "WhitespaceTrivia",
                                        "text": " "
                                    }
                                ]
                            },
                            "equalsValueClause": {
                                "kind": "EqualsValueClause",
                                "fullStart": 371,
                                "fullEnd": 384,
                                "start": 371,
                                "end": 384,
                                "fullWidth": 13,
                                "width": 13,
                                "equalsToken": {
                                    "kind": "EqualsToken",
                                    "fullStart": 371,
                                    "fullEnd": 373,
                                    "start": 371,
                                    "end": 372,
                                    "fullWidth": 2,
                                    "width": 1,
                                    "text": "=",
                                    "value": "=",
                                    "valueText": "=",
                                    "hasTrailingTrivia": true,
                                    "trailingTrivia": [
                                        {
                                            "kind": "WhitespaceTrivia",
                                            "text": " "
                                        }
                                    ]
                                },
                                "value": {
                                    "kind": "ObjectCreationExpression",
                                    "fullStart": 373,
                                    "fullEnd": 384,
                                    "start": 373,
                                    "end": 384,
                                    "fullWidth": 11,
                                    "width": 11,
                                    "newKeyword": {
                                        "kind": "NewKeyword",
                                        "fullStart": 373,
                                        "fullEnd": 377,
                                        "start": 373,
                                        "end": 376,
                                        "fullWidth": 4,
                                        "width": 3,
                                        "text": "new",
                                        "value": "new",
                                        "valueText": "new",
                                        "hasTrailingTrivia": true,
                                        "trailingTrivia": [
                                            {
                                                "kind": "WhitespaceTrivia",
                                                "text": " "
                                            }
                                        ]
                                    },
                                    "expression": {
                                        "kind": "IdentifierName",
                                        "fullStart": 377,
                                        "fullEnd": 382,
                                        "start": 377,
                                        "end": 382,
                                        "fullWidth": 5,
                                        "width": 5,
                                        "text": "Array",
                                        "value": "Array",
                                        "valueText": "Array"
                                    },
                                    "argumentList": {
                                        "kind": "ArgumentList",
                                        "fullStart": 382,
                                        "fullEnd": 384,
                                        "start": 382,
                                        "end": 384,
                                        "fullWidth": 2,
                                        "width": 2,
                                        "openParenToken": {
                                            "kind": "OpenParenToken",
                                            "fullStart": 382,
                                            "fullEnd": 383,
                                            "start": 382,
                                            "end": 383,
                                            "fullWidth": 1,
                                            "width": 1,
                                            "text": "(",
                                            "value": "(",
                                            "valueText": "("
                                        },
                                        "arguments": [],
                                        "closeParenToken": {
                                            "kind": "CloseParenToken",
                                            "fullStart": 383,
                                            "fullEnd": 384,
                                            "start": 383,
                                            "end": 384,
                                            "fullWidth": 1,
                                            "width": 1,
                                            "text": ")",
                                            "value": ")",
                                            "valueText": ")"
                                        }
                                    }
                                }
                            }
                        }
                    ]
                },
                "semicolonToken": {
                    "kind": "SemicolonToken",
                    "fullStart": 384,
                    "fullEnd": 386,
                    "start": 384,
                    "end": 385,
                    "fullWidth": 2,
                    "width": 1,
                    "text": ";",
                    "value": ";",
                    "valueText": ";",
                    "hasTrailingTrivia": true,
                    "hasTrailingNewLine": true,
                    "trailingTrivia": [
                        {
                            "kind": "NewLineTrivia",
                            "text": "\n"
                        }
                    ]
                }
            },
            {
                "kind": "ExpressionStatement",
                "fullStart": 386,
                "fullEnd": 406,
                "start": 386,
                "end": 405,
                "fullWidth": 20,
                "width": 19,
                "expression": {
                    "kind": "AssignmentExpression",
                    "fullStart": 386,
                    "fullEnd": 404,
                    "start": 386,
                    "end": 404,
                    "fullWidth": 18,
                    "width": 18,
                    "left": {
                        "kind": "ElementAccessExpression",
                        "fullStart": 386,
                        "fullEnd": 396,
                        "start": 386,
                        "end": 395,
                        "fullWidth": 10,
                        "width": 9,
                        "expression": {
                            "kind": "IdentifierName",
                            "fullStart": 386,
                            "fullEnd": 392,
                            "start": 386,
                            "end": 392,
                            "fullWidth": 6,
                            "width": 6,
                            "text": "mycars",
                            "value": "mycars",
                            "valueText": "mycars"
                        },
                        "openBracketToken": {
                            "kind": "OpenBracketToken",
                            "fullStart": 392,
                            "fullEnd": 393,
                            "start": 392,
                            "end": 393,
                            "fullWidth": 1,
                            "width": 1,
                            "text": "[",
                            "value": "[",
                            "valueText": "["
                        },
                        "argumentExpression": {
                            "kind": "NumericLiteral",
                            "fullStart": 393,
                            "fullEnd": 394,
                            "start": 393,
                            "end": 394,
                            "fullWidth": 1,
                            "width": 1,
                            "text": "0",
                            "value": 0,
                            "valueText": "0"
                        },
                        "closeBracketToken": {
                            "kind": "CloseBracketToken",
                            "fullStart": 394,
                            "fullEnd": 396,
                            "start": 394,
                            "end": 395,
                            "fullWidth": 2,
                            "width": 1,
                            "text": "]",
                            "value": "]",
                            "valueText": "]",
                            "hasTrailingTrivia": true,
                            "trailingTrivia": [
                                {
                                    "kind": "WhitespaceTrivia",
                                    "text": " "
                                }
                            ]
                        }
                    },
                    "operatorToken": {
                        "kind": "EqualsToken",
                        "fullStart": 396,
                        "fullEnd": 398,
                        "start": 396,
                        "end": 397,
                        "fullWidth": 2,
                        "width": 1,
                        "text": "=",
                        "value": "=",
                        "valueText": "=",
                        "hasTrailingTrivia": true,
                        "trailingTrivia": [
                            {
                                "kind": "WhitespaceTrivia",
                                "text": " "
                            }
                        ]
                    },
                    "right": {
                        "kind": "StringLiteral",
                        "fullStart": 398,
                        "fullEnd": 404,
                        "start": 398,
                        "end": 404,
                        "fullWidth": 6,
                        "width": 6,
                        "text": "\"Saab\"",
                        "value": "Saab",
                        "valueText": "Saab"
                    }
                },
                "semicolonToken": {
                    "kind": "SemicolonToken",
                    "fullStart": 404,
                    "fullEnd": 406,
                    "start": 404,
                    "end": 405,
                    "fullWidth": 2,
                    "width": 1,
                    "text": ";",
                    "value": ";",
                    "valueText": ";",
                    "hasTrailingTrivia": true,
                    "hasTrailingNewLine": true,
                    "trailingTrivia": [
                        {
                            "kind": "NewLineTrivia",
                            "text": "\n"
                        }
                    ]
                }
            },
            {
                "kind": "ExpressionStatement",
                "fullStart": 406,
                "fullEnd": 427,
                "start": 406,
                "end": 426,
                "fullWidth": 21,
                "width": 20,
                "expression": {
                    "kind": "AssignmentExpression",
                    "fullStart": 406,
                    "fullEnd": 425,
                    "start": 406,
                    "end": 425,
                    "fullWidth": 19,
                    "width": 19,
                    "left": {
                        "kind": "ElementAccessExpression",
                        "fullStart": 406,
                        "fullEnd": 416,
                        "start": 406,
                        "end": 415,
                        "fullWidth": 10,
                        "width": 9,
                        "expression": {
                            "kind": "IdentifierName",
                            "fullStart": 406,
                            "fullEnd": 412,
                            "start": 406,
                            "end": 412,
                            "fullWidth": 6,
                            "width": 6,
                            "text": "mycars",
                            "value": "mycars",
                            "valueText": "mycars"
                        },
                        "openBracketToken": {
                            "kind": "OpenBracketToken",
                            "fullStart": 412,
                            "fullEnd": 413,
                            "start": 412,
                            "end": 413,
                            "fullWidth": 1,
                            "width": 1,
                            "text": "[",
                            "value": "[",
                            "valueText": "["
                        },
                        "argumentExpression": {
                            "kind": "NumericLiteral",
                            "fullStart": 413,
                            "fullEnd": 414,
                            "start": 413,
                            "end": 414,
                            "fullWidth": 1,
                            "width": 1,
                            "text": "1",
                            "value": 1,
                            "valueText": "1"
                        },
                        "closeBracketToken": {
                            "kind": "CloseBracketToken",
                            "fullStart": 414,
                            "fullEnd": 416,
                            "start": 414,
                            "end": 415,
                            "fullWidth": 2,
                            "width": 1,
                            "text": "]",
                            "value": "]",
                            "valueText": "]",
                            "hasTrailingTrivia": true,
                            "trailingTrivia": [
                                {
                                    "kind": "WhitespaceTrivia",
                                    "text": " "
                                }
                            ]
                        }
                    },
                    "operatorToken": {
                        "kind": "EqualsToken",
                        "fullStart": 416,
                        "fullEnd": 418,
                        "start": 416,
                        "end": 417,
                        "fullWidth": 2,
                        "width": 1,
                        "text": "=",
                        "value": "=",
                        "valueText": "=",
                        "hasTrailingTrivia": true,
                        "trailingTrivia": [
                            {
                                "kind": "WhitespaceTrivia",
                                "text": " "
                            }
                        ]
                    },
                    "right": {
                        "kind": "StringLiteral",
                        "fullStart": 418,
                        "fullEnd": 425,
                        "start": 418,
                        "end": 425,
                        "fullWidth": 7,
                        "width": 7,
                        "text": "\"Volvo\"",
                        "value": "Volvo",
                        "valueText": "Volvo"
                    }
                },
                "semicolonToken": {
                    "kind": "SemicolonToken",
                    "fullStart": 425,
                    "fullEnd": 427,
                    "start": 425,
                    "end": 426,
                    "fullWidth": 2,
                    "width": 1,
                    "text": ";",
                    "value": ";",
                    "valueText": ";",
                    "hasTrailingTrivia": true,
                    "hasTrailingNewLine": true,
                    "trailingTrivia": [
                        {
                            "kind": "NewLineTrivia",
                            "text": "\n"
                        }
                    ]
                }
            },
            {
                "kind": "ExpressionStatement",
                "fullStart": 427,
                "fullEnd": 446,
                "start": 427,
                "end": 445,
                "fullWidth": 19,
                "width": 18,
                "expression": {
                    "kind": "AssignmentExpression",
                    "fullStart": 427,
                    "fullEnd": 444,
                    "start": 427,
                    "end": 444,
                    "fullWidth": 17,
                    "width": 17,
                    "left": {
                        "kind": "ElementAccessExpression",
                        "fullStart": 427,
                        "fullEnd": 437,
                        "start": 427,
                        "end": 436,
                        "fullWidth": 10,
                        "width": 9,
                        "expression": {
                            "kind": "IdentifierName",
                            "fullStart": 427,
                            "fullEnd": 433,
                            "start": 427,
                            "end": 433,
                            "fullWidth": 6,
                            "width": 6,
                            "text": "mycars",
                            "value": "mycars",
                            "valueText": "mycars"
                        },
                        "openBracketToken": {
                            "kind": "OpenBracketToken",
                            "fullStart": 433,
                            "fullEnd": 434,
                            "start": 433,
                            "end": 434,
                            "fullWidth": 1,
                            "width": 1,
                            "text": "[",
                            "value": "[",
                            "valueText": "["
                        },
                        "argumentExpression": {
                            "kind": "NumericLiteral",
                            "fullStart": 434,
                            "fullEnd": 435,
                            "start": 434,
                            "end": 435,
                            "fullWidth": 1,
                            "width": 1,
                            "text": "2",
                            "value": 2,
                            "valueText": "2"
                        },
                        "closeBracketToken": {
                            "kind": "CloseBracketToken",
                            "fullStart": 435,
                            "fullEnd": 437,
                            "start": 435,
                            "end": 436,
                            "fullWidth": 2,
                            "width": 1,
                            "text": "]",
                            "value": "]",
                            "valueText": "]",
                            "hasTrailingTrivia": true,
                            "trailingTrivia": [
                                {
                                    "kind": "WhitespaceTrivia",
                                    "text": " "
                                }
                            ]
                        }
                    },
                    "operatorToken": {
                        "kind": "EqualsToken",
                        "fullStart": 437,
                        "fullEnd": 439,
                        "start": 437,
                        "end": 438,
                        "fullWidth": 2,
                        "width": 1,
                        "text": "=",
                        "value": "=",
                        "valueText": "=",
                        "hasTrailingTrivia": true,
                        "trailingTrivia": [
                            {
                                "kind": "WhitespaceTrivia",
                                "text": " "
                            }
                        ]
                    },
                    "right": {
                        "kind": "StringLiteral",
                        "fullStart": 439,
                        "fullEnd": 444,
                        "start": 439,
                        "end": 444,
                        "fullWidth": 5,
                        "width": 5,
                        "text": "\"BMW\"",
                        "value": "BMW",
                        "valueText": "BMW"
                    }
                },
                "semicolonToken": {
                    "kind": "SemicolonToken",
                    "fullStart": 444,
                    "fullEnd": 446,
                    "start": 444,
                    "end": 445,
                    "fullWidth": 2,
                    "width": 1,
                    "text": ";",
                    "value": ";",
                    "valueText": ";",
                    "hasTrailingTrivia": true,
                    "hasTrailingNewLine": true,
                    "trailingTrivia": [
                        {
                            "kind": "NewLineTrivia",
                            "text": "\n"
                        }
                    ]
                }
            },
            {
                "kind": "VariableStatement",
                "fullStart": 446,
                "fullEnd": 474,
                "start": 458,
                "end": 473,
                "fullWidth": 28,
                "width": 15,
                "modifiers": [],
                "variableDeclaration": {
                    "kind": "VariableDeclaration",
                    "fullStart": 446,
                    "fullEnd": 472,
                    "start": 458,
                    "end": 472,
                    "fullWidth": 26,
                    "width": 14,
                    "varKeyword": {
                        "kind": "VarKeyword",
                        "fullStart": 446,
                        "fullEnd": 462,
                        "start": 458,
                        "end": 461,
                        "fullWidth": 16,
                        "width": 3,
                        "text": "var",
                        "value": "var",
                        "valueText": "var",
                        "hasLeadingTrivia": true,
                        "hasLeadingComment": true,
                        "hasLeadingNewLine": true,
                        "hasTrailingTrivia": true,
                        "leadingTrivia": [
                            {
                                "kind": "NewLineTrivia",
                                "text": "\n"
                            },
                            {
                                "kind": "SingleLineCommentTrivia",
                                "text": "// CHECK#1"
                            },
                            {
                                "kind": "NewLineTrivia",
                                "text": "\n"
                            }
                        ],
                        "trailingTrivia": [
                            {
                                "kind": "WhitespaceTrivia",
                                "text": " "
                            }
                        ]
                    },
                    "variableDeclarators": [
                        {
                            "kind": "VariableDeclarator",
                            "fullStart": 462,
                            "fullEnd": 466,
                            "start": 462,
                            "end": 466,
                            "fullWidth": 4,
<<<<<<< HEAD
                            "width": 4,
                            "identifier": {
=======
                            "propertyName": {
>>>>>>> 85e84683
                                "kind": "IdentifierName",
                                "fullStart": 462,
                                "fullEnd": 464,
                                "start": 462,
                                "end": 464,
                                "fullWidth": 2,
                                "width": 2,
                                "text": "c1",
                                "value": "c1",
                                "valueText": "c1"
                            },
                            "equalsValueClause": {
                                "kind": "EqualsValueClause",
                                "fullStart": 464,
                                "fullEnd": 466,
                                "start": 464,
                                "end": 466,
                                "fullWidth": 2,
                                "width": 2,
                                "equalsToken": {
                                    "kind": "EqualsToken",
                                    "fullStart": 464,
                                    "fullEnd": 465,
                                    "start": 464,
                                    "end": 465,
                                    "fullWidth": 1,
                                    "width": 1,
                                    "text": "=",
                                    "value": "=",
                                    "valueText": "="
                                },
                                "value": {
                                    "kind": "NumericLiteral",
                                    "fullStart": 465,
                                    "fullEnd": 466,
                                    "start": 465,
                                    "end": 466,
                                    "fullWidth": 1,
                                    "width": 1,
                                    "text": "0",
                                    "value": 0,
                                    "valueText": "0"
                                }
                            }
                        },
                        {
                            "kind": "CommaToken",
                            "fullStart": 466,
                            "fullEnd": 467,
                            "start": 466,
                            "end": 467,
                            "fullWidth": 1,
                            "width": 1,
                            "text": ",",
                            "value": ",",
                            "valueText": ","
                        },
                        {
                            "kind": "VariableDeclarator",
                            "fullStart": 467,
                            "fullEnd": 472,
                            "start": 467,
                            "end": 472,
                            "fullWidth": 5,
<<<<<<< HEAD
                            "width": 5,
                            "identifier": {
=======
                            "propertyName": {
>>>>>>> 85e84683
                                "kind": "IdentifierName",
                                "fullStart": 467,
                                "fullEnd": 470,
                                "start": 467,
                                "end": 470,
                                "fullWidth": 3,
                                "width": 3,
                                "text": "fin",
                                "value": "fin",
                                "valueText": "fin"
                            },
                            "equalsValueClause": {
                                "kind": "EqualsValueClause",
                                "fullStart": 470,
                                "fullEnd": 472,
                                "start": 470,
                                "end": 472,
                                "fullWidth": 2,
                                "width": 2,
                                "equalsToken": {
                                    "kind": "EqualsToken",
                                    "fullStart": 470,
                                    "fullEnd": 471,
                                    "start": 470,
                                    "end": 471,
                                    "fullWidth": 1,
                                    "width": 1,
                                    "text": "=",
                                    "value": "=",
                                    "valueText": "="
                                },
                                "value": {
                                    "kind": "NumericLiteral",
                                    "fullStart": 471,
                                    "fullEnd": 472,
                                    "start": 471,
                                    "end": 472,
                                    "fullWidth": 1,
                                    "width": 1,
                                    "text": "0",
                                    "value": 0,
                                    "valueText": "0"
                                }
                            }
                        }
                    ]
                },
                "semicolonToken": {
                    "kind": "SemicolonToken",
                    "fullStart": 472,
                    "fullEnd": 474,
                    "start": 472,
                    "end": 473,
                    "fullWidth": 2,
                    "width": 1,
                    "text": ";",
                    "value": ";",
                    "valueText": ";",
                    "hasTrailingTrivia": true,
                    "hasTrailingNewLine": true,
                    "trailingTrivia": [
                        {
                            "kind": "NewLineTrivia",
                            "text": "\n"
                        }
                    ]
                }
            },
            {
                "kind": "ForInStatement",
                "fullStart": 474,
                "fullEnd": 602,
                "start": 474,
                "end": 601,
                "fullWidth": 128,
                "width": 127,
                "forKeyword": {
                    "kind": "ForKeyword",
                    "fullStart": 474,
                    "fullEnd": 478,
                    "start": 474,
                    "end": 477,
                    "fullWidth": 4,
                    "width": 3,
                    "text": "for",
                    "value": "for",
                    "valueText": "for",
                    "hasTrailingTrivia": true,
                    "trailingTrivia": [
                        {
                            "kind": "WhitespaceTrivia",
                            "text": " "
                        }
                    ]
                },
                "openParenToken": {
                    "kind": "OpenParenToken",
                    "fullStart": 478,
                    "fullEnd": 479,
                    "start": 478,
                    "end": 479,
                    "fullWidth": 1,
                    "width": 1,
                    "text": "(",
                    "value": "(",
                    "valueText": "("
                },
                "left": {
                    "kind": "IdentifierName",
                    "fullStart": 479,
                    "fullEnd": 481,
                    "start": 479,
                    "end": 480,
                    "fullWidth": 2,
                    "width": 1,
                    "text": "x",
                    "value": "x",
                    "valueText": "x",
                    "hasTrailingTrivia": true,
                    "trailingTrivia": [
                        {
                            "kind": "WhitespaceTrivia",
                            "text": " "
                        }
                    ]
                },
                "inKeyword": {
                    "kind": "InKeyword",
                    "fullStart": 481,
                    "fullEnd": 484,
                    "start": 481,
                    "end": 483,
                    "fullWidth": 3,
                    "width": 2,
                    "text": "in",
                    "value": "in",
                    "valueText": "in",
                    "hasTrailingTrivia": true,
                    "trailingTrivia": [
                        {
                            "kind": "WhitespaceTrivia",
                            "text": " "
                        }
                    ]
                },
                "expression": {
                    "kind": "IdentifierName",
                    "fullStart": 484,
                    "fullEnd": 490,
                    "start": 484,
                    "end": 490,
                    "fullWidth": 6,
                    "width": 6,
                    "text": "mycars",
                    "value": "mycars",
                    "valueText": "mycars"
                },
                "closeParenToken": {
                    "kind": "CloseParenToken",
                    "fullStart": 490,
                    "fullEnd": 491,
                    "start": 490,
                    "end": 491,
                    "fullWidth": 1,
                    "width": 1,
                    "text": ")",
                    "value": ")",
                    "valueText": ")"
                },
                "statement": {
                    "kind": "Block",
                    "fullStart": 491,
                    "fullEnd": 602,
                    "start": 491,
                    "end": 601,
                    "fullWidth": 111,
                    "width": 110,
                    "openBraceToken": {
                        "kind": "OpenBraceToken",
                        "fullStart": 491,
                        "fullEnd": 493,
                        "start": 491,
                        "end": 492,
                        "fullWidth": 2,
                        "width": 1,
                        "text": "{",
                        "value": "{",
                        "valueText": "{",
                        "hasTrailingTrivia": true,
                        "hasTrailingNewLine": true,
                        "trailingTrivia": [
                            {
                                "kind": "NewLineTrivia",
                                "text": "\n"
                            }
                        ]
                    },
                    "statements": [
                        {
                            "kind": "TryStatement",
                            "fullStart": 493,
                            "fullEnd": 581,
                            "start": 495,
                            "end": 580,
                            "fullWidth": 88,
                            "width": 85,
                            "tryKeyword": {
                                "kind": "TryKeyword",
                                "fullStart": 493,
                                "fullEnd": 498,
                                "start": 495,
                                "end": 498,
                                "fullWidth": 5,
                                "width": 3,
                                "text": "try",
                                "value": "try",
                                "valueText": "try",
                                "hasLeadingTrivia": true,
                                "leadingTrivia": [
                                    {
                                        "kind": "WhitespaceTrivia",
                                        "text": "  "
                                    }
                                ]
                            },
                            "block": {
                                "kind": "Block",
                                "fullStart": 498,
                                "fullEnd": 526,
                                "start": 498,
                                "end": 525,
                                "fullWidth": 28,
                                "width": 27,
                                "openBraceToken": {
                                    "kind": "OpenBraceToken",
                                    "fullStart": 498,
                                    "fullEnd": 500,
                                    "start": 498,
                                    "end": 499,
                                    "fullWidth": 2,
                                    "width": 1,
                                    "text": "{",
                                    "value": "{",
                                    "valueText": "{",
                                    "hasTrailingTrivia": true,
                                    "hasTrailingNewLine": true,
                                    "trailingTrivia": [
                                        {
                                            "kind": "NewLineTrivia",
                                            "text": "\n"
                                        }
                                    ]
                                },
                                "statements": [
                                    {
                                        "kind": "ExpressionStatement",
                                        "fullStart": 500,
                                        "fullEnd": 511,
                                        "start": 504,
                                        "end": 510,
                                        "fullWidth": 11,
                                        "width": 6,
                                        "expression": {
                                            "kind": "AddAssignmentExpression",
                                            "fullStart": 500,
                                            "fullEnd": 509,
                                            "start": 504,
                                            "end": 509,
                                            "fullWidth": 9,
                                            "width": 5,
                                            "left": {
                                                "kind": "IdentifierName",
                                                "fullStart": 500,
                                                "fullEnd": 506,
                                                "start": 504,
                                                "end": 506,
                                                "fullWidth": 6,
                                                "width": 2,
                                                "text": "c1",
                                                "value": "c1",
                                                "valueText": "c1",
                                                "hasLeadingTrivia": true,
                                                "leadingTrivia": [
                                                    {
                                                        "kind": "WhitespaceTrivia",
                                                        "text": "    "
                                                    }
                                                ]
                                            },
                                            "operatorToken": {
                                                "kind": "PlusEqualsToken",
                                                "fullStart": 506,
                                                "fullEnd": 508,
                                                "start": 506,
                                                "end": 508,
                                                "fullWidth": 2,
                                                "width": 2,
                                                "text": "+=",
                                                "value": "+=",
                                                "valueText": "+="
                                            },
                                            "right": {
                                                "kind": "NumericLiteral",
                                                "fullStart": 508,
                                                "fullEnd": 509,
                                                "start": 508,
                                                "end": 509,
                                                "fullWidth": 1,
                                                "width": 1,
                                                "text": "1",
                                                "value": 1,
                                                "valueText": "1"
                                            }
                                        },
                                        "semicolonToken": {
                                            "kind": "SemicolonToken",
                                            "fullStart": 509,
                                            "fullEnd": 511,
                                            "start": 509,
                                            "end": 510,
                                            "fullWidth": 2,
                                            "width": 1,
                                            "text": ";",
                                            "value": ";",
                                            "valueText": ";",
                                            "hasTrailingTrivia": true,
                                            "hasTrailingNewLine": true,
                                            "trailingTrivia": [
                                                {
                                                    "kind": "NewLineTrivia",
                                                    "text": "\n"
                                                }
                                            ]
                                        }
                                    },
                                    {
                                        "kind": "BreakStatement",
                                        "fullStart": 511,
                                        "fullEnd": 522,
                                        "start": 515,
                                        "end": 521,
                                        "fullWidth": 11,
                                        "width": 6,
                                        "breakKeyword": {
                                            "kind": "BreakKeyword",
                                            "fullStart": 511,
                                            "fullEnd": 520,
                                            "start": 515,
                                            "end": 520,
                                            "fullWidth": 9,
                                            "width": 5,
                                            "text": "break",
                                            "value": "break",
                                            "valueText": "break",
                                            "hasLeadingTrivia": true,
                                            "leadingTrivia": [
                                                {
                                                    "kind": "WhitespaceTrivia",
                                                    "text": "    "
                                                }
                                            ]
                                        },
                                        "semicolonToken": {
                                            "kind": "SemicolonToken",
                                            "fullStart": 520,
                                            "fullEnd": 522,
                                            "start": 520,
                                            "end": 521,
                                            "fullWidth": 2,
                                            "width": 1,
                                            "text": ";",
                                            "value": ";",
                                            "valueText": ";",
                                            "hasTrailingTrivia": true,
                                            "hasTrailingNewLine": true,
                                            "trailingTrivia": [
                                                {
                                                    "kind": "NewLineTrivia",
                                                    "text": "\n"
                                                }
                                            ]
                                        }
                                    }
                                ],
                                "closeBraceToken": {
                                    "kind": "CloseBraceToken",
                                    "fullStart": 522,
                                    "fullEnd": 526,
                                    "start": 524,
                                    "end": 525,
                                    "fullWidth": 4,
                                    "width": 1,
                                    "text": "}",
                                    "value": "}",
                                    "valueText": "}",
                                    "hasLeadingTrivia": true,
                                    "hasTrailingTrivia": true,
                                    "hasTrailingNewLine": true,
                                    "leadingTrivia": [
                                        {
                                            "kind": "WhitespaceTrivia",
                                            "text": "  "
                                        }
                                    ],
                                    "trailingTrivia": [
                                        {
                                            "kind": "NewLineTrivia",
                                            "text": "\n"
                                        }
                                    ]
                                }
                            },
                            "catchClause": {
                                "kind": "CatchClause",
                                "fullStart": 526,
                                "fullEnd": 541,
                                "start": 528,
                                "end": 540,
                                "fullWidth": 15,
                                "width": 12,
                                "catchKeyword": {
                                    "kind": "CatchKeyword",
                                    "fullStart": 526,
                                    "fullEnd": 533,
                                    "start": 528,
                                    "end": 533,
                                    "fullWidth": 7,
                                    "width": 5,
                                    "text": "catch",
                                    "value": "catch",
                                    "valueText": "catch",
                                    "hasLeadingTrivia": true,
                                    "leadingTrivia": [
                                        {
                                            "kind": "WhitespaceTrivia",
                                            "text": "  "
                                        }
                                    ]
                                },
                                "openParenToken": {
                                    "kind": "OpenParenToken",
                                    "fullStart": 533,
                                    "fullEnd": 534,
                                    "start": 533,
                                    "end": 534,
                                    "fullWidth": 1,
                                    "width": 1,
                                    "text": "(",
                                    "value": "(",
                                    "valueText": "("
                                },
                                "identifier": {
                                    "kind": "IdentifierName",
                                    "fullStart": 534,
                                    "fullEnd": 537,
                                    "start": 534,
                                    "end": 537,
                                    "fullWidth": 3,
                                    "width": 3,
                                    "text": "er1",
                                    "value": "er1",
                                    "valueText": "er1"
                                },
                                "closeParenToken": {
                                    "kind": "CloseParenToken",
                                    "fullStart": 537,
                                    "fullEnd": 538,
                                    "start": 537,
                                    "end": 538,
                                    "fullWidth": 1,
                                    "width": 1,
                                    "text": ")",
                                    "value": ")",
                                    "valueText": ")"
                                },
                                "block": {
                                    "kind": "Block",
                                    "fullStart": 538,
                                    "fullEnd": 541,
                                    "start": 538,
                                    "end": 540,
                                    "fullWidth": 3,
                                    "width": 2,
                                    "openBraceToken": {
                                        "kind": "OpenBraceToken",
                                        "fullStart": 538,
                                        "fullEnd": 539,
                                        "start": 538,
                                        "end": 539,
                                        "fullWidth": 1,
                                        "width": 1,
                                        "text": "{",
                                        "value": "{",
                                        "valueText": "{"
                                    },
                                    "statements": [],
                                    "closeBraceToken": {
                                        "kind": "CloseBraceToken",
                                        "fullStart": 539,
                                        "fullEnd": 541,
                                        "start": 539,
                                        "end": 540,
                                        "fullWidth": 2,
                                        "width": 1,
                                        "text": "}",
                                        "value": "}",
                                        "valueText": "}",
                                        "hasTrailingTrivia": true,
                                        "hasTrailingNewLine": true,
                                        "trailingTrivia": [
                                            {
                                                "kind": "NewLineTrivia",
                                                "text": "\n"
                                            }
                                        ]
                                    }
                                }
                            },
                            "finallyClause": {
                                "kind": "FinallyClause",
                                "fullStart": 541,
                                "fullEnd": 581,
                                "start": 543,
                                "end": 580,
                                "fullWidth": 40,
                                "width": 37,
                                "finallyKeyword": {
                                    "kind": "FinallyKeyword",
                                    "fullStart": 541,
                                    "fullEnd": 550,
                                    "start": 543,
                                    "end": 550,
                                    "fullWidth": 9,
                                    "width": 7,
                                    "text": "finally",
                                    "value": "finally",
                                    "valueText": "finally",
                                    "hasLeadingTrivia": true,
                                    "leadingTrivia": [
                                        {
                                            "kind": "WhitespaceTrivia",
                                            "text": "  "
                                        }
                                    ]
                                },
                                "block": {
                                    "kind": "Block",
                                    "fullStart": 550,
                                    "fullEnd": 581,
                                    "start": 550,
                                    "end": 580,
                                    "fullWidth": 31,
                                    "width": 30,
                                    "openBraceToken": {
                                        "kind": "OpenBraceToken",
                                        "fullStart": 550,
                                        "fullEnd": 552,
                                        "start": 550,
                                        "end": 551,
                                        "fullWidth": 2,
                                        "width": 1,
                                        "text": "{",
                                        "value": "{",
                                        "valueText": "{",
                                        "hasTrailingTrivia": true,
                                        "hasTrailingNewLine": true,
                                        "trailingTrivia": [
                                            {
                                                "kind": "NewLineTrivia",
                                                "text": "\n"
                                            }
                                        ]
                                    },
                                    "statements": [
                                        {
                                            "kind": "ExpressionStatement",
                                            "fullStart": 552,
                                            "fullEnd": 563,
                                            "start": 556,
                                            "end": 562,
                                            "fullWidth": 11,
                                            "width": 6,
                                            "expression": {
                                                "kind": "AssignmentExpression",
                                                "fullStart": 552,
                                                "fullEnd": 561,
                                                "start": 556,
                                                "end": 561,
                                                "fullWidth": 9,
                                                "width": 5,
                                                "left": {
                                                    "kind": "IdentifierName",
                                                    "fullStart": 552,
                                                    "fullEnd": 559,
                                                    "start": 556,
                                                    "end": 559,
                                                    "fullWidth": 7,
                                                    "width": 3,
                                                    "text": "fin",
                                                    "value": "fin",
                                                    "valueText": "fin",
                                                    "hasLeadingTrivia": true,
                                                    "leadingTrivia": [
                                                        {
                                                            "kind": "WhitespaceTrivia",
                                                            "text": "    "
                                                        }
                                                    ]
                                                },
                                                "operatorToken": {
                                                    "kind": "EqualsToken",
                                                    "fullStart": 559,
                                                    "fullEnd": 560,
                                                    "start": 559,
                                                    "end": 560,
                                                    "fullWidth": 1,
                                                    "width": 1,
                                                    "text": "=",
                                                    "value": "=",
                                                    "valueText": "="
                                                },
                                                "right": {
                                                    "kind": "NumericLiteral",
                                                    "fullStart": 560,
                                                    "fullEnd": 561,
                                                    "start": 560,
                                                    "end": 561,
                                                    "fullWidth": 1,
                                                    "width": 1,
                                                    "text": "1",
                                                    "value": 1,
                                                    "valueText": "1"
                                                }
                                            },
                                            "semicolonToken": {
                                                "kind": "SemicolonToken",
                                                "fullStart": 561,
                                                "fullEnd": 563,
                                                "start": 561,
                                                "end": 562,
                                                "fullWidth": 2,
                                                "width": 1,
                                                "text": ";",
                                                "value": ";",
                                                "valueText": ";",
                                                "hasTrailingTrivia": true,
                                                "hasTrailingNewLine": true,
                                                "trailingTrivia": [
                                                    {
                                                        "kind": "NewLineTrivia",
                                                        "text": "\n"
                                                    }
                                                ]
                                            }
                                        },
                                        {
                                            "kind": "ContinueStatement",
                                            "fullStart": 563,
                                            "fullEnd": 577,
                                            "start": 567,
                                            "end": 576,
                                            "fullWidth": 14,
                                            "width": 9,
                                            "continueKeyword": {
                                                "kind": "ContinueKeyword",
                                                "fullStart": 563,
                                                "fullEnd": 575,
                                                "start": 567,
                                                "end": 575,
                                                "fullWidth": 12,
                                                "width": 8,
                                                "text": "continue",
                                                "value": "continue",
                                                "valueText": "continue",
                                                "hasLeadingTrivia": true,
                                                "leadingTrivia": [
                                                    {
                                                        "kind": "WhitespaceTrivia",
                                                        "text": "    "
                                                    }
                                                ]
                                            },
                                            "semicolonToken": {
                                                "kind": "SemicolonToken",
                                                "fullStart": 575,
                                                "fullEnd": 577,
                                                "start": 575,
                                                "end": 576,
                                                "fullWidth": 2,
                                                "width": 1,
                                                "text": ";",
                                                "value": ";",
                                                "valueText": ";",
                                                "hasTrailingTrivia": true,
                                                "hasTrailingNewLine": true,
                                                "trailingTrivia": [
                                                    {
                                                        "kind": "NewLineTrivia",
                                                        "text": "\n"
                                                    }
                                                ]
                                            }
                                        }
                                    ],
                                    "closeBraceToken": {
                                        "kind": "CloseBraceToken",
                                        "fullStart": 577,
                                        "fullEnd": 581,
                                        "start": 579,
                                        "end": 580,
                                        "fullWidth": 4,
                                        "width": 1,
                                        "text": "}",
                                        "value": "}",
                                        "valueText": "}",
                                        "hasLeadingTrivia": true,
                                        "hasTrailingTrivia": true,
                                        "hasTrailingNewLine": true,
                                        "leadingTrivia": [
                                            {
                                                "kind": "WhitespaceTrivia",
                                                "text": "  "
                                            }
                                        ],
                                        "trailingTrivia": [
                                            {
                                                "kind": "NewLineTrivia",
                                                "text": "\n"
                                            }
                                        ]
                                    }
                                }
                            }
                        },
                        {
                            "kind": "ExpressionStatement",
                            "fullStart": 581,
                            "fullEnd": 591,
                            "start": 583,
                            "end": 590,
                            "fullWidth": 10,
                            "width": 7,
                            "expression": {
                                "kind": "AssignmentExpression",
                                "fullStart": 581,
                                "fullEnd": 589,
                                "start": 583,
                                "end": 589,
                                "fullWidth": 8,
                                "width": 6,
                                "left": {
                                    "kind": "IdentifierName",
                                    "fullStart": 581,
                                    "fullEnd": 586,
                                    "start": 583,
                                    "end": 586,
                                    "fullWidth": 5,
                                    "width": 3,
                                    "text": "fin",
                                    "value": "fin",
                                    "valueText": "fin",
                                    "hasLeadingTrivia": true,
                                    "leadingTrivia": [
                                        {
                                            "kind": "WhitespaceTrivia",
                                            "text": "  "
                                        }
                                    ]
                                },
                                "operatorToken": {
                                    "kind": "EqualsToken",
                                    "fullStart": 586,
                                    "fullEnd": 587,
                                    "start": 586,
                                    "end": 587,
                                    "fullWidth": 1,
                                    "width": 1,
                                    "text": "=",
                                    "value": "=",
                                    "valueText": "="
                                },
                                "right": {
                                    "kind": "NegateExpression",
                                    "fullStart": 587,
                                    "fullEnd": 589,
                                    "start": 587,
                                    "end": 589,
                                    "fullWidth": 2,
                                    "width": 2,
                                    "operatorToken": {
                                        "kind": "MinusToken",
                                        "fullStart": 587,
                                        "fullEnd": 588,
                                        "start": 587,
                                        "end": 588,
                                        "fullWidth": 1,
                                        "width": 1,
                                        "text": "-",
                                        "value": "-",
                                        "valueText": "-"
                                    },
                                    "operand": {
                                        "kind": "NumericLiteral",
                                        "fullStart": 588,
                                        "fullEnd": 589,
                                        "start": 588,
                                        "end": 589,
                                        "fullWidth": 1,
                                        "width": 1,
                                        "text": "1",
                                        "value": 1,
                                        "valueText": "1"
                                    }
                                }
                            },
                            "semicolonToken": {
                                "kind": "SemicolonToken",
                                "fullStart": 589,
                                "fullEnd": 591,
                                "start": 589,
                                "end": 590,
                                "fullWidth": 2,
                                "width": 1,
                                "text": ";",
                                "value": ";",
                                "valueText": ";",
                                "hasTrailingTrivia": true,
                                "hasTrailingNewLine": true,
                                "trailingTrivia": [
                                    {
                                        "kind": "NewLineTrivia",
                                        "text": "\n"
                                    }
                                ]
                            }
                        },
                        {
                            "kind": "ExpressionStatement",
                            "fullStart": 591,
                            "fullEnd": 600,
                            "start": 593,
                            "end": 599,
                            "fullWidth": 9,
                            "width": 6,
                            "expression": {
                                "kind": "AddAssignmentExpression",
                                "fullStart": 591,
                                "fullEnd": 598,
                                "start": 593,
                                "end": 598,
                                "fullWidth": 7,
                                "width": 5,
                                "left": {
                                    "kind": "IdentifierName",
                                    "fullStart": 591,
                                    "fullEnd": 595,
                                    "start": 593,
                                    "end": 595,
                                    "fullWidth": 4,
                                    "width": 2,
                                    "text": "c1",
                                    "value": "c1",
                                    "valueText": "c1",
                                    "hasLeadingTrivia": true,
                                    "leadingTrivia": [
                                        {
                                            "kind": "WhitespaceTrivia",
                                            "text": "  "
                                        }
                                    ]
                                },
                                "operatorToken": {
                                    "kind": "PlusEqualsToken",
                                    "fullStart": 595,
                                    "fullEnd": 597,
                                    "start": 595,
                                    "end": 597,
                                    "fullWidth": 2,
                                    "width": 2,
                                    "text": "+=",
                                    "value": "+=",
                                    "valueText": "+="
                                },
                                "right": {
                                    "kind": "NumericLiteral",
                                    "fullStart": 597,
                                    "fullEnd": 598,
                                    "start": 597,
                                    "end": 598,
                                    "fullWidth": 1,
                                    "width": 1,
                                    "text": "2",
                                    "value": 2,
                                    "valueText": "2"
                                }
                            },
                            "semicolonToken": {
                                "kind": "SemicolonToken",
                                "fullStart": 598,
                                "fullEnd": 600,
                                "start": 598,
                                "end": 599,
                                "fullWidth": 2,
                                "width": 1,
                                "text": ";",
                                "value": ";",
                                "valueText": ";",
                                "hasTrailingTrivia": true,
                                "hasTrailingNewLine": true,
                                "trailingTrivia": [
                                    {
                                        "kind": "NewLineTrivia",
                                        "text": "\n"
                                    }
                                ]
                            }
                        }
                    ],
                    "closeBraceToken": {
                        "kind": "CloseBraceToken",
                        "fullStart": 600,
                        "fullEnd": 602,
                        "start": 600,
                        "end": 601,
                        "fullWidth": 2,
                        "width": 1,
                        "text": "}",
                        "value": "}",
                        "valueText": "}",
                        "hasTrailingTrivia": true,
                        "hasTrailingNewLine": true,
                        "trailingTrivia": [
                            {
                                "kind": "NewLineTrivia",
                                "text": "\n"
                            }
                        ]
                    }
                }
            },
            {
                "kind": "IfStatement",
                "fullStart": 602,
                "fullEnd": 670,
                "start": 602,
                "end": 669,
                "fullWidth": 68,
                "width": 67,
                "ifKeyword": {
                    "kind": "IfKeyword",
                    "fullStart": 602,
                    "fullEnd": 604,
                    "start": 602,
                    "end": 604,
                    "fullWidth": 2,
                    "width": 2,
                    "text": "if",
                    "value": "if",
                    "valueText": "if"
                },
                "openParenToken": {
                    "kind": "OpenParenToken",
                    "fullStart": 604,
                    "fullEnd": 605,
                    "start": 604,
                    "end": 605,
                    "fullWidth": 1,
                    "width": 1,
                    "text": "(",
                    "value": "(",
                    "valueText": "("
                },
                "condition": {
                    "kind": "NotEqualsExpression",
                    "fullStart": 605,
                    "fullEnd": 612,
                    "start": 605,
                    "end": 612,
                    "fullWidth": 7,
                    "width": 7,
                    "left": {
                        "kind": "IdentifierName",
                        "fullStart": 605,
                        "fullEnd": 608,
                        "start": 605,
                        "end": 608,
                        "fullWidth": 3,
                        "width": 3,
                        "text": "fin",
                        "value": "fin",
                        "valueText": "fin"
                    },
                    "operatorToken": {
                        "kind": "ExclamationEqualsEqualsToken",
                        "fullStart": 608,
                        "fullEnd": 611,
                        "start": 608,
                        "end": 611,
                        "fullWidth": 3,
                        "width": 3,
                        "text": "!==",
                        "value": "!==",
                        "valueText": "!=="
                    },
                    "right": {
                        "kind": "NumericLiteral",
                        "fullStart": 611,
                        "fullEnd": 612,
                        "start": 611,
                        "end": 612,
                        "fullWidth": 1,
                        "width": 1,
                        "text": "1",
                        "value": 1,
                        "valueText": "1"
                    }
                },
                "closeParenToken": {
                    "kind": "CloseParenToken",
                    "fullStart": 612,
                    "fullEnd": 613,
                    "start": 612,
                    "end": 613,
                    "fullWidth": 1,
                    "width": 1,
                    "text": ")",
                    "value": ")",
                    "valueText": ")"
                },
                "statement": {
                    "kind": "Block",
                    "fullStart": 613,
                    "fullEnd": 670,
                    "start": 613,
                    "end": 669,
                    "fullWidth": 57,
                    "width": 56,
                    "openBraceToken": {
                        "kind": "OpenBraceToken",
                        "fullStart": 613,
                        "fullEnd": 615,
                        "start": 613,
                        "end": 614,
                        "fullWidth": 2,
                        "width": 1,
                        "text": "{",
                        "value": "{",
                        "valueText": "{",
                        "hasTrailingTrivia": true,
                        "hasTrailingNewLine": true,
                        "trailingTrivia": [
                            {
                                "kind": "NewLineTrivia",
                                "text": "\n"
                            }
                        ]
                    },
                    "statements": [
                        {
                            "kind": "ExpressionStatement",
                            "fullStart": 615,
                            "fullEnd": 668,
                            "start": 617,
                            "end": 667,
                            "fullWidth": 53,
                            "width": 50,
                            "expression": {
                                "kind": "InvocationExpression",
                                "fullStart": 615,
                                "fullEnd": 666,
                                "start": 617,
                                "end": 666,
                                "fullWidth": 51,
                                "width": 49,
                                "expression": {
                                    "kind": "IdentifierName",
                                    "fullStart": 615,
                                    "fullEnd": 623,
                                    "start": 617,
                                    "end": 623,
                                    "fullWidth": 8,
                                    "width": 6,
                                    "text": "$ERROR",
                                    "value": "$ERROR",
                                    "valueText": "$ERROR",
                                    "hasLeadingTrivia": true,
                                    "leadingTrivia": [
                                        {
                                            "kind": "WhitespaceTrivia",
                                            "text": "  "
                                        }
                                    ]
                                },
                                "argumentList": {
                                    "kind": "ArgumentList",
                                    "fullStart": 623,
                                    "fullEnd": 666,
                                    "start": 623,
                                    "end": 666,
                                    "fullWidth": 43,
                                    "width": 43,
                                    "openParenToken": {
                                        "kind": "OpenParenToken",
                                        "fullStart": 623,
                                        "fullEnd": 624,
                                        "start": 623,
                                        "end": 624,
                                        "fullWidth": 1,
                                        "width": 1,
                                        "text": "(",
                                        "value": "(",
                                        "valueText": "("
                                    },
                                    "arguments": [
                                        {
                                            "kind": "StringLiteral",
                                            "fullStart": 624,
                                            "fullEnd": 665,
                                            "start": 624,
                                            "end": 665,
                                            "fullWidth": 41,
                                            "width": 41,
                                            "text": "'#1.1: \"finally\" block must be evaluated'",
                                            "value": "#1.1: \"finally\" block must be evaluated",
                                            "valueText": "#1.1: \"finally\" block must be evaluated"
                                        }
                                    ],
                                    "closeParenToken": {
                                        "kind": "CloseParenToken",
                                        "fullStart": 665,
                                        "fullEnd": 666,
                                        "start": 665,
                                        "end": 666,
                                        "fullWidth": 1,
                                        "width": 1,
                                        "text": ")",
                                        "value": ")",
                                        "valueText": ")"
                                    }
                                }
                            },
                            "semicolonToken": {
                                "kind": "SemicolonToken",
                                "fullStart": 666,
                                "fullEnd": 668,
                                "start": 666,
                                "end": 667,
                                "fullWidth": 2,
                                "width": 1,
                                "text": ";",
                                "value": ";",
                                "valueText": ";",
                                "hasTrailingTrivia": true,
                                "hasTrailingNewLine": true,
                                "trailingTrivia": [
                                    {
                                        "kind": "NewLineTrivia",
                                        "text": "\n"
                                    }
                                ]
                            }
                        }
                    ],
                    "closeBraceToken": {
                        "kind": "CloseBraceToken",
                        "fullStart": 668,
                        "fullEnd": 670,
                        "start": 668,
                        "end": 669,
                        "fullWidth": 2,
                        "width": 1,
                        "text": "}",
                        "value": "}",
                        "valueText": "}",
                        "hasTrailingTrivia": true,
                        "hasTrailingNewLine": true,
                        "trailingTrivia": [
                            {
                                "kind": "NewLineTrivia",
                                "text": "\n"
                            }
                        ]
                    }
                }
            },
            {
                "kind": "IfStatement",
                "fullStart": 670,
                "fullEnd": 760,
                "start": 670,
                "end": 759,
                "fullWidth": 90,
                "width": 89,
                "ifKeyword": {
                    "kind": "IfKeyword",
                    "fullStart": 670,
                    "fullEnd": 672,
                    "start": 670,
                    "end": 672,
                    "fullWidth": 2,
                    "width": 2,
                    "text": "if",
                    "value": "if",
                    "valueText": "if"
                },
                "openParenToken": {
                    "kind": "OpenParenToken",
                    "fullStart": 672,
                    "fullEnd": 673,
                    "start": 672,
                    "end": 673,
                    "fullWidth": 1,
                    "width": 1,
                    "text": "(",
                    "value": "(",
                    "valueText": "("
                },
                "condition": {
                    "kind": "NotEqualsExpression",
                    "fullStart": 673,
                    "fullEnd": 679,
                    "start": 673,
                    "end": 679,
                    "fullWidth": 6,
                    "width": 6,
                    "left": {
                        "kind": "IdentifierName",
                        "fullStart": 673,
                        "fullEnd": 675,
                        "start": 673,
                        "end": 675,
                        "fullWidth": 2,
                        "width": 2,
                        "text": "c1",
                        "value": "c1",
                        "valueText": "c1"
                    },
                    "operatorToken": {
                        "kind": "ExclamationEqualsEqualsToken",
                        "fullStart": 675,
                        "fullEnd": 678,
                        "start": 675,
                        "end": 678,
                        "fullWidth": 3,
                        "width": 3,
                        "text": "!==",
                        "value": "!==",
                        "valueText": "!=="
                    },
                    "right": {
                        "kind": "NumericLiteral",
                        "fullStart": 678,
                        "fullEnd": 679,
                        "start": 678,
                        "end": 679,
                        "fullWidth": 1,
                        "width": 1,
                        "text": "3",
                        "value": 3,
                        "valueText": "3"
                    }
                },
                "closeParenToken": {
                    "kind": "CloseParenToken",
                    "fullStart": 679,
                    "fullEnd": 680,
                    "start": 679,
                    "end": 680,
                    "fullWidth": 1,
                    "width": 1,
                    "text": ")",
                    "value": ")",
                    "valueText": ")"
                },
                "statement": {
                    "kind": "Block",
                    "fullStart": 680,
                    "fullEnd": 760,
                    "start": 680,
                    "end": 759,
                    "fullWidth": 80,
                    "width": 79,
                    "openBraceToken": {
                        "kind": "OpenBraceToken",
                        "fullStart": 680,
                        "fullEnd": 682,
                        "start": 680,
                        "end": 681,
                        "fullWidth": 2,
                        "width": 1,
                        "text": "{",
                        "value": "{",
                        "valueText": "{",
                        "hasTrailingTrivia": true,
                        "hasTrailingNewLine": true,
                        "trailingTrivia": [
                            {
                                "kind": "NewLineTrivia",
                                "text": "\n"
                            }
                        ]
                    },
                    "statements": [
                        {
                            "kind": "ExpressionStatement",
                            "fullStart": 682,
                            "fullEnd": 758,
                            "start": 684,
                            "end": 757,
                            "fullWidth": 76,
                            "width": 73,
                            "expression": {
                                "kind": "InvocationExpression",
                                "fullStart": 682,
                                "fullEnd": 756,
                                "start": 684,
                                "end": 756,
                                "fullWidth": 74,
                                "width": 72,
                                "expression": {
                                    "kind": "IdentifierName",
                                    "fullStart": 682,
                                    "fullEnd": 690,
                                    "start": 684,
                                    "end": 690,
                                    "fullWidth": 8,
                                    "width": 6,
                                    "text": "$ERROR",
                                    "value": "$ERROR",
                                    "valueText": "$ERROR",
                                    "hasLeadingTrivia": true,
                                    "leadingTrivia": [
                                        {
                                            "kind": "WhitespaceTrivia",
                                            "text": "  "
                                        }
                                    ]
                                },
                                "argumentList": {
                                    "kind": "ArgumentList",
                                    "fullStart": 690,
                                    "fullEnd": 756,
                                    "start": 690,
                                    "end": 756,
                                    "fullWidth": 66,
                                    "width": 66,
                                    "openParenToken": {
                                        "kind": "OpenParenToken",
                                        "fullStart": 690,
                                        "fullEnd": 691,
                                        "start": 690,
                                        "end": 691,
                                        "fullWidth": 1,
                                        "width": 1,
                                        "text": "(",
                                        "value": "(",
                                        "valueText": "("
                                    },
                                    "arguments": [
                                        {
                                            "kind": "StringLiteral",
                                            "fullStart": 691,
                                            "fullEnd": 755,
                                            "start": 691,
                                            "end": 755,
                                            "fullWidth": 64,
                                            "width": 64,
                                            "text": "'#1.2: \"try{break} catch finally{continue}\" must work correctly'",
                                            "value": "#1.2: \"try{break} catch finally{continue}\" must work correctly",
                                            "valueText": "#1.2: \"try{break} catch finally{continue}\" must work correctly"
                                        }
                                    ],
                                    "closeParenToken": {
                                        "kind": "CloseParenToken",
                                        "fullStart": 755,
                                        "fullEnd": 756,
                                        "start": 755,
                                        "end": 756,
                                        "fullWidth": 1,
                                        "width": 1,
                                        "text": ")",
                                        "value": ")",
                                        "valueText": ")"
                                    }
                                }
                            },
                            "semicolonToken": {
                                "kind": "SemicolonToken",
                                "fullStart": 756,
                                "fullEnd": 758,
                                "start": 756,
                                "end": 757,
                                "fullWidth": 2,
                                "width": 1,
                                "text": ";",
                                "value": ";",
                                "valueText": ";",
                                "hasTrailingTrivia": true,
                                "hasTrailingNewLine": true,
                                "trailingTrivia": [
                                    {
                                        "kind": "NewLineTrivia",
                                        "text": "\n"
                                    }
                                ]
                            }
                        }
                    ],
                    "closeBraceToken": {
                        "kind": "CloseBraceToken",
                        "fullStart": 758,
                        "fullEnd": 760,
                        "start": 758,
                        "end": 759,
                        "fullWidth": 2,
                        "width": 1,
                        "text": "}",
                        "value": "}",
                        "valueText": "}",
                        "hasTrailingTrivia": true,
                        "hasTrailingNewLine": true,
                        "trailingTrivia": [
                            {
                                "kind": "NewLineTrivia",
                                "text": "\n"
                            }
                        ]
                    }
                }
            },
            {
                "kind": "VariableStatement",
                "fullStart": 760,
                "fullEnd": 789,
                "start": 772,
                "end": 788,
                "fullWidth": 29,
                "width": 16,
                "modifiers": [],
                "variableDeclaration": {
                    "kind": "VariableDeclaration",
                    "fullStart": 760,
                    "fullEnd": 787,
                    "start": 772,
                    "end": 787,
                    "fullWidth": 27,
                    "width": 15,
                    "varKeyword": {
                        "kind": "VarKeyword",
                        "fullStart": 760,
                        "fullEnd": 776,
                        "start": 772,
                        "end": 775,
                        "fullWidth": 16,
                        "width": 3,
                        "text": "var",
                        "value": "var",
                        "valueText": "var",
                        "hasLeadingTrivia": true,
                        "hasLeadingComment": true,
                        "hasLeadingNewLine": true,
                        "hasTrailingTrivia": true,
                        "leadingTrivia": [
                            {
                                "kind": "NewLineTrivia",
                                "text": "\n"
                            },
                            {
                                "kind": "SingleLineCommentTrivia",
                                "text": "// CHECK#2"
                            },
                            {
                                "kind": "NewLineTrivia",
                                "text": "\n"
                            }
                        ],
                        "trailingTrivia": [
                            {
                                "kind": "WhitespaceTrivia",
                                "text": " "
                            }
                        ]
                    },
                    "variableDeclarators": [
                        {
                            "kind": "VariableDeclarator",
                            "fullStart": 776,
                            "fullEnd": 780,
                            "start": 776,
                            "end": 780,
                            "fullWidth": 4,
<<<<<<< HEAD
                            "width": 4,
                            "identifier": {
=======
                            "propertyName": {
>>>>>>> 85e84683
                                "kind": "IdentifierName",
                                "fullStart": 776,
                                "fullEnd": 778,
                                "start": 776,
                                "end": 778,
                                "fullWidth": 2,
                                "width": 2,
                                "text": "c2",
                                "value": "c2",
                                "valueText": "c2"
                            },
                            "equalsValueClause": {
                                "kind": "EqualsValueClause",
                                "fullStart": 778,
                                "fullEnd": 780,
                                "start": 778,
                                "end": 780,
                                "fullWidth": 2,
                                "width": 2,
                                "equalsToken": {
                                    "kind": "EqualsToken",
                                    "fullStart": 778,
                                    "fullEnd": 779,
                                    "start": 778,
                                    "end": 779,
                                    "fullWidth": 1,
                                    "width": 1,
                                    "text": "=",
                                    "value": "=",
                                    "valueText": "="
                                },
                                "value": {
                                    "kind": "NumericLiteral",
                                    "fullStart": 779,
                                    "fullEnd": 780,
                                    "start": 779,
                                    "end": 780,
                                    "fullWidth": 1,
                                    "width": 1,
                                    "text": "0",
                                    "value": 0,
                                    "valueText": "0"
                                }
                            }
                        },
                        {
                            "kind": "CommaToken",
                            "fullStart": 780,
                            "fullEnd": 781,
                            "start": 780,
                            "end": 781,
                            "fullWidth": 1,
                            "width": 1,
                            "text": ",",
                            "value": ",",
                            "valueText": ","
                        },
                        {
                            "kind": "VariableDeclarator",
                            "fullStart": 781,
                            "fullEnd": 787,
                            "start": 781,
                            "end": 787,
                            "fullWidth": 6,
<<<<<<< HEAD
                            "width": 6,
                            "identifier": {
=======
                            "propertyName": {
>>>>>>> 85e84683
                                "kind": "IdentifierName",
                                "fullStart": 781,
                                "fullEnd": 785,
                                "start": 781,
                                "end": 785,
                                "fullWidth": 4,
                                "width": 4,
                                "text": "fin2",
                                "value": "fin2",
                                "valueText": "fin2"
                            },
                            "equalsValueClause": {
                                "kind": "EqualsValueClause",
                                "fullStart": 785,
                                "fullEnd": 787,
                                "start": 785,
                                "end": 787,
                                "fullWidth": 2,
                                "width": 2,
                                "equalsToken": {
                                    "kind": "EqualsToken",
                                    "fullStart": 785,
                                    "fullEnd": 786,
                                    "start": 785,
                                    "end": 786,
                                    "fullWidth": 1,
                                    "width": 1,
                                    "text": "=",
                                    "value": "=",
                                    "valueText": "="
                                },
                                "value": {
                                    "kind": "NumericLiteral",
                                    "fullStart": 786,
                                    "fullEnd": 787,
                                    "start": 786,
                                    "end": 787,
                                    "fullWidth": 1,
                                    "width": 1,
                                    "text": "0",
                                    "value": 0,
                                    "valueText": "0"
                                }
                            }
                        }
                    ]
                },
                "semicolonToken": {
                    "kind": "SemicolonToken",
                    "fullStart": 787,
                    "fullEnd": 789,
                    "start": 787,
                    "end": 788,
                    "fullWidth": 2,
                    "width": 1,
                    "text": ";",
                    "value": ";",
                    "valueText": ";",
                    "hasTrailingTrivia": true,
                    "hasTrailingNewLine": true,
                    "trailingTrivia": [
                        {
                            "kind": "NewLineTrivia",
                            "text": "\n"
                        }
                    ]
                }
            },
            {
                "kind": "ForInStatement",
                "fullStart": 789,
                "fullEnd": 937,
                "start": 789,
                "end": 936,
                "fullWidth": 148,
                "width": 147,
                "forKeyword": {
                    "kind": "ForKeyword",
                    "fullStart": 789,
                    "fullEnd": 793,
                    "start": 789,
                    "end": 792,
                    "fullWidth": 4,
                    "width": 3,
                    "text": "for",
                    "value": "for",
                    "valueText": "for",
                    "hasTrailingTrivia": true,
                    "trailingTrivia": [
                        {
                            "kind": "WhitespaceTrivia",
                            "text": " "
                        }
                    ]
                },
                "openParenToken": {
                    "kind": "OpenParenToken",
                    "fullStart": 793,
                    "fullEnd": 794,
                    "start": 793,
                    "end": 794,
                    "fullWidth": 1,
                    "width": 1,
                    "text": "(",
                    "value": "(",
                    "valueText": "("
                },
                "left": {
                    "kind": "IdentifierName",
                    "fullStart": 794,
                    "fullEnd": 796,
                    "start": 794,
                    "end": 795,
                    "fullWidth": 2,
                    "width": 1,
                    "text": "x",
                    "value": "x",
                    "valueText": "x",
                    "hasTrailingTrivia": true,
                    "trailingTrivia": [
                        {
                            "kind": "WhitespaceTrivia",
                            "text": " "
                        }
                    ]
                },
                "inKeyword": {
                    "kind": "InKeyword",
                    "fullStart": 796,
                    "fullEnd": 799,
                    "start": 796,
                    "end": 798,
                    "fullWidth": 3,
                    "width": 2,
                    "text": "in",
                    "value": "in",
                    "valueText": "in",
                    "hasTrailingTrivia": true,
                    "trailingTrivia": [
                        {
                            "kind": "WhitespaceTrivia",
                            "text": " "
                        }
                    ]
                },
                "expression": {
                    "kind": "IdentifierName",
                    "fullStart": 799,
                    "fullEnd": 805,
                    "start": 799,
                    "end": 805,
                    "fullWidth": 6,
                    "width": 6,
                    "text": "mycars",
                    "value": "mycars",
                    "valueText": "mycars"
                },
                "closeParenToken": {
                    "kind": "CloseParenToken",
                    "fullStart": 805,
                    "fullEnd": 806,
                    "start": 805,
                    "end": 806,
                    "fullWidth": 1,
                    "width": 1,
                    "text": ")",
                    "value": ")",
                    "valueText": ")"
                },
                "statement": {
                    "kind": "Block",
                    "fullStart": 806,
                    "fullEnd": 937,
                    "start": 806,
                    "end": 936,
                    "fullWidth": 131,
                    "width": 130,
                    "openBraceToken": {
                        "kind": "OpenBraceToken",
                        "fullStart": 806,
                        "fullEnd": 808,
                        "start": 806,
                        "end": 807,
                        "fullWidth": 2,
                        "width": 1,
                        "text": "{",
                        "value": "{",
                        "valueText": "{",
                        "hasTrailingTrivia": true,
                        "hasTrailingNewLine": true,
                        "trailingTrivia": [
                            {
                                "kind": "NewLineTrivia",
                                "text": "\n"
                            }
                        ]
                    },
                    "statements": [
                        {
                            "kind": "TryStatement",
                            "fullStart": 808,
                            "fullEnd": 915,
                            "start": 810,
                            "end": 914,
                            "fullWidth": 107,
                            "width": 104,
                            "tryKeyword": {
                                "kind": "TryKeyword",
                                "fullStart": 808,
                                "fullEnd": 813,
                                "start": 810,
                                "end": 813,
                                "fullWidth": 5,
                                "width": 3,
                                "text": "try",
                                "value": "try",
                                "valueText": "try",
                                "hasLeadingTrivia": true,
                                "leadingTrivia": [
                                    {
                                        "kind": "WhitespaceTrivia",
                                        "text": "  "
                                    }
                                ]
                            },
                            "block": {
                                "kind": "Block",
                                "fullStart": 813,
                                "fullEnd": 836,
                                "start": 813,
                                "end": 835,
                                "fullWidth": 23,
                                "width": 22,
                                "openBraceToken": {
                                    "kind": "OpenBraceToken",
                                    "fullStart": 813,
                                    "fullEnd": 815,
                                    "start": 813,
                                    "end": 814,
                                    "fullWidth": 2,
                                    "width": 1,
                                    "text": "{",
                                    "value": "{",
                                    "valueText": "{",
                                    "hasTrailingTrivia": true,
                                    "hasTrailingNewLine": true,
                                    "trailingTrivia": [
                                        {
                                            "kind": "NewLineTrivia",
                                            "text": "\n"
                                        }
                                    ]
                                },
                                "statements": [
                                    {
                                        "kind": "ThrowStatement",
                                        "fullStart": 815,
                                        "fullEnd": 832,
                                        "start": 819,
                                        "end": 831,
                                        "fullWidth": 17,
                                        "width": 12,
                                        "throwKeyword": {
                                            "kind": "ThrowKeyword",
                                            "fullStart": 815,
                                            "fullEnd": 825,
                                            "start": 819,
                                            "end": 824,
                                            "fullWidth": 10,
                                            "width": 5,
                                            "text": "throw",
                                            "value": "throw",
                                            "valueText": "throw",
                                            "hasLeadingTrivia": true,
                                            "hasTrailingTrivia": true,
                                            "leadingTrivia": [
                                                {
                                                    "kind": "WhitespaceTrivia",
                                                    "text": "    "
                                                }
                                            ],
                                            "trailingTrivia": [
                                                {
                                                    "kind": "WhitespaceTrivia",
                                                    "text": " "
                                                }
                                            ]
                                        },
                                        "expression": {
                                            "kind": "StringLiteral",
                                            "fullStart": 825,
                                            "fullEnd": 830,
                                            "start": 825,
                                            "end": 830,
                                            "fullWidth": 5,
                                            "width": 5,
                                            "text": "\"ex1\"",
                                            "value": "ex1",
                                            "valueText": "ex1"
                                        },
                                        "semicolonToken": {
                                            "kind": "SemicolonToken",
                                            "fullStart": 830,
                                            "fullEnd": 832,
                                            "start": 830,
                                            "end": 831,
                                            "fullWidth": 2,
                                            "width": 1,
                                            "text": ";",
                                            "value": ";",
                                            "valueText": ";",
                                            "hasTrailingTrivia": true,
                                            "hasTrailingNewLine": true,
                                            "trailingTrivia": [
                                                {
                                                    "kind": "NewLineTrivia",
                                                    "text": "\n"
                                                }
                                            ]
                                        }
                                    }
                                ],
                                "closeBraceToken": {
                                    "kind": "CloseBraceToken",
                                    "fullStart": 832,
                                    "fullEnd": 836,
                                    "start": 834,
                                    "end": 835,
                                    "fullWidth": 4,
                                    "width": 1,
                                    "text": "}",
                                    "value": "}",
                                    "valueText": "}",
                                    "hasLeadingTrivia": true,
                                    "hasTrailingTrivia": true,
                                    "hasTrailingNewLine": true,
                                    "leadingTrivia": [
                                        {
                                            "kind": "WhitespaceTrivia",
                                            "text": "  "
                                        }
                                    ],
                                    "trailingTrivia": [
                                        {
                                            "kind": "NewLineTrivia",
                                            "text": "\n"
                                        }
                                    ]
                                }
                            },
                            "catchClause": {
                                "kind": "CatchClause",
                                "fullStart": 836,
                                "fullEnd": 876,
                                "start": 838,
                                "end": 875,
                                "fullWidth": 40,
                                "width": 37,
                                "catchKeyword": {
                                    "kind": "CatchKeyword",
                                    "fullStart": 836,
                                    "fullEnd": 843,
                                    "start": 838,
                                    "end": 843,
                                    "fullWidth": 7,
                                    "width": 5,
                                    "text": "catch",
                                    "value": "catch",
                                    "valueText": "catch",
                                    "hasLeadingTrivia": true,
                                    "leadingTrivia": [
                                        {
                                            "kind": "WhitespaceTrivia",
                                            "text": "  "
                                        }
                                    ]
                                },
                                "openParenToken": {
                                    "kind": "OpenParenToken",
                                    "fullStart": 843,
                                    "fullEnd": 844,
                                    "start": 843,
                                    "end": 844,
                                    "fullWidth": 1,
                                    "width": 1,
                                    "text": "(",
                                    "value": "(",
                                    "valueText": "("
                                },
                                "identifier": {
                                    "kind": "IdentifierName",
                                    "fullStart": 844,
                                    "fullEnd": 847,
                                    "start": 844,
                                    "end": 847,
                                    "fullWidth": 3,
                                    "width": 3,
                                    "text": "er1",
                                    "value": "er1",
                                    "valueText": "er1"
                                },
                                "closeParenToken": {
                                    "kind": "CloseParenToken",
                                    "fullStart": 847,
                                    "fullEnd": 848,
                                    "start": 847,
                                    "end": 848,
                                    "fullWidth": 1,
                                    "width": 1,
                                    "text": ")",
                                    "value": ")",
                                    "valueText": ")"
                                },
                                "block": {
                                    "kind": "Block",
                                    "fullStart": 848,
                                    "fullEnd": 876,
                                    "start": 848,
                                    "end": 875,
                                    "fullWidth": 28,
                                    "width": 27,
                                    "openBraceToken": {
                                        "kind": "OpenBraceToken",
                                        "fullStart": 848,
                                        "fullEnd": 850,
                                        "start": 848,
                                        "end": 849,
                                        "fullWidth": 2,
                                        "width": 1,
                                        "text": "{",
                                        "value": "{",
                                        "valueText": "{",
                                        "hasTrailingTrivia": true,
                                        "hasTrailingNewLine": true,
                                        "trailingTrivia": [
                                            {
                                                "kind": "NewLineTrivia",
                                                "text": "\n"
                                            }
                                        ]
                                    },
                                    "statements": [
                                        {
                                            "kind": "ExpressionStatement",
                                            "fullStart": 850,
                                            "fullEnd": 861,
                                            "start": 854,
                                            "end": 860,
                                            "fullWidth": 11,
                                            "width": 6,
                                            "expression": {
                                                "kind": "AddAssignmentExpression",
                                                "fullStart": 850,
                                                "fullEnd": 859,
                                                "start": 854,
                                                "end": 859,
                                                "fullWidth": 9,
                                                "width": 5,
                                                "left": {
                                                    "kind": "IdentifierName",
                                                    "fullStart": 850,
                                                    "fullEnd": 856,
                                                    "start": 854,
                                                    "end": 856,
                                                    "fullWidth": 6,
                                                    "width": 2,
                                                    "text": "c2",
                                                    "value": "c2",
                                                    "valueText": "c2",
                                                    "hasLeadingTrivia": true,
                                                    "leadingTrivia": [
                                                        {
                                                            "kind": "WhitespaceTrivia",
                                                            "text": "    "
                                                        }
                                                    ]
                                                },
                                                "operatorToken": {
                                                    "kind": "PlusEqualsToken",
                                                    "fullStart": 856,
                                                    "fullEnd": 858,
                                                    "start": 856,
                                                    "end": 858,
                                                    "fullWidth": 2,
                                                    "width": 2,
                                                    "text": "+=",
                                                    "value": "+=",
                                                    "valueText": "+="
                                                },
                                                "right": {
                                                    "kind": "NumericLiteral",
                                                    "fullStart": 858,
                                                    "fullEnd": 859,
                                                    "start": 858,
                                                    "end": 859,
                                                    "fullWidth": 1,
                                                    "width": 1,
                                                    "text": "1",
                                                    "value": 1,
                                                    "valueText": "1"
                                                }
                                            },
                                            "semicolonToken": {
                                                "kind": "SemicolonToken",
                                                "fullStart": 859,
                                                "fullEnd": 861,
                                                "start": 859,
                                                "end": 860,
                                                "fullWidth": 2,
                                                "width": 1,
                                                "text": ";",
                                                "value": ";",
                                                "valueText": ";",
                                                "hasTrailingTrivia": true,
                                                "hasTrailingNewLine": true,
                                                "trailingTrivia": [
                                                    {
                                                        "kind": "NewLineTrivia",
                                                        "text": "\n"
                                                    }
                                                ]
                                            }
                                        },
                                        {
                                            "kind": "BreakStatement",
                                            "fullStart": 861,
                                            "fullEnd": 872,
                                            "start": 865,
                                            "end": 871,
                                            "fullWidth": 11,
                                            "width": 6,
                                            "breakKeyword": {
                                                "kind": "BreakKeyword",
                                                "fullStart": 861,
                                                "fullEnd": 870,
                                                "start": 865,
                                                "end": 870,
                                                "fullWidth": 9,
                                                "width": 5,
                                                "text": "break",
                                                "value": "break",
                                                "valueText": "break",
                                                "hasLeadingTrivia": true,
                                                "leadingTrivia": [
                                                    {
                                                        "kind": "WhitespaceTrivia",
                                                        "text": "    "
                                                    }
                                                ]
                                            },
                                            "semicolonToken": {
                                                "kind": "SemicolonToken",
                                                "fullStart": 870,
                                                "fullEnd": 872,
                                                "start": 870,
                                                "end": 871,
                                                "fullWidth": 2,
                                                "width": 1,
                                                "text": ";",
                                                "value": ";",
                                                "valueText": ";",
                                                "hasTrailingTrivia": true,
                                                "hasTrailingNewLine": true,
                                                "trailingTrivia": [
                                                    {
                                                        "kind": "NewLineTrivia",
                                                        "text": "\n"
                                                    }
                                                ]
                                            }
                                        }
                                    ],
                                    "closeBraceToken": {
                                        "kind": "CloseBraceToken",
                                        "fullStart": 872,
                                        "fullEnd": 876,
                                        "start": 874,
                                        "end": 875,
                                        "fullWidth": 4,
                                        "width": 1,
                                        "text": "}",
                                        "value": "}",
                                        "valueText": "}",
                                        "hasLeadingTrivia": true,
                                        "hasTrailingTrivia": true,
                                        "hasTrailingNewLine": true,
                                        "leadingTrivia": [
                                            {
                                                "kind": "WhitespaceTrivia",
                                                "text": "  "
                                            }
                                        ],
                                        "trailingTrivia": [
                                            {
                                                "kind": "NewLineTrivia",
                                                "text": "\n"
                                            }
                                        ]
                                    }
                                }
                            },
                            "finallyClause": {
                                "kind": "FinallyClause",
                                "fullStart": 876,
                                "fullEnd": 915,
                                "start": 878,
                                "end": 914,
                                "fullWidth": 39,
                                "width": 36,
                                "finallyKeyword": {
                                    "kind": "FinallyKeyword",
                                    "fullStart": 876,
                                    "fullEnd": 885,
                                    "start": 878,
                                    "end": 885,
                                    "fullWidth": 9,
                                    "width": 7,
                                    "text": "finally",
                                    "value": "finally",
                                    "valueText": "finally",
                                    "hasLeadingTrivia": true,
                                    "leadingTrivia": [
                                        {
                                            "kind": "WhitespaceTrivia",
                                            "text": "  "
                                        }
                                    ]
                                },
                                "block": {
                                    "kind": "Block",
                                    "fullStart": 885,
                                    "fullEnd": 915,
                                    "start": 885,
                                    "end": 914,
                                    "fullWidth": 30,
                                    "width": 29,
                                    "openBraceToken": {
                                        "kind": "OpenBraceToken",
                                        "fullStart": 885,
                                        "fullEnd": 887,
                                        "start": 885,
                                        "end": 886,
                                        "fullWidth": 2,
                                        "width": 1,
                                        "text": "{",
                                        "value": "{",
                                        "valueText": "{",
                                        "hasTrailingTrivia": true,
                                        "hasTrailingNewLine": true,
                                        "trailingTrivia": [
                                            {
                                                "kind": "NewLineTrivia",
                                                "text": "\n"
                                            }
                                        ]
                                    },
                                    "statements": [
                                        {
                                            "kind": "ExpressionStatement",
                                            "fullStart": 887,
                                            "fullEnd": 898,
                                            "start": 890,
                                            "end": 897,
                                            "fullWidth": 11,
                                            "width": 7,
                                            "expression": {
                                                "kind": "AssignmentExpression",
                                                "fullStart": 887,
                                                "fullEnd": 896,
                                                "start": 890,
                                                "end": 896,
                                                "fullWidth": 9,
                                                "width": 6,
                                                "left": {
                                                    "kind": "IdentifierName",
                                                    "fullStart": 887,
                                                    "fullEnd": 894,
                                                    "start": 890,
                                                    "end": 894,
                                                    "fullWidth": 7,
                                                    "width": 4,
                                                    "text": "fin2",
                                                    "value": "fin2",
                                                    "valueText": "fin2",
                                                    "hasLeadingTrivia": true,
                                                    "leadingTrivia": [
                                                        {
                                                            "kind": "WhitespaceTrivia",
                                                            "text": "  \t"
                                                        }
                                                    ]
                                                },
                                                "operatorToken": {
                                                    "kind": "EqualsToken",
                                                    "fullStart": 894,
                                                    "fullEnd": 895,
                                                    "start": 894,
                                                    "end": 895,
                                                    "fullWidth": 1,
                                                    "width": 1,
                                                    "text": "=",
                                                    "value": "=",
                                                    "valueText": "="
                                                },
                                                "right": {
                                                    "kind": "NumericLiteral",
                                                    "fullStart": 895,
                                                    "fullEnd": 896,
                                                    "start": 895,
                                                    "end": 896,
                                                    "fullWidth": 1,
                                                    "width": 1,
                                                    "text": "1",
                                                    "value": 1,
                                                    "valueText": "1"
                                                }
                                            },
                                            "semicolonToken": {
                                                "kind": "SemicolonToken",
                                                "fullStart": 896,
                                                "fullEnd": 898,
                                                "start": 896,
                                                "end": 897,
                                                "fullWidth": 2,
                                                "width": 1,
                                                "text": ";",
                                                "value": ";",
                                                "valueText": ";",
                                                "hasTrailingTrivia": true,
                                                "hasTrailingNewLine": true,
                                                "trailingTrivia": [
                                                    {
                                                        "kind": "NewLineTrivia",
                                                        "text": "\n"
                                                    }
                                                ]
                                            }
                                        },
                                        {
                                            "kind": "ContinueStatement",
                                            "fullStart": 898,
                                            "fullEnd": 911,
                                            "start": 901,
                                            "end": 910,
                                            "fullWidth": 13,
                                            "width": 9,
                                            "continueKeyword": {
                                                "kind": "ContinueKeyword",
                                                "fullStart": 898,
                                                "fullEnd": 909,
                                                "start": 901,
                                                "end": 909,
                                                "fullWidth": 11,
                                                "width": 8,
                                                "text": "continue",
                                                "value": "continue",
                                                "valueText": "continue",
                                                "hasLeadingTrivia": true,
                                                "leadingTrivia": [
                                                    {
                                                        "kind": "WhitespaceTrivia",
                                                        "text": "  \t"
                                                    }
                                                ]
                                            },
                                            "semicolonToken": {
                                                "kind": "SemicolonToken",
                                                "fullStart": 909,
                                                "fullEnd": 911,
                                                "start": 909,
                                                "end": 910,
                                                "fullWidth": 2,
                                                "width": 1,
                                                "text": ";",
                                                "value": ";",
                                                "valueText": ";",
                                                "hasTrailingTrivia": true,
                                                "hasTrailingNewLine": true,
                                                "trailingTrivia": [
                                                    {
                                                        "kind": "NewLineTrivia",
                                                        "text": "\n"
                                                    }
                                                ]
                                            }
                                        }
                                    ],
                                    "closeBraceToken": {
                                        "kind": "CloseBraceToken",
                                        "fullStart": 911,
                                        "fullEnd": 915,
                                        "start": 913,
                                        "end": 914,
                                        "fullWidth": 4,
                                        "width": 1,
                                        "text": "}",
                                        "value": "}",
                                        "valueText": "}",
                                        "hasLeadingTrivia": true,
                                        "hasTrailingTrivia": true,
                                        "hasTrailingNewLine": true,
                                        "leadingTrivia": [
                                            {
                                                "kind": "WhitespaceTrivia",
                                                "text": "  "
                                            }
                                        ],
                                        "trailingTrivia": [
                                            {
                                                "kind": "NewLineTrivia",
                                                "text": "\n"
                                            }
                                        ]
                                    }
                                }
                            }
                        },
                        {
                            "kind": "ExpressionStatement",
                            "fullStart": 915,
                            "fullEnd": 924,
                            "start": 917,
                            "end": 923,
                            "fullWidth": 9,
                            "width": 6,
                            "expression": {
                                "kind": "AddAssignmentExpression",
                                "fullStart": 915,
                                "fullEnd": 922,
                                "start": 917,
                                "end": 922,
                                "fullWidth": 7,
                                "width": 5,
                                "left": {
                                    "kind": "IdentifierName",
                                    "fullStart": 915,
                                    "fullEnd": 919,
                                    "start": 917,
                                    "end": 919,
                                    "fullWidth": 4,
                                    "width": 2,
                                    "text": "c2",
                                    "value": "c2",
                                    "valueText": "c2",
                                    "hasLeadingTrivia": true,
                                    "leadingTrivia": [
                                        {
                                            "kind": "WhitespaceTrivia",
                                            "text": "  "
                                        }
                                    ]
                                },
                                "operatorToken": {
                                    "kind": "PlusEqualsToken",
                                    "fullStart": 919,
                                    "fullEnd": 921,
                                    "start": 919,
                                    "end": 921,
                                    "fullWidth": 2,
                                    "width": 2,
                                    "text": "+=",
                                    "value": "+=",
                                    "valueText": "+="
                                },
                                "right": {
                                    "kind": "NumericLiteral",
                                    "fullStart": 921,
                                    "fullEnd": 922,
                                    "start": 921,
                                    "end": 922,
                                    "fullWidth": 1,
                                    "width": 1,
                                    "text": "2",
                                    "value": 2,
                                    "valueText": "2"
                                }
                            },
                            "semicolonToken": {
                                "kind": "SemicolonToken",
                                "fullStart": 922,
                                "fullEnd": 924,
                                "start": 922,
                                "end": 923,
                                "fullWidth": 2,
                                "width": 1,
                                "text": ";",
                                "value": ";",
                                "valueText": ";",
                                "hasTrailingTrivia": true,
                                "hasTrailingNewLine": true,
                                "trailingTrivia": [
                                    {
                                        "kind": "NewLineTrivia",
                                        "text": "\n"
                                    }
                                ]
                            }
                        },
                        {
                            "kind": "ExpressionStatement",
                            "fullStart": 924,
                            "fullEnd": 935,
                            "start": 926,
                            "end": 934,
                            "fullWidth": 11,
                            "width": 8,
                            "expression": {
                                "kind": "AssignmentExpression",
                                "fullStart": 924,
                                "fullEnd": 933,
                                "start": 926,
                                "end": 933,
                                "fullWidth": 9,
                                "width": 7,
                                "left": {
                                    "kind": "IdentifierName",
                                    "fullStart": 924,
                                    "fullEnd": 930,
                                    "start": 926,
                                    "end": 930,
                                    "fullWidth": 6,
                                    "width": 4,
                                    "text": "fin2",
                                    "value": "fin2",
                                    "valueText": "fin2",
                                    "hasLeadingTrivia": true,
                                    "leadingTrivia": [
                                        {
                                            "kind": "WhitespaceTrivia",
                                            "text": "  "
                                        }
                                    ]
                                },
                                "operatorToken": {
                                    "kind": "EqualsToken",
                                    "fullStart": 930,
                                    "fullEnd": 931,
                                    "start": 930,
                                    "end": 931,
                                    "fullWidth": 1,
                                    "width": 1,
                                    "text": "=",
                                    "value": "=",
                                    "valueText": "="
                                },
                                "right": {
                                    "kind": "NegateExpression",
                                    "fullStart": 931,
                                    "fullEnd": 933,
                                    "start": 931,
                                    "end": 933,
                                    "fullWidth": 2,
                                    "width": 2,
                                    "operatorToken": {
                                        "kind": "MinusToken",
                                        "fullStart": 931,
                                        "fullEnd": 932,
                                        "start": 931,
                                        "end": 932,
                                        "fullWidth": 1,
                                        "width": 1,
                                        "text": "-",
                                        "value": "-",
                                        "valueText": "-"
                                    },
                                    "operand": {
                                        "kind": "NumericLiteral",
                                        "fullStart": 932,
                                        "fullEnd": 933,
                                        "start": 932,
                                        "end": 933,
                                        "fullWidth": 1,
                                        "width": 1,
                                        "text": "1",
                                        "value": 1,
                                        "valueText": "1"
                                    }
                                }
                            },
                            "semicolonToken": {
                                "kind": "SemicolonToken",
                                "fullStart": 933,
                                "fullEnd": 935,
                                "start": 933,
                                "end": 934,
                                "fullWidth": 2,
                                "width": 1,
                                "text": ";",
                                "value": ";",
                                "valueText": ";",
                                "hasTrailingTrivia": true,
                                "hasTrailingNewLine": true,
                                "trailingTrivia": [
                                    {
                                        "kind": "NewLineTrivia",
                                        "text": "\n"
                                    }
                                ]
                            }
                        }
                    ],
                    "closeBraceToken": {
                        "kind": "CloseBraceToken",
                        "fullStart": 935,
                        "fullEnd": 937,
                        "start": 935,
                        "end": 936,
                        "fullWidth": 2,
                        "width": 1,
                        "text": "}",
                        "value": "}",
                        "valueText": "}",
                        "hasTrailingTrivia": true,
                        "hasTrailingNewLine": true,
                        "trailingTrivia": [
                            {
                                "kind": "NewLineTrivia",
                                "text": "\n"
                            }
                        ]
                    }
                }
            },
            {
                "kind": "IfStatement",
                "fullStart": 937,
                "fullEnd": 1006,
                "start": 937,
                "end": 1005,
                "fullWidth": 69,
                "width": 68,
                "ifKeyword": {
                    "kind": "IfKeyword",
                    "fullStart": 937,
                    "fullEnd": 939,
                    "start": 937,
                    "end": 939,
                    "fullWidth": 2,
                    "width": 2,
                    "text": "if",
                    "value": "if",
                    "valueText": "if"
                },
                "openParenToken": {
                    "kind": "OpenParenToken",
                    "fullStart": 939,
                    "fullEnd": 940,
                    "start": 939,
                    "end": 940,
                    "fullWidth": 1,
                    "width": 1,
                    "text": "(",
                    "value": "(",
                    "valueText": "("
                },
                "condition": {
                    "kind": "NotEqualsExpression",
                    "fullStart": 940,
                    "fullEnd": 948,
                    "start": 940,
                    "end": 948,
                    "fullWidth": 8,
                    "width": 8,
                    "left": {
                        "kind": "IdentifierName",
                        "fullStart": 940,
                        "fullEnd": 944,
                        "start": 940,
                        "end": 944,
                        "fullWidth": 4,
                        "width": 4,
                        "text": "fin2",
                        "value": "fin2",
                        "valueText": "fin2"
                    },
                    "operatorToken": {
                        "kind": "ExclamationEqualsEqualsToken",
                        "fullStart": 944,
                        "fullEnd": 947,
                        "start": 944,
                        "end": 947,
                        "fullWidth": 3,
                        "width": 3,
                        "text": "!==",
                        "value": "!==",
                        "valueText": "!=="
                    },
                    "right": {
                        "kind": "NumericLiteral",
                        "fullStart": 947,
                        "fullEnd": 948,
                        "start": 947,
                        "end": 948,
                        "fullWidth": 1,
                        "width": 1,
                        "text": "1",
                        "value": 1,
                        "valueText": "1"
                    }
                },
                "closeParenToken": {
                    "kind": "CloseParenToken",
                    "fullStart": 948,
                    "fullEnd": 949,
                    "start": 948,
                    "end": 949,
                    "fullWidth": 1,
                    "width": 1,
                    "text": ")",
                    "value": ")",
                    "valueText": ")"
                },
                "statement": {
                    "kind": "Block",
                    "fullStart": 949,
                    "fullEnd": 1006,
                    "start": 949,
                    "end": 1005,
                    "fullWidth": 57,
                    "width": 56,
                    "openBraceToken": {
                        "kind": "OpenBraceToken",
                        "fullStart": 949,
                        "fullEnd": 951,
                        "start": 949,
                        "end": 950,
                        "fullWidth": 2,
                        "width": 1,
                        "text": "{",
                        "value": "{",
                        "valueText": "{",
                        "hasTrailingTrivia": true,
                        "hasTrailingNewLine": true,
                        "trailingTrivia": [
                            {
                                "kind": "NewLineTrivia",
                                "text": "\n"
                            }
                        ]
                    },
                    "statements": [
                        {
                            "kind": "ExpressionStatement",
                            "fullStart": 951,
                            "fullEnd": 1004,
                            "start": 953,
                            "end": 1003,
                            "fullWidth": 53,
                            "width": 50,
                            "expression": {
                                "kind": "InvocationExpression",
                                "fullStart": 951,
                                "fullEnd": 1002,
                                "start": 953,
                                "end": 1002,
                                "fullWidth": 51,
                                "width": 49,
                                "expression": {
                                    "kind": "IdentifierName",
                                    "fullStart": 951,
                                    "fullEnd": 959,
                                    "start": 953,
                                    "end": 959,
                                    "fullWidth": 8,
                                    "width": 6,
                                    "text": "$ERROR",
                                    "value": "$ERROR",
                                    "valueText": "$ERROR",
                                    "hasLeadingTrivia": true,
                                    "leadingTrivia": [
                                        {
                                            "kind": "WhitespaceTrivia",
                                            "text": "  "
                                        }
                                    ]
                                },
                                "argumentList": {
                                    "kind": "ArgumentList",
                                    "fullStart": 959,
                                    "fullEnd": 1002,
                                    "start": 959,
                                    "end": 1002,
                                    "fullWidth": 43,
                                    "width": 43,
                                    "openParenToken": {
                                        "kind": "OpenParenToken",
                                        "fullStart": 959,
                                        "fullEnd": 960,
                                        "start": 959,
                                        "end": 960,
                                        "fullWidth": 1,
                                        "width": 1,
                                        "text": "(",
                                        "value": "(",
                                        "valueText": "("
                                    },
                                    "arguments": [
                                        {
                                            "kind": "StringLiteral",
                                            "fullStart": 960,
                                            "fullEnd": 1001,
                                            "start": 960,
                                            "end": 1001,
                                            "fullWidth": 41,
                                            "width": 41,
                                            "text": "'#2.1: \"finally\" block must be evaluated'",
                                            "value": "#2.1: \"finally\" block must be evaluated",
                                            "valueText": "#2.1: \"finally\" block must be evaluated"
                                        }
                                    ],
                                    "closeParenToken": {
                                        "kind": "CloseParenToken",
                                        "fullStart": 1001,
                                        "fullEnd": 1002,
                                        "start": 1001,
                                        "end": 1002,
                                        "fullWidth": 1,
                                        "width": 1,
                                        "text": ")",
                                        "value": ")",
                                        "valueText": ")"
                                    }
                                }
                            },
                            "semicolonToken": {
                                "kind": "SemicolonToken",
                                "fullStart": 1002,
                                "fullEnd": 1004,
                                "start": 1002,
                                "end": 1003,
                                "fullWidth": 2,
                                "width": 1,
                                "text": ";",
                                "value": ";",
                                "valueText": ";",
                                "hasTrailingTrivia": true,
                                "hasTrailingNewLine": true,
                                "trailingTrivia": [
                                    {
                                        "kind": "NewLineTrivia",
                                        "text": "\n"
                                    }
                                ]
                            }
                        }
                    ],
                    "closeBraceToken": {
                        "kind": "CloseBraceToken",
                        "fullStart": 1004,
                        "fullEnd": 1006,
                        "start": 1004,
                        "end": 1005,
                        "fullWidth": 2,
                        "width": 1,
                        "text": "}",
                        "value": "}",
                        "valueText": "}",
                        "hasTrailingTrivia": true,
                        "hasTrailingNewLine": true,
                        "trailingTrivia": [
                            {
                                "kind": "NewLineTrivia",
                                "text": "\n"
                            }
                        ]
                    }
                }
            },
            {
                "kind": "IfStatement",
                "fullStart": 1006,
                "fullEnd": 1096,
                "start": 1006,
                "end": 1095,
                "fullWidth": 90,
                "width": 89,
                "ifKeyword": {
                    "kind": "IfKeyword",
                    "fullStart": 1006,
                    "fullEnd": 1008,
                    "start": 1006,
                    "end": 1008,
                    "fullWidth": 2,
                    "width": 2,
                    "text": "if",
                    "value": "if",
                    "valueText": "if"
                },
                "openParenToken": {
                    "kind": "OpenParenToken",
                    "fullStart": 1008,
                    "fullEnd": 1009,
                    "start": 1008,
                    "end": 1009,
                    "fullWidth": 1,
                    "width": 1,
                    "text": "(",
                    "value": "(",
                    "valueText": "("
                },
                "condition": {
                    "kind": "NotEqualsExpression",
                    "fullStart": 1009,
                    "fullEnd": 1015,
                    "start": 1009,
                    "end": 1015,
                    "fullWidth": 6,
                    "width": 6,
                    "left": {
                        "kind": "IdentifierName",
                        "fullStart": 1009,
                        "fullEnd": 1011,
                        "start": 1009,
                        "end": 1011,
                        "fullWidth": 2,
                        "width": 2,
                        "text": "c2",
                        "value": "c2",
                        "valueText": "c2"
                    },
                    "operatorToken": {
                        "kind": "ExclamationEqualsEqualsToken",
                        "fullStart": 1011,
                        "fullEnd": 1014,
                        "start": 1011,
                        "end": 1014,
                        "fullWidth": 3,
                        "width": 3,
                        "text": "!==",
                        "value": "!==",
                        "valueText": "!=="
                    },
                    "right": {
                        "kind": "NumericLiteral",
                        "fullStart": 1014,
                        "fullEnd": 1015,
                        "start": 1014,
                        "end": 1015,
                        "fullWidth": 1,
                        "width": 1,
                        "text": "3",
                        "value": 3,
                        "valueText": "3"
                    }
                },
                "closeParenToken": {
                    "kind": "CloseParenToken",
                    "fullStart": 1015,
                    "fullEnd": 1016,
                    "start": 1015,
                    "end": 1016,
                    "fullWidth": 1,
                    "width": 1,
                    "text": ")",
                    "value": ")",
                    "valueText": ")"
                },
                "statement": {
                    "kind": "Block",
                    "fullStart": 1016,
                    "fullEnd": 1096,
                    "start": 1016,
                    "end": 1095,
                    "fullWidth": 80,
                    "width": 79,
                    "openBraceToken": {
                        "kind": "OpenBraceToken",
                        "fullStart": 1016,
                        "fullEnd": 1018,
                        "start": 1016,
                        "end": 1017,
                        "fullWidth": 2,
                        "width": 1,
                        "text": "{",
                        "value": "{",
                        "valueText": "{",
                        "hasTrailingTrivia": true,
                        "hasTrailingNewLine": true,
                        "trailingTrivia": [
                            {
                                "kind": "NewLineTrivia",
                                "text": "\n"
                            }
                        ]
                    },
                    "statements": [
                        {
                            "kind": "ExpressionStatement",
                            "fullStart": 1018,
                            "fullEnd": 1094,
                            "start": 1020,
                            "end": 1093,
                            "fullWidth": 76,
                            "width": 73,
                            "expression": {
                                "kind": "InvocationExpression",
                                "fullStart": 1018,
                                "fullEnd": 1092,
                                "start": 1020,
                                "end": 1092,
                                "fullWidth": 74,
                                "width": 72,
                                "expression": {
                                    "kind": "IdentifierName",
                                    "fullStart": 1018,
                                    "fullEnd": 1026,
                                    "start": 1020,
                                    "end": 1026,
                                    "fullWidth": 8,
                                    "width": 6,
                                    "text": "$ERROR",
                                    "value": "$ERROR",
                                    "valueText": "$ERROR",
                                    "hasLeadingTrivia": true,
                                    "leadingTrivia": [
                                        {
                                            "kind": "WhitespaceTrivia",
                                            "text": "  "
                                        }
                                    ]
                                },
                                "argumentList": {
                                    "kind": "ArgumentList",
                                    "fullStart": 1026,
                                    "fullEnd": 1092,
                                    "start": 1026,
                                    "end": 1092,
                                    "fullWidth": 66,
                                    "width": 66,
                                    "openParenToken": {
                                        "kind": "OpenParenToken",
                                        "fullStart": 1026,
                                        "fullEnd": 1027,
                                        "start": 1026,
                                        "end": 1027,
                                        "fullWidth": 1,
                                        "width": 1,
                                        "text": "(",
                                        "value": "(",
                                        "valueText": "("
                                    },
                                    "arguments": [
                                        {
                                            "kind": "StringLiteral",
                                            "fullStart": 1027,
                                            "fullEnd": 1091,
                                            "start": 1027,
                                            "end": 1091,
                                            "fullWidth": 64,
                                            "width": 64,
                                            "text": "'#2.2: \"try catch{break} finally{continue}\" must work correctly'",
                                            "value": "#2.2: \"try catch{break} finally{continue}\" must work correctly",
                                            "valueText": "#2.2: \"try catch{break} finally{continue}\" must work correctly"
                                        }
                                    ],
                                    "closeParenToken": {
                                        "kind": "CloseParenToken",
                                        "fullStart": 1091,
                                        "fullEnd": 1092,
                                        "start": 1091,
                                        "end": 1092,
                                        "fullWidth": 1,
                                        "width": 1,
                                        "text": ")",
                                        "value": ")",
                                        "valueText": ")"
                                    }
                                }
                            },
                            "semicolonToken": {
                                "kind": "SemicolonToken",
                                "fullStart": 1092,
                                "fullEnd": 1094,
                                "start": 1092,
                                "end": 1093,
                                "fullWidth": 2,
                                "width": 1,
                                "text": ";",
                                "value": ";",
                                "valueText": ";",
                                "hasTrailingTrivia": true,
                                "hasTrailingNewLine": true,
                                "trailingTrivia": [
                                    {
                                        "kind": "NewLineTrivia",
                                        "text": "\n"
                                    }
                                ]
                            }
                        }
                    ],
                    "closeBraceToken": {
                        "kind": "CloseBraceToken",
                        "fullStart": 1094,
                        "fullEnd": 1096,
                        "start": 1094,
                        "end": 1095,
                        "fullWidth": 2,
                        "width": 1,
                        "text": "}",
                        "value": "}",
                        "valueText": "}",
                        "hasTrailingTrivia": true,
                        "hasTrailingNewLine": true,
                        "trailingTrivia": [
                            {
                                "kind": "NewLineTrivia",
                                "text": "\n"
                            }
                        ]
                    }
                }
            }
        ],
        "endOfFileToken": {
            "kind": "EndOfFileToken",
            "fullStart": 1096,
            "fullEnd": 1097,
            "start": 1097,
            "end": 1097,
            "fullWidth": 1,
            "width": 0,
            "text": "",
            "hasLeadingTrivia": true,
            "hasLeadingNewLine": true,
            "leadingTrivia": [
                {
                    "kind": "NewLineTrivia",
                    "text": "\n"
                }
            ]
        }
    },
    "lineMap": {
        "lineStarts": [
            0,
            61,
            132,
            133,
            137,
            224,
            227,
            264,
            348,
            352,
            353,
            360,
            386,
            406,
            427,
            446,
            447,
            458,
            474,
            493,
            500,
            511,
            522,
            526,
            541,
            552,
            563,
            577,
            581,
            591,
            600,
            602,
            615,
            668,
            670,
            682,
            758,
            760,
            761,
            772,
            789,
            808,
            815,
            832,
            836,
            850,
            861,
            872,
            876,
            887,
            898,
            911,
            915,
            924,
            935,
            937,
            951,
            1004,
            1006,
            1018,
            1094,
            1096,
            1097
        ],
        "length": 1097
    }
}<|MERGE_RESOLUTION|>--- conflicted
+++ resolved
@@ -94,12 +94,8 @@
                             "start": 357,
                             "end": 358,
                             "fullWidth": 1,
-<<<<<<< HEAD
                             "width": 1,
-                            "identifier": {
-=======
                             "propertyName": {
->>>>>>> 85e84683
                                 "kind": "IdentifierName",
                                 "fullStart": 357,
                                 "fullEnd": 358,
@@ -179,12 +175,8 @@
                             "start": 364,
                             "end": 384,
                             "fullWidth": 20,
-<<<<<<< HEAD
                             "width": 20,
-                            "identifier": {
-=======
                             "propertyName": {
->>>>>>> 85e84683
                                 "kind": "IdentifierName",
                                 "fullStart": 364,
                                 "fullEnd": 371,
@@ -789,12 +781,8 @@
                             "start": 462,
                             "end": 466,
                             "fullWidth": 4,
-<<<<<<< HEAD
                             "width": 4,
-                            "identifier": {
-=======
                             "propertyName": {
->>>>>>> 85e84683
                                 "kind": "IdentifierName",
                                 "fullStart": 462,
                                 "fullEnd": 464,
@@ -859,12 +847,8 @@
                             "start": 467,
                             "end": 472,
                             "fullWidth": 5,
-<<<<<<< HEAD
                             "width": 5,
-                            "identifier": {
-=======
                             "propertyName": {
->>>>>>> 85e84683
                                 "kind": "IdentifierName",
                                 "fullStart": 467,
                                 "fullEnd": 470,
@@ -2356,12 +2340,8 @@
                             "start": 776,
                             "end": 780,
                             "fullWidth": 4,
-<<<<<<< HEAD
                             "width": 4,
-                            "identifier": {
-=======
                             "propertyName": {
->>>>>>> 85e84683
                                 "kind": "IdentifierName",
                                 "fullStart": 776,
                                 "fullEnd": 778,
@@ -2426,12 +2406,8 @@
                             "start": 781,
                             "end": 787,
                             "fullWidth": 6,
-<<<<<<< HEAD
                             "width": 6,
-                            "identifier": {
-=======
                             "propertyName": {
->>>>>>> 85e84683
                                 "kind": "IdentifierName",
                                 "fullStart": 781,
                                 "fullEnd": 785,
