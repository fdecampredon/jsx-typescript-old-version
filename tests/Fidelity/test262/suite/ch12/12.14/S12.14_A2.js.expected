--- conflicted
+++ resolved
@@ -472,12 +472,8 @@
                             "start": 466,
                             "end": 470,
                             "fullWidth": 4,
-<<<<<<< HEAD
                             "width": 4,
-                            "identifier": {
-=======
                             "propertyName": {
->>>>>>> 85e84683
                                 "kind": "IdentifierName",
                                 "fullStart": 466,
                                 "fullEnd": 468,
@@ -1466,12 +1462,8 @@
                             "start": 692,
                             "end": 696,
                             "fullWidth": 4,
-<<<<<<< HEAD
                             "width": 4,
-                            "identifier": {
-=======
                             "propertyName": {
->>>>>>> 85e84683
                                 "kind": "IdentifierName",
                                 "fullStart": 692,
                                 "fullEnd": 694,
@@ -1922,12 +1914,8 @@
                                             "start": 799,
                                             "end": 803,
                                             "fullWidth": 4,
-<<<<<<< HEAD
                                             "width": 4,
-                                            "identifier": {
-=======
                                             "propertyName": {
->>>>>>> 85e84683
                                                 "kind": "IdentifierName",
                                                 "fullStart": 799,
                                                 "fullEnd": 801,
