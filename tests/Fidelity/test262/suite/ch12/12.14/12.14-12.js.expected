{
    "isDeclaration": false,
    "languageVersion": "EcmaScript5",
    "parseOptions": {
        "allowAutomaticSemicolonInsertion": true
    },
    "sourceUnit": {
        "kind": "SourceUnit",
        "fullStart": 0,
        "fullEnd": 774,
        "start": 496,
        "end": 774,
        "fullWidth": 774,
        "width": 278,
        "isIncrementallyUnusable": true,
        "moduleElements": [
            {
                "kind": "FunctionDeclaration",
                "fullStart": 0,
                "fullEnd": 750,
                "start": 496,
                "end": 748,
                "fullWidth": 750,
                "width": 252,
                "modifiers": [],
                "functionKeyword": {
                    "kind": "FunctionKeyword",
                    "fullStart": 0,
                    "fullEnd": 505,
                    "start": 496,
                    "end": 504,
                    "fullWidth": 505,
                    "width": 8,
                    "text": "function",
                    "value": "function",
                    "valueText": "function",
                    "hasLeadingTrivia": true,
                    "hasLeadingComment": true,
                    "hasLeadingNewLine": true,
                    "hasTrailingTrivia": true,
                    "leadingTrivia": [
                        {
                            "kind": "SingleLineCommentTrivia",
                            "text": "/// Copyright (c) 2012 Ecma International.  All rights reserved. "
                        },
                        {
                            "kind": "NewLineTrivia",
                            "text": "\r\n"
                        },
                        {
                            "kind": "SingleLineCommentTrivia",
                            "text": "/// Ecma International makes this code available under the terms and conditions set"
                        },
                        {
                            "kind": "NewLineTrivia",
                            "text": "\r\n"
                        },
                        {
                            "kind": "SingleLineCommentTrivia",
                            "text": "/// forth on http://hg.ecmascript.org/tests/test262/raw-file/tip/LICENSE (the "
                        },
                        {
                            "kind": "NewLineTrivia",
                            "text": "\r\n"
                        },
                        {
                            "kind": "SingleLineCommentTrivia",
                            "text": "/// \"Use Terms\").   Any redistribution of this code must retain the above "
                        },
                        {
                            "kind": "NewLineTrivia",
                            "text": "\r\n"
                        },
                        {
                            "kind": "SingleLineCommentTrivia",
                            "text": "/// copyright and this notice and otherwise comply with the Use Terms."
                        },
                        {
                            "kind": "NewLineTrivia",
                            "text": "\r\n"
                        },
                        {
                            "kind": "MultiLineCommentTrivia",
                            "text": "/**\r\n * @path ch12/12.14/12.14-12.js\r\n * @description catch introduces scope - name lookup finds property\r\n */"
                        },
                        {
                            "kind": "NewLineTrivia",
                            "text": "\r\n"
                        },
                        {
                            "kind": "NewLineTrivia",
                            "text": "\r\n"
                        },
                        {
                            "kind": "NewLineTrivia",
                            "text": "\r\n"
                        }
                    ],
                    "trailingTrivia": [
                        {
                            "kind": "WhitespaceTrivia",
                            "text": " "
                        }
                    ]
                },
                "identifier": {
                    "kind": "IdentifierName",
                    "fullStart": 505,
                    "fullEnd": 513,
                    "start": 505,
                    "end": 513,
                    "fullWidth": 8,
                    "width": 8,
                    "text": "testcase",
                    "value": "testcase",
                    "valueText": "testcase"
                },
                "callSignature": {
                    "kind": "CallSignature",
                    "fullStart": 513,
                    "fullEnd": 516,
                    "start": 513,
                    "end": 515,
                    "fullWidth": 3,
                    "width": 2,
                    "parameterList": {
                        "kind": "ParameterList",
                        "fullStart": 513,
                        "fullEnd": 516,
                        "start": 513,
                        "end": 515,
                        "fullWidth": 3,
                        "width": 2,
                        "openParenToken": {
                            "kind": "OpenParenToken",
                            "fullStart": 513,
                            "fullEnd": 514,
                            "start": 513,
                            "end": 514,
                            "fullWidth": 1,
                            "width": 1,
                            "text": "(",
                            "value": "(",
                            "valueText": "("
                        },
                        "parameters": [],
                        "closeParenToken": {
                            "kind": "CloseParenToken",
                            "fullStart": 514,
                            "fullEnd": 516,
                            "start": 514,
                            "end": 515,
                            "fullWidth": 2,
                            "width": 1,
                            "text": ")",
                            "value": ")",
                            "valueText": ")",
                            "hasTrailingTrivia": true,
                            "trailingTrivia": [
                                {
                                    "kind": "WhitespaceTrivia",
                                    "text": " "
                                }
                            ]
                        }
                    }
                },
                "block": {
                    "kind": "Block",
                    "fullStart": 516,
                    "fullEnd": 750,
                    "start": 516,
                    "end": 748,
                    "fullWidth": 234,
                    "width": 232,
                    "openBraceToken": {
                        "kind": "OpenBraceToken",
                        "fullStart": 516,
                        "fullEnd": 519,
                        "start": 516,
                        "end": 517,
                        "fullWidth": 3,
                        "width": 1,
                        "text": "{",
                        "value": "{",
                        "valueText": "{",
                        "hasTrailingTrivia": true,
                        "hasTrailingNewLine": true,
                        "trailingTrivia": [
                            {
                                "kind": "NewLineTrivia",
                                "text": "\r\n"
                            }
                        ]
                    },
                    "statements": [
                        {
                            "kind": "FunctionDeclaration",
                            "fullStart": 519,
                            "fullEnd": 692,
                            "start": 521,
                            "end": 690,
                            "fullWidth": 173,
                            "width": 169,
                            "modifiers": [],
                            "functionKeyword": {
                                "kind": "FunctionKeyword",
                                "fullStart": 519,
                                "fullEnd": 530,
                                "start": 521,
                                "end": 529,
                                "fullWidth": 11,
                                "width": 8,
                                "text": "function",
                                "value": "function",
                                "valueText": "function",
                                "hasLeadingTrivia": true,
                                "hasTrailingTrivia": true,
                                "leadingTrivia": [
                                    {
                                        "kind": "WhitespaceTrivia",
                                        "text": "  "
                                    }
                                ],
                                "trailingTrivia": [
                                    {
                                        "kind": "WhitespaceTrivia",
                                        "text": " "
                                    }
                                ]
                            },
                            "identifier": {
                                "kind": "IdentifierName",
                                "fullStart": 530,
                                "fullEnd": 531,
                                "start": 530,
                                "end": 531,
                                "fullWidth": 1,
                                "width": 1,
                                "text": "f",
                                "value": "f",
                                "valueText": "f"
                            },
                            "callSignature": {
                                "kind": "CallSignature",
                                "fullStart": 531,
                                "fullEnd": 535,
                                "start": 531,
                                "end": 534,
                                "fullWidth": 4,
                                "width": 3,
                                "parameterList": {
                                    "kind": "ParameterList",
                                    "fullStart": 531,
                                    "fullEnd": 535,
                                    "start": 531,
                                    "end": 534,
                                    "fullWidth": 4,
                                    "width": 3,
                                    "openParenToken": {
                                        "kind": "OpenParenToken",
                                        "fullStart": 531,
                                        "fullEnd": 532,
                                        "start": 531,
                                        "end": 532,
                                        "fullWidth": 1,
                                        "width": 1,
                                        "text": "(",
                                        "value": "(",
                                        "valueText": "("
                                    },
                                    "parameters": [
                                        {
                                            "kind": "Parameter",
                                            "fullStart": 532,
                                            "fullEnd": 533,
                                            "start": 532,
                                            "end": 533,
                                            "fullWidth": 1,
<<<<<<< HEAD
                                            "width": 1,
=======
                                            "modifiers": [],
>>>>>>> e3c38734
                                            "identifier": {
                                                "kind": "IdentifierName",
                                                "fullStart": 532,
                                                "fullEnd": 533,
                                                "start": 532,
                                                "end": 533,
                                                "fullWidth": 1,
                                                "width": 1,
                                                "text": "o",
                                                "value": "o",
                                                "valueText": "o"
                                            }
                                        }
                                    ],
                                    "closeParenToken": {
                                        "kind": "CloseParenToken",
                                        "fullStart": 533,
                                        "fullEnd": 535,
                                        "start": 533,
                                        "end": 534,
                                        "fullWidth": 2,
                                        "width": 1,
                                        "text": ")",
                                        "value": ")",
                                        "valueText": ")",
                                        "hasTrailingTrivia": true,
                                        "trailingTrivia": [
                                            {
                                                "kind": "WhitespaceTrivia",
                                                "text": " "
                                            }
                                        ]
                                    }
                                }
                            },
                            "block": {
                                "kind": "Block",
                                "fullStart": 535,
                                "fullEnd": 692,
                                "start": 535,
                                "end": 690,
                                "fullWidth": 157,
                                "width": 155,
                                "openBraceToken": {
                                    "kind": "OpenBraceToken",
                                    "fullStart": 535,
                                    "fullEnd": 538,
                                    "start": 535,
                                    "end": 536,
                                    "fullWidth": 3,
                                    "width": 1,
                                    "text": "{",
                                    "value": "{",
                                    "valueText": "{",
                                    "hasTrailingTrivia": true,
                                    "hasTrailingNewLine": true,
                                    "trailingTrivia": [
                                        {
                                            "kind": "NewLineTrivia",
                                            "text": "\r\n"
                                        }
                                    ]
                                },
                                "statements": [
                                    {
                                        "kind": "FunctionDeclaration",
                                        "fullStart": 538,
                                        "fullEnd": 662,
                                        "start": 544,
                                        "end": 660,
                                        "fullWidth": 124,
                                        "width": 116,
                                        "modifiers": [],
                                        "functionKeyword": {
                                            "kind": "FunctionKeyword",
                                            "fullStart": 538,
                                            "fullEnd": 553,
                                            "start": 544,
                                            "end": 552,
                                            "fullWidth": 15,
                                            "width": 8,
                                            "text": "function",
                                            "value": "function",
                                            "valueText": "function",
                                            "hasLeadingTrivia": true,
                                            "hasLeadingNewLine": true,
                                            "hasTrailingTrivia": true,
                                            "leadingTrivia": [
                                                {
                                                    "kind": "NewLineTrivia",
                                                    "text": "\r\n"
                                                },
                                                {
                                                    "kind": "WhitespaceTrivia",
                                                    "text": "    "
                                                }
                                            ],
                                            "trailingTrivia": [
                                                {
                                                    "kind": "WhitespaceTrivia",
                                                    "text": " "
                                                }
                                            ]
                                        },
                                        "identifier": {
                                            "kind": "IdentifierName",
                                            "fullStart": 553,
                                            "fullEnd": 559,
                                            "start": 553,
                                            "end": 559,
                                            "fullWidth": 6,
                                            "width": 6,
                                            "text": "innerf",
                                            "value": "innerf",
                                            "valueText": "innerf"
                                        },
                                        "callSignature": {
                                            "kind": "CallSignature",
                                            "fullStart": 559,
                                            "fullEnd": 563,
                                            "start": 559,
                                            "end": 562,
                                            "fullWidth": 4,
                                            "width": 3,
                                            "parameterList": {
                                                "kind": "ParameterList",
                                                "fullStart": 559,
                                                "fullEnd": 563,
                                                "start": 559,
                                                "end": 562,
                                                "fullWidth": 4,
                                                "width": 3,
                                                "openParenToken": {
                                                    "kind": "OpenParenToken",
                                                    "fullStart": 559,
                                                    "fullEnd": 560,
                                                    "start": 559,
                                                    "end": 560,
                                                    "fullWidth": 1,
                                                    "width": 1,
                                                    "text": "(",
                                                    "value": "(",
                                                    "valueText": "("
                                                },
                                                "parameters": [
                                                    {
                                                        "kind": "Parameter",
                                                        "fullStart": 560,
                                                        "fullEnd": 561,
                                                        "start": 560,
                                                        "end": 561,
                                                        "fullWidth": 1,
<<<<<<< HEAD
                                                        "width": 1,
=======
                                                        "modifiers": [],
>>>>>>> e3c38734
                                                        "identifier": {
                                                            "kind": "IdentifierName",
                                                            "fullStart": 560,
                                                            "fullEnd": 561,
                                                            "start": 560,
                                                            "end": 561,
                                                            "fullWidth": 1,
                                                            "width": 1,
                                                            "text": "o",
                                                            "value": "o",
                                                            "valueText": "o"
                                                        }
                                                    }
                                                ],
                                                "closeParenToken": {
                                                    "kind": "CloseParenToken",
                                                    "fullStart": 561,
                                                    "fullEnd": 563,
                                                    "start": 561,
                                                    "end": 562,
                                                    "fullWidth": 2,
                                                    "width": 1,
                                                    "text": ")",
                                                    "value": ")",
                                                    "valueText": ")",
                                                    "hasTrailingTrivia": true,
                                                    "trailingTrivia": [
                                                        {
                                                            "kind": "WhitespaceTrivia",
                                                            "text": " "
                                                        }
                                                    ]
                                                }
                                            }
                                        },
                                        "block": {
                                            "kind": "Block",
                                            "fullStart": 563,
                                            "fullEnd": 662,
                                            "start": 563,
                                            "end": 660,
                                            "fullWidth": 99,
                                            "width": 97,
                                            "openBraceToken": {
                                                "kind": "OpenBraceToken",
                                                "fullStart": 563,
                                                "fullEnd": 566,
                                                "start": 563,
                                                "end": 564,
                                                "fullWidth": 3,
                                                "width": 1,
                                                "text": "{",
                                                "value": "{",
                                                "valueText": "{",
                                                "hasTrailingTrivia": true,
                                                "hasTrailingNewLine": true,
                                                "trailingTrivia": [
                                                    {
                                                        "kind": "NewLineTrivia",
                                                        "text": "\r\n"
                                                    }
                                                ]
                                            },
                                            "statements": [
                                                {
                                                    "kind": "TryStatement",
                                                    "fullStart": 566,
                                                    "fullEnd": 655,
                                                    "start": 572,
                                                    "end": 653,
                                                    "fullWidth": 89,
                                                    "width": 81,
                                                    "tryKeyword": {
                                                        "kind": "TryKeyword",
                                                        "fullStart": 566,
                                                        "fullEnd": 576,
                                                        "start": 572,
                                                        "end": 575,
                                                        "fullWidth": 10,
                                                        "width": 3,
                                                        "text": "try",
                                                        "value": "try",
                                                        "valueText": "try",
                                                        "hasLeadingTrivia": true,
                                                        "hasTrailingTrivia": true,
                                                        "leadingTrivia": [
                                                            {
                                                                "kind": "WhitespaceTrivia",
                                                                "text": "      "
                                                            }
                                                        ],
                                                        "trailingTrivia": [
                                                            {
                                                                "kind": "WhitespaceTrivia",
                                                                "text": " "
                                                            }
                                                        ]
                                                    },
                                                    "block": {
                                                        "kind": "Block",
                                                        "fullStart": 576,
                                                        "fullEnd": 606,
                                                        "start": 576,
                                                        "end": 604,
                                                        "fullWidth": 30,
                                                        "width": 28,
                                                        "openBraceToken": {
                                                            "kind": "OpenBraceToken",
                                                            "fullStart": 576,
                                                            "fullEnd": 579,
                                                            "start": 576,
                                                            "end": 577,
                                                            "fullWidth": 3,
                                                            "width": 1,
                                                            "text": "{",
                                                            "value": "{",
                                                            "valueText": "{",
                                                            "hasTrailingTrivia": true,
                                                            "hasTrailingNewLine": true,
                                                            "trailingTrivia": [
                                                                {
                                                                    "kind": "NewLineTrivia",
                                                                    "text": "\r\n"
                                                                }
                                                            ]
                                                        },
                                                        "statements": [
                                                            {
                                                                "kind": "ThrowStatement",
                                                                "fullStart": 579,
                                                                "fullEnd": 597,
                                                                "start": 587,
                                                                "end": 595,
                                                                "fullWidth": 18,
                                                                "width": 8,
                                                                "throwKeyword": {
                                                                    "kind": "ThrowKeyword",
                                                                    "fullStart": 579,
                                                                    "fullEnd": 593,
                                                                    "start": 587,
                                                                    "end": 592,
                                                                    "fullWidth": 14,
                                                                    "width": 5,
                                                                    "text": "throw",
                                                                    "value": "throw",
                                                                    "valueText": "throw",
                                                                    "hasLeadingTrivia": true,
                                                                    "hasTrailingTrivia": true,
                                                                    "leadingTrivia": [
                                                                        {
                                                                            "kind": "WhitespaceTrivia",
                                                                            "text": "        "
                                                                        }
                                                                    ],
                                                                    "trailingTrivia": [
                                                                        {
                                                                            "kind": "WhitespaceTrivia",
                                                                            "text": " "
                                                                        }
                                                                    ]
                                                                },
                                                                "expression": {
                                                                    "kind": "IdentifierName",
                                                                    "fullStart": 593,
                                                                    "fullEnd": 594,
                                                                    "start": 593,
                                                                    "end": 594,
                                                                    "fullWidth": 1,
                                                                    "width": 1,
                                                                    "text": "o",
                                                                    "value": "o",
                                                                    "valueText": "o"
                                                                },
                                                                "semicolonToken": {
                                                                    "kind": "SemicolonToken",
                                                                    "fullStart": 594,
                                                                    "fullEnd": 597,
                                                                    "start": 594,
                                                                    "end": 595,
                                                                    "fullWidth": 3,
                                                                    "width": 1,
                                                                    "text": ";",
                                                                    "value": ";",
                                                                    "valueText": ";",
                                                                    "hasTrailingTrivia": true,
                                                                    "hasTrailingNewLine": true,
                                                                    "trailingTrivia": [
                                                                        {
                                                                            "kind": "NewLineTrivia",
                                                                            "text": "\r\n"
                                                                        }
                                                                    ]
                                                                }
                                                            }
                                                        ],
                                                        "closeBraceToken": {
                                                            "kind": "CloseBraceToken",
                                                            "fullStart": 597,
                                                            "fullEnd": 606,
                                                            "start": 603,
                                                            "end": 604,
                                                            "fullWidth": 9,
                                                            "width": 1,
                                                            "text": "}",
                                                            "value": "}",
                                                            "valueText": "}",
                                                            "hasLeadingTrivia": true,
                                                            "hasTrailingTrivia": true,
                                                            "hasTrailingNewLine": true,
                                                            "leadingTrivia": [
                                                                {
                                                                    "kind": "WhitespaceTrivia",
                                                                    "text": "      "
                                                                }
                                                            ],
                                                            "trailingTrivia": [
                                                                {
                                                                    "kind": "NewLineTrivia",
                                                                    "text": "\r\n"
                                                                }
                                                            ]
                                                        }
                                                    },
                                                    "catchClause": {
                                                        "kind": "CatchClause",
                                                        "fullStart": 606,
                                                        "fullEnd": 655,
                                                        "start": 612,
                                                        "end": 653,
                                                        "fullWidth": 49,
                                                        "width": 41,
                                                        "catchKeyword": {
                                                            "kind": "CatchKeyword",
                                                            "fullStart": 606,
                                                            "fullEnd": 618,
                                                            "start": 612,
                                                            "end": 617,
                                                            "fullWidth": 12,
                                                            "width": 5,
                                                            "text": "catch",
                                                            "value": "catch",
                                                            "valueText": "catch",
                                                            "hasLeadingTrivia": true,
                                                            "hasTrailingTrivia": true,
                                                            "leadingTrivia": [
                                                                {
                                                                    "kind": "WhitespaceTrivia",
                                                                    "text": "      "
                                                                }
                                                            ],
                                                            "trailingTrivia": [
                                                                {
                                                                    "kind": "WhitespaceTrivia",
                                                                    "text": " "
                                                                }
                                                            ]
                                                        },
                                                        "openParenToken": {
                                                            "kind": "OpenParenToken",
                                                            "fullStart": 618,
                                                            "fullEnd": 619,
                                                            "start": 618,
                                                            "end": 619,
                                                            "fullWidth": 1,
                                                            "width": 1,
                                                            "text": "(",
                                                            "value": "(",
                                                            "valueText": "("
                                                        },
                                                        "identifier": {
                                                            "kind": "IdentifierName",
                                                            "fullStart": 619,
                                                            "fullEnd": 620,
                                                            "start": 619,
                                                            "end": 620,
                                                            "fullWidth": 1,
                                                            "width": 1,
                                                            "text": "e",
                                                            "value": "e",
                                                            "valueText": "e"
                                                        },
                                                        "closeParenToken": {
                                                            "kind": "CloseParenToken",
                                                            "fullStart": 620,
                                                            "fullEnd": 622,
                                                            "start": 620,
                                                            "end": 621,
                                                            "fullWidth": 2,
                                                            "width": 1,
                                                            "text": ")",
                                                            "value": ")",
                                                            "valueText": ")",
                                                            "hasTrailingTrivia": true,
                                                            "trailingTrivia": [
                                                                {
                                                                    "kind": "WhitespaceTrivia",
                                                                    "text": " "
                                                                }
                                                            ]
                                                        },
                                                        "block": {
                                                            "kind": "Block",
                                                            "fullStart": 622,
                                                            "fullEnd": 655,
                                                            "start": 622,
                                                            "end": 653,
                                                            "fullWidth": 33,
                                                            "width": 31,
                                                            "openBraceToken": {
                                                                "kind": "OpenBraceToken",
                                                                "fullStart": 622,
                                                                "fullEnd": 625,
                                                                "start": 622,
                                                                "end": 623,
                                                                "fullWidth": 3,
                                                                "width": 1,
                                                                "text": "{",
                                                                "value": "{",
                                                                "valueText": "{",
                                                                "hasTrailingTrivia": true,
                                                                "hasTrailingNewLine": true,
                                                                "trailingTrivia": [
                                                                    {
                                                                        "kind": "NewLineTrivia",
                                                                        "text": "\r\n"
                                                                    }
                                                                ]
                                                            },
                                                            "statements": [
                                                                {
                                                                    "kind": "ReturnStatement",
                                                                    "fullStart": 625,
                                                                    "fullEnd": 646,
                                                                    "start": 633,
                                                                    "end": 644,
                                                                    "fullWidth": 21,
                                                                    "width": 11,
                                                                    "returnKeyword": {
                                                                        "kind": "ReturnKeyword",
                                                                        "fullStart": 625,
                                                                        "fullEnd": 640,
                                                                        "start": 633,
                                                                        "end": 639,
                                                                        "fullWidth": 15,
                                                                        "width": 6,
                                                                        "text": "return",
                                                                        "value": "return",
                                                                        "valueText": "return",
                                                                        "hasLeadingTrivia": true,
                                                                        "hasTrailingTrivia": true,
                                                                        "leadingTrivia": [
                                                                            {
                                                                                "kind": "WhitespaceTrivia",
                                                                                "text": "        "
                                                                            }
                                                                        ],
                                                                        "trailingTrivia": [
                                                                            {
                                                                                "kind": "WhitespaceTrivia",
                                                                                "text": " "
                                                                            }
                                                                        ]
                                                                    },
                                                                    "expression": {
                                                                        "kind": "MemberAccessExpression",
                                                                        "fullStart": 640,
                                                                        "fullEnd": 643,
                                                                        "start": 640,
                                                                        "end": 643,
                                                                        "fullWidth": 3,
                                                                        "width": 3,
                                                                        "expression": {
                                                                            "kind": "IdentifierName",
                                                                            "fullStart": 640,
                                                                            "fullEnd": 641,
                                                                            "start": 640,
                                                                            "end": 641,
                                                                            "fullWidth": 1,
                                                                            "width": 1,
                                                                            "text": "e",
                                                                            "value": "e",
                                                                            "valueText": "e"
                                                                        },
                                                                        "dotToken": {
                                                                            "kind": "DotToken",
                                                                            "fullStart": 641,
                                                                            "fullEnd": 642,
                                                                            "start": 641,
                                                                            "end": 642,
                                                                            "fullWidth": 1,
                                                                            "width": 1,
                                                                            "text": ".",
                                                                            "value": ".",
                                                                            "valueText": "."
                                                                        },
                                                                        "name": {
                                                                            "kind": "IdentifierName",
                                                                            "fullStart": 642,
                                                                            "fullEnd": 643,
                                                                            "start": 642,
                                                                            "end": 643,
                                                                            "fullWidth": 1,
                                                                            "width": 1,
                                                                            "text": "x",
                                                                            "value": "x",
                                                                            "valueText": "x"
                                                                        }
                                                                    },
                                                                    "semicolonToken": {
                                                                        "kind": "SemicolonToken",
                                                                        "fullStart": 643,
                                                                        "fullEnd": 646,
                                                                        "start": 643,
                                                                        "end": 644,
                                                                        "fullWidth": 3,
                                                                        "width": 1,
                                                                        "text": ";",
                                                                        "value": ";",
                                                                        "valueText": ";",
                                                                        "hasTrailingTrivia": true,
                                                                        "hasTrailingNewLine": true,
                                                                        "trailingTrivia": [
                                                                            {
                                                                                "kind": "NewLineTrivia",
                                                                                "text": "\r\n"
                                                                            }
                                                                        ]
                                                                    }
                                                                }
                                                            ],
                                                            "closeBraceToken": {
                                                                "kind": "CloseBraceToken",
                                                                "fullStart": 646,
                                                                "fullEnd": 655,
                                                                "start": 652,
                                                                "end": 653,
                                                                "fullWidth": 9,
                                                                "width": 1,
                                                                "text": "}",
                                                                "value": "}",
                                                                "valueText": "}",
                                                                "hasLeadingTrivia": true,
                                                                "hasTrailingTrivia": true,
                                                                "hasTrailingNewLine": true,
                                                                "leadingTrivia": [
                                                                    {
                                                                        "kind": "WhitespaceTrivia",
                                                                        "text": "      "
                                                                    }
                                                                ],
                                                                "trailingTrivia": [
                                                                    {
                                                                        "kind": "NewLineTrivia",
                                                                        "text": "\r\n"
                                                                    }
                                                                ]
                                                            }
                                                        }
                                                    }
                                                }
                                            ],
                                            "closeBraceToken": {
                                                "kind": "CloseBraceToken",
                                                "fullStart": 655,
                                                "fullEnd": 662,
                                                "start": 659,
                                                "end": 660,
                                                "fullWidth": 7,
                                                "width": 1,
                                                "text": "}",
                                                "value": "}",
                                                "valueText": "}",
                                                "hasLeadingTrivia": true,
                                                "hasTrailingTrivia": true,
                                                "hasTrailingNewLine": true,
                                                "leadingTrivia": [
                                                    {
                                                        "kind": "WhitespaceTrivia",
                                                        "text": "    "
                                                    }
                                                ],
                                                "trailingTrivia": [
                                                    {
                                                        "kind": "NewLineTrivia",
                                                        "text": "\r\n"
                                                    }
                                                ]
                                            }
                                        }
                                    },
                                    {
                                        "kind": "ReturnStatement",
                                        "fullStart": 662,
                                        "fullEnd": 687,
                                        "start": 668,
                                        "end": 685,
                                        "fullWidth": 25,
                                        "width": 17,
                                        "returnKeyword": {
                                            "kind": "ReturnKeyword",
                                            "fullStart": 662,
                                            "fullEnd": 675,
                                            "start": 668,
                                            "end": 674,
                                            "fullWidth": 13,
                                            "width": 6,
                                            "text": "return",
                                            "value": "return",
                                            "valueText": "return",
                                            "hasLeadingTrivia": true,
                                            "hasLeadingNewLine": true,
                                            "hasTrailingTrivia": true,
                                            "leadingTrivia": [
                                                {
                                                    "kind": "NewLineTrivia",
                                                    "text": "\r\n"
                                                },
                                                {
                                                    "kind": "WhitespaceTrivia",
                                                    "text": "    "
                                                }
                                            ],
                                            "trailingTrivia": [
                                                {
                                                    "kind": "WhitespaceTrivia",
                                                    "text": " "
                                                }
                                            ]
                                        },
                                        "expression": {
                                            "kind": "InvocationExpression",
                                            "fullStart": 675,
                                            "fullEnd": 684,
                                            "start": 675,
                                            "end": 684,
                                            "fullWidth": 9,
                                            "width": 9,
                                            "expression": {
                                                "kind": "IdentifierName",
                                                "fullStart": 675,
                                                "fullEnd": 681,
                                                "start": 675,
                                                "end": 681,
                                                "fullWidth": 6,
                                                "width": 6,
                                                "text": "innerf",
                                                "value": "innerf",
                                                "valueText": "innerf"
                                            },
                                            "argumentList": {
                                                "kind": "ArgumentList",
                                                "fullStart": 681,
                                                "fullEnd": 684,
                                                "start": 681,
                                                "end": 684,
                                                "fullWidth": 3,
                                                "width": 3,
                                                "openParenToken": {
                                                    "kind": "OpenParenToken",
                                                    "fullStart": 681,
                                                    "fullEnd": 682,
                                                    "start": 681,
                                                    "end": 682,
                                                    "fullWidth": 1,
                                                    "width": 1,
                                                    "text": "(",
                                                    "value": "(",
                                                    "valueText": "("
                                                },
                                                "arguments": [
                                                    {
                                                        "kind": "IdentifierName",
                                                        "fullStart": 682,
                                                        "fullEnd": 683,
                                                        "start": 682,
                                                        "end": 683,
                                                        "fullWidth": 1,
                                                        "width": 1,
                                                        "text": "o",
                                                        "value": "o",
                                                        "valueText": "o"
                                                    }
                                                ],
                                                "closeParenToken": {
                                                    "kind": "CloseParenToken",
                                                    "fullStart": 683,
                                                    "fullEnd": 684,
                                                    "start": 683,
                                                    "end": 684,
                                                    "fullWidth": 1,
                                                    "width": 1,
                                                    "text": ")",
                                                    "value": ")",
                                                    "valueText": ")"
                                                }
                                            }
                                        },
                                        "semicolonToken": {
                                            "kind": "SemicolonToken",
                                            "fullStart": 684,
                                            "fullEnd": 687,
                                            "start": 684,
                                            "end": 685,
                                            "fullWidth": 3,
                                            "width": 1,
                                            "text": ";",
                                            "value": ";",
                                            "valueText": ";",
                                            "hasTrailingTrivia": true,
                                            "hasTrailingNewLine": true,
                                            "trailingTrivia": [
                                                {
                                                    "kind": "NewLineTrivia",
                                                    "text": "\r\n"
                                                }
                                            ]
                                        }
                                    }
                                ],
                                "closeBraceToken": {
                                    "kind": "CloseBraceToken",
                                    "fullStart": 687,
                                    "fullEnd": 692,
                                    "start": 689,
                                    "end": 690,
                                    "fullWidth": 5,
                                    "width": 1,
                                    "text": "}",
                                    "value": "}",
                                    "valueText": "}",
                                    "hasLeadingTrivia": true,
                                    "hasTrailingTrivia": true,
                                    "hasTrailingNewLine": true,
                                    "leadingTrivia": [
                                        {
                                            "kind": "WhitespaceTrivia",
                                            "text": "  "
                                        }
                                    ],
                                    "trailingTrivia": [
                                        {
                                            "kind": "NewLineTrivia",
                                            "text": "\r\n"
                                        }
                                    ]
                                }
                            }
                        },
                        {
                            "kind": "IfStatement",
                            "fullStart": 692,
                            "fullEnd": 746,
                            "start": 698,
                            "end": 744,
                            "fullWidth": 54,
                            "width": 46,
                            "ifKeyword": {
                                "kind": "IfKeyword",
                                "fullStart": 692,
                                "fullEnd": 701,
                                "start": 698,
                                "end": 700,
                                "fullWidth": 9,
                                "width": 2,
                                "text": "if",
                                "value": "if",
                                "valueText": "if",
                                "hasLeadingTrivia": true,
                                "hasLeadingNewLine": true,
                                "hasTrailingTrivia": true,
                                "leadingTrivia": [
                                    {
                                        "kind": "WhitespaceTrivia",
                                        "text": "  "
                                    },
                                    {
                                        "kind": "NewLineTrivia",
                                        "text": "\r\n"
                                    },
                                    {
                                        "kind": "WhitespaceTrivia",
                                        "text": "  "
                                    }
                                ],
                                "trailingTrivia": [
                                    {
                                        "kind": "WhitespaceTrivia",
                                        "text": " "
                                    }
                                ]
                            },
                            "openParenToken": {
                                "kind": "OpenParenToken",
                                "fullStart": 701,
                                "fullEnd": 702,
                                "start": 701,
                                "end": 702,
                                "fullWidth": 1,
                                "width": 1,
                                "text": "(",
                                "value": "(",
                                "valueText": "("
                            },
                            "condition": {
                                "kind": "EqualsExpression",
                                "fullStart": 702,
                                "fullEnd": 718,
                                "start": 702,
                                "end": 718,
                                "fullWidth": 16,
                                "width": 16,
                                "left": {
                                    "kind": "InvocationExpression",
                                    "fullStart": 702,
                                    "fullEnd": 712,
                                    "start": 702,
                                    "end": 711,
                                    "fullWidth": 10,
                                    "width": 9,
                                    "expression": {
                                        "kind": "IdentifierName",
                                        "fullStart": 702,
                                        "fullEnd": 703,
                                        "start": 702,
                                        "end": 703,
                                        "fullWidth": 1,
                                        "width": 1,
                                        "text": "f",
                                        "value": "f",
                                        "valueText": "f"
                                    },
                                    "argumentList": {
                                        "kind": "ArgumentList",
                                        "fullStart": 703,
                                        "fullEnd": 712,
                                        "start": 703,
                                        "end": 711,
                                        "fullWidth": 9,
                                        "width": 8,
                                        "openParenToken": {
                                            "kind": "OpenParenToken",
                                            "fullStart": 703,
                                            "fullEnd": 704,
                                            "start": 703,
                                            "end": 704,
                                            "fullWidth": 1,
                                            "width": 1,
                                            "text": "(",
                                            "value": "(",
                                            "valueText": "("
                                        },
                                        "arguments": [
                                            {
                                                "kind": "ObjectLiteralExpression",
                                                "fullStart": 704,
                                                "fullEnd": 710,
                                                "start": 704,
                                                "end": 710,
                                                "fullWidth": 6,
                                                "width": 6,
                                                "openBraceToken": {
                                                    "kind": "OpenBraceToken",
                                                    "fullStart": 704,
                                                    "fullEnd": 705,
                                                    "start": 704,
                                                    "end": 705,
                                                    "fullWidth": 1,
                                                    "width": 1,
                                                    "text": "{",
                                                    "value": "{",
                                                    "valueText": "{"
                                                },
                                                "propertyAssignments": [
                                                    {
                                                        "kind": "SimplePropertyAssignment",
                                                        "fullStart": 705,
                                                        "fullEnd": 709,
                                                        "start": 705,
                                                        "end": 709,
                                                        "fullWidth": 4,
                                                        "width": 4,
                                                        "propertyName": {
                                                            "kind": "IdentifierName",
                                                            "fullStart": 705,
                                                            "fullEnd": 706,
                                                            "start": 705,
                                                            "end": 706,
                                                            "fullWidth": 1,
                                                            "width": 1,
                                                            "text": "x",
                                                            "value": "x",
                                                            "valueText": "x"
                                                        },
                                                        "colonToken": {
                                                            "kind": "ColonToken",
                                                            "fullStart": 706,
                                                            "fullEnd": 707,
                                                            "start": 706,
                                                            "end": 707,
                                                            "fullWidth": 1,
                                                            "width": 1,
                                                            "text": ":",
                                                            "value": ":",
                                                            "valueText": ":"
                                                        },
                                                        "expression": {
                                                            "kind": "NumericLiteral",
                                                            "fullStart": 707,
                                                            "fullEnd": 709,
                                                            "start": 707,
                                                            "end": 709,
                                                            "fullWidth": 2,
                                                            "width": 2,
                                                            "text": "42",
                                                            "value": 42,
                                                            "valueText": "42"
                                                        }
                                                    }
                                                ],
                                                "closeBraceToken": {
                                                    "kind": "CloseBraceToken",
                                                    "fullStart": 709,
                                                    "fullEnd": 710,
                                                    "start": 709,
                                                    "end": 710,
                                                    "fullWidth": 1,
                                                    "width": 1,
                                                    "text": "}",
                                                    "value": "}",
                                                    "valueText": "}"
                                                }
                                            }
                                        ],
                                        "closeParenToken": {
                                            "kind": "CloseParenToken",
                                            "fullStart": 710,
                                            "fullEnd": 712,
                                            "start": 710,
                                            "end": 711,
                                            "fullWidth": 2,
                                            "width": 1,
                                            "text": ")",
                                            "value": ")",
                                            "valueText": ")",
                                            "hasTrailingTrivia": true,
                                            "trailingTrivia": [
                                                {
                                                    "kind": "WhitespaceTrivia",
                                                    "text": " "
                                                }
                                            ]
                                        }
                                    }
                                },
                                "operatorToken": {
                                    "kind": "EqualsEqualsEqualsToken",
                                    "fullStart": 712,
                                    "fullEnd": 716,
                                    "start": 712,
                                    "end": 715,
                                    "fullWidth": 4,
                                    "width": 3,
                                    "text": "===",
                                    "value": "===",
                                    "valueText": "===",
                                    "hasTrailingTrivia": true,
                                    "trailingTrivia": [
                                        {
                                            "kind": "WhitespaceTrivia",
                                            "text": " "
                                        }
                                    ]
                                },
                                "right": {
                                    "kind": "NumericLiteral",
                                    "fullStart": 716,
                                    "fullEnd": 718,
                                    "start": 716,
                                    "end": 718,
                                    "fullWidth": 2,
                                    "width": 2,
                                    "text": "42",
                                    "value": 42,
                                    "valueText": "42"
                                }
                            },
                            "closeParenToken": {
                                "kind": "CloseParenToken",
                                "fullStart": 718,
                                "fullEnd": 720,
                                "start": 718,
                                "end": 719,
                                "fullWidth": 2,
                                "width": 1,
                                "text": ")",
                                "value": ")",
                                "valueText": ")",
                                "hasTrailingTrivia": true,
                                "trailingTrivia": [
                                    {
                                        "kind": "WhitespaceTrivia",
                                        "text": " "
                                    }
                                ]
                            },
                            "statement": {
                                "kind": "Block",
                                "fullStart": 720,
                                "fullEnd": 746,
                                "start": 720,
                                "end": 744,
                                "fullWidth": 26,
                                "width": 24,
                                "openBraceToken": {
                                    "kind": "OpenBraceToken",
                                    "fullStart": 720,
                                    "fullEnd": 723,
                                    "start": 720,
                                    "end": 721,
                                    "fullWidth": 3,
                                    "width": 1,
                                    "text": "{",
                                    "value": "{",
                                    "valueText": "{",
                                    "hasTrailingTrivia": true,
                                    "hasTrailingNewLine": true,
                                    "trailingTrivia": [
                                        {
                                            "kind": "NewLineTrivia",
                                            "text": "\r\n"
                                        }
                                    ]
                                },
                                "statements": [
                                    {
                                        "kind": "ReturnStatement",
                                        "fullStart": 723,
                                        "fullEnd": 741,
                                        "start": 727,
                                        "end": 739,
                                        "fullWidth": 18,
                                        "width": 12,
                                        "returnKeyword": {
                                            "kind": "ReturnKeyword",
                                            "fullStart": 723,
                                            "fullEnd": 734,
                                            "start": 727,
                                            "end": 733,
                                            "fullWidth": 11,
                                            "width": 6,
                                            "text": "return",
                                            "value": "return",
                                            "valueText": "return",
                                            "hasLeadingTrivia": true,
                                            "hasTrailingTrivia": true,
                                            "leadingTrivia": [
                                                {
                                                    "kind": "WhitespaceTrivia",
                                                    "text": "    "
                                                }
                                            ],
                                            "trailingTrivia": [
                                                {
                                                    "kind": "WhitespaceTrivia",
                                                    "text": " "
                                                }
                                            ]
                                        },
                                        "expression": {
                                            "kind": "TrueKeyword",
                                            "fullStart": 734,
                                            "fullEnd": 738,
                                            "start": 734,
                                            "end": 738,
                                            "fullWidth": 4,
                                            "width": 4,
                                            "text": "true",
                                            "value": true,
                                            "valueText": "true"
                                        },
                                        "semicolonToken": {
                                            "kind": "SemicolonToken",
                                            "fullStart": 738,
                                            "fullEnd": 741,
                                            "start": 738,
                                            "end": 739,
                                            "fullWidth": 3,
                                            "width": 1,
                                            "text": ";",
                                            "value": ";",
                                            "valueText": ";",
                                            "hasTrailingTrivia": true,
                                            "hasTrailingNewLine": true,
                                            "trailingTrivia": [
                                                {
                                                    "kind": "NewLineTrivia",
                                                    "text": "\r\n"
                                                }
                                            ]
                                        }
                                    }
                                ],
                                "closeBraceToken": {
                                    "kind": "CloseBraceToken",
                                    "fullStart": 741,
                                    "fullEnd": 746,
                                    "start": 743,
                                    "end": 744,
                                    "fullWidth": 5,
                                    "width": 1,
                                    "text": "}",
                                    "value": "}",
                                    "valueText": "}",
                                    "hasLeadingTrivia": true,
                                    "hasTrailingTrivia": true,
                                    "hasTrailingNewLine": true,
                                    "leadingTrivia": [
                                        {
                                            "kind": "WhitespaceTrivia",
                                            "text": "  "
                                        }
                                    ],
                                    "trailingTrivia": [
                                        {
                                            "kind": "NewLineTrivia",
                                            "text": "\r\n"
                                        }
                                    ]
                                }
                            }
                        }
                    ],
                    "closeBraceToken": {
                        "kind": "CloseBraceToken",
                        "fullStart": 746,
                        "fullEnd": 750,
                        "start": 747,
                        "end": 748,
                        "fullWidth": 4,
                        "width": 1,
                        "text": "}",
                        "value": "}",
                        "valueText": "}",
                        "hasLeadingTrivia": true,
                        "hasTrailingTrivia": true,
                        "hasTrailingNewLine": true,
                        "leadingTrivia": [
                            {
                                "kind": "WhitespaceTrivia",
                                "text": " "
                            }
                        ],
                        "trailingTrivia": [
                            {
                                "kind": "NewLineTrivia",
                                "text": "\r\n"
                            }
                        ]
                    }
                }
            },
            {
                "kind": "ExpressionStatement",
                "fullStart": 750,
                "fullEnd": 774,
                "start": 750,
                "end": 772,
                "fullWidth": 24,
                "width": 22,
                "expression": {
                    "kind": "InvocationExpression",
                    "fullStart": 750,
                    "fullEnd": 771,
                    "start": 750,
                    "end": 771,
                    "fullWidth": 21,
                    "width": 21,
                    "expression": {
                        "kind": "IdentifierName",
                        "fullStart": 750,
                        "fullEnd": 761,
                        "start": 750,
                        "end": 761,
                        "fullWidth": 11,
                        "width": 11,
                        "text": "runTestCase",
                        "value": "runTestCase",
                        "valueText": "runTestCase"
                    },
                    "argumentList": {
                        "kind": "ArgumentList",
                        "fullStart": 761,
                        "fullEnd": 771,
                        "start": 761,
                        "end": 771,
                        "fullWidth": 10,
                        "width": 10,
                        "openParenToken": {
                            "kind": "OpenParenToken",
                            "fullStart": 761,
                            "fullEnd": 762,
                            "start": 761,
                            "end": 762,
                            "fullWidth": 1,
                            "width": 1,
                            "text": "(",
                            "value": "(",
                            "valueText": "("
                        },
                        "arguments": [
                            {
                                "kind": "IdentifierName",
                                "fullStart": 762,
                                "fullEnd": 770,
                                "start": 762,
                                "end": 770,
                                "fullWidth": 8,
                                "width": 8,
                                "text": "testcase",
                                "value": "testcase",
                                "valueText": "testcase"
                            }
                        ],
                        "closeParenToken": {
                            "kind": "CloseParenToken",
                            "fullStart": 770,
                            "fullEnd": 771,
                            "start": 770,
                            "end": 771,
                            "fullWidth": 1,
                            "width": 1,
                            "text": ")",
                            "value": ")",
                            "valueText": ")"
                        }
                    }
                },
                "semicolonToken": {
                    "kind": "SemicolonToken",
                    "fullStart": 771,
                    "fullEnd": 774,
                    "start": 771,
                    "end": 772,
                    "fullWidth": 3,
                    "width": 1,
                    "text": ";",
                    "value": ";",
                    "valueText": ";",
                    "hasTrailingTrivia": true,
                    "hasTrailingNewLine": true,
                    "trailingTrivia": [
                        {
                            "kind": "NewLineTrivia",
                            "text": "\r\n"
                        }
                    ]
                }
            }
        ],
        "endOfFileToken": {
            "kind": "EndOfFileToken",
            "fullStart": 774,
            "fullEnd": 774,
            "start": 774,
            "end": 774,
            "fullWidth": 0,
            "width": 0,
            "text": ""
        }
    },
    "lineMap": {
        "lineStarts": [
            0,
            67,
            152,
            232,
            308,
            380,
            385,
            418,
            487,
            492,
            494,
            496,
            519,
            538,
            540,
            566,
            579,
            597,
            606,
            625,
            646,
            655,
            662,
            664,
            687,
            692,
            696,
            723,
            741,
            746,
            750,
            774
        ],
        "length": 774
    }
}<|MERGE_RESOLUTION|>--- conflicted
+++ resolved
@@ -277,11 +277,8 @@
                                             "start": 532,
                                             "end": 533,
                                             "fullWidth": 1,
-<<<<<<< HEAD
                                             "width": 1,
-=======
                                             "modifiers": [],
->>>>>>> e3c38734
                                             "identifier": {
                                                 "kind": "IdentifierName",
                                                 "fullStart": 532,
@@ -434,11 +431,8 @@
                                                         "start": 560,
                                                         "end": 561,
                                                         "fullWidth": 1,
-<<<<<<< HEAD
                                                         "width": 1,
-=======
                                                         "modifiers": [],
->>>>>>> e3c38734
                                                         "identifier": {
                                                             "kind": "IdentifierName",
                                                             "fullStart": 560,
