--- conflicted
+++ resolved
@@ -442,12 +442,8 @@
                             "start": 401,
                             "end": 405,
                             "fullWidth": 4,
-<<<<<<< HEAD
                             "width": 4,
-                            "identifier": {
-=======
                             "propertyName": {
->>>>>>> 85e84683
                                 "kind": "IdentifierName",
                                 "fullStart": 401,
                                 "fullEnd": 403,
@@ -1428,12 +1424,8 @@
                             "start": 628,
                             "end": 632,
                             "fullWidth": 4,
-<<<<<<< HEAD
                             "width": 4,
-                            "identifier": {
-=======
                             "propertyName": {
->>>>>>> 85e84683
                                 "kind": "IdentifierName",
                                 "fullStart": 628,
                                 "fullEnd": 630,
@@ -1498,12 +1490,8 @@
                             "start": 633,
                             "end": 637,
                             "fullWidth": 4,
-<<<<<<< HEAD
                             "width": 4,
-                            "identifier": {
-=======
                             "propertyName": {
->>>>>>> 85e84683
                                 "kind": "IdentifierName",
                                 "fullStart": 633,
                                 "fullEnd": 635,
