{
    "isDeclaration": false,
    "languageVersion": "EcmaScript5",
    "parseOptions": {
        "allowAutomaticSemicolonInsertion": true
    },
    "sourceUnit": {
        "kind": "SourceUnit",
        "fullStart": 0,
        "fullEnd": 836,
        "start": 561,
        "end": 836,
        "fullWidth": 836,
        "width": 275,
        "isIncrementallyUnusable": true,
        "moduleElements": [
            {
                "kind": "FunctionDeclaration",
                "fullStart": 0,
                "fullEnd": 812,
                "start": 561,
                "end": 810,
                "fullWidth": 812,
                "width": 249,
                "isIncrementallyUnusable": true,
                "modifiers": [],
                "functionKeyword": {
                    "kind": "FunctionKeyword",
                    "fullStart": 0,
                    "fullEnd": 570,
                    "start": 561,
                    "end": 569,
                    "fullWidth": 570,
                    "width": 8,
                    "text": "function",
                    "value": "function",
                    "valueText": "function",
                    "hasLeadingTrivia": true,
                    "hasLeadingComment": true,
                    "hasLeadingNewLine": true,
                    "hasTrailingTrivia": true,
                    "leadingTrivia": [
                        {
                            "kind": "SingleLineCommentTrivia",
                            "text": "/// Copyright (c) 2012 Ecma International.  All rights reserved. "
                        },
                        {
                            "kind": "NewLineTrivia",
                            "text": "\r\n"
                        },
                        {
                            "kind": "SingleLineCommentTrivia",
                            "text": "/// Ecma International makes this code available under the terms and conditions set"
                        },
                        {
                            "kind": "NewLineTrivia",
                            "text": "\r\n"
                        },
                        {
                            "kind": "SingleLineCommentTrivia",
                            "text": "/// forth on http://hg.ecmascript.org/tests/test262/raw-file/tip/LICENSE (the "
                        },
                        {
                            "kind": "NewLineTrivia",
                            "text": "\r\n"
                        },
                        {
                            "kind": "SingleLineCommentTrivia",
                            "text": "/// \"Use Terms\").   Any redistribution of this code must retain the above "
                        },
                        {
                            "kind": "NewLineTrivia",
                            "text": "\r\n"
                        },
                        {
                            "kind": "SingleLineCommentTrivia",
                            "text": "/// copyright and this notice and otherwise comply with the Use Terms."
                        },
                        {
                            "kind": "NewLineTrivia",
                            "text": "\r\n"
                        },
                        {
                            "kind": "MultiLineCommentTrivia",
                            "text": "/**\r\n * @path ch12/12.14/12.14-2.js\r\n * @description catch doesn't change declaration scope - var initializer in catch with same name as catch parameter changes parameter\r\n */"
                        },
                        {
                            "kind": "NewLineTrivia",
                            "text": "\r\n"
                        },
                        {
                            "kind": "NewLineTrivia",
                            "text": "\r\n"
                        },
                        {
                            "kind": "NewLineTrivia",
                            "text": "\r\n"
                        }
                    ],
                    "trailingTrivia": [
                        {
                            "kind": "WhitespaceTrivia",
                            "text": " "
                        }
                    ]
                },
                "identifier": {
                    "kind": "IdentifierName",
                    "fullStart": 570,
                    "fullEnd": 578,
                    "start": 570,
                    "end": 578,
                    "fullWidth": 8,
                    "width": 8,
                    "text": "testcase",
                    "value": "testcase",
                    "valueText": "testcase"
                },
                "callSignature": {
                    "kind": "CallSignature",
                    "fullStart": 578,
                    "fullEnd": 581,
                    "start": 578,
                    "end": 580,
                    "fullWidth": 3,
                    "width": 2,
                    "parameterList": {
                        "kind": "ParameterList",
                        "fullStart": 578,
                        "fullEnd": 581,
                        "start": 578,
                        "end": 580,
                        "fullWidth": 3,
                        "width": 2,
                        "openParenToken": {
                            "kind": "OpenParenToken",
                            "fullStart": 578,
                            "fullEnd": 579,
                            "start": 578,
                            "end": 579,
                            "fullWidth": 1,
                            "width": 1,
                            "text": "(",
                            "value": "(",
                            "valueText": "("
                        },
                        "parameters": [],
                        "closeParenToken": {
                            "kind": "CloseParenToken",
                            "fullStart": 579,
                            "fullEnd": 581,
                            "start": 579,
                            "end": 580,
                            "fullWidth": 2,
                            "width": 1,
                            "text": ")",
                            "value": ")",
                            "valueText": ")",
                            "hasTrailingTrivia": true,
                            "trailingTrivia": [
                                {
                                    "kind": "WhitespaceTrivia",
                                    "text": " "
                                }
                            ]
                        }
                    }
                },
                "block": {
                    "kind": "Block",
                    "fullStart": 581,
                    "fullEnd": 812,
                    "start": 581,
                    "end": 810,
                    "fullWidth": 231,
                    "width": 229,
                    "isIncrementallyUnusable": true,
                    "openBraceToken": {
                        "kind": "OpenBraceToken",
                        "fullStart": 581,
                        "fullEnd": 584,
                        "start": 581,
                        "end": 582,
                        "fullWidth": 3,
                        "width": 1,
                        "text": "{",
                        "value": "{",
                        "valueText": "{",
                        "hasTrailingTrivia": true,
                        "hasTrailingNewLine": true,
                        "trailingTrivia": [
                            {
                                "kind": "NewLineTrivia",
                                "text": "\r\n"
                            }
                        ]
                    },
                    "statements": [
                        {
                            "kind": "FunctionDeclaration",
                            "fullStart": 584,
                            "fullEnd": 621,
                            "start": 586,
                            "end": 621,
                            "fullWidth": 37,
                            "width": 35,
                            "isIncrementallyUnusable": true,
                            "modifiers": [],
                            "functionKeyword": {
                                "kind": "FunctionKeyword",
                                "fullStart": 584,
                                "fullEnd": 595,
                                "start": 586,
                                "end": 594,
                                "fullWidth": 11,
                                "width": 8,
                                "text": "function",
                                "value": "function",
                                "valueText": "function",
                                "hasLeadingTrivia": true,
                                "hasTrailingTrivia": true,
                                "leadingTrivia": [
                                    {
                                        "kind": "WhitespaceTrivia",
                                        "text": "  "
                                    }
                                ],
                                "trailingTrivia": [
                                    {
                                        "kind": "WhitespaceTrivia",
                                        "text": " "
                                    }
                                ]
                            },
                            "identifier": {
                                "kind": "IdentifierName",
                                "fullStart": 595,
                                "fullEnd": 606,
                                "start": 595,
                                "end": 606,
                                "fullWidth": 11,
                                "width": 11,
                                "text": "capturedFoo",
                                "value": "capturedFoo",
                                "valueText": "capturedFoo"
                            },
                            "callSignature": {
                                "kind": "CallSignature",
                                "fullStart": 606,
                                "fullEnd": 609,
                                "start": 606,
                                "end": 608,
                                "fullWidth": 3,
                                "width": 2,
                                "parameterList": {
                                    "kind": "ParameterList",
                                    "fullStart": 606,
                                    "fullEnd": 609,
                                    "start": 606,
                                    "end": 608,
                                    "fullWidth": 3,
                                    "width": 2,
                                    "openParenToken": {
                                        "kind": "OpenParenToken",
                                        "fullStart": 606,
                                        "fullEnd": 607,
                                        "start": 606,
                                        "end": 607,
                                        "fullWidth": 1,
                                        "width": 1,
                                        "text": "(",
                                        "value": "(",
                                        "valueText": "("
                                    },
                                    "parameters": [],
                                    "closeParenToken": {
                                        "kind": "CloseParenToken",
                                        "fullStart": 607,
                                        "fullEnd": 609,
                                        "start": 607,
                                        "end": 608,
                                        "fullWidth": 2,
                                        "width": 1,
                                        "text": ")",
                                        "value": ")",
                                        "valueText": ")",
                                        "hasTrailingTrivia": true,
                                        "trailingTrivia": [
                                            {
                                                "kind": "WhitespaceTrivia",
                                                "text": " "
                                            }
                                        ]
                                    }
                                }
                            },
                            "block": {
                                "kind": "Block",
                                "fullStart": 609,
                                "fullEnd": 621,
                                "start": 609,
                                "end": 621,
                                "fullWidth": 12,
                                "width": 12,
                                "isIncrementallyUnusable": true,
                                "openBraceToken": {
                                    "kind": "OpenBraceToken",
                                    "fullStart": 609,
                                    "fullEnd": 610,
                                    "start": 609,
                                    "end": 610,
                                    "fullWidth": 1,
                                    "width": 1,
                                    "text": "{",
                                    "value": "{",
                                    "valueText": "{"
                                },
                                "statements": [
                                    {
                                        "kind": "ReturnStatement",
                                        "fullStart": 610,
                                        "fullEnd": 620,
                                        "start": 610,
                                        "end": 620,
                                        "fullWidth": 10,
                                        "width": 10,
                                        "isIncrementallyUnusable": true,
                                        "returnKeyword": {
                                            "kind": "ReturnKeyword",
                                            "fullStart": 610,
                                            "fullEnd": 617,
                                            "start": 610,
                                            "end": 616,
                                            "fullWidth": 7,
                                            "width": 6,
                                            "text": "return",
                                            "value": "return",
                                            "valueText": "return",
                                            "hasTrailingTrivia": true,
                                            "trailingTrivia": [
                                                {
                                                    "kind": "WhitespaceTrivia",
                                                    "text": " "
                                                }
                                            ]
                                        },
                                        "expression": {
                                            "kind": "IdentifierName",
                                            "fullStart": 617,
                                            "fullEnd": 620,
                                            "start": 617,
                                            "end": 620,
                                            "fullWidth": 3,
                                            "width": 3,
                                            "text": "foo",
                                            "value": "foo",
                                            "valueText": "foo"
                                        },
                                        "semicolonToken": {
                                            "kind": "SemicolonToken",
                                            "fullStart": -1,
                                            "fullEnd": -1,
                                            "start": -1,
                                            "end": -1,
                                            "fullWidth": 0,
                                            "width": 0,
                                            "text": ""
                                        }
                                    }
                                ],
                                "closeBraceToken": {
                                    "kind": "CloseBraceToken",
                                    "fullStart": 620,
                                    "fullEnd": 621,
                                    "start": 620,
                                    "end": 621,
                                    "fullWidth": 1,
                                    "width": 1,
                                    "text": "}",
                                    "value": "}",
                                    "valueText": "}"
                                }
                            }
                        },
                        {
                            "kind": "EmptyStatement",
                            "fullStart": 621,
                            "fullEnd": 624,
                            "start": 621,
                            "end": 622,
                            "fullWidth": 3,
                            "width": 1,
                            "semicolonToken": {
                                "kind": "SemicolonToken",
                                "fullStart": 621,
                                "fullEnd": 624,
                                "start": 621,
                                "end": 622,
                                "fullWidth": 3,
                                "width": 1,
                                "text": ";",
                                "value": ";",
                                "valueText": ";",
                                "hasTrailingTrivia": true,
                                "hasTrailingNewLine": true,
                                "trailingTrivia": [
                                    {
                                        "kind": "NewLineTrivia",
                                        "text": "\r\n"
                                    }
                                ]
                            }
                        },
                        {
                            "kind": "ExpressionStatement",
                            "fullStart": 624,
                            "fullEnd": 651,
                            "start": 626,
                            "end": 649,
                            "fullWidth": 27,
                            "width": 23,
                            "expression": {
                                "kind": "AssignmentExpression",
                                "fullStart": 624,
                                "fullEnd": 648,
                                "start": 626,
                                "end": 648,
                                "fullWidth": 24,
                                "width": 22,
                                "left": {
                                    "kind": "IdentifierName",
                                    "fullStart": 624,
                                    "fullEnd": 630,
                                    "start": 626,
                                    "end": 629,
                                    "fullWidth": 6,
                                    "width": 3,
                                    "text": "foo",
                                    "value": "foo",
                                    "valueText": "foo",
                                    "hasLeadingTrivia": true,
                                    "hasTrailingTrivia": true,
                                    "leadingTrivia": [
                                        {
                                            "kind": "WhitespaceTrivia",
                                            "text": "  "
                                        }
                                    ],
                                    "trailingTrivia": [
                                        {
                                            "kind": "WhitespaceTrivia",
                                            "text": " "
                                        }
                                    ]
                                },
                                "operatorToken": {
                                    "kind": "EqualsToken",
                                    "fullStart": 630,
                                    "fullEnd": 632,
                                    "start": 630,
                                    "end": 631,
                                    "fullWidth": 2,
                                    "width": 1,
                                    "text": "=",
                                    "value": "=",
                                    "valueText": "=",
                                    "hasTrailingTrivia": true,
                                    "trailingTrivia": [
                                        {
                                            "kind": "WhitespaceTrivia",
                                            "text": " "
                                        }
                                    ]
                                },
                                "right": {
                                    "kind": "StringLiteral",
                                    "fullStart": 632,
                                    "fullEnd": 648,
                                    "start": 632,
                                    "end": 648,
                                    "fullWidth": 16,
                                    "width": 16,
                                    "text": "\"prior to throw\"",
                                    "value": "prior to throw",
                                    "valueText": "prior to throw"
                                }
                            },
                            "semicolonToken": {
                                "kind": "SemicolonToken",
                                "fullStart": 648,
                                "fullEnd": 651,
                                "start": 648,
                                "end": 649,
                                "fullWidth": 3,
                                "width": 1,
                                "text": ";",
                                "value": ";",
                                "valueText": ";",
                                "hasTrailingTrivia": true,
                                "hasTrailingNewLine": true,
                                "trailingTrivia": [
                                    {
                                        "kind": "NewLineTrivia",
                                        "text": "\r\n"
                                    }
                                ]
                            }
                        },
                        {
                            "kind": "TryStatement",
                            "fullStart": 651,
                            "fullEnd": 804,
                            "start": 653,
                            "end": 802,
                            "fullWidth": 153,
                            "width": 149,
                            "tryKeyword": {
                                "kind": "TryKeyword",
                                "fullStart": 651,
                                "fullEnd": 657,
                                "start": 653,
                                "end": 656,
                                "fullWidth": 6,
                                "width": 3,
                                "text": "try",
                                "value": "try",
                                "valueText": "try",
                                "hasLeadingTrivia": true,
                                "hasTrailingTrivia": true,
                                "leadingTrivia": [
                                    {
                                        "kind": "WhitespaceTrivia",
                                        "text": "  "
                                    }
                                ],
                                "trailingTrivia": [
                                    {
                                        "kind": "WhitespaceTrivia",
                                        "text": " "
                                    }
                                ]
                            },
                            "block": {
                                "kind": "Block",
                                "fullStart": 657,
                                "fullEnd": 689,
                                "start": 657,
                                "end": 687,
                                "fullWidth": 32,
                                "width": 30,
                                "openBraceToken": {
                                    "kind": "OpenBraceToken",
                                    "fullStart": 657,
                                    "fullEnd": 660,
                                    "start": 657,
                                    "end": 658,
                                    "fullWidth": 3,
                                    "width": 1,
                                    "text": "{",
                                    "value": "{",
                                    "valueText": "{",
                                    "hasTrailingTrivia": true,
                                    "hasTrailingNewLine": true,
                                    "trailingTrivia": [
                                        {
                                            "kind": "NewLineTrivia",
                                            "text": "\r\n"
                                        }
                                    ]
                                },
                                "statements": [
                                    {
                                        "kind": "ThrowStatement",
                                        "fullStart": 660,
                                        "fullEnd": 684,
                                        "start": 664,
                                        "end": 682,
                                        "fullWidth": 24,
                                        "width": 18,
                                        "throwKeyword": {
                                            "kind": "ThrowKeyword",
                                            "fullStart": 660,
                                            "fullEnd": 670,
                                            "start": 664,
                                            "end": 669,
                                            "fullWidth": 10,
                                            "width": 5,
                                            "text": "throw",
                                            "value": "throw",
                                            "valueText": "throw",
                                            "hasLeadingTrivia": true,
                                            "hasTrailingTrivia": true,
                                            "leadingTrivia": [
                                                {
                                                    "kind": "WhitespaceTrivia",
                                                    "text": "    "
                                                }
                                            ],
                                            "trailingTrivia": [
                                                {
                                                    "kind": "WhitespaceTrivia",
                                                    "text": " "
                                                }
                                            ]
                                        },
                                        "expression": {
                                            "kind": "ObjectCreationExpression",
                                            "fullStart": 670,
                                            "fullEnd": 681,
                                            "start": 670,
                                            "end": 681,
                                            "fullWidth": 11,
                                            "width": 11,
                                            "newKeyword": {
                                                "kind": "NewKeyword",
                                                "fullStart": 670,
                                                "fullEnd": 674,
                                                "start": 670,
                                                "end": 673,
                                                "fullWidth": 4,
                                                "width": 3,
                                                "text": "new",
                                                "value": "new",
                                                "valueText": "new",
                                                "hasTrailingTrivia": true,
                                                "trailingTrivia": [
                                                    {
                                                        "kind": "WhitespaceTrivia",
                                                        "text": " "
                                                    }
                                                ]
                                            },
                                            "expression": {
                                                "kind": "IdentifierName",
                                                "fullStart": 674,
                                                "fullEnd": 679,
                                                "start": 674,
                                                "end": 679,
                                                "fullWidth": 5,
                                                "width": 5,
                                                "text": "Error",
                                                "value": "Error",
                                                "valueText": "Error"
                                            },
                                            "argumentList": {
                                                "kind": "ArgumentList",
                                                "fullStart": 679,
                                                "fullEnd": 681,
                                                "start": 679,
                                                "end": 681,
                                                "fullWidth": 2,
                                                "width": 2,
                                                "openParenToken": {
                                                    "kind": "OpenParenToken",
                                                    "fullStart": 679,
                                                    "fullEnd": 680,
                                                    "start": 679,
                                                    "end": 680,
                                                    "fullWidth": 1,
                                                    "width": 1,
                                                    "text": "(",
                                                    "value": "(",
                                                    "valueText": "("
                                                },
                                                "arguments": [],
                                                "closeParenToken": {
                                                    "kind": "CloseParenToken",
                                                    "fullStart": 680,
                                                    "fullEnd": 681,
                                                    "start": 680,
                                                    "end": 681,
                                                    "fullWidth": 1,
                                                    "width": 1,
                                                    "text": ")",
                                                    "value": ")",
                                                    "valueText": ")"
                                                }
                                            }
                                        },
                                        "semicolonToken": {
                                            "kind": "SemicolonToken",
                                            "fullStart": 681,
                                            "fullEnd": 684,
                                            "start": 681,
                                            "end": 682,
                                            "fullWidth": 3,
                                            "width": 1,
                                            "text": ";",
                                            "value": ";",
                                            "valueText": ";",
                                            "hasTrailingTrivia": true,
                                            "hasTrailingNewLine": true,
                                            "trailingTrivia": [
                                                {
                                                    "kind": "NewLineTrivia",
                                                    "text": "\r\n"
                                                }
                                            ]
                                        }
                                    }
                                ],
                                "closeBraceToken": {
                                    "kind": "CloseBraceToken",
                                    "fullStart": 684,
                                    "fullEnd": 689,
                                    "start": 686,
                                    "end": 687,
                                    "fullWidth": 5,
                                    "width": 1,
                                    "text": "}",
                                    "value": "}",
                                    "valueText": "}",
                                    "hasLeadingTrivia": true,
                                    "hasTrailingTrivia": true,
                                    "hasTrailingNewLine": true,
                                    "leadingTrivia": [
                                        {
                                            "kind": "WhitespaceTrivia",
                                            "text": "  "
                                        }
                                    ],
                                    "trailingTrivia": [
                                        {
                                            "kind": "NewLineTrivia",
                                            "text": "\r\n"
                                        }
                                    ]
                                }
                            },
                            "catchClause": {
                                "kind": "CatchClause",
                                "fullStart": 689,
                                "fullEnd": 804,
                                "start": 691,
                                "end": 802,
                                "fullWidth": 115,
                                "width": 111,
                                "catchKeyword": {
                                    "kind": "CatchKeyword",
                                    "fullStart": 689,
                                    "fullEnd": 697,
                                    "start": 691,
                                    "end": 696,
                                    "fullWidth": 8,
                                    "width": 5,
                                    "text": "catch",
                                    "value": "catch",
                                    "valueText": "catch",
                                    "hasLeadingTrivia": true,
                                    "hasTrailingTrivia": true,
                                    "leadingTrivia": [
                                        {
                                            "kind": "WhitespaceTrivia",
                                            "text": "  "
                                        }
                                    ],
                                    "trailingTrivia": [
                                        {
                                            "kind": "WhitespaceTrivia",
                                            "text": " "
                                        }
                                    ]
                                },
                                "openParenToken": {
                                    "kind": "OpenParenToken",
                                    "fullStart": 697,
                                    "fullEnd": 698,
                                    "start": 697,
                                    "end": 698,
                                    "fullWidth": 1,
                                    "width": 1,
                                    "text": "(",
                                    "value": "(",
                                    "valueText": "("
                                },
                                "identifier": {
                                    "kind": "IdentifierName",
                                    "fullStart": 698,
                                    "fullEnd": 701,
                                    "start": 698,
                                    "end": 701,
                                    "fullWidth": 3,
                                    "width": 3,
                                    "text": "foo",
                                    "value": "foo",
                                    "valueText": "foo"
                                },
                                "closeParenToken": {
                                    "kind": "CloseParenToken",
                                    "fullStart": 701,
                                    "fullEnd": 703,
                                    "start": 701,
                                    "end": 702,
                                    "fullWidth": 2,
                                    "width": 1,
                                    "text": ")",
                                    "value": ")",
                                    "valueText": ")",
                                    "hasTrailingTrivia": true,
                                    "trailingTrivia": [
                                        {
                                            "kind": "WhitespaceTrivia",
                                            "text": " "
                                        }
                                    ]
                                },
                                "block": {
                                    "kind": "Block",
                                    "fullStart": 703,
                                    "fullEnd": 804,
                                    "start": 703,
                                    "end": 802,
                                    "fullWidth": 101,
                                    "width": 99,
                                    "openBraceToken": {
                                        "kind": "OpenBraceToken",
                                        "fullStart": 703,
                                        "fullEnd": 706,
                                        "start": 703,
                                        "end": 704,
                                        "fullWidth": 3,
                                        "width": 1,
                                        "text": "{",
                                        "value": "{",
                                        "valueText": "{",
                                        "hasTrailingTrivia": true,
                                        "hasTrailingNewLine": true,
                                        "trailingTrivia": [
                                            {
                                                "kind": "NewLineTrivia",
                                                "text": "\r\n"
                                            }
                                        ]
                                    },
                                    "statements": [
                                        {
                                            "kind": "VariableStatement",
                                            "fullStart": 706,
                                            "fullEnd": 745,
                                            "start": 710,
                                            "end": 743,
                                            "fullWidth": 39,
                                            "width": 33,
                                            "modifiers": [],
                                            "variableDeclaration": {
                                                "kind": "VariableDeclaration",
                                                "fullStart": 706,
                                                "fullEnd": 742,
                                                "start": 710,
                                                "end": 742,
                                                "fullWidth": 36,
                                                "width": 32,
                                                "varKeyword": {
                                                    "kind": "VarKeyword",
                                                    "fullStart": 706,
                                                    "fullEnd": 714,
                                                    "start": 710,
                                                    "end": 713,
                                                    "fullWidth": 8,
                                                    "width": 3,
                                                    "text": "var",
                                                    "value": "var",
                                                    "valueText": "var",
                                                    "hasLeadingTrivia": true,
                                                    "hasTrailingTrivia": true,
                                                    "leadingTrivia": [
                                                        {
                                                            "kind": "WhitespaceTrivia",
                                                            "text": "    "
                                                        }
                                                    ],
                                                    "trailingTrivia": [
                                                        {
                                                            "kind": "WhitespaceTrivia",
                                                            "text": " "
                                                        }
                                                    ]
                                                },
                                                "variableDeclarators": [
                                                    {
                                                        "kind": "VariableDeclarator",
                                                        "fullStart": 714,
                                                        "fullEnd": 742,
                                                        "start": 714,
                                                        "end": 742,
                                                        "fullWidth": 28,
<<<<<<< HEAD
                                                        "width": 28,
                                                        "identifier": {
=======
                                                        "propertyName": {
>>>>>>> 85e84683
                                                            "kind": "IdentifierName",
                                                            "fullStart": 714,
                                                            "fullEnd": 718,
                                                            "start": 714,
                                                            "end": 717,
                                                            "fullWidth": 4,
                                                            "width": 3,
                                                            "text": "foo",
                                                            "value": "foo",
                                                            "valueText": "foo",
                                                            "hasTrailingTrivia": true,
                                                            "trailingTrivia": [
                                                                {
                                                                    "kind": "WhitespaceTrivia",
                                                                    "text": " "
                                                                }
                                                            ]
                                                        },
                                                        "equalsValueClause": {
                                                            "kind": "EqualsValueClause",
                                                            "fullStart": 718,
                                                            "fullEnd": 742,
                                                            "start": 718,
                                                            "end": 742,
                                                            "fullWidth": 24,
                                                            "width": 24,
                                                            "equalsToken": {
                                                                "kind": "EqualsToken",
                                                                "fullStart": 718,
                                                                "fullEnd": 720,
                                                                "start": 718,
                                                                "end": 719,
                                                                "fullWidth": 2,
                                                                "width": 1,
                                                                "text": "=",
                                                                "value": "=",
                                                                "valueText": "=",
                                                                "hasTrailingTrivia": true,
                                                                "trailingTrivia": [
                                                                    {
                                                                        "kind": "WhitespaceTrivia",
                                                                        "text": " "
                                                                    }
                                                                ]
                                                            },
                                                            "value": {
                                                                "kind": "StringLiteral",
                                                                "fullStart": 720,
                                                                "fullEnd": 742,
                                                                "start": 720,
                                                                "end": 742,
                                                                "fullWidth": 22,
                                                                "width": 22,
                                                                "text": "\"initializer in catch\"",
                                                                "value": "initializer in catch",
                                                                "valueText": "initializer in catch"
                                                            }
                                                        }
                                                    }
                                                ]
                                            },
                                            "semicolonToken": {
                                                "kind": "SemicolonToken",
                                                "fullStart": 742,
                                                "fullEnd": 745,
                                                "start": 742,
                                                "end": 743,
                                                "fullWidth": 3,
                                                "width": 1,
                                                "text": ";",
                                                "value": ";",
                                                "valueText": ";",
                                                "hasTrailingTrivia": true,
                                                "hasTrailingNewLine": true,
                                                "trailingTrivia": [
                                                    {
                                                        "kind": "NewLineTrivia",
                                                        "text": "\r\n"
                                                    }
                                                ]
                                            }
                                        },
                                        {
                                            "kind": "ReturnStatement",
                                            "fullStart": 745,
                                            "fullEnd": 799,
                                            "start": 749,
                                            "end": 797,
                                            "fullWidth": 54,
                                            "width": 48,
                                            "returnKeyword": {
                                                "kind": "ReturnKeyword",
                                                "fullStart": 745,
                                                "fullEnd": 756,
                                                "start": 749,
                                                "end": 755,
                                                "fullWidth": 11,
                                                "width": 6,
                                                "text": "return",
                                                "value": "return",
                                                "valueText": "return",
                                                "hasLeadingTrivia": true,
                                                "hasTrailingTrivia": true,
                                                "leadingTrivia": [
                                                    {
                                                        "kind": "WhitespaceTrivia",
                                                        "text": "    "
                                                    }
                                                ],
                                                "trailingTrivia": [
                                                    {
                                                        "kind": "WhitespaceTrivia",
                                                        "text": " "
                                                    }
                                                ]
                                            },
                                            "expression": {
                                                "kind": "NotEqualsExpression",
                                                "fullStart": 756,
                                                "fullEnd": 796,
                                                "start": 756,
                                                "end": 796,
                                                "fullWidth": 40,
                                                "width": 40,
                                                "left": {
                                                    "kind": "InvocationExpression",
                                                    "fullStart": 756,
                                                    "fullEnd": 770,
                                                    "start": 756,
                                                    "end": 769,
                                                    "fullWidth": 14,
                                                    "width": 13,
                                                    "expression": {
                                                        "kind": "IdentifierName",
                                                        "fullStart": 756,
                                                        "fullEnd": 767,
                                                        "start": 756,
                                                        "end": 767,
                                                        "fullWidth": 11,
                                                        "width": 11,
                                                        "text": "capturedFoo",
                                                        "value": "capturedFoo",
                                                        "valueText": "capturedFoo"
                                                    },
                                                    "argumentList": {
                                                        "kind": "ArgumentList",
                                                        "fullStart": 767,
                                                        "fullEnd": 770,
                                                        "start": 767,
                                                        "end": 769,
                                                        "fullWidth": 3,
                                                        "width": 2,
                                                        "openParenToken": {
                                                            "kind": "OpenParenToken",
                                                            "fullStart": 767,
                                                            "fullEnd": 768,
                                                            "start": 767,
                                                            "end": 768,
                                                            "fullWidth": 1,
                                                            "width": 1,
                                                            "text": "(",
                                                            "value": "(",
                                                            "valueText": "("
                                                        },
                                                        "arguments": [],
                                                        "closeParenToken": {
                                                            "kind": "CloseParenToken",
                                                            "fullStart": 768,
                                                            "fullEnd": 770,
                                                            "start": 768,
                                                            "end": 769,
                                                            "fullWidth": 2,
                                                            "width": 1,
                                                            "text": ")",
                                                            "value": ")",
                                                            "valueText": ")",
                                                            "hasTrailingTrivia": true,
                                                            "trailingTrivia": [
                                                                {
                                                                    "kind": "WhitespaceTrivia",
                                                                    "text": " "
                                                                }
                                                            ]
                                                        }
                                                    }
                                                },
                                                "operatorToken": {
                                                    "kind": "ExclamationEqualsEqualsToken",
                                                    "fullStart": 770,
                                                    "fullEnd": 774,
                                                    "start": 770,
                                                    "end": 773,
                                                    "fullWidth": 4,
                                                    "width": 3,
                                                    "text": "!==",
                                                    "value": "!==",
                                                    "valueText": "!==",
                                                    "hasTrailingTrivia": true,
                                                    "trailingTrivia": [
                                                        {
                                                            "kind": "WhitespaceTrivia",
                                                            "text": " "
                                                        }
                                                    ]
                                                },
                                                "right": {
                                                    "kind": "StringLiteral",
                                                    "fullStart": 774,
                                                    "fullEnd": 796,
                                                    "start": 774,
                                                    "end": 796,
                                                    "fullWidth": 22,
                                                    "width": 22,
                                                    "text": "\"initializer in catch\"",
                                                    "value": "initializer in catch",
                                                    "valueText": "initializer in catch"
                                                }
                                            },
                                            "semicolonToken": {
                                                "kind": "SemicolonToken",
                                                "fullStart": 796,
                                                "fullEnd": 799,
                                                "start": 796,
                                                "end": 797,
                                                "fullWidth": 3,
                                                "width": 1,
                                                "text": ";",
                                                "value": ";",
                                                "valueText": ";",
                                                "hasTrailingTrivia": true,
                                                "hasTrailingNewLine": true,
                                                "trailingTrivia": [
                                                    {
                                                        "kind": "NewLineTrivia",
                                                        "text": "\r\n"
                                                    }
                                                ]
                                            }
                                        }
                                    ],
                                    "closeBraceToken": {
                                        "kind": "CloseBraceToken",
                                        "fullStart": 799,
                                        "fullEnd": 804,
                                        "start": 801,
                                        "end": 802,
                                        "fullWidth": 5,
                                        "width": 1,
                                        "text": "}",
                                        "value": "}",
                                        "valueText": "}",
                                        "hasLeadingTrivia": true,
                                        "hasTrailingTrivia": true,
                                        "hasTrailingNewLine": true,
                                        "leadingTrivia": [
                                            {
                                                "kind": "WhitespaceTrivia",
                                                "text": "  "
                                            }
                                        ],
                                        "trailingTrivia": [
                                            {
                                                "kind": "NewLineTrivia",
                                                "text": "\r\n"
                                            }
                                        ]
                                    }
                                }
                            }
                        }
                    ],
                    "closeBraceToken": {
                        "kind": "CloseBraceToken",
                        "fullStart": 804,
                        "fullEnd": 812,
                        "start": 809,
                        "end": 810,
                        "fullWidth": 8,
                        "width": 1,
                        "text": "}",
                        "value": "}",
                        "valueText": "}",
                        "hasLeadingTrivia": true,
                        "hasLeadingNewLine": true,
                        "hasTrailingTrivia": true,
                        "hasTrailingNewLine": true,
                        "leadingTrivia": [
                            {
                                "kind": "WhitespaceTrivia",
                                "text": "  "
                            },
                            {
                                "kind": "NewLineTrivia",
                                "text": "\r\n"
                            },
                            {
                                "kind": "WhitespaceTrivia",
                                "text": " "
                            }
                        ],
                        "trailingTrivia": [
                            {
                                "kind": "NewLineTrivia",
                                "text": "\r\n"
                            }
                        ]
                    }
                }
            },
            {
                "kind": "ExpressionStatement",
                "fullStart": 812,
                "fullEnd": 836,
                "start": 812,
                "end": 834,
                "fullWidth": 24,
                "width": 22,
                "expression": {
                    "kind": "InvocationExpression",
                    "fullStart": 812,
                    "fullEnd": 833,
                    "start": 812,
                    "end": 833,
                    "fullWidth": 21,
                    "width": 21,
                    "expression": {
                        "kind": "IdentifierName",
                        "fullStart": 812,
                        "fullEnd": 823,
                        "start": 812,
                        "end": 823,
                        "fullWidth": 11,
                        "width": 11,
                        "text": "runTestCase",
                        "value": "runTestCase",
                        "valueText": "runTestCase"
                    },
                    "argumentList": {
                        "kind": "ArgumentList",
                        "fullStart": 823,
                        "fullEnd": 833,
                        "start": 823,
                        "end": 833,
                        "fullWidth": 10,
                        "width": 10,
                        "openParenToken": {
                            "kind": "OpenParenToken",
                            "fullStart": 823,
                            "fullEnd": 824,
                            "start": 823,
                            "end": 824,
                            "fullWidth": 1,
                            "width": 1,
                            "text": "(",
                            "value": "(",
                            "valueText": "("
                        },
                        "arguments": [
                            {
                                "kind": "IdentifierName",
                                "fullStart": 824,
                                "fullEnd": 832,
                                "start": 824,
                                "end": 832,
                                "fullWidth": 8,
                                "width": 8,
                                "text": "testcase",
                                "value": "testcase",
                                "valueText": "testcase"
                            }
                        ],
                        "closeParenToken": {
                            "kind": "CloseParenToken",
                            "fullStart": 832,
                            "fullEnd": 833,
                            "start": 832,
                            "end": 833,
                            "fullWidth": 1,
                            "width": 1,
                            "text": ")",
                            "value": ")",
                            "valueText": ")"
                        }
                    }
                },
                "semicolonToken": {
                    "kind": "SemicolonToken",
                    "fullStart": 833,
                    "fullEnd": 836,
                    "start": 833,
                    "end": 834,
                    "fullWidth": 3,
                    "width": 1,
                    "text": ";",
                    "value": ";",
                    "valueText": ";",
                    "hasTrailingTrivia": true,
                    "hasTrailingNewLine": true,
                    "trailingTrivia": [
                        {
                            "kind": "NewLineTrivia",
                            "text": "\r\n"
                        }
                    ]
                }
            }
        ],
        "endOfFileToken": {
            "kind": "EndOfFileToken",
            "fullStart": 836,
            "fullEnd": 836,
            "start": 836,
            "end": 836,
            "fullWidth": 0,
            "width": 0,
            "text": ""
        }
    },
    "lineMap": {
        "lineStarts": [
            0,
            67,
            152,
            232,
            308,
            380,
            385,
            417,
            552,
            557,
            559,
            561,
            584,
            624,
            651,
            660,
            684,
            689,
            706,
            745,
            799,
            804,
            808,
            812,
            836
        ],
        "length": 836
    }
}<|MERGE_RESOLUTION|>--- conflicted
+++ resolved
@@ -884,12 +884,8 @@
                                                         "start": 714,
                                                         "end": 742,
                                                         "fullWidth": 28,
-<<<<<<< HEAD
                                                         "width": 28,
-                                                        "identifier": {
-=======
                                                         "propertyName": {
->>>>>>> 85e84683
                                                             "kind": "IdentifierName",
                                                             "fullStart": 714,
                                                             "fullEnd": 718,
